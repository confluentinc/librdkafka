--- conflicted
+++ resolved
@@ -5364,16 +5364,12 @@
 #define RD_KAFKA_EVENT_LISTCONSUMERGROUPOFFSETS_RESULT 0x8000
 /** AlterConsumerGroupOffsets_result_t */
 #define RD_KAFKA_EVENT_ALTERCONSUMERGROUPOFFSETS_RESULT 0x10000
-<<<<<<< HEAD
+/** IncrementalAlterConfigs_result_t */
+#define RD_KAFKA_EVENT_INCREMENTALALTERCONFIGS_RESULT 0x20000
 /** DescribeUserScramCredentials_result_t */
 #define RD_KAFKA_EVENT_DESCRIBEUSERSCRAMCREDENTIALS_RESULT 0x40000
 /** AlterUserScramCredentials_result_t */
 #define RD_KAFKA_EVENT_ALTERUSERSCRAMCREDENTIALS_RESULT 0x80000
-
-=======
-/** IncrementalAlterConfigs_result_t */
-#define RD_KAFKA_EVENT_INCREMENTALALTERCONFIGS_RESULT 0x20000
->>>>>>> 53a6a50b
 
 /**
  * @returns the event type for the given event.
@@ -6776,15 +6772,12 @@
         RD_KAFKA_ADMIN_OP_LISTCONSUMERGROUPOFFSETS,
         /** AlterConsumerGroupOffsets */
         RD_KAFKA_ADMIN_OP_ALTERCONSUMERGROUPOFFSETS,
-<<<<<<< HEAD
+        /** IncrementalAlterConfigs */
+        RD_KAFKA_ADMIN_OP_INCREMENTALALTERCONFIGS,
         /** DescribeUserScramCredentials */
         RD_KAFKA_ADMIN_OP_DESCRIBEUSERSCRAMCREDENTIALS,
         /** AlterUserScramCredentials */
         RD_KAFKA_ADMIN_OP_ALTERUSERSCRAMCREDENTIALS,
-=======
-        /** IncrementalAlterConfigs */
-        RD_KAFKA_ADMIN_OP_INCREMENTALALTERCONFIGS,
->>>>>>> 53a6a50b
         RD_KAFKA_ADMIN_OP__CNT /**< Number of ops defined */
 } rd_kafka_admin_op_t;
 
