#!/bin/bash
#
# Configure librdkafka for development

set -e
./configure --clean

# enable pedantic
#export CFLAGS='-std=c99 -pedantic -Wshadow'
#export CXXFLAGS='-std=c++98 -pedantic'

<<<<<<< HEAD
FSAN="-fsanitize=address"
export CPPFLAGS="$CPPFLAGS $FSAN"
export LDFLAGS="$LDFLAGS $FSAN"
./configure --enable-devel
#--enable-werror
#--disable-optimization
#            --enable-sharedptr-debug #--enable-refcnt-debug
=======
# enable FSAN
#FSAN="-fsanitize=address"
#export CPPFLAGS="$CPPFLAGS $FSAN"
#export LDFLAGS="$LDFLAGS $FSAN"

OPTS=""

# enable devel asserts
OPTS="$OPTS --enable-devel"

# disable optimizations
OPTS="$OPTS --disable-optimization"

# gprof
#OPTS="$OPTS --enable-profiling --disable-optimization"

# disable lz4
#OPTS="$OPTS --disable-lz4"

# disable cyrus-sasl
#OPTS="$OPTS --disable-sasl"

# enable sharedptr debugging
#OPTS="$OPTS --enable-sharedptr-debug"

#enable refcnt debugging
#OPTS="$OPTS --enable-refcnt-debug"

echo "Devel configuration options: $OPTS"
./configure $OPTS

>>>>>>> 93a04da7
make clean
make -j
(cd tests ; make -j build)<|MERGE_RESOLUTION|>--- conflicted
+++ resolved
@@ -9,15 +9,6 @@
 #export CFLAGS='-std=c99 -pedantic -Wshadow'
 #export CXXFLAGS='-std=c++98 -pedantic'
 
-<<<<<<< HEAD
-FSAN="-fsanitize=address"
-export CPPFLAGS="$CPPFLAGS $FSAN"
-export LDFLAGS="$LDFLAGS $FSAN"
-./configure --enable-devel
-#--enable-werror
-#--disable-optimization
-#            --enable-sharedptr-debug #--enable-refcnt-debug
-=======
 # enable FSAN
 #FSAN="-fsanitize=address"
 #export CPPFLAGS="$CPPFLAGS $FSAN"
@@ -49,7 +40,6 @@
 echo "Devel configuration options: $OPTS"
 ./configure $OPTS
 
->>>>>>> 93a04da7
 make clean
 make -j
 (cd tests ; make -j build)