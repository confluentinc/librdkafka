/*
 * librdkafka - The Apache Kafka C/C++ library
 *
 * Copyright (c) 2020 Magnus Edenhill
 * All rights reserved.
 *
 * Redistribution and use in source and binary forms, with or without
 * modification, are permitted provided that the following conditions are met:
 *
 * 1. Redistributions of source code must retain the above copyright notice,
 *    this list of conditions and the following disclaimer.
 * 2. Redistributions in binary form must reproduce the above copyright notice,
 *    this list of conditions and the following disclaimer in the documentation
 *    and/or other materials provided with the distribution.
 *
 * THIS SOFTWARE IS PROVIDED BY THE COPYRIGHT HOLDERS AND CONTRIBUTORS "AS IS"
 * AND ANY EXPRESS OR IMPLIED WARRANTIES, INCLUDING, BUT NOT LIMITED TO, THE
 * IMPLIED WARRANTIES OF MERCHANTABILITY AND FITNESS FOR A PARTICULAR PURPOSE
 * ARE DISCLAIMED. IN NO EVENT SHALL THE COPYRIGHT OWNER OR CONTRIBUTORS BE
 * LIABLE FOR ANY DIRECT, INDIRECT, INCIDENTAL, SPECIAL, EXEMPLARY, OR
 * CONSEQUENTIAL DAMAGES (INCLUDING, BUT NOT LIMITED TO, PROCUREMENT OF
 * SUBSTITUTE GOODS OR SERVICES; LOSS OF USE, DATA, OR PROFITS; OR BUSINESS
 * INTERRUPTION) HOWEVER CAUSED AND ON ANY THEORY OF LIABILITY, WHETHER IN
 * CONTRACT, STRICT LIABILITY, OR TORT (INCLUDING NEGLIGENCE OR OTHERWISE)
 * ARISING IN ANY WAY OUT OF THE USE OF THIS SOFTWARE, EVEN IF ADVISED OF THE
 * POSSIBILITY OF SUCH DAMAGE.
 */


/**
 * @name Consumer assignment state.
 *
 * Responsible for managing the state of assigned partitions.
 *
 *
 ******************************************************************************
 * rd_kafka_assignment_serve()
 * ---------------------------
 *
 * It is important to call rd_kafka_assignment_serve() after each change
 * to the assignment through assignment_add, assignment_subtract or
 * assignment_clear as those functions only modify the assignment but does
 * not take any action to transition partitions to or from the assignment
 * states.
 *
 * The reason assignment_serve() is not automatically called from these
 * functions is for the caller to be able to set the current state before
 * the side-effects of serve() kick in, such as the call to
 * rd_kafka_cgrp_assignment_done() that in turn will set the cgrp state.
 *
 *
 *
 ******************************************************************************
 * Querying for committed offsets (.queried list)
 * ----------------------------------------------
 *
 * We only allow one outstanding query (fetch committed offset), this avoids
 * complex handling of partitions that are assigned, unassigned and reassigned
 * all within the window of a OffsetFetch request.
 * Consider the following case:
 *
 *  1. tp1 and tp2 are incrementally assigned.
 *  2. An OffsetFetchRequest is sent for tp1 and tp2
 *  3. tp2 is incremental unassigned.
 *  4. Broker sends OffsetFetchResponse with offsets tp1=10, tp2=20.
 *  4. Some other consumer commits offsets 30 for tp2.
 *  5. tp2 is incrementally assigned again.
 *  6. The OffsetFetchResponse is received.
 *
 * Without extra handling the consumer would start fetching tp1 at offset 10
 * (which is correct) and tp2 at offset 20 (which is incorrect, the last
 *  committed offset is now 30).
 *
 * To alleviate this situation we remove unassigned partitions from the
 * .queried list, and in the OffsetFetch response handler we only use offsets
 * for partitions that are on the .queried list.
 *
 * To make sure the tp1 offset is used and not re-queried we only allow
 * one outstanding OffsetFetch request at the time, meaning that at step 5
 * a new OffsetFetch request will not be sent and tp2 will remain in the
 * .pending list until the outstanding OffsetFetch response is received in
 * step 6. At this point tp2 will transition to .queried and a new
 * OffsetFetch request will be sent.
 *
 * This explanation is more verbose than the code involved.
 *
 ******************************************************************************
 *
 *
 * @remark Try to keep any cgrp state out of this file.
 *
 * FIXME: There are some pretty obvious optimizations that needs to be done here
 *        with regards to partition_list_t lookups. But we can do that when
 *        we know the current implementation works correctly.
 */

#include "rdkafka_int.h"
#include "rdkafka_offset.h"
#include "rdkafka_request.h"


static void rd_kafka_assignment_dump(rd_kafka_t *rk) {
        rd_kafka_dbg(rk, CGRP, "DUMP",
                     "Assignment dump (started_cnt=%d, wait_stop_cnt=%d)",
                     rk->rk_consumer.assignment.started_cnt,
                     rk->rk_consumer.assignment.wait_stop_cnt);

        rd_kafka_topic_partition_list_log(rk, "DUMP_ALL", RD_KAFKA_DBG_CGRP,
                                          rk->rk_consumer.assignment.all);

        rd_kafka_topic_partition_list_log(rk, "DUMP_PND", RD_KAFKA_DBG_CGRP,
                                          rk->rk_consumer.assignment.pending);

        rd_kafka_topic_partition_list_log(rk, "DUMP_QRY", RD_KAFKA_DBG_CGRP,
                                          rk->rk_consumer.assignment.queried);

        rd_kafka_topic_partition_list_log(rk, "DUMP_REM", RD_KAFKA_DBG_CGRP,
                                          rk->rk_consumer.assignment.removed);
}

/**
 * @brief Apply the fetched committed offsets to the current assignment's
 *        queried partitions.
 *
 * @param err is the request-level error, if any. The caller is responsible
 *            for raising this error to the application. It is only used here
 *            to avoid taking actions.
 *
 * Called from the FetchOffsets response handler below.
 */
static void
rd_kafka_assignment_apply_offsets(rd_kafka_t *rk,
                                  rd_kafka_topic_partition_list_t *offsets,
                                  rd_kafka_resp_err_t err) {
        rd_kafka_topic_partition_t *rktpar;

        RD_KAFKA_TPLIST_FOREACH(rktpar, offsets) {
                /* May be NULL, borrow ref. */
                rd_kafka_toppar_t *rktp =
                    rd_kafka_topic_partition_toppar(rk, rktpar);

                if (!rd_kafka_topic_partition_list_del(
                        rk->rk_consumer.assignment.queried, rktpar->topic,
                        rktpar->partition)) {
                        rd_kafka_dbg(rk, CGRP, "OFFSETFETCH",
                                     "Ignoring OffsetFetch "
                                     "response for %s [%" PRId32
                                     "] which is no "
                                     "longer in the queried list "
                                     "(possibly unassigned?)",
                                     rktpar->topic, rktpar->partition);
                        continue;
                }

                if (err == RD_KAFKA_RESP_ERR_UNSTABLE_OFFSET_COMMIT ||
                    rktpar->err == RD_KAFKA_RESP_ERR_UNSTABLE_OFFSET_COMMIT) {
                        /* Ongoing transactions are blocking offset retrieval.
                         * This is typically retried from the OffsetFetch
                         * handler but we can come here if the assignment
                         * (and thus the assignment.version) was changed while
                         * the OffsetFetch request was in-flight, in which case
                         * we put this partition back on the pending list for
                         * later handling by the assignment state machine. */

                        rd_kafka_dbg(rk, CGRP, "OFFSETFETCH",
                                     "Adding %s [%" PRId32
                                     "] back to pending "
                                     "list because on-going transaction is "
                                     "blocking offset retrieval",
                                     rktpar->topic, rktpar->partition);

                        rd_kafka_topic_partition_list_add_copy(
                            rk->rk_consumer.assignment.pending, rktpar);

                } else if (rktpar->err) {
                        /* Partition-level error */
                        rd_kafka_consumer_err(
                            rk->rk_consumer.q, RD_KAFKA_NODEID_UA, rktpar->err,
                            0, rktpar->topic, rktp, RD_KAFKA_OFFSET_INVALID,
                            "Failed to fetch committed offset for "
                            "group \"%s\" topic %s [%" PRId32 "]: %s",
                            rk->rk_group_id->str, rktpar->topic,
                            rktpar->partition, rd_kafka_err2str(rktpar->err));

                        /* The partition will not be added back to .pending
                         * and thus only reside on .all until the application
                         * unassigns it and possible re-assigns it. */

                } else if (!err) {
                        /* If rktpar->offset is RD_KAFKA_OFFSET_INVALID it means
                         * there was no committed offset for this partition.
                         * serve_pending() will now start this partition
                         * since the offset is set to INVALID (rather than
                         * STORED) and the partition fetcher will employ
                         * auto.offset.reset to know what to do. */

                        /* Add partition to pending list where serve()
                         * will start the fetcher. */
                        rd_kafka_dbg(rk, CGRP, "OFFSETFETCH",
                                     "Adding %s [%" PRId32
                                     "] back to pending "
                                     "list with offset %s",
                                     rktpar->topic, rktpar->partition,
                                     rd_kafka_offset2str(rktpar->offset));

                        rd_kafka_topic_partition_list_add_copy(
                            rk->rk_consumer.assignment.pending, rktpar);
                }
                /* Do nothing for request-level errors (err is set). */
        }

        if (offsets->cnt > 0)
                rd_kafka_assignment_serve(rk);
}



/**
 * @brief Reply handler for OffsetFetch queries from the assignment code.
 *
 * @param opaque Is a malloced int64_t* containing the assignment version at the
 *               time of the request.
 *
 * @locality rdkafka main thread
 */
static void rd_kafka_assignment_handle_OffsetFetch(rd_kafka_t *rk,
                                                   rd_kafka_broker_t *rkb,
                                                   rd_kafka_resp_err_t err,
                                                   rd_kafka_buf_t *reply,
                                                   rd_kafka_buf_t *request,
                                                   void *opaque) {
        rd_kafka_topic_partition_list_t *offsets = NULL;
        int64_t *req_assignment_version          = (int64_t *)opaque;
        /* Only allow retries if there's been no change to the assignment,
         * otherwise rely on assignment state machine to retry. */
        rd_bool_t allow_retry =
            *req_assignment_version == rk->rk_consumer.assignment.version;

        if (err == RD_KAFKA_RESP_ERR__DESTROY) {
                /* Termination, quick cleanup. */
                rd_free(req_assignment_version);
                return;
        }

        err = rd_kafka_handle_OffsetFetch(
            rk, rkb, err, reply, request, &offsets,
            rd_true /* Update toppars */, rd_true /* Add parts */, allow_retry);
        if (err == RD_KAFKA_RESP_ERR__IN_PROGRESS) {
                if (offsets)
                        rd_kafka_topic_partition_list_destroy(offsets);
                return; /* retrying */
        }

        rd_free(req_assignment_version);

        /* offsets may be NULL for certain errors, such
         * as ERR__TRANSPORT. */
        if (!offsets && !allow_retry) {
                rd_dassert(err);
                if (!err)
                        err = RD_KAFKA_RESP_ERR__NO_OFFSET;

                rd_kafka_dbg(rk, CGRP, "OFFSET", "Offset fetch error: %s",
                             rd_kafka_err2str(err));
                rd_kafka_consumer_err(
                    rk->rk_consumer.q, rd_kafka_broker_id(rkb), err, 0, NULL,
                    NULL, RD_KAFKA_OFFSET_INVALID,
                    "Failed to fetch committed "
                    "offsets for partitions "
                    "in group \"%s\": %s",
                    rk->rk_group_id->str, rd_kafka_err2str(err));

                return;
        }



        if (err) {
                rd_kafka_dbg(rk, CGRP, "OFFSET",
                             "Offset fetch error for %d partition(s): %s",
                             offsets->cnt, rd_kafka_err2str(err));
                rd_kafka_consumer_err(
                    rk->rk_consumer.q, rd_kafka_broker_id(rkb), err, 0, NULL,
                    NULL, RD_KAFKA_OFFSET_INVALID,
                    "Failed to fetch committed offsets for "
                    "%d partition(s) in group \"%s\": %s",
                    offsets->cnt, rk->rk_group_id->str, rd_kafka_err2str(err));
        }

        /* Apply the fetched offsets to the assignment */
        rd_kafka_assignment_apply_offsets(rk, offsets, err);

        rd_kafka_topic_partition_list_destroy(offsets);
}


/**
 * @brief Decommission all partitions in the removed list.
 *
 * @returns >0 if there are removal operations in progress, else 0.
 */
static int rd_kafka_assignment_serve_removals(rd_kafka_t *rk) {
        rd_kafka_topic_partition_t *rktpar;
        int valid_offsets = 0;

        RD_KAFKA_TPLIST_FOREACH(rktpar, rk->rk_consumer.assignment.removed) {
                rd_kafka_toppar_t *rktp =
                    rd_kafka_topic_partition_ensure_toppar(
                        rk, rktpar, rd_true); /* Borrow ref */
                int was_pending, was_queried;

                /* Remove partition from pending and querying lists,
                 * if it happens to be there.
                 * Outstanding OffsetFetch query results will be ignored
                 * for partitions that are no longer on the .queried list. */
                was_pending = rd_kafka_topic_partition_list_del(
                    rk->rk_consumer.assignment.pending, rktpar->topic,
                    rktpar->partition);
                was_queried = rd_kafka_topic_partition_list_del(
                    rk->rk_consumer.assignment.queried, rktpar->topic,
                    rktpar->partition);

                if (rktp->rktp_started) {
                        /* Partition was started, stop the fetcher. */
                        rd_assert(rk->rk_consumer.assignment.started_cnt > 0);

                        rd_kafka_toppar_op_fetch_stop(
                            rktp, RD_KAFKA_REPLYQ(rk->rk_ops, 0));
                        rk->rk_consumer.assignment.wait_stop_cnt++;
                }

                /* Reset the (lib) pause flag which may have been set by
                 * the cgrp when scheduling the rebalance callback. */
                rd_kafka_toppar_op_pause_resume(rktp, rd_false /*resume*/,
                                                RD_KAFKA_TOPPAR_F_LIB_PAUSE,
                                                RD_KAFKA_NO_REPLYQ);

                rd_kafka_toppar_lock(rktp);

                /* Save the currently stored offset and epoch on .removed
                 * so it will be committed below. */
<<<<<<< HEAD
                rktpar->offset        = rktp->rktp_stored_offset;
                rktpar->metadata_size = rktp->rktp_stored_metadata_size;
                if (rktp->rktp_stored_metadata) {
                        rktpar->metadata =
                            rd_malloc(rktp->rktp_stored_metadata_size);
                        memcpy(rktpar->metadata, rktp->rktp_stored_metadata,
                               rktp->rktp_stored_metadata_size);
                }
=======
                rd_kafka_topic_partition_set_from_fetch_pos(
                    rktpar, rktp->rktp_stored_pos);
>>>>>>> c282ba24
                valid_offsets += !RD_KAFKA_OFFSET_IS_LOGICAL(rktpar->offset);

                /* Reset the stored offset to invalid so that
                 * a manual offset-less commit() or the auto-committer
                 * will not commit a stored offset from a previous
                 * assignment (issue #2782). */
<<<<<<< HEAD
                rd_kafka_offset_store0(rktp, RD_KAFKA_OFFSET_INVALID, NULL, 0,
                                       rd_true, RD_DONT_LOCK);
=======
                rd_kafka_offset_store0(
                    rktp, RD_KAFKA_FETCH_POS(RD_KAFKA_OFFSET_INVALID, -1),
                    rd_true, RD_DONT_LOCK);
>>>>>>> c282ba24

                /* Partition is no longer desired */
                rd_kafka_toppar_desired_del(rktp);

                rd_assert((rktp->rktp_flags & RD_KAFKA_TOPPAR_F_ASSIGNED));
                rktp->rktp_flags &= ~RD_KAFKA_TOPPAR_F_ASSIGNED;

                rd_kafka_toppar_unlock(rktp);

                rd_kafka_dbg(rk, CGRP, "REMOVE",
                             "Removing %s [%" PRId32
                             "] from assignment "
                             "(started=%s, pending=%s, queried=%s, "
                             "stored offset=%s)",
                             rktpar->topic, rktpar->partition,
                             RD_STR_ToF(rktp->rktp_started),
                             RD_STR_ToF(was_pending), RD_STR_ToF(was_queried),
                             rd_kafka_offset2str(rktpar->offset));
        }

        rd_kafka_dbg(rk, CONSUMER | RD_KAFKA_DBG_CGRP, "REMOVE",
                     "Served %d removed partition(s), "
                     "with %d offset(s) to commit",
                     rk->rk_consumer.assignment.removed->cnt, valid_offsets);

        /* If enable.auto.commit=true:
         * Commit final offsets to broker for the removed partitions,
         * unless this is a consumer destruction with a close() call. */
        if (valid_offsets > 0 &&
            rk->rk_conf.offset_store_method == RD_KAFKA_OFFSET_METHOD_BROKER &&
            rk->rk_cgrp && rk->rk_conf.enable_auto_commit &&
            !rd_kafka_destroy_flags_no_consumer_close(rk))
                rd_kafka_cgrp_assigned_offsets_commit(
                    rk->rk_cgrp, rk->rk_consumer.assignment.removed,
                    rd_false /* use offsets from .removed */,
                    "unassigned partitions");

        rd_kafka_topic_partition_list_clear(rk->rk_consumer.assignment.removed);

        return rk->rk_consumer.assignment.wait_stop_cnt +
               rk->rk_consumer.wait_commit_cnt;
}


/**
 * @brief Serve all partitions in the pending list.
 *
 * This either (asynchronously) queries the partition's committed offset, or
 * if the start offset is known, starts the partition fetcher.
 *
 * @returns >0 if there are pending operations in progress for the current
 *          assignment, else 0.
 */
static int rd_kafka_assignment_serve_pending(rd_kafka_t *rk) {
        rd_kafka_topic_partition_list_t *partitions_to_query = NULL;
        /* We can query committed offsets only if all of the following are true:
         *  - We have a group coordinator.
         *  - There are no outstanding commits (since we might need to
         *    read back those commits as our starting position).
         *  - There are no outstanding queries already (since we want to
         *    avoid using a earlier queries response for a partition that
         *    is unassigned and then assigned again).
         */
        rd_kafka_broker_t *coord =
            rk->rk_cgrp ? rd_kafka_cgrp_get_coord(rk->rk_cgrp) : NULL;
        rd_bool_t can_query_offsets =
            coord && rk->rk_consumer.wait_commit_cnt == 0 &&
            rk->rk_consumer.assignment.queried->cnt == 0;
        int i;

        if (can_query_offsets)
                partitions_to_query = rd_kafka_topic_partition_list_new(
                    rk->rk_consumer.assignment.pending->cnt);

        /* Scan the list backwards so removals are cheap (no array shuffle) */
        for (i = rk->rk_consumer.assignment.pending->cnt - 1; i >= 0; i--) {
                rd_kafka_topic_partition_t *rktpar =
                    &rk->rk_consumer.assignment.pending->elems[i];
                /* Borrow ref */
                rd_kafka_toppar_t *rktp =
                    rd_kafka_topic_partition_ensure_toppar(rk, rktpar, rd_true);

                rd_assert(!rktp->rktp_started);

                if (!RD_KAFKA_OFFSET_IS_LOGICAL(rktpar->offset) ||
                    rktpar->offset == RD_KAFKA_OFFSET_BEGINNING ||
                    rktpar->offset == RD_KAFKA_OFFSET_END ||
                    rktpar->offset == RD_KAFKA_OFFSET_INVALID ||
                    rktpar->offset <= RD_KAFKA_OFFSET_TAIL_BASE) {
                        /* The partition fetcher can handle absolute
                         * as well as beginning/end/tail start offsets, so we're
                         * ready to start the fetcher now.
                         * The INVALID offset means there was no committed
                         * offset and the partition fetcher will employ
                         * auto.offset.reset.
                         *
                         * Start fetcher for partition and forward partition's
                         * fetchq to consumer group's queue. */

                        rd_kafka_dbg(rk, CGRP, "SRVPEND",
                                     "Starting pending assigned partition "
                                     "%s [%" PRId32 "] at %s",
                                     rktpar->topic, rktpar->partition,
                                     rd_kafka_fetch_pos2str(
                                         rd_kafka_topic_partition_get_fetch_pos(
                                             rktpar)));

                        /* Reset the (lib) pause flag which may have been set by
                         * the cgrp when scheduling the rebalance callback. */
                        rd_kafka_toppar_op_pause_resume(
                            rktp, rd_false /*resume*/,
                            RD_KAFKA_TOPPAR_F_LIB_PAUSE, RD_KAFKA_NO_REPLYQ);

                        /* Start the fetcher */
                        rktp->rktp_started = rd_true;
                        rk->rk_consumer.assignment.started_cnt++;

                        rd_kafka_toppar_op_fetch_start(
                            rktp,
                            rd_kafka_topic_partition_get_fetch_pos(rktpar),
                            rk->rk_consumer.q, RD_KAFKA_NO_REPLYQ);


                } else if (can_query_offsets) {
                        /* Else use the last committed offset for partition.
                         * We can't rely on any internal cached committed offset
                         * so we'll accumulate a list of partitions that need
                         * to be queried and then send FetchOffsetsRequest
                         * to the group coordinator. */

                        rd_dassert(!rd_kafka_topic_partition_list_find(
                            rk->rk_consumer.assignment.queried, rktpar->topic,
                            rktpar->partition));

                        rd_kafka_topic_partition_list_add_copy(
                            partitions_to_query, rktpar);

                        rd_kafka_topic_partition_list_add_copy(
                            rk->rk_consumer.assignment.queried, rktpar);

                        rd_kafka_dbg(rk, CGRP, "SRVPEND",
                                     "Querying committed offset for pending "
                                     "assigned partition %s [%" PRId32 "]",
                                     rktpar->topic, rktpar->partition);


                } else {
                        rd_kafka_dbg(
                            rk, CGRP, "SRVPEND",
                            "Pending assignment partition "
                            "%s [%" PRId32
                            "] can't fetch committed "
                            "offset yet "
                            "(cgrp state %s, awaiting %d commits, "
                            "%d partition(s) already being queried)",
                            rktpar->topic, rktpar->partition,
                            rk->rk_cgrp
                                ? rd_kafka_cgrp_state_names[rk->rk_cgrp
                                                                ->rkcg_state]
                                : "n/a",
                            rk->rk_consumer.wait_commit_cnt,
                            rk->rk_consumer.assignment.queried->cnt);

                        continue; /* Keep rktpar on pending list */
                }

                /* Remove rktpar from the pending list */
                rd_kafka_topic_partition_list_del_by_idx(
                    rk->rk_consumer.assignment.pending, i);
        }


        if (!can_query_offsets) {
                if (coord)
                        rd_kafka_broker_destroy(coord);
                return rk->rk_consumer.assignment.pending->cnt +
                       rk->rk_consumer.assignment.queried->cnt;
        }


        if (partitions_to_query->cnt > 0) {
                int64_t *req_assignment_version = rd_malloc(sizeof(int64_t));
                *req_assignment_version = rk->rk_consumer.assignment.version;

                rd_kafka_dbg(rk, CGRP, "OFFSETFETCH",
                             "Fetching committed offsets for "
                             "%d pending partition(s) in assignment",
                             partitions_to_query->cnt);

                rd_kafka_OffsetFetchRequest(
                    coord, rk->rk_group_id->str, partitions_to_query,
                    rk->rk_conf.isolation_level ==
                        RD_KAFKA_READ_COMMITTED /*require_stable_offsets*/,
                    0, /* Timeout */
                    RD_KAFKA_REPLYQ(rk->rk_ops, 0),
                    rd_kafka_assignment_handle_OffsetFetch,
                    /* Must be freed by handler */
                    (void *)req_assignment_version);
        }

        if (coord)
                rd_kafka_broker_destroy(coord);

        rd_kafka_topic_partition_list_destroy(partitions_to_query);

        return rk->rk_consumer.assignment.pending->cnt +
               rk->rk_consumer.assignment.queried->cnt;
}



/**
 * @brief Serve updates to the assignment.
 *
 * Call on:
 * - assignment changes
 * - wait_commit_cnt reaches 0
 * - partition fetcher is stopped
 */
void rd_kafka_assignment_serve(rd_kafka_t *rk) {
        int inp_removals = 0;
        int inp_pending  = 0;

        rd_kafka_assignment_dump(rk);

        /* Serve any partitions that should be removed */
        if (rk->rk_consumer.assignment.removed->cnt > 0)
                inp_removals = rd_kafka_assignment_serve_removals(rk);

        /* Serve any partitions in the pending list that need further action,
         * unless we're waiting for a previous assignment change (an unassign
         * in some form) to propagate, or outstanding offset commits
         * to finish (since we might need the committed offsets as start
         * offsets). */
        if (rk->rk_consumer.assignment.wait_stop_cnt == 0 &&
            rk->rk_consumer.wait_commit_cnt == 0 && inp_removals == 0 &&
            rk->rk_consumer.assignment.pending->cnt > 0)
                inp_pending = rd_kafka_assignment_serve_pending(rk);

        if (inp_removals + inp_pending +
                rk->rk_consumer.assignment.queried->cnt +
                rk->rk_consumer.assignment.wait_stop_cnt +
                rk->rk_consumer.wait_commit_cnt ==
            0) {
                /* No assignment operations in progress,
                 * signal assignment done back to cgrp to let it
                 * transition to its next state if necessary.
                 * We may emit this signalling more than necessary and it is
                 * up to the cgrp to only take action if needed, based on its
                 * state. */
                rd_kafka_cgrp_assignment_done(rk->rk_cgrp);
        } else {
                rd_kafka_dbg(rk, CGRP, "ASSIGNMENT",
                             "Current assignment of %d partition(s) "
                             "with %d pending adds, %d offset queries, "
                             "%d partitions awaiting stop and "
                             "%d offset commits in progress",
                             rk->rk_consumer.assignment.all->cnt, inp_pending,
                             rk->rk_consumer.assignment.queried->cnt,
                             rk->rk_consumer.assignment.wait_stop_cnt,
                             rk->rk_consumer.wait_commit_cnt);
        }
}


/**
 * @returns true if the current or previous assignment has operations in
 *          progress, such as waiting for partition fetchers to stop.
 */
rd_bool_t rd_kafka_assignment_in_progress(rd_kafka_t *rk) {
        return rk->rk_consumer.wait_commit_cnt > 0 ||
               rk->rk_consumer.assignment.wait_stop_cnt > 0 ||
               rk->rk_consumer.assignment.pending->cnt > 0 ||
               rk->rk_consumer.assignment.queried->cnt > 0 ||
               rk->rk_consumer.assignment.removed->cnt > 0;
}


/**
 * @brief Clear the current assignment.
 *
 * @remark Make sure to call rd_kafka_assignment_serve() after successful
 *         return from this function.
 *
 * @returns the number of partitions removed.
 */
int rd_kafka_assignment_clear(rd_kafka_t *rk) {
        int cnt = rk->rk_consumer.assignment.all->cnt;

        if (cnt == 0) {
                rd_kafka_dbg(rk, CONSUMER | RD_KAFKA_DBG_CGRP, "CLEARASSIGN",
                             "No current assignment to clear");
                return 0;
        }

        rd_kafka_dbg(rk, CONSUMER | RD_KAFKA_DBG_CGRP, "CLEARASSIGN",
                     "Clearing current assignment of %d partition(s)",
                     rk->rk_consumer.assignment.all->cnt);

        rd_kafka_topic_partition_list_clear(rk->rk_consumer.assignment.pending);
        rd_kafka_topic_partition_list_clear(rk->rk_consumer.assignment.queried);

        rd_kafka_topic_partition_list_add_list(
            rk->rk_consumer.assignment.removed, rk->rk_consumer.assignment.all);
        rd_kafka_topic_partition_list_clear(rk->rk_consumer.assignment.all);

        rk->rk_consumer.assignment.version++;

        return cnt;
}


/**
 * @brief Adds \p partitions to the current assignment.
 *
 * Will return error if trying to add a partition that is already in the
 * assignment.
 *
 * @remark Make sure to call rd_kafka_assignment_serve() after successful
 *         return from this function.
 */
rd_kafka_error_t *
rd_kafka_assignment_add(rd_kafka_t *rk,
                        rd_kafka_topic_partition_list_t *partitions) {
        rd_bool_t was_empty = rk->rk_consumer.assignment.all->cnt == 0;
        int i;

        /* Make sure there are no duplicates, invalid partitions, or
         * invalid offsets in the input partitions. */
        rd_kafka_topic_partition_list_sort(partitions, NULL, NULL);

        for (i = 0; i < partitions->cnt; i++) {
                rd_kafka_topic_partition_t *rktpar = &partitions->elems[i];
                const rd_kafka_topic_partition_t *prev =
                    i > 0 ? &partitions->elems[i - 1] : NULL;

                if (RD_KAFKA_OFFSET_IS_LOGICAL(rktpar->offset) &&
                    rktpar->offset != RD_KAFKA_OFFSET_BEGINNING &&
                    rktpar->offset != RD_KAFKA_OFFSET_END &&
                    rktpar->offset != RD_KAFKA_OFFSET_STORED &&
                    rktpar->offset != RD_KAFKA_OFFSET_INVALID &&
                    rktpar->offset > RD_KAFKA_OFFSET_TAIL_BASE)
                        return rd_kafka_error_new(
                            RD_KAFKA_RESP_ERR__INVALID_ARG,
                            "%s [%" PRId32
                            "] has invalid start offset %" PRId64,
                            rktpar->topic, rktpar->partition, rktpar->offset);

                if (prev && !rd_kafka_topic_partition_cmp(rktpar, prev))
                        return rd_kafka_error_new(
                            RD_KAFKA_RESP_ERR__INVALID_ARG,
                            "Duplicate %s [%" PRId32 "] in input list",
                            rktpar->topic, rktpar->partition);

                if (rd_kafka_topic_partition_list_find(
                        rk->rk_consumer.assignment.all, rktpar->topic,
                        rktpar->partition))
                        return rd_kafka_error_new(RD_KAFKA_RESP_ERR__CONFLICT,
                                                  "%s [%" PRId32
                                                  "] is already part of the "
                                                  "current assignment",
                                                  rktpar->topic,
                                                  rktpar->partition);

                /* Translate RD_KAFKA_OFFSET_INVALID to RD_KAFKA_OFFSET_STORED,
                 * i.e., read from committed offset, since we use INVALID
                 * internally to differentiate between querying for
                 * committed offset (STORED) and no committed offset (INVALID).
                 */
                if (rktpar->offset == RD_KAFKA_OFFSET_INVALID)
                        rktpar->offset = RD_KAFKA_OFFSET_STORED;

                /* Get toppar object for each partition.
                 * This is to make sure the rktp stays alive while unassigning
                 * any previous assignment in the call to
                 * assignment_clear() below. */
                rd_kafka_topic_partition_ensure_toppar(rk, rktpar, rd_true);
        }

        /* Mark all partition objects as assigned and reset the stored
         * offsets back to invalid in case it was explicitly stored during
         * the time the partition was not assigned. */
        for (i = 0; i < partitions->cnt; i++) {
                rd_kafka_topic_partition_t *rktpar = &partitions->elems[i];
                rd_kafka_toppar_t *rktp =
                    rd_kafka_topic_partition_ensure_toppar(rk, rktpar, rd_true);

                rd_kafka_toppar_lock(rktp);

                rd_assert(!(rktp->rktp_flags & RD_KAFKA_TOPPAR_F_ASSIGNED));
                rktp->rktp_flags |= RD_KAFKA_TOPPAR_F_ASSIGNED;

                /* Reset the stored offset to INVALID to avoid the race
                 * condition described in rdkafka_offset.h */
<<<<<<< HEAD
                rd_kafka_offset_store0(rktp, RD_KAFKA_OFFSET_INVALID, NULL, 0,
                                       rd_true /* force */, RD_DONT_LOCK);
=======
                rd_kafka_offset_store0(
                    rktp, RD_KAFKA_FETCH_POS(RD_KAFKA_OFFSET_INVALID, -1),
                    rd_true /* force */, RD_DONT_LOCK);
>>>>>>> c282ba24

                rd_kafka_toppar_unlock(rktp);
        }


        /* Add the new list of partitions to the current assignment.
         * Only need to sort the final assignment if it was non-empty
         * to begin with since \p partitions is sorted above. */
        rd_kafka_topic_partition_list_add_list(rk->rk_consumer.assignment.all,
                                               partitions);
        if (!was_empty)
                rd_kafka_topic_partition_list_sort(
                    rk->rk_consumer.assignment.all, NULL, NULL);

        /* And add to .pending for serve_pending() to handle. */
        rd_kafka_topic_partition_list_add_list(
            rk->rk_consumer.assignment.pending, partitions);


        rd_kafka_dbg(rk, CONSUMER | RD_KAFKA_DBG_CGRP, "ASSIGNMENT",
                     "Added %d partition(s) to assignment which "
                     "now consists of %d partition(s) where of %d are in "
                     "pending state and %d are being queried",
                     partitions->cnt, rk->rk_consumer.assignment.all->cnt,
                     rk->rk_consumer.assignment.pending->cnt,
                     rk->rk_consumer.assignment.queried->cnt);

        rk->rk_consumer.assignment.version++;

        return NULL;
}


/**
 * @brief Remove \p partitions from the current assignment.
 *
 * Will return error if trying to remove a partition that is not in the
 * assignment.
 *
 * @remark Make sure to call rd_kafka_assignment_serve() after successful
 *         return from this function.
 */
rd_kafka_error_t *
rd_kafka_assignment_subtract(rd_kafka_t *rk,
                             rd_kafka_topic_partition_list_t *partitions) {
        int i;
        int matched_queried_partitions = 0;
        int assignment_pre_cnt;

        if (rk->rk_consumer.assignment.all->cnt == 0 && partitions->cnt > 0)
                return rd_kafka_error_new(
                    RD_KAFKA_RESP_ERR__INVALID_ARG,
                    "Can't subtract from empty assignment");

        /* Verify that all partitions in \p partitions are in the assignment
         * before starting to modify the assignment. */
        rd_kafka_topic_partition_list_sort(partitions, NULL, NULL);

        for (i = 0; i < partitions->cnt; i++) {
                rd_kafka_topic_partition_t *rktpar = &partitions->elems[i];

                if (!rd_kafka_topic_partition_list_find(
                        rk->rk_consumer.assignment.all, rktpar->topic,
                        rktpar->partition))
                        return rd_kafka_error_new(
                            RD_KAFKA_RESP_ERR__INVALID_ARG,
                            "%s [%" PRId32
                            "] can't be unassigned since "
                            "it is not in the current assignment",
                            rktpar->topic, rktpar->partition);

                rd_kafka_topic_partition_ensure_toppar(rk, rktpar, rd_true);
        }


        assignment_pre_cnt = rk->rk_consumer.assignment.all->cnt;

        /* Remove partitions in reverse order to avoid excessive
         * array shuffling of .all.
         * Add the removed partitions to .pending for serve() to handle. */
        for (i = partitions->cnt - 1; i >= 0; i--) {
                const rd_kafka_topic_partition_t *rktpar =
                    &partitions->elems[i];

                if (!rd_kafka_topic_partition_list_del(
                        rk->rk_consumer.assignment.all, rktpar->topic,
                        rktpar->partition))
                        RD_BUG("Removed partition %s [%" PRId32
                               "] not found "
                               "in assignment.all",
                               rktpar->topic, rktpar->partition);

                if (rd_kafka_topic_partition_list_del(
                        rk->rk_consumer.assignment.queried, rktpar->topic,
                        rktpar->partition))
                        matched_queried_partitions++;
                else
                        rd_kafka_topic_partition_list_del(
                            rk->rk_consumer.assignment.pending, rktpar->topic,
                            rktpar->partition);

                /* Add to .removed list which will be served by
                 * serve_removals(). */
                rd_kafka_topic_partition_list_add_copy(
                    rk->rk_consumer.assignment.removed, rktpar);
        }

        rd_kafka_dbg(rk, CGRP, "REMOVEASSIGN",
                     "Removed %d partition(s) "
                     "(%d with outstanding offset queries) from assignment "
                     "of %d partition(s)",
                     partitions->cnt, matched_queried_partitions,
                     assignment_pre_cnt);

        if (rk->rk_consumer.assignment.all->cnt == 0) {
                /* Some safe checking */
                rd_assert(rk->rk_consumer.assignment.pending->cnt == 0);
                rd_assert(rk->rk_consumer.assignment.queried->cnt == 0);
        }

        rk->rk_consumer.assignment.version++;

        return NULL;
}


/**
 * @brief Call when partition fetcher has stopped.
 */
void rd_kafka_assignment_partition_stopped(rd_kafka_t *rk,
                                           rd_kafka_toppar_t *rktp) {
        rd_assert(rk->rk_consumer.assignment.wait_stop_cnt > 0);
        rk->rk_consumer.assignment.wait_stop_cnt--;

        rd_assert(rktp->rktp_started);
        rktp->rktp_started = rd_false;

        rd_assert(rk->rk_consumer.assignment.started_cnt > 0);
        rk->rk_consumer.assignment.started_cnt--;

        /* If this was the last partition we awaited stop for, serve the
         * assignment to transition any existing assignment to the next state */
        if (rk->rk_consumer.assignment.wait_stop_cnt == 0) {
                rd_kafka_dbg(rk, CGRP, "STOPSERVE",
                             "All partitions awaiting stop are now "
                             "stopped: serving assignment");
                rd_kafka_assignment_serve(rk);
        }
}


/**
 * @brief Pause fetching of the currently assigned partitions.
 *
 * Partitions will be resumed by calling rd_kafka_assignment_resume() or
 * from either serve_removals() or serve_pending() above.
 */
void rd_kafka_assignment_pause(rd_kafka_t *rk, const char *reason) {

        if (rk->rk_consumer.assignment.all->cnt == 0)
                return;

        rd_kafka_dbg(rk, CGRP, "PAUSE",
                     "Pausing fetchers for %d assigned partition(s): %s",
                     rk->rk_consumer.assignment.all->cnt, reason);

        rd_kafka_toppars_pause_resume(rk, rd_true /*pause*/, RD_ASYNC,
                                      RD_KAFKA_TOPPAR_F_LIB_PAUSE,
                                      rk->rk_consumer.assignment.all);
}

/**
 * @brief Resume fetching of the currently assigned partitions which have
 *        previously been paused by rd_kafka_assignment_pause().
 */
void rd_kafka_assignment_resume(rd_kafka_t *rk, const char *reason) {

        if (rk->rk_consumer.assignment.all->cnt == 0)
                return;

        rd_kafka_dbg(rk, CGRP, "PAUSE",
                     "Resuming fetchers for %d assigned partition(s): %s",
                     rk->rk_consumer.assignment.all->cnt, reason);

        rd_kafka_toppars_pause_resume(rk, rd_false /*resume*/, RD_ASYNC,
                                      RD_KAFKA_TOPPAR_F_LIB_PAUSE,
                                      rk->rk_consumer.assignment.all);
}



/**
 * @brief Destroy assignment state (but not \p assignment itself)
 */
void rd_kafka_assignment_destroy(rd_kafka_t *rk) {
        if (!rk->rk_consumer.assignment.all)
                return; /* rd_kafka_assignment_init() not called */
        rd_kafka_topic_partition_list_destroy(rk->rk_consumer.assignment.all);
        rd_kafka_topic_partition_list_destroy(
            rk->rk_consumer.assignment.pending);
        rd_kafka_topic_partition_list_destroy(
            rk->rk_consumer.assignment.queried);
        rd_kafka_topic_partition_list_destroy(
            rk->rk_consumer.assignment.removed);
}


/**
 * @brief Initialize the assignment struct.
 */
void rd_kafka_assignment_init(rd_kafka_t *rk) {
        rk->rk_consumer.assignment.all = rd_kafka_topic_partition_list_new(100);
        rk->rk_consumer.assignment.pending =
            rd_kafka_topic_partition_list_new(100);
        rk->rk_consumer.assignment.queried =
            rd_kafka_topic_partition_list_new(100);
        rk->rk_consumer.assignment.removed =
            rd_kafka_topic_partition_list_new(100);
}<|MERGE_RESOLUTION|>--- conflicted
+++ resolved
@@ -339,8 +339,8 @@
 
                 /* Save the currently stored offset and epoch on .removed
                  * so it will be committed below. */
-<<<<<<< HEAD
-                rktpar->offset        = rktp->rktp_stored_offset;
+                rd_kafka_topic_partition_set_from_fetch_pos(
+                    rktpar, rktp->rktp_stored_pos);
                 rktpar->metadata_size = rktp->rktp_stored_metadata_size;
                 if (rktp->rktp_stored_metadata) {
                         rktpar->metadata =
@@ -348,24 +348,15 @@
                         memcpy(rktpar->metadata, rktp->rktp_stored_metadata,
                                rktp->rktp_stored_metadata_size);
                 }
-=======
-                rd_kafka_topic_partition_set_from_fetch_pos(
-                    rktpar, rktp->rktp_stored_pos);
->>>>>>> c282ba24
                 valid_offsets += !RD_KAFKA_OFFSET_IS_LOGICAL(rktpar->offset);
 
                 /* Reset the stored offset to invalid so that
                  * a manual offset-less commit() or the auto-committer
                  * will not commit a stored offset from a previous
                  * assignment (issue #2782). */
-<<<<<<< HEAD
-                rd_kafka_offset_store0(rktp, RD_KAFKA_OFFSET_INVALID, NULL, 0,
-                                       rd_true, RD_DONT_LOCK);
-=======
                 rd_kafka_offset_store0(
-                    rktp, RD_KAFKA_FETCH_POS(RD_KAFKA_OFFSET_INVALID, -1),
-                    rd_true, RD_DONT_LOCK);
->>>>>>> c282ba24
+                    rktp, RD_KAFKA_FETCH_POS(RD_KAFKA_OFFSET_INVALID, -1), NULL,
+                    0, rd_true, RD_DONT_LOCK);
 
                 /* Partition is no longer desired */
                 rd_kafka_toppar_desired_del(rktp);
@@ -760,14 +751,9 @@
 
                 /* Reset the stored offset to INVALID to avoid the race
                  * condition described in rdkafka_offset.h */
-<<<<<<< HEAD
-                rd_kafka_offset_store0(rktp, RD_KAFKA_OFFSET_INVALID, NULL, 0,
-                                       rd_true /* force */, RD_DONT_LOCK);
-=======
                 rd_kafka_offset_store0(
-                    rktp, RD_KAFKA_FETCH_POS(RD_KAFKA_OFFSET_INVALID, -1),
-                    rd_true /* force */, RD_DONT_LOCK);
->>>>>>> c282ba24
+                    rktp, RD_KAFKA_FETCH_POS(RD_KAFKA_OFFSET_INVALID, -1), NULL,
+                    0, rd_true /* force */, RD_DONT_LOCK);
 
                 rd_kafka_toppar_unlock(rktp);
         }
