# librdkafka v2.2.0

librdkafka v2.2.0 is a feature release:

 * Fix a segmentation fault when subscribing to non-existent topics and
   using the consume batch functions (#4273).
 * Store offset commit metadata in `rd_kafka_offsets_store` (@mathispesch, #4084).
 * Fix a bug that happens when skipping tags, causing buffer underflow in
   MetadataResponse (#4278).
 * [KIP-881](https://cwiki.apache.org/confluence/display/KAFKA/KIP-881%3A+Rack-aware+Partition+Assignment+for+Kafka+Consumers):
   Add support for rack-aware partition assignment for consumers
   (#4184, #4291, #4252).
 * Fix several bugs with sticky assignor in case of partition ownership
   changing between members of the consumer group (#4252).
<<<<<<< HEAD
 * Added `fetch.queue.backoff.ms` to the consumer to control how long
   the consumer backs off next fetch attempt. (@bitemyapp, @edenhill, #2879)


## Enhancements

 * Added `fetch.queue.backoff.ms` to the consumer to control how long
   the consumer backs off next fetch attempt. When the pre-fetch queue
   has exceeded its queuing thresholds: `queued.min.messages` and
   `queued.max.messages.kbytes` it backs off for 1 seconds.
   If those parameters have to be set too high to hold 1 s of data,
   this new parameter allows to back off the fetch earlier, reducing memory
   requirements.
=======
 * Avoid treating an OpenSSL error as a permanent error and treat unclean SSL
   closes as normal ones (#4294).
>>>>>>> 3e39a9e3


## Fixes

### General fixes

 * Fix a bug that happens when skipping tags, causing buffer underflow in
   MetadataResponse. This is triggered since RPC version 9 (v2.1.0),
   when using Confluent Platform, only when racks are set,
   observers are activated and there is more than one partition.
   Fixed by skipping the correct amount of bytes when tags are received.
 * Avoid treating an OpenSSL error as a permanent error and treat unclean SSL
   closes as normal ones. When SSL connections are closed without `close_notify`,
   in OpenSSL 3.x a new type of error is set and it was interpreted as permanent
   in librdkafka. It can cause a different issue depending on the RPC.
   If received when waiting for OffsetForLeaderEpoch response, it triggers
   an offset reset following the configured policy.
   Solved by treating SSL errors as transport errors and
   by setting an OpenSSL flag that allows to treat unclean SSL closes as normal
   ones. These types of errors can happen it the other side doesn't support `close_notify` or if there's a TCP connection reset.


### Consumer fixes

  * In case of multiple owners of a partition with different generations, the
    sticky assignor would pick the earliest (lowest generation) member as the
    current owner, which would lead to stickiness violations. Fixed by
    choosing the latest (highest generation) member.
  * In case where the same partition is owned by two members with the same
    generation, it indicates an issue. The sticky assignor had some code to
    handle this, but it was non-functional, and did not have parity with the
    Java assignor. Fixed by invalidating any such partition from the current
    assignment completely.



# librdkafka v2.1.1

librdkafka v2.1.1 is a maintenance release:

 * Avoid duplicate messages when a fetch response is received
   in the middle of an offset validation request (#4261).
 * Fix segmentation fault when subscribing to a non-existent topic and
   calling `rd_kafka_message_leader_epoch()` on the polled `rkmessage` (#4245).
 * Fix a segmentation fault when fetching from follower and the partition lease
   expires while waiting for the result of a list offsets operation (#4254).
 * Fix documentation for the admin request timeout, incorrectly stating -1 for infinite
   timeout. That timeout can't be infinite.
 * Fix CMake pkg-config cURL require and use
   pkg-config `Requires.private` field (@FantasqueX, @stertingen, #4180).
 * Fixes certain cases where polling would not keep the consumer
   in the group or make it rejoin it (#4256).
 * Fix to the C++ set_leader_epoch method of TopicPartitionImpl,
   that wasn't storing the passed value (@pavel-pimenov, #4267).

## Fixes

### Consumer fixes

 * Duplicate messages can be emitted when a fetch response is received
   in the middle of an offset validation request. Solved by avoiding
   a restart from last application offset when offset validation succeeds.
 * When fetching from follower, if the partition lease expires after 5 minutes,
   and a list offsets operation was requested to retrieve the earliest
   or latest offset, it resulted in segmentation fault. This was fixed by
   allowing threads different from the main one to call
   the `rd_kafka_toppar_set_fetch_state` function, given they hold
   the lock on the `rktp`.
 * In v2.1.0, a bug was fixed which caused polling any queue to reset the
   `max.poll.interval.ms`. Only certain functions were made to reset the timer,
   but it is possible for the user to obtain the queue with messages from
   the broker, skipping these functions. This was fixed by encoding information
   in a queue itself, that, whether polling, resets the timer.



# librdkafka v2.1.0

librdkafka v2.1.0 is a feature release:

* [KIP-320](https://cwiki.apache.org/confluence/display/KAFKA/KIP-320%3A+Allow+fetchers+to+detect+and+handle+log+truncation)
  Allow fetchers to detect and handle log truncation (#4122).
* Fix a reference count issue blocking the consumer from closing (#4187).
* Fix a protocol issue with ListGroups API, where an extra
  field was appended for API Versions greater than or equal to 3 (#4207).
* Fix an issue with `max.poll.interval.ms`, where polling any queue would cause
  the timeout to be reset (#4176).
* Fix seek partition timeout, was one thousand times lower than the passed
  value (#4230).
* Fix multiple inconsistent behaviour in batch APIs during **pause** or **resume** operations (#4208).
  See **Consumer fixes** section below for more information.
* Update lz4.c from upstream. Fixes [CVE-2021-3520](https://github.com/advisories/GHSA-gmc7-pqv9-966m)
  (by @filimonov, #4232).
* Upgrade OpenSSL to v3.0.8 with various security fixes,
  check the [release notes](https://www.openssl.org/news/cl30.txt) (#4215).

## Enhancements

 * Added `rd_kafka_topic_partition_get_leader_epoch()` (and `set..()`).
 * Added partition leader epoch APIs:
   - `rd_kafka_topic_partition_get_leader_epoch()` (and `set..()`)
   - `rd_kafka_message_leader_epoch()`
   - `rd_kafka_*assign()` and `rd_kafka_seek_partitions()` now supports
     partitions with a leader epoch set.
   - `rd_kafka_offsets_for_times()` will return per-partition leader-epochs.
   - `leader_epoch`, `stored_leader_epoch`, and `committed_leader_epoch`
     added to per-partition statistics.


## Fixes

### OpenSSL fixes

 * Fixed OpenSSL static build not able to use external modules like FIPS
   provider module.

### Consumer fixes

 * A reference count issue was blocking the consumer from closing.
   The problem would happen when a partition is lost, because forcibly
   unassigned from the consumer or if the corresponding topic is deleted.
 * When using `rd_kafka_seek_partitions`, the remaining timeout was
   converted from microseconds to milliseconds but the expected unit
   for that parameter is microseconds.
 * Fixed known issues related to Batch Consume APIs mentioned in v2.0.0
   release notes.
 * Fixed `rd_kafka_consume_batch()` and `rd_kafka_consume_batch_queue()`
   intermittently updating `app_offset` and `store_offset` incorrectly when
   **pause** or **resume** was being used for a partition.
 * Fixed `rd_kafka_consume_batch()` and `rd_kafka_consume_batch_queue()`
   intermittently skipping offsets when **pause** or **resume** was being
   used for a partition.


## Known Issues

### Consume Batch API

 * When `rd_kafka_consume_batch()` and `rd_kafka_consume_batch_queue()` APIs are used with
   any of the **seek**, **pause**, **resume** or **rebalancing** operation, `on_consume`
   interceptors might be called incorrectly (maybe multiple times) for not consumed messages.

### Consume API

 * Duplicate messages can be emitted when a fetch response is received
   in the middle of an offset validation request.
 * Segmentation fault when subscribing to a non-existent topic and
   calling `rd_kafka_message_leader_epoch()` on the polled `rkmessage`.



# librdkafka v2.0.2

librdkafka v2.0.2 is a maintenance release:

* Fix OpenSSL version in Win32 nuget package (#4152).



# librdkafka v2.0.1

librdkafka v2.0.1 is a maintenance release:

* Fixed nuget package for Linux ARM64 release (#4150).



# librdkafka v2.0.0

librdkafka v2.0.0 is a feature release:

 * [KIP-88](https://cwiki.apache.org/confluence/display/KAFKA/KIP-88%3A+OffsetFetch+Protocol+Update)
   OffsetFetch Protocol Update (#3995).
 * [KIP-222](https://cwiki.apache.org/confluence/display/KAFKA/KIP-222+-+Add+Consumer+Group+operations+to+Admin+API)
   Add Consumer Group operations to Admin API (started by @lesterfan, #3995).
 * [KIP-518](https://cwiki.apache.org/confluence/display/KAFKA/KIP-518%3A+Allow+listing+consumer+groups+per+state)
   Allow listing consumer groups per state (#3995).
 * [KIP-396](https://cwiki.apache.org/confluence/pages/viewpage.action?pageId=97551484)
   Partially implemented: support for AlterConsumerGroupOffsets
   (started by @lesterfan, #3995).
 * OpenSSL 3.0.x support - the maximum bundled OpenSSL version is now 3.0.7 (previously 1.1.1q).
 * Fixes to the transactional and idempotent producer.


## Upgrade considerations

### OpenSSL 3.0.x

#### OpenSSL default ciphers

The introduction of OpenSSL 3.0.x in the self-contained librdkafka bundles
changes the default set of available ciphers, in particular all obsolete
or insecure ciphers and algorithms as listed in the
OpenSSL [legacy](https://www.openssl.org/docs/man3.0/man7/OSSL_PROVIDER-legacy.html)
manual page are now disabled by default.

**WARNING**: These ciphers are disabled for security reasons and it is
highly recommended NOT to use them.

Should you need to use any of these old ciphers you'll need to explicitly
enable the `legacy` provider by configuring `ssl.providers=default,legacy`
on the librdkafka client.

#### OpenSSL engines and providers

OpenSSL 3.0.x deprecates the use of engines, which is being replaced by
providers. As such librdkafka will emit a deprecation warning if
`ssl.engine.location` is configured.

OpenSSL providers may be configured with the new `ssl.providers`
configuration property.

### Broker TLS certificate hostname verification

The default value for `ssl.endpoint.identification.algorithm` has been
changed from `none` (no hostname verification) to `https`, which enables
broker hostname verification (to counter man-in-the-middle
impersonation attacks) by default.

To restore the previous behaviour, set `ssl.endpoint.identification.algorithm` to `none`.

## Known Issues

### Poor Consumer batch API messaging guarantees

The Consumer Batch APIs `rd_kafka_consume_batch()` and `rd_kafka_consume_batch_queue()`
are not thread safe if `rkmessages_size` is greater than 1 and any of the **seek**,
**pause**, **resume** or **rebalancing** operation is performed in parallel with any of
the above APIs. Some of the messages might be lost, or erroneously returned to the
application, in the above scenario.

It is strongly recommended to use the Consumer Batch APIs and the mentioned
operations in sequential order in order to get consistent result.

For **rebalancing** operation to work in sequencial manner, please set `rebalance_cb`
configuration property (refer [examples/rdkafka_complex_consumer_example.c]
(examples/rdkafka_complex_consumer_example.c) for the help with the usage) for the consumer.

## Enhancements

 * Self-contained static libraries can now be built on Linux arm64 (#4005).
 * Updated to zlib 1.2.13, zstd 1.5.2, and curl 7.86.0 in self-contained
   librdkafka bundles.
 * Added `on_broker_state_change()` interceptor
 * The C++ API no longer returns strings by const value, which enables better move optimization in callers.
 * Added `rd_kafka_sasl_set_credentials()` API to update SASL credentials.
 * Setting `allow.auto.create.topics` will no longer give a warning if used by a producer, since that is an expected use case.
  Improvement in documentation for this property.
 * Added a `resolve_cb` configuration setting that permits using custom DNS resolution logic.
 * Added `rd_kafka_mock_broker_error_stack_cnt()`.
 * The librdkafka.redist NuGet package has been updated to have fewer external
   dependencies for its bundled librdkafka builds, as everything but cyrus-sasl
   is now built-in. There are bundled builds with and without linking to
   cyrus-sasl for maximum compatibility.
 * Admin API DescribeGroups() now provides the group instance id
   for static members [KIP-345](https://cwiki.apache.org/confluence/display/KAFKA/KIP-345%3A+Introduce+static+membership+protocol+to+reduce+consumer+rebalances) (#3995).


## Fixes

### General fixes

 * Windows: couldn't read a PKCS#12 keystore correctly because binary mode
   wasn't explicitly set and Windows defaults to text mode.
 * Fixed memory leak when loading SSL certificates (@Mekk, #3930)
 * Load all CA certificates from `ssl.ca.pem`, not just the first one.
 * Each HTTP request made when using OAUTHBEARER OIDC would leak a small
   amount of memory.

### Transactional producer fixes

 * When a PID epoch bump is requested and the producer is waiting
   to reconnect to the transaction coordinator, a failure in a find coordinator
   request could cause an assert to fail. This is fixed by retrying when the
   coordinator is known (#4020).
 * Transactional APIs (except `send_offsets_for_transaction()`) that
   timeout due to low timeout_ms may now be resumed by calling the same API
   again, as the operation continues in the background.
 * For fatal idempotent producer errors that may be recovered by bumping the
   epoch the current transaction must first be aborted prior to the epoch bump.
   This is now handled correctly, which fixes issues seen with fenced
   transactional producers on fatal idempotency errors.
 * Timeouts for EndTxn requests (transaction commits and aborts) are now
   automatically retried and the error raised to the application is also
   a retriable error.
 * TxnOffsetCommitRequests were retried immediately upon temporary errors in
   `send_offsets_to_transactions()`, causing excessive network requests.
   These retries are now delayed 500ms.
 * If `init_transactions()` is called with an infinite timeout (-1),
   the timeout will be limited to 2 * `transaction.timeout.ms`.
   The application may retry and resume the call if a retriable error is
   returned.


### Consumer fixes

 * Back-off and retry JoinGroup request if coordinator load is in progress.
 * Fix `rd_kafka_consume_batch()` and `rd_kafka_consume_batch_queue()` skipping
   other partitions' offsets intermittently when **seek**, **pause**, **resume**
   or **rebalancing** is used for a partition.
 * Fix `rd_kafka_consume_batch()` and `rd_kafka_consume_batch_queue()`
   intermittently returing incorrect partitions' messages if **rebalancing**
   happens during these operations.

# librdkafka v1.9.2

librdkafka v1.9.2 is a maintenance release:

 * The SASL OAUTHBEAR OIDC POST field was sometimes truncated by one byte (#3192).
 * The bundled version of OpenSSL has been upgraded to version 1.1.1q for non-Windows builds. Windows builds remain on OpenSSL 1.1.1n for the time being.
 * The bundled version of Curl has been upgraded to version 7.84.0.



# librdkafka v1.9.1

librdkafka v1.9.1 is a maintenance release:

 * The librdkafka.redist NuGet package now contains OSX M1/arm64 builds.
 * Self-contained static libraries can now be built on OSX M1 too, thanks to
   disabling curl's configure runtime check.



# librdkafka v1.9.0

librdkafka v1.9.0 is a feature release:

 * Added KIP-768 OUATHBEARER OIDC support (by @jliunyu, #3560)
 * Added KIP-140 Admin API ACL support (by @emasab, #2676)


## Upgrade considerations

 * Consumer:
   `rd_kafka_offsets_store()` (et.al) will now return an error for any
   partition that is not currently assigned (through `rd_kafka_*assign()`).
   This prevents a race condition where an application would store offsets
   after the assigned partitions had been revoked (which resets the stored
   offset), that could cause these old stored offsets to be committed later
   when the same partitions were assigned to this consumer again - effectively
   overwriting any committed offsets by any consumers that were assigned the
   same partitions previously. This would typically result in the offsets
   rewinding and messages to be reprocessed.
   As an extra effort to avoid this situation the stored offset is now
   also reset when partitions are assigned (through `rd_kafka_*assign()`).
   Applications that explicitly call `..offset*_store()` will now need
   to handle the case where `RD_KAFKA_RESP_ERR__STATE` is returned
   in the per-partition `.err` field - meaning the partition is no longer
   assigned to this consumer and the offset could not be stored for commit.


## Enhancements

 * Improved producer queue scheduling. Fixes the performance regression
   introduced in v1.7.0 for some produce patterns. (#3538, #2912)
 * Windows: Added native Win32 IO/Queue scheduling. This removes the
   internal TCP loopback connections that were previously used for timely
   queue wakeups.
 * Added `socket.connection.setup.timeout.ms` (default 30s).
   The maximum time allowed for broker connection setups (TCP connection as
   well as SSL and SASL handshakes) is now limited to this value.
   This fixes the issue with stalled broker connections in the case of network
   or load balancer problems.
   The Java clients has an exponential backoff to this timeout which is
   limited by `socket.connection.setup.timeout.max.ms` - this was not
   implemented in librdkafka due to differences in connection handling and
   `ERR__ALL_BROKERS_DOWN` error reporting. Having a lower initial connection
   setup timeout and then increase the timeout for the next attempt would
   yield possibly false-positive `ERR__ALL_BROKERS_DOWN` too early.
 * SASL OAUTHBEARER refresh callbacks can now be scheduled for execution
   on librdkafka's background thread. This solves the problem where an
   application has a custom SASL OAUTHBEARER refresh callback and thus needs to
   call `rd_kafka_poll()` (et.al.) at least once to trigger the
   refresh callback before being able to connect to brokers.
   With the new `rd_kafka_conf_enable_sasl_queue()` configuration API and
   `rd_kafka_sasl_background_callbacks_enable()` the refresh callbacks
   can now be triggered automatically on the librdkafka background thread.
 * `rd_kafka_queue_get_background()` now creates the background thread
   if not already created.
 * Added `rd_kafka_consumer_close_queue()` and `rd_kafka_consumer_closed()`.
   This allow applications and language bindings to implement asynchronous
   consumer close.
 * Bundled zlib upgraded to version 1.2.12.
 * Bundled OpenSSL upgraded to 1.1.1n.
 * Added `test.mock.broker.rtt` to simulate RTT/latency for mock brokers.


## Fixes

### General fixes

 * Fix various 1 second delays due to internal broker threads blocking on IO
   even though there are events to handle.
   These delays could be seen randomly in any of the non produce/consume
   request APIs, such as `commit_transaction()`, `list_groups()`, etc.
 * Windows: some applications would crash with an error message like
   `no OPENSSL_Applink()` written to the console if `ssl.keystore.location`
   was configured.
   This regression was introduced in v1.8.0 due to use of vcpkgs and how
   keystore file was read. #3554.
 * Windows 32-bit only: 64-bit atomic reads were in fact not atomic and could
   in rare circumstances yield incorrect values.
   One manifestation of this issue was the `max.poll.interval.ms` consumer
   timer expiring even though the application was polling according to profile.
   Fixed by @WhiteWind (#3815).
 * `rd_kafka_clusterid()` would previously fail with timeout if
   called on cluster with no visible topics (#3620).
   The clusterid is now returned as soon as metadata has been retrieved.
 * Fix hang in `rd_kafka_list_groups()` if there are no available brokers
   to connect to (#3705).
 * Millisecond timeouts (`timeout_ms`) in various APIs, such as `rd_kafka_poll()`,
   was limited to roughly 36 hours before wrapping. (#3034)
 * If a metadata request triggered by `rd_kafka_metadata()` or consumer group rebalancing
   encountered a non-retriable error it would not be propagated to the caller and thus
   cause a stall or timeout, this has now been fixed. (@aiquestion, #3625)
 * AdminAPI `DeleteGroups()` and `DeleteConsumerGroupOffsets()`:
   if the given coordinator connection was not up by the time these calls were
   initiated and the first connection attempt failed then no further connection
   attempts were performed, ulimately leading to the calls timing out.
   This is now fixed by keep retrying to connect to the group coordinator
   until the connection is successful or the call times out.
   Additionally, the coordinator will be now re-queried once per second until
   the coordinator comes up or the call times out, to detect change in
   coordinators.
 * Mock cluster `rd_kafka_mock_broker_set_down()` would previously
   accept and then disconnect new connections, it now refuses new connections.


### Consumer fixes

 * `rd_kafka_offsets_store()` (et.al) will now return an error for any
   partition that is not currently assigned (through `rd_kafka_*assign()`).
   See **Upgrade considerations** above for more information.
 * `rd_kafka_*assign()` will now reset/clear the stored offset.
   See **Upgrade considerations** above for more information.
 * `seek()` followed by `pause()` would overwrite the seeked offset when
   later calling `resume()`. This is now fixed. (#3471).
   **Note**: Avoid storing offsets (`offsets_store()`) after calling
   `seek()` as this may later interfere with resuming a paused partition,
   instead store offsets prior to calling seek.
 * A `ERR_MSG_SIZE_TOO_LARGE` consumer error would previously be raised
   if the consumer received a maximum sized FetchResponse only containing
   (transaction) aborted messages with no control messages. The fetching did
   not stop, but some applications would terminate upon receiving this error.
   No error is now raised in this case. (#2993)
   Thanks to @jacobmikesell for providing an application to reproduce the
   issue.
 * The consumer no longer backs off the next fetch request (default 500ms) when
   the parsed fetch response is truncated (which is a valid case).
   This should speed up the message fetch rate in case of maximum sized
   fetch responses.
 * Fix consumer crash (`assert: rkbuf->rkbuf_rkb`) when parsing
   malformed JoinGroupResponse consumer group metadata state.
 * Fix crash (`cant handle op type`) when using `consume_batch_queue()` (et.al)
   and an OAUTHBEARER refresh callback was set.
   The callback is now triggered by the consume call. (#3263)
 * Fix `partition.assignment.strategy` ordering when multiple strategies are configured.
   If there is more than one eligible strategy, preference is determined by the
   configured order of strategies. The partitions are assigned to group members according
   to the strategy order preference now. (#3818)
 * Any form of unassign*() (absolute or incremental) is now allowed during
   consumer close rebalancing and they're all treated as absolute unassigns.
   (@kevinconaway)


### Transactional producer fixes

 * Fix message loss in idempotent/transactional producer.
   A corner case has been identified that may cause idempotent/transactional
   messages to be lost despite being reported as successfully delivered:
   During cluster instability a restarting broker may report existing topics
   as non-existent for some time before it is able to acquire up to date
   cluster and topic metadata.
   If an idempotent/transactional producer updates its topic metadata cache
   from such a broker the producer will consider the topic to be removed from
   the cluster and thus remove its local partition objects for the given topic.
   This also removes the internal message sequence number counter for the given
   partitions.
   If the producer later receives proper topic metadata for the cluster the
   previously "removed" topics will be rediscovered and new partition objects
   will be created in the producer. These new partition objects, with no
   knowledge of previous incarnations, would start counting partition messages
   at zero again.
   If new messages were produced for these partitions by the same producer
   instance, the same message sequence numbers would be sent to the broker.
   If the broker still maintains state for the producer's PID and Epoch it could
   deem that these messages with reused sequence numbers had already been
   written to the log and treat them as legit duplicates.
   This would seem to the producer that these new messages were successfully
   written to the partition log by the broker when they were in fact discarded
   as duplicates, leading to silent message loss.
   The fix included in this release is to save the per-partition idempotency
   state when a partition is removed, and then recover and use that saved
   state if the partition comes back at a later time.
 * The transactional producer would retry (re)initializing its PID if a
   `PRODUCER_FENCED` error was returned from the
   broker (added in Apache Kafka 2.8), which could cause the producer to
   seemingly hang.
   This error code is now correctly handled by raising a fatal error.
 * If the given group coordinator connection was not up by the time
   `send_offsets_to_transactions()` was called, and the first connection
   attempt failed then no further connection attempts were performed, ulimately
   leading to `send_offsets_to_transactions()` timing out, and possibly
   also the transaction timing out on the transaction coordinator.
   This is now fixed by keep retrying to connect to the group coordinator
   until the connection is successful or the call times out.
   Additionally, the coordinator will be now re-queried once per second until
   the coordinator comes up or the call times out, to detect change in
   coordinators.


### Producer fixes

 * Improved producer queue wakeup scheduling. This should significantly
   decrease the number of wakeups and thus syscalls for high message rate
   producers. (#3538, #2912)
 * The logic for enforcing that `message.timeout.ms` is greather than
   an explicitly configured `linger.ms` was incorrect and instead of
   erroring out early the lingering time was automatically adjusted to the
   message timeout, ignoring the configured `linger.ms`.
   This has now been fixed so that an error is returned when instantiating the
   producer. Thanks to @larry-cdn77 for analysis and test-cases. (#3709)


# librdkafka v1.8.2

librdkafka v1.8.2 is a maintenance release.

## Enhancements

 * Added `ssl.ca.pem` to add CA certificate by PEM string. (#2380)
 * Prebuilt binaries for Mac OSX now contain statically linked OpenSSL v1.1.1l.
   Previously the OpenSSL version was either v1.1.1 or v1.0.2 depending on
   build type.

## Fixes

 * The `librdkafka.redist` 1.8.0 package had two flaws:
   - the linux-arm64 .so build was a linux-x64 build.
   - the included Windows MSVC 140 runtimes for x64 were infact x86.
   The release script has been updated to verify the architectures of
   provided artifacts to avoid this happening in the future.
 * Prebuilt binaries for Mac OSX Sierra (10.12) and older are no longer provided.
   This affects [confluent-kafka-go](https://github.com/confluentinc/confluent-kafka-go).
 * Some of the prebuilt binaries for Linux were built on Ubuntu 14.04,
   these builds are now performed on Ubuntu 16.04 instead.
   This may affect users on ancient Linux distributions.
 * It was not possible to configure `ssl.ca.location` on OSX, the property
   would automatically revert back to `probe` (default value).
   This regression was introduced in v1.8.0. (#3566)
 * librdkafka's internal timers would not start if the timeout was set to 0,
   which would result in some timeout operations not being enforced correctly,
   e.g., the transactional producer API timeouts.
   These timers are now started with a timeout of 1 microsecond.

### Transactional producer fixes

 * Upon quick repeated leader changes the transactional producer could receive
   an `OUT_OF_ORDER_SEQUENCE` error from the broker, which triggered an
   Epoch bump on the producer resulting in an InitProducerIdRequest being sent
   to the transaction coordinator in the middle of a transaction.
   This request would start a new transaction on the coordinator, but the
   producer would still think (erroneously) it was in current transaction.
   Any messages produced in the current transaction prior to this event would
   be silently lost when the application committed the transaction, leading
   to message loss.
   This has been fixed by setting the Abortable transaction error state
   in the producer. #3575.
 * The transactional producer could stall during a transaction if the transaction
   coordinator changed while adding offsets to the transaction (send_offsets_to_transaction()).
   This stall lasted until the coordinator connection went down, the
   transaction timed out, transaction was aborted, or messages were produced
   to a new partition, whichever came first. #3571.



*Note: there was no v1.8.1 librdkafka release*


# librdkafka v1.8.0

librdkafka v1.8.0 is a security release:

 * Upgrade bundled zlib version from 1.2.8 to 1.2.11 in the `librdkafka.redist`
   NuGet package. The updated zlib version fixes CVEs:
   CVE-2016-9840, CVE-2016-9841, CVE-2016-9842, CVE-2016-9843
   See https://github.com/edenhill/librdkafka/issues/2934 for more information.
 * librdkafka now uses [vcpkg](https://vcpkg.io/) for up-to-date Windows
   dependencies in the `librdkafka.redist` NuGet package:
   OpenSSL 1.1.1l, zlib 1.2.11, zstd 1.5.0.
 * The upstream dependency (OpenSSL, zstd, zlib) source archive checksums are
   now verified when building with `./configure --install-deps`.
   These builds are used by the librdkafka builds bundled with
   confluent-kafka-go, confluent-kafka-python and confluent-kafka-dotnet.


## Enhancements

 * Producer `flush()` now overrides the `linger.ms` setting for the duration
   of the `flush()` call, effectively triggering immediate transmission of
   queued messages. (#3489)

## Fixes

### General fixes

 * Correctly detect presence of zlib via compilation check. (Chris Novakovic)
 * `ERR__ALL_BROKERS_DOWN` is no longer emitted when the coordinator
   connection goes down, only when all standard named brokers have been tried.
   This fixes the issue with `ERR__ALL_BROKERS_DOWN` being triggered on
   `consumer_close()`. It is also now only emitted if the connection was fully
   up (past handshake), and not just connected.
 * `rd_kafka_query_watermark_offsets()`, `rd_kafka_offsets_for_times()`,
   `consumer_lag` metric, and `auto.offset.reset` now honour
   `isolation.level` and will return the Last Stable Offset (LSO)
   when `isolation.level` is set to `read_committed` (default), rather than
   the uncommitted high-watermark when it is set to `read_uncommitted`. (#3423)
 * SASL GSSAPI is now usable when `sasl.kerberos.min.time.before.relogin`
   is set to 0 - which disables ticket refreshes (by @mpekalski, #3431).
 * Rename internal crc32c() symbol to rd_crc32c() to avoid conflict with
   other static libraries (#3421).
 * `txidle` and `rxidle` in the statistics object was emitted as 18446744073709551615 when no idle was known. -1 is now emitted instead. (#3519)


### Consumer fixes

 * Automatically retry offset commits on `ERR_REQUEST_TIMED_OUT`,
   `ERR_COORDINATOR_NOT_AVAILABLE`, and `ERR_NOT_COORDINATOR` (#3398).
   Offset commits will be retried twice.
 * Timed auto commits did not work when only using assign() and not subscribe().
   This regression was introduced in v1.7.0.
 * If the topics matching the current subscription changed (or the application
   updated the subscription) while there was an outstanding JoinGroup or
   SyncGroup request, an additional request would sometimes be sent before
   handling the response of the first. This in turn lead to internal state
   issues that could cause a crash or malbehaviour.
   The consumer will now wait for any outstanding JoinGroup or SyncGroup
   responses before re-joining the group.
 * `auto.offset.reset` could previously be triggered by temporary errors,
   such as disconnects and timeouts (after the two retries are exhausted).
   This is now fixed so that the auto offset reset policy is only triggered
   for permanent errors.
 * The error that triggers `auto.offset.reset` is now logged to help the
   application owner identify the reason of the reset.
 * If a rebalance takes longer than a consumer's `session.timeout.ms`, the
   consumer will remain in the group as long as it receives heartbeat responses
   from the broker.


### Admin fixes

 * `DeleteRecords()` could crash if one of the underlying requests
   (for a given partition leader) failed at the transport level (e.g., timeout).
   (#3476).



# librdkafka v1.7.0

librdkafka v1.7.0 is feature release:

 * [KIP-360](https://cwiki.apache.org/confluence/pages/viewpage.action?pageId=89068820) - Improve reliability of transactional producer.
   Requires Apache Kafka 2.5 or later.
 * OpenSSL Engine support (`ssl.engine.location`) by @adinigam and @ajbarb.


## Enhancements

 * Added `connections.max.idle.ms` to automatically close idle broker
   connections.
   This feature is disabled by default unless `bootstrap.servers` contains
   the string `azure` in which case the default is set to <4 minutes to improve
   connection reliability and circumvent limitations with the Azure load
   balancers (see #3109 for more information).
 * Bumped to OpenSSL 1.1.1k in binary librdkafka artifacts.
 * The binary librdkafka artifacts for Alpine are now using Alpine 3.12.
   OpenSSL 1.1.1k.
 * Improved static librdkafka Windows builds using MinGW (@neptoess, #3130).
 * The `librdkafka.redist` NuGet package now has updated zlib, zstd and
   OpenSSL versions (from vcpkg).


## Security considerations

 * The zlib version bundled with the `librdkafka.redist` NuGet package has now been upgraded
   from zlib 1.2.8 to 1.2.11, fixing the following CVEs:
   * CVE-2016-9840: undefined behaviour (compiler dependent) in inflate (decompression) code: this is used by the librdkafka consumer. Risk of successfully exploitation through consumed messages is eastimated very low.
   * CVE-2016-9841: undefined behaviour (compiler dependent) in inflate code: this is used by the librdkafka consumer. Risk of successfully exploitation through consumed messages is eastimated very low.
   * CVE-2016-9842: undefined behaviour in inflateMark(): this API is not used by librdkafka.
   * CVE-2016-9843: issue in crc32_big() which is called from crc32_z(): this API is not used by librdkafka.

## Upgrade considerations

 * The C++ `oauthbearer_token_refresh_cb()` was missing a `Handle *`
   argument that has now been added. This is a breaking change but the original
   function signature is considered a bug.
   This change only affects C++ OAuth developers.
 * [KIP-735](https://cwiki.apache.org/confluence/display/KAFKA/KIP-735%3A+Increase+default+consumer+session+timeout) The consumer `session.timeout.ms`
   default was changed from 10 to 45 seconds to make consumer groups more
   robust and less sensitive to temporary network and cluster issues.
 * Statistics: `consumer_lag` is now using the `committed_offset`,
   while the new `consumer_lag_stored` is using `stored_offset`
   (offset to be committed).
   This is more correct than the previous `consumer_lag` which was using
   either `committed_offset` or `app_offset` (last message passed
   to application).
 * The `librdkafka.redist` NuGet package is now built with MSVC runtime v140
   (VS 2015). Previous versions were built with MSVC runtime v120 (VS 2013).


## Fixes

### General fixes

 * Fix accesses to freed metadata cache mutexes on client termination (#3279)
 * There was a race condition on receiving updated metadata where a broker id
   update (such as bootstrap to proper broker transformation) could finish after
   the topic metadata cache was updated, leading to existing brokers seemingly
   being not available.
   One occurrence of this issue was query_watermark_offsets() that could return
   `ERR__UNKNOWN_PARTITION` for existing partitions shortly after the
   client instance was created.
 * The OpenSSL context is now initialized with `TLS_client_method()`
   (on OpenSSL >= 1.1.0) instead of the deprecated and outdated
   `SSLv23_client_method()`.
 * The initial cluster connection on client instance creation could sometimes
   be delayed up to 1 second if a `group.id` or `transactional.id`
   was configured (#3305).
 * Speed up triggering of new broker connections in certain cases by exiting
   the broker thread io/op poll loop when a wakeup op is received.
 * SASL GSSAPI: The Kerberos kinit refresh command was triggered from
   `rd_kafka_new()` which made this call blocking if the refresh command
   was taking long. The refresh is now performed by the background rdkafka
   main thread.
 * Fix busy-loop (100% CPU on the broker threads) during the handshake phase
   of an SSL connection.
 * Disconnects during SSL handshake are now propagated as transport errors
   rather than SSL errors, since these disconnects are at the transport level
   (e.g., incorrect listener, flaky load balancer, etc) and not due to SSL
   issues.
 * Increment metadata fast refresh interval backoff exponentially (@ajbarb, #3237).
 * Unthrottled requests are no longer counted in the `brokers[].throttle`
   statistics object.
 * Log CONFWARN warning when global topic configuration properties
   are overwritten by explicitly setting a `default_topic_conf`.

### Consumer fixes

 * If a rebalance happened during a `consume_batch..()` call the already
   accumulated messages for revoked partitions were not purged, which would
   pass messages to the application for partitions that were no longer owned
   by the consumer. Fixed by @jliunyu. #3340.
 * Fix balancing and reassignment issues with the cooperative-sticky assignor.
   #3306.
 * Fix incorrect detection of first rebalance in sticky assignor (@hallfox).
 * Aborted transactions with no messages produced to a partition could
   cause further successfully committed messages in the same Fetch response to
   be ignored, resulting in consumer-side message loss.
   A log message along the lines `Abort txn ctrl msg bad order at offset
   7501: expected before or at 7702: messages in aborted transactions may be delivered to the application`
   would be seen.
   This is a rare occurrence where a transactional producer would register with
   the partition but not produce any messages before aborting the transaction.
 * The consumer group deemed cached metadata up to date by checking
   `topic.metadata.refresh.interval.ms`: if this property was set too low
   it would cause cached metadata to be unusable and new metadata to be fetched,
   which could delay the time it took for a rebalance to settle.
   It now correctly uses `metadata.max.age.ms` instead.
 * The consumer group timed auto commit would attempt commits during rebalances,
   which could result in "Illegal generation" errors. This is now fixed, the
   timed auto committer is only employed in the steady state when no rebalances
   are taking places. Offsets are still auto committed when partitions are
   revoked.
 * Retriable FindCoordinatorRequest errors are no longer propagated to
   the application as they are retried automatically.
 * Fix rare crash (assert `rktp_started`) on consumer termination
   (introduced in v1.6.0).
 * Fix unaligned access and possibly corrupted snappy decompression when
   building with MSVC (@azat)
 * A consumer configured with the `cooperative-sticky` assignor did
   not actively Leave the group on unsubscribe(). This delayed the
   rebalance for the remaining group members by up to `session.timeout.ms`.
 * The current subscription list was sometimes leaked when unsubscribing.

### Producer fixes

 * The timeout value of `flush()` was not respected when delivery reports
   were scheduled as events (such as for confluent-kafka-go) rather than
   callbacks.
 * There was a race conditition in `purge()` which could cause newly
   created partition objects, or partitions that were changing leaders, to
   not have their message queues purged. This could cause
   `abort_transaction()` to time out. This issue is now fixed.
 * In certain high-thruput produce rate patterns producing could stall for
   1 second, regardless of `linger.ms`, due to rate-limiting of internal
   queue wakeups. This is now fixed by not rate-limiting queue wakeups but
   instead limiting them to one wakeup per queue reader poll. #2912.

### Transactional Producer fixes

 * KIP-360: Fatal Idempotent producer errors are now recoverable by the
   transactional producer and will raise a `txn_requires_abort()` error.
 * If the cluster went down between `produce()` and `commit_transaction()`
   and before any partitions had been registered with the coordinator, the
   messages would time out but the commit would succeed because nothing
   had been sent to the coordinator. This is now fixed.
 * If the current transaction failed while `commit_transaction()` was
   checking the current transaction state an invalid state transaction could
   occur which in turn would trigger a assertion crash.
   This issue showed up as "Invalid txn state transition: .." crashes, and is
   now fixed by properly synchronizing both checking and transition of state.



# librdkafka v1.6.1

librdkafka v1.6.1 is a maintenance release.

## Upgrade considerations

 * Fatal idempotent producer errors are now also fatal to the transactional
   producer. This is a necessary step to maintain data integrity prior to
   librdkafka supporting KIP-360. Applications should check any transactional
   API errors for the is_fatal flag and decommission the transactional producer
   if the flag is set.
 * The consumer error raised by `auto.offset.reset=error` now has error-code
   set to `ERR__AUTO_OFFSET_RESET` to allow an application to differentiate
   between auto offset resets and other consumer errors.


## Fixes

### General fixes

 * Admin API and transactional `send_offsets_to_transaction()` coordinator
   requests, such as TxnOffsetCommitRequest, could in rare cases be sent
   multiple times which could cause a crash.
 * `ssl.ca.location=probe` is now enabled by default on Mac OSX since the
   librdkafka-bundled OpenSSL might not have the same default CA search paths
   as the system or brew installed OpenSSL. Probing scans all known locations.

### Transactional Producer fixes

 * Fatal idempotent producer errors are now also fatal to the transactional
   producer.
 * The transactional producer could crash if the transaction failed while
   `send_offsets_to_transaction()` was called.
 * Group coordinator requests for transactional
   `send_offsets_to_transaction()` calls would leak memory if the
   underlying request was attempted to be sent after the transaction had
   failed.
 * When gradually producing to multiple partitions (resulting in multiple
   underlying AddPartitionsToTxnRequests) subsequent partitions could get
   stuck in pending state under certain conditions. These pending partitions
   would not send queued messages to the broker and eventually trigger
   message timeouts, failing the current transaction. This is now fixed.
 * Committing an empty transaction (no messages were produced and no
   offsets were sent) would previously raise a fatal error due to invalid state
   on the transaction coordinator. We now allow empty/no-op transactions to
   be committed.

### Consumer fixes

 * The consumer will now retry indefinitely (or until the assignment is changed)
   to retrieve committed offsets. This fixes the issue where only two retries
   were attempted when outstanding transactions were blocking OffsetFetch
   requests with `ERR_UNSTABLE_OFFSET_COMMIT`. #3265





# librdkafka v1.6.0

librdkafka v1.6.0 is feature release:

 * [KIP-429 Incremental rebalancing](https://cwiki.apache.org/confluence/display/KAFKA/KIP-429%3A+Kafka+Consumer+Incremental+Rebalance+Protocol) with sticky
   consumer group partition assignor (KIP-54) (by @mhowlett).
 * [KIP-480 Sticky producer partitioning](https://cwiki.apache.org/confluence/display/KAFKA/KIP-480%3A+Sticky+Partitioner) (`sticky.partitioning.linger.ms`) -
   achieves higher throughput and lower latency through sticky selection
   of random partition (by @abbycriswell).
 * AdminAPI: Add support for `DeleteRecords()`, `DeleteGroups()` and
   `DeleteConsumerGroupOffsets()` (by @gridaphobe)
 * [KIP-447 Producer scalability for exactly once semantics](https://cwiki.apache.org/confluence/display/KAFKA/KIP-447%3A+Producer+scalability+for+exactly+once+semantics) -
   allows a single transactional producer to be used for multiple input
   partitions. Requires Apache Kafka 2.5 or later.
 * Transactional producer fixes and improvements, see **Transactional Producer fixes** below.
 * The [librdkafka.redist](https://www.nuget.org/packages/librdkafka.redist/)
   NuGet package now supports Linux ARM64/Aarch64.


## Upgrade considerations

 * Sticky producer partitioning (`sticky.partitioning.linger.ms`) is
   enabled by default (10 milliseconds) which affects the distribution of
   randomly partitioned messages, where previously these messages would be
   evenly distributed over the available partitions they are now partitioned
   to a single partition for the duration of the sticky time
   (10 milliseconds by default) before a new random sticky partition
   is selected.
 * The new KIP-447 transactional producer scalability guarantees are only
   supported on Apache Kafka 2.5 or later, on earlier releases you will
   need to use one producer per input partition for EOS. This limitation
   is not enforced by the producer or broker.
 * Error handling for the transactional producer has been improved, see
   the **Transactional Producer fixes** below for more information.


## Known issues

 * The Transactional Producer's API timeout handling is inconsistent with the
   underlying protocol requests, it is therefore strongly recommended that
   applications call `rd_kafka_commit_transaction()` and
   `rd_kafka_abort_transaction()` with the `timeout_ms` parameter
   set to `-1`, which will use the remaining transaction timeout.


## Enhancements

 * KIP-107, KIP-204: AdminAPI: Added `DeleteRecords()` (by @gridaphobe).
 * KIP-229: AdminAPI: Added `DeleteGroups()` (by @gridaphobe).
 * KIP-496: AdminAPI: Added `DeleteConsumerGroupOffsets()`.
 * KIP-464: AdminAPI: Added support for broker-side default partition count
   and replication factor for `CreateTopics()`.
 * Windows: Added `ssl.ca.certificate.stores` to specify a list of
   Windows Certificate Stores to read CA certificates from, e.g.,
   `CA,Root`. `Root` remains the default store.
 * Use reentrant `rand_r()` on supporting platforms which decreases lock
   contention (@azat).
 * Added `assignor` debug context for troubleshooting consumer partition
   assignments.
 * Updated to OpenSSL v1.1.1i when building dependencies.
 * Update bundled lz4 (used when `./configure --disable-lz4-ext`) to v1.9.3
   which has vast performance improvements.
 * Added `rd_kafka_conf_get_default_topic_conf()` to retrieve the
   default topic configuration object from a global configuration object.
 * Added `conf` debugging context to `debug` - shows set configuration
   properties on client and topic instantiation. Sensitive properties
   are redacted.
 * Added `rd_kafka_queue_yield()` to cancel a blocking queue call.
 * Will now log a warning when multiple ClusterIds are seen, which is an
   indication that the client might be erroneously configured to connect to
   multiple clusters which is not supported.
 * Added `rd_kafka_seek_partitions()` to seek multiple partitions to
   per-partition specific offsets.


## Fixes

### General fixes

 * Fix a use-after-free crash when certain coordinator requests were retried.
 * The C++ `oauthbearer_set_token()` function would call `free()` on
   a `new`-created pointer, possibly leading to crashes or heap corruption (#3194)

### Consumer fixes

 * The consumer assignment and consumer group implementations have been
   decoupled, simplified and made more strict and robust. This will sort out
   a number of edge cases for the consumer where the behaviour was previously
   undefined.
 * Partition fetch state was not set to STOPPED if OffsetCommit failed.
 * The session timeout is now enforced locally also when the coordinator
   connection is down, which was not previously the case.


### Transactional Producer fixes

 * Transaction commit or abort failures on the broker, such as when the
   producer was fenced by a newer instance, were not propagated to the
   application resulting in failed commits seeming successful.
   This was a critical race condition for applications that had a delay after
   producing messages (or sendings offsets) before committing or
   aborting the transaction. This issue has now been fixed and test coverage
   improved.
 * The transactional producer API would return `RD_KAFKA_RESP_ERR__STATE`
   when API calls were attempted after the transaction had failed, we now
   try to return the error that caused the transaction to fail in the first
   place, such as `RD_KAFKA_RESP_ERR__FENCED` when the producer has
   been fenced, or `RD_KAFKA_RESP_ERR__TIMED_OUT` when the transaction
   has timed out.
 * Transactional producer retry count for transactional control protocol
   requests has been increased from 3 to infinite, retriable errors
   are now automatically retried by the producer until success or the
   transaction timeout is exceeded. This fixes the case where
   `rd_kafka_send_offsets_to_transaction()` would fail the current
   transaction into an abortable state when `CONCURRENT_TRANSACTIONS` was
   returned by the broker (which is a transient error) and the 3 retries
   were exhausted.


### Producer fixes

 * Calling `rd_kafka_topic_new()` with a topic config object with
   `message.timeout.ms` set could sometimes adjust the global `linger.ms`
   property (if not explicitly configured) which was not desired, this is now
   fixed and the auto adjustment is only done based on the
   `default_topic_conf` at producer creation.
 * `rd_kafka_flush()` could previously return `RD_KAFKA_RESP_ERR__TIMED_OUT`
   just as the timeout was reached if the messages had been flushed but
   there were now no more messages. This has been fixed.




# librdkafka v1.5.3

librdkafka v1.5.3 is a maintenance release.

## Upgrade considerations

 * CentOS 6 is now EOL and is no longer included in binary librdkafka packages,
   such as NuGet.

## Fixes

### General fixes

 * Fix a use-after-free crash when certain coordinator requests were retried.
 * Coordinator requests could be left uncollected on instance destroy which
   could lead to hang.
 * Fix rare 1 second stalls by forcing rdkafka main thread wakeup when a new
   next-timer-to-be-fired is scheduled.
 * Fix additional cases where broker-side automatic topic creation might be
   triggered unexpectedly.
 * AdminAPI: The operation_timeout (on-broker timeout) previously defaulted to 0,
   but now defaults to `socket.timeout.ms` (60s).
 * Fix possible crash for Admin API protocol requests that fail at the
   transport layer or prior to sending.


### Consumer fixes

 * Consumer would not filter out messages for aborted transactions
   if the messages were compressed (#3020).
 * Consumer destroy without prior `close()` could hang in certain
   cgrp states (@gridaphobe, #3127).
 * Fix possible null dereference in `Message::errstr()` (#3140).
 * The `roundrobin` partition assignment strategy could get stuck in an
   endless loop or generate uneven assignments in case the group members
   had asymmetric subscriptions (e.g., c1 subscribes to t1,t2 while c2
   subscribes to t2,t3).  (#3159)
 * Mixing committed and logical or absolute offsets in the partitions
   passed to `rd_kafka_assign()` would in previous released ignore the
   logical or absolute offsets and use the committed offsets for all partitions.
   This is now fixed. (#2938)




# librdkafka v1.5.2

librdkafka v1.5.2 is a maintenance release.


## Upgrade considerations

 * The default value for the producer configuration property `retries` has
   been increased from 2 to infinity, effectively limiting Produce retries to
   only `message.timeout.ms`.
   As the reasons for the automatic internal retries vary (various broker error
   codes as well as transport layer issues), it doesn't make much sense to limit
   the number of retries for retriable errors, but instead only limit the
   retries based on the allowed time to produce a message.
 * The default value for the producer configuration property
   `request.timeout.ms` has been increased from 5 to 30 seconds to match
   the Apache Kafka Java producer default.
   This change yields increased robustness for broker-side congestion.


## Enhancements

 * The generated `CONFIGURATION.md` (through `rd_kafka_conf_properties_show())`)
   now include all properties and values, regardless if they were included in
   the build, and setting a disabled property or value through
   `rd_kafka_conf_set()` now returns `RD_KAFKA_CONF_INVALID` and provides
   a more useful error string saying why the property can't be set.
 * Consumer configs on producers and vice versa will now be logged with
   warning messages on client instantiation.

## Fixes

### Security fixes

 * There was an incorrect call to zlib's `inflateGetHeader()` with
   unitialized memory pointers that could lead to the GZIP header of a fetched
   message batch to be copied to arbitrary memory.
   This function call has now been completely removed since the result was
   not used.
   Reported by Ilja van Sprundel.


### General fixes

 * `rd_kafka_topic_opaque()` (used by the C++ API) would cause object
   refcounting issues when used on light-weight (error-only) topic objects
   such as consumer errors (#2693).
 * Handle name resolution failures when formatting IP addresses in error logs,
   and increase printed hostname limit to ~256 bytes (was ~60).
 * Broker sockets would be closed twice (thus leading to potential race
   condition with fd-reuse in other threads) if a custom `socket_cb` would
   return error.

### Consumer fixes

 * The `roundrobin` `partition.assignment.strategy` could crash (assert)
   for certain combinations of members and partitions.
   This is a regression in v1.5.0. (#3024)
 * The C++ `KafkaConsumer` destructor did not destroy the underlying
   C `rd_kafka_t` instance, causing a leak if `close()` was not used.
 * Expose rich error strings for C++ Consumer `Message->errstr()`.
 * The consumer could get stuck if an outstanding commit failed during
   rebalancing (#2933).
 * Topic authorization errors during fetching are now reported only once (#3072).

### Producer fixes

 * Topic authorization errors are now properly propagated for produced messages,
   both through delivery reports and as `ERR_TOPIC_AUTHORIZATION_FAILED`
   return value from `produce*()` (#2215)
 * Treat cluster authentication failures as fatal in the transactional
   producer (#2994).
 * The transactional producer code did not properly reference-count partition
   objects which could in very rare circumstances lead to a use-after-free bug
   if a topic was deleted from the cluster when a transaction was using it.
 * `ERR_KAFKA_STORAGE_ERROR` is now correctly treated as a retriable
   produce error (#3026).
 * Messages that timed out locally would not fail the ongoing transaction.
   If the application did not take action on failed messages in its delivery
   report callback and went on to commit the transaction, the transaction would
   be successfully committed, simply omitting the failed messages.
 * EndTxnRequests (sent on commit/abort) are only retried in allowed
   states (#3041).
   Previously the transaction could hang on commit_transaction() if an abortable
   error was hit and the EndTxnRequest was to be retried.


*Note: there was no v1.5.1 librdkafka release*




# librdkafka v1.5.0

The v1.5.0 release brings usability improvements, enhancements and fixes to
librdkafka.

## Enhancements

 * Improved broker connection error reporting with more useful information and
   hints on the cause of the problem.
 * Consumer: Propagate errors when subscribing to unavailable topics (#1540)
 * Producer: Add `batch.size` producer configuration property (#638)
 * Add `topic.metadata.propagation.max.ms` to allow newly manually created
   topics to be propagated throughout the cluster before reporting them
   as non-existent. This fixes race issues where CreateTopics() is
   quickly followed by produce().
 * Prefer least idle connection for periodic metadata refreshes, et.al.,
   to allow truly idle connections to time out and to avoid load-balancer-killed
   idle connection errors (#2845)
 * Added `rd_kafka_event_debug_contexts()` to get the debug contexts for
   a debug log line (by @wolfchimneyrock).
 * Added Test scenarios which define the cluster configuration.
 * Added MinGW-w64 builds (@ed-alertedh, #2553)
 * `./configure --enable-XYZ` now requires the XYZ check to pass,
   and `--disable-XYZ` disables the feature altogether (@benesch)
 * Added `rd_kafka_produceva()` which takes an array of produce arguments
   for situations where the existing `rd_kafka_producev()` va-arg approach
   can't be used.
 * Added `rd_kafka_message_broker_id()` to see the broker that a message
   was produced or fetched from, or an error was associated with.
 * Added RTT/delay simulation to mock brokers.


## Upgrade considerations

 * Subscribing to non-existent and unauthorized topics will now propagate
   errors `RD_KAFKA_RESP_ERR_UNKNOWN_TOPIC_OR_PART` and
   `RD_KAFKA_RESP_ERR_TOPIC_AUTHORIZATION_FAILED` to the application through
   the standard consumer error (the err field in the message object).
 * Consumer will no longer trigger auto creation of topics,
   `allow.auto.create.topics=true` may be used to re-enable the old deprecated
   functionality.
 * The default consumer pre-fetch queue threshold `queued.max.messages.kbytes`
   has been decreased from 1GB to 64MB to avoid excessive network usage for low
   and medium throughput consumer applications. High throughput consumer
   applications may need to manually set this property to a higher value.
 * The default consumer Fetch wait time has been increased from 100ms to 500ms
   to avoid excessive network usage for low throughput topics.
 * If OpenSSL is linked statically, or `ssl.ca.location=probe` is configured,
   librdkafka will probe known CA certificate paths and automatically use the
   first one found. This should alleviate the need to configure
   `ssl.ca.location` when the statically linked OpenSSL's OPENSSLDIR differs
   from the system's CA certificate path.
 * The heuristics for handling Apache Kafka < 0.10 brokers has been removed to
   improve connection error handling for modern Kafka versions.
   Users on Brokers 0.9.x or older should already be configuring
   `api.version.request=false` and `broker.version.fallback=...` so there
   should be no functional change.
 * The default producer batch accumulation time, `linger.ms`, has been changed
   from 0.5ms to 5ms to improve batch sizes and throughput while reducing
   the per-message protocol overhead.
   Applications that require lower produce latency than 5ms will need to
   manually set `linger.ms` to a lower value.
 * librdkafka's build tooling now requires Python 3.x (python3 interpreter).


## Fixes

### General fixes

 * The client could crash in rare circumstances on ApiVersion or
   SaslHandshake request timeouts (#2326)
 * `./configure --LDFLAGS='a=b, c=d'` with arguments containing = are now
   supported (by @sky92zwq).
 * `./configure` arguments now take precedence over cached `configure` variables
   from previous invocation.
 * Fix theoretical crash on coord request failure.
 * Unknown partition error could be triggered for existing partitions when
   additional partitions were added to a topic (@benesch, #2915)
 * Quickly refresh topic metadata for desired but non-existent partitions.
   This will speed up the initial discovery delay when new partitions are added
   to an existing topic (#2917).


### Consumer fixes

 * The roundrobin partition assignor could crash if subscriptions
   where asymmetrical (different sets from different members of the group).
   Thanks to @ankon and @wilmai for identifying the root cause (#2121).
 * The consumer assignors could ignore some topics if there were more subscribed
   topics than consumers in taking part in the assignment.
 * The consumer would connect to all partition leaders of a topic even
   for partitions that were not being consumed (#2826).
 * Initial consumer group joins should now be a couple of seconds quicker
   thanks expedited query intervals (@benesch).
 * Fix crash and/or inconsistent subscriptions when using multiple consumers
   (in the same process) with wildcard topics on Windows.
 * Don't propagate temporary offset lookup errors to application.
 * Immediately refresh topic metadata when partitions are reassigned to other
   brokers, avoiding a fetch stall of up to `topic.metadata.refresh.interval.ms`. (#2955)
 * Memory for batches containing control messages would not be freed when
   using the batch consume APIs (@pf-qiu, #2990).


### Producer fixes

 * Proper locking for transaction state in EndTxn handler.



# librdkafka v1.4.4

v1.4.4 is a maintenance release with the following fixes and enhancements:

 * Transactional producer could crash on request timeout due to dereferencing
   NULL pointer of non-existent response object.
 * Mark `rd_kafka_send_offsets_to_transaction()` CONCURRENT_TRANSACTION (et.al)
   errors as retriable.
 * Fix crash on transactional coordinator FindCoordinator request failure.
 * Minimize broker re-connect delay when broker's connection is needed to
   send requests.
 * Proper locking for transaction state in EndTxn handler.
 * `socket.timeout.ms` was ignored when `transactional.id` was set.
 * Added RTT/delay simulation to mock brokers.

*Note: there was no v1.4.3 librdkafka release*



# librdkafka v1.4.2

v1.4.2 is a maintenance release with the following fixes and enhancements:

 * Fix produce/consume hang after partition goes away and comes back,
   such as when a topic is deleted and re-created.
 * Consumer: Reset the stored offset when partitions are un-assign()ed (fixes #2782).
    This fixes the case where a manual offset-less commit() or the auto-committer
    would commit a stored offset from a previous assignment before
    a new message was consumed by the application.
 * Probe known CA cert paths and set default `ssl.ca.location` accordingly
   if OpenSSL is statically linked or `ssl.ca.location` is set to `probe`.
 * Per-partition OffsetCommit errors were unhandled (fixes #2791)
 * Seed the PRNG (random number generator) by default, allow application to
   override with `enable.random.seed=false` (#2795)
 * Fix stack overwrite (of 1 byte) when SaslHandshake MechCnt is zero
 * Align bundled c11 threads (tinycthreads) constants to glibc and musl (#2681)
 * Fix return value of rd_kafka_test_fatal_error() (by @ckb42)
 * Ensure CMake sets disabled defines to zero on Windows (@benesch)


*Note: there was no v1.4.1 librdkafka release*





# Older releases

See https://github.com/edenhill/librdkafka/releases<|MERGE_RESOLUTION|>--- conflicted
+++ resolved
@@ -12,7 +12,8 @@
    (#4184, #4291, #4252).
  * Fix several bugs with sticky assignor in case of partition ownership
    changing between members of the consumer group (#4252).
-<<<<<<< HEAD
+ * Avoid treating an OpenSSL error as a permanent error and treat unclean SSL
+   closes as normal ones (#4294).
  * Added `fetch.queue.backoff.ms` to the consumer to control how long
    the consumer backs off next fetch attempt. (@bitemyapp, @edenhill, #2879)
 
@@ -26,10 +27,6 @@
    If those parameters have to be set too high to hold 1 s of data,
    this new parameter allows to back off the fetch earlier, reducing memory
    requirements.
-=======
- * Avoid treating an OpenSSL error as a permanent error and treat unclean SSL
-   closes as normal ones (#4294).
->>>>>>> 3e39a9e3
 
 
 ## Fixes
