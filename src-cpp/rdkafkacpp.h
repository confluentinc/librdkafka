/*
 * librdkafka - Apache Kafka C/C++ library
 *
 * Copyright (c) 2014 Magnus Edenhill
 * All rights reserved.
 *
 * Redistribution and use in source and binary forms, with or without
 * modification, are permitted provided that the following conditions are met:
 *
 * 1. Redistributions of source code must retain the above copyright notice,
 *    this list of conditions and the following disclaimer.
 * 2. Redistributions in binary form must reproduce the above copyright notice,
 *    this list of conditions and the following disclaimer in the documentation
 *    and/or other materials provided with the distribution.
 *
 * THIS SOFTWARE IS PROVIDED BY THE COPYRIGHT HOLDERS AND CONTRIBUTORS "AS IS"
 * AND ANY EXPRESS OR IMPLIED WARRANTIES, INCLUDING, BUT NOT LIMITED TO, THE
 * IMPLIED WARRANTIES OF MERCHANTABILITY AND FITNESS FOR A PARTICULAR PURPOSE
 * ARE DISCLAIMED. IN NO EVENT SHALL THE COPYRIGHT OWNER OR CONTRIBUTORS BE
 * LIABLE FOR ANY DIRECT, INDIRECT, INCIDENTAL, SPECIAL, EXEMPLARY, OR
 * CONSEQUENTIAL DAMAGES (INCLUDING, BUT NOT LIMITED TO, PROCUREMENT OF
 * SUBSTITUTE GOODS OR SERVICES; LOSS OF USE, DATA, OR PROFITS; OR BUSINESS
 * INTERRUPTION) HOWEVER CAUSED AND ON ANY THEORY OF LIABILITY, WHETHER IN
 * CONTRACT, STRICT LIABILITY, OR TORT (INCLUDING NEGLIGENCE OR OTHERWISE)
 * ARISING IN ANY WAY OUT OF THE USE OF THIS SOFTWARE, EVEN IF ADVISED OF THE
 * POSSIBILITY OF SUCH DAMAGE.
 */

#ifndef _RDKAFKACPP_H_
#define _RDKAFKACPP_H_

/**
 * @file rdkafkacpp.h
 * @brief Apache Kafka C/C++ consumer and producer client library.
 *
 * rdkafkacpp.h contains the public C++ API for librdkafka.
 * The API is documented in this file as comments prefixing the class,
 * function, type, enum, define, etc.
 * For more information, see the C interface in rdkafka.h and read the
 * manual in INTRODUCTION.md.
 * The C++ interface is STD C++ '03 compliant and adheres to the
 * Google C++ Style Guide.

 * @sa For the C interface see rdkafka.h
 *
 * @tableofcontents
 */

/**@cond NO_DOC*/
#include <string>
#include <list>
#include <vector>
#include <stdint.h>


#ifdef _MSC_VER
#undef RD_EXPORT
#ifdef LIBRDKAFKA_STATICLIB
#define RD_EXPORT
#else
#ifdef LIBRDKAFKACPP_EXPORTS
#define RD_EXPORT __declspec(dllexport)
#else
#define RD_EXPORT __declspec(dllimport)
#endif
#endif
#else
#define RD_EXPORT
#endif

/**@endcond*/

extern "C" {
        /* Forward declarations */
        struct rd_kafka_s;
        struct rd_kafka_topic_s;
        struct rd_kafka_message_s;
        struct rd_kafka_headers_s;
};

namespace RdKafka {

/**
 * @name Miscellaneous APIs
 * @{
 */

/**
 * @brief librdkafka version
 *
 * Interpreted as hex \c MM.mm.rr.xx:
 *  - MM = Major
 *  - mm = minor
 *  - rr = revision
 *  - xx = pre-release id (0xff is the final release)
 *
 * E.g.: \c 0x000801ff = 0.8.1
 *
 * @remark This value should only be used during compile time,
 *         for runtime checks of version use RdKafka::version()
 */
#define RD_KAFKA_VERSION  0x000b05ff

/**
 * @brief Returns the librdkafka version as integer.
 *
 * @sa See RD_KAFKA_VERSION for how to parse the integer format.
 */
RD_EXPORT
int          version ();

/**
 * @brief Returns the librdkafka version as string.
 */
RD_EXPORT
std::string  version_str();

/**
 * @brief Returns a CSV list of the supported debug contexts
 *        for use with Conf::Set("debug", ..).
 */
RD_EXPORT
std::string get_debug_contexts();

/**
 * @brief Wait for all rd_kafka_t objects to be destroyed.
 *
 * @returns 0 if all kafka objects are now destroyed, or -1 if the
 * timeout was reached.
 * Since RdKafka handle deletion is an asynch operation the
 * \p wait_destroyed() function can be used for applications where
 * a clean shutdown is required.
 */
RD_EXPORT
int          wait_destroyed(int timeout_ms);


/**@}*/



/**
 * @name Constants, errors, types
 * @{
 *
 *
 */

/**
 * @brief Error codes.
 *
 * The negative error codes delimited by two underscores
 * (\c _ERR__..) denotes errors internal to librdkafka and are
 * displayed as \c \"Local: \<error string..\>\", while the error codes
 * delimited by a single underscore (\c ERR_..) denote broker
 * errors and are displayed as \c \"Broker: \<error string..\>\".
 *
 * @sa Use RdKafka::err2str() to translate an error code a human readable string
 */
enum ErrorCode {
	/* Internal errors to rdkafka: */
	/** Begin internal error codes */
	ERR__BEGIN = -200,
	/** Received message is incorrect */
	ERR__BAD_MSG = -199,
	/** Bad/unknown compression */
	ERR__BAD_COMPRESSION = -198,
	/** Broker is going away */
	ERR__DESTROY = -197,
	/** Generic failure */
	ERR__FAIL = -196,
	/** Broker transport failure */
	ERR__TRANSPORT = -195,
	/** Critical system resource */
	ERR__CRIT_SYS_RESOURCE = -194,
	/** Failed to resolve broker */
	ERR__RESOLVE = -193,
	/** Produced message timed out*/
	ERR__MSG_TIMED_OUT = -192,
	/** Reached the end of the topic+partition queue on
	 * the broker. Not really an error. */
	ERR__PARTITION_EOF = -191,
	/** Permanent: Partition does not exist in cluster. */
	ERR__UNKNOWN_PARTITION = -190,
	/** File or filesystem error */
	ERR__FS = -189,
	 /** Permanent: Topic does not exist in cluster. */
	ERR__UNKNOWN_TOPIC = -188,
	/** All broker connections are down. */
	ERR__ALL_BROKERS_DOWN = -187,
	/** Invalid argument, or invalid configuration */
	ERR__INVALID_ARG = -186,
	/** Operation timed out */
	ERR__TIMED_OUT = -185,
	/** Queue is full */
	ERR__QUEUE_FULL = -184,
	/** ISR count < required.acks */
        ERR__ISR_INSUFF = -183,
	/** Broker node update */
        ERR__NODE_UPDATE = -182,
	/** SSL error */
	ERR__SSL = -181,
	/** Waiting for coordinator to become available. */
        ERR__WAIT_COORD = -180,
	/** Unknown client group */
        ERR__UNKNOWN_GROUP = -179,
	/** Operation in progress */
        ERR__IN_PROGRESS = -178,
	 /** Previous operation in progress, wait for it to finish. */
        ERR__PREV_IN_PROGRESS = -177,
	 /** This operation would interfere with an existing subscription */
        ERR__EXISTING_SUBSCRIPTION = -176,
	/** Assigned partitions (rebalance_cb) */
        ERR__ASSIGN_PARTITIONS = -175,
	/** Revoked partitions (rebalance_cb) */
        ERR__REVOKE_PARTITIONS = -174,
	/** Conflicting use */
        ERR__CONFLICT = -173,
	/** Wrong state */
        ERR__STATE = -172,
	/** Unknown protocol */
        ERR__UNKNOWN_PROTOCOL = -171,
	/** Not implemented */
        ERR__NOT_IMPLEMENTED = -170,
	/** Authentication failure*/
	ERR__AUTHENTICATION = -169,
	/** No stored offset */
	ERR__NO_OFFSET = -168,
	/** Outdated */
	ERR__OUTDATED = -167,
	/** Timed out in queue */
	ERR__TIMED_OUT_QUEUE = -166,
        /** Feature not supported by broker */
        ERR__UNSUPPORTED_FEATURE = -165,
        /** Awaiting cache update */
        ERR__WAIT_CACHE = -164,
        /** Operation interrupted */
        ERR__INTR = -163,
        /** Key serialization error */
        ERR__KEY_SERIALIZATION = -162,
        /** Value serialization error */
        ERR__VALUE_SERIALIZATION = -161,
        /** Key deserialization error */
        ERR__KEY_DESERIALIZATION = -160,
        /** Value deserialization error */
        ERR__VALUE_DESERIALIZATION = -159,
        /** Partial response */
        ERR__PARTIAL = -158,
        /** Modification attempted on read-only object */
        ERR__READ_ONLY = -157,
        /** No such entry / item not found */
        ERR__NOENT = -156,
        /** Read underflow */
        ERR__UNDERFLOW = -155,
        /** Invalid type */
        ERR__INVALID_TYPE = -154,

        /** End internal error codes */
	ERR__END = -100,

	/* Kafka broker errors: */
	/** Unknown broker error */
	ERR_UNKNOWN = -1,
	/** Success */
	ERR_NO_ERROR = 0,
	/** Offset out of range */
	ERR_OFFSET_OUT_OF_RANGE = 1,
	/** Invalid message */
	ERR_INVALID_MSG = 2,
	/** Unknown topic or partition */
	ERR_UNKNOWN_TOPIC_OR_PART = 3,
	/** Invalid message size */
	ERR_INVALID_MSG_SIZE = 4,
	/** Leader not available */
	ERR_LEADER_NOT_AVAILABLE = 5,
	/** Not leader for partition */
	ERR_NOT_LEADER_FOR_PARTITION = 6,
	/** Request timed out */
	ERR_REQUEST_TIMED_OUT = 7,
	/** Broker not available */
	ERR_BROKER_NOT_AVAILABLE = 8,
	/** Replica not available */
	ERR_REPLICA_NOT_AVAILABLE = 9,
	/** Message size too large */
	ERR_MSG_SIZE_TOO_LARGE = 10,
	/** StaleControllerEpochCode */
	ERR_STALE_CTRL_EPOCH = 11,
	/** Offset metadata string too large */
	ERR_OFFSET_METADATA_TOO_LARGE = 12,
	/** Broker disconnected before response received */
	ERR_NETWORK_EXCEPTION = 13,
	/** Group coordinator load in progress */
        ERR_GROUP_LOAD_IN_PROGRESS = 14,
	 /** Group coordinator not available */
        ERR_GROUP_COORDINATOR_NOT_AVAILABLE = 15,
	/** Not coordinator for group */
        ERR_NOT_COORDINATOR_FOR_GROUP = 16,
	/** Invalid topic */
        ERR_TOPIC_EXCEPTION = 17,
	/** Message batch larger than configured server segment size */
        ERR_RECORD_LIST_TOO_LARGE = 18,
	/** Not enough in-sync replicas */
        ERR_NOT_ENOUGH_REPLICAS = 19,
	/** Message(s) written to insufficient number of in-sync replicas */
        ERR_NOT_ENOUGH_REPLICAS_AFTER_APPEND = 20,
	/** Invalid required acks value */
        ERR_INVALID_REQUIRED_ACKS = 21,
	/** Specified group generation id is not valid */
        ERR_ILLEGAL_GENERATION = 22,
	/** Inconsistent group protocol */
        ERR_INCONSISTENT_GROUP_PROTOCOL = 23,
	/** Invalid group.id */
	ERR_INVALID_GROUP_ID = 24,
	/** Unknown member */
        ERR_UNKNOWN_MEMBER_ID = 25,
	/** Invalid session timeout */
        ERR_INVALID_SESSION_TIMEOUT = 26,
	/** Group rebalance in progress */
	ERR_REBALANCE_IN_PROGRESS = 27,
	/** Commit offset data size is not valid */
        ERR_INVALID_COMMIT_OFFSET_SIZE = 28,
	/** Topic authorization failed */
        ERR_TOPIC_AUTHORIZATION_FAILED = 29,
	/** Group authorization failed */
	ERR_GROUP_AUTHORIZATION_FAILED = 30,
	/** Cluster authorization failed */
	ERR_CLUSTER_AUTHORIZATION_FAILED = 31,
        /** Invalid timestamp */
        ERR_INVALID_TIMESTAMP = 32,
        /** Unsupported SASL mechanism */
        ERR_UNSUPPORTED_SASL_MECHANISM = 33,
        /** Illegal SASL state */
        ERR_ILLEGAL_SASL_STATE = 34,
        /** Unuspported version */
        ERR_UNSUPPORTED_VERSION = 35,
        /** Topic already exists */
        ERR_TOPIC_ALREADY_EXISTS = 36,
        /** Invalid number of partitions */
        ERR_INVALID_PARTITIONS = 37,
        /** Invalid replication factor */
        ERR_INVALID_REPLICATION_FACTOR = 38,
        /** Invalid replica assignment */
        ERR_INVALID_REPLICA_ASSIGNMENT = 39,
        /** Invalid config */
        ERR_INVALID_CONFIG = 40,
        /** Not controller for cluster */
        ERR_NOT_CONTROLLER = 41,
        /** Invalid request */
        ERR_INVALID_REQUEST = 42,
        /** Message format on broker does not support request */
        ERR_UNSUPPORTED_FOR_MESSAGE_FORMAT = 43,
        /** Isolation policy volation */
        ERR_POLICY_VIOLATION = 44,
        /** Broker received an out of order sequence number */
        ERR_OUT_OF_ORDER_SEQUENCE_NUMBER = 45,
        /** Broker received a duplicate sequence number */
        ERR_DUPLICATE_SEQUENCE_NUMBER = 46,
        /** Producer attempted an operation with an old epoch */
        ERR_INVALID_PRODUCER_EPOCH = 47,
        /** Producer attempted a transactional operation in an invalid state */
        ERR_INVALID_TXN_STATE = 48,
        /** Producer attempted to use a producer id which is not
         *  currently assigned to its transactional id */
        ERR_INVALID_PRODUCER_ID_MAPPING = 49,
        /** Transaction timeout is larger than the maximum
         *  value allowed by the broker's max.transaction.timeout.ms */
        ERR_INVALID_TRANSACTION_TIMEOUT = 50,
        /** Producer attempted to update a transaction while another
         *  concurrent operation on the same transaction was ongoing */
        ERR_CONCURRENT_TRANSACTIONS = 51,
        /** Indicates that the transaction coordinator sending a
         *  WriteTxnMarker is no longer the current coordinator for a
         *  given producer */
        ERR_TRANSACTION_COORDINATOR_FENCED = 52,
        /** Transactional Id authorization failed */
        ERR_TRANSACTIONAL_ID_AUTHORIZATION_FAILED = 53,
        /** Security features are disabled */
        ERR_SECURITY_DISABLED = 54,
        /** Operation not attempted */
        ERR_OPERATION_NOT_ATTEMPTED = 55
};


/**
 * @brief Returns a human readable representation of a kafka error.
 */
RD_EXPORT
std::string  err2str(RdKafka::ErrorCode err);


/**@} */



/**@cond NO_DOC*/
/* Forward declarations */
class Producer;
class Message;
class Headers;
class Queue;
class Event;
class Topic;
class TopicPartition;
class Metadata;
class KafkaConsumer;
/**@endcond*/


/**
 * @name Callback classes
 * @{
 *
 *
 * librdkafka uses (optional) callbacks to propagate information and
 * delegate decisions to the application logic.
 *
 * An application must call RdKafka::poll() at regular intervals to
 * serve queued callbacks.
 */


/**
 * @brief Delivery Report callback class
 *
 * The delivery report callback will be called once for each message
 * accepted by RdKafka::Producer::produce() (et.al) with
 * RdKafka::Message::err() set to indicate the result of the produce request.
 *
 * The callback is called when a message is succesfully produced or
 * if librdkafka encountered a permanent failure, or the retry counter for
 * temporary errors has been exhausted.
 *
 * An application must call RdKafka::poll() at regular intervals to
 * serve queued delivery report callbacks.

 */
class RD_EXPORT DeliveryReportCb {
 public:
  /**
   * @brief Delivery report callback.
   */
  virtual void dr_cb (Message &message) = 0;

  virtual ~DeliveryReportCb() { }
};


/**
 * @brief Partitioner callback class
 *
 * Generic partitioner callback class for implementing custom partitioners.
 *
 * @sa RdKafka::Conf::set() \c "partitioner_cb"
 */
class RD_EXPORT PartitionerCb {
 public:
  /**
   * @brief Partitioner callback
   *
   * Return the partition to use for \p key in \p topic.
   *
   * The \p msg_opaque is the same \p msg_opaque provided in the
   * RdKafka::Producer::produce() call.
   *
   * @remark \p key may be NULL or the empty.
   *
   * @returns Must return a value between 0 and \p partition_cnt (non-inclusive).
   *          May return RD_KAFKA_PARTITION_UA (-1) if partitioning failed.
   *
   * @sa The callback may use RdKafka::Topic::partition_available() to check
   *     if a partition has an active leader broker.
   */
  virtual int32_t partitioner_cb (const Topic *topic,
                                  const std::string *key,
                                  int32_t partition_cnt,
                                  void *msg_opaque) = 0;

  virtual ~PartitionerCb() { }
};

/**
 * @brief  Variant partitioner with key pointer
 *
 */
class PartitionerKeyPointerCb {
 public:
  /**
   * @brief Variant partitioner callback that gets \p key as pointer and length
   *        instead of as a const std::string *.
   *
   * @remark \p key may be NULL or have \p key_len 0.
   *
   * @sa See RdKafka::PartitionerCb::partitioner_cb() for exact semantics
   */
  virtual int32_t partitioner_cb (const Topic *topic,
                                  const void *key,
                                  size_t key_len,
                                  int32_t partition_cnt,
                                  void *msg_opaque) = 0;

  virtual ~PartitionerKeyPointerCb() { }
};



/**
 * @brief Event callback class
 *
 * Events are a generic interface for propagating errors, statistics, logs, etc
 * from librdkafka to the application.
 *
 * @sa RdKafka::Event
 */
class RD_EXPORT EventCb {
 public:
  /**
   * @brief Event callback
   *
   * @sa RdKafka::Event
   */
  virtual void event_cb (Event &event) = 0;

  virtual ~EventCb() { }
};


/**
 * @brief Event object class as passed to the EventCb callback.
 */
class RD_EXPORT Event {
 public:
  /** @brief Event type */
  enum Type {
    EVENT_ERROR,     /**< Event is an error condition */
    EVENT_STATS,     /**< Event is a statistics JSON document */
    EVENT_LOG,       /**< Event is a log message */
    EVENT_THROTTLE   /**< Event is a throttle level signaling from the broker */
  };

  /** @brief EVENT_LOG severities (conforms to syslog(3) severities) */
  enum Severity {
    EVENT_SEVERITY_EMERG = 0,
    EVENT_SEVERITY_ALERT = 1,
    EVENT_SEVERITY_CRITICAL = 2,
    EVENT_SEVERITY_ERROR = 3,
    EVENT_SEVERITY_WARNING = 4,
    EVENT_SEVERITY_NOTICE = 5,
    EVENT_SEVERITY_INFO = 6,
    EVENT_SEVERITY_DEBUG = 7
  };

  virtual ~Event () { }

  /*
   * Event Accessor methods
   */

  /**
   * @returns The event type
   * @remark Applies to all event types
   */
  virtual Type        type () const = 0;

  /**
   * @returns Event error, if any.
   * @remark Applies to all event types except THROTTLE
   */
  virtual ErrorCode   err () const = 0;

  /**
   * @returns Log severity level.
   * @remark Applies to LOG event type.
   */
  virtual Severity    severity () const = 0;

  /**
   * @returns Log facility string.
   * @remark Applies to LOG event type.
   */
  virtual std::string fac () const = 0;

  /**
   * @returns Log message string.
   *
   * \c EVENT_LOG: Log message string.
   * \c EVENT_STATS: JSON object (as string).
   *
   * @remark Applies to LOG event type.
   */
  virtual std::string str () const = 0;

  /**
   * @returns Throttle time in milliseconds.
   * @remark Applies to THROTTLE event type.
   */
  virtual int         throttle_time () const = 0;

  /**
   * @returns Throttling broker's name.
   * @remark Applies to THROTTLE event type.
   */
  virtual std::string broker_name () const = 0;

  /**
   * @returns Throttling broker's id.
   * @remark Applies to THROTTLE event type.
   */
  virtual int         broker_id () const = 0;
};



/**
 * @brief Consume callback class
 */
class RD_EXPORT ConsumeCb {
 public:
  /**
   * @brief The consume callback is used with
   *        RdKafka::Consumer::consume_callback()
   *        methods and will be called for each consumed \p message.
   *
   * The callback interface is optional but provides increased performance.
   */
  virtual void consume_cb (Message &message, void *opaque) = 0;

  virtual ~ConsumeCb() { }
};


/**
 * @brief \b KafkaConsunmer: Rebalance callback class
 */
class RD_EXPORT RebalanceCb {
public:
  /**
   * @brief Group rebalance callback for use with RdKafka::KafkaConsunmer
   *
   * Registering a \p rebalance_cb turns off librdkafka's automatic
   * partition assignment/revocation and instead delegates that responsibility
   * to the application's \p rebalance_cb.
   *
   * The rebalance callback is responsible for updating librdkafka's
   * assignment set based on the two events: RdKafka::ERR__ASSIGN_PARTITIONS
   * and RdKafka::ERR__REVOKE_PARTITIONS but should also be able to handle
   * arbitrary rebalancing failures where \p err is neither of those.
   * @remark In this latter case (arbitrary error), the application must
   *         call unassign() to synchronize state.

   *
   * Without a rebalance callback this is done automatically by librdkafka
   * but registering a rebalance callback gives the application flexibility
   * in performing other operations along with the assinging/revocation,
   * such as fetching offsets from an alternate location (on assign)
   * or manually committing offsets (on revoke).
   *
   * The following example show's the application's responsibilities:
   * @code
   *    class MyRebalanceCb : public RdKafka::RebalanceCb {
   *     public:
   *      void rebalance_cb (RdKafka::KafkaConsumer *consumer,
   *     	      RdKafka::ErrorCode err,
   *                  std::vector<RdKafka::TopicPartition*> &partitions) {
   *         if (err == RdKafka::ERR__ASSIGN_PARTITIONS) {
   *           // application may load offets from arbitrary external
   *           // storage here and update \p partitions
   *
   *           consumer->assign(partitions);
   *
   *         } else if (err == RdKafka::ERR__REVOKE_PARTITIONS) {
   *           // Application may commit offsets manually here
   *           // if auto.commit.enable=false
   *
   *           consumer->unassign();
   *
   *         } else {
   *           std::cerr << "Rebalancing error: <<
   *                        RdKafka::err2str(err) << std::endl;
   *           consumer->unassign();
   *         }
   *     }
   *  }
   * @endcode
   */
 virtual void rebalance_cb (RdKafka::KafkaConsumer *consumer,
			    RdKafka::ErrorCode err,
                            std::vector<TopicPartition*>&partitions) = 0;

 virtual ~RebalanceCb() { }
};


/**
 * @brief Offset Commit callback class
 */
class RD_EXPORT OffsetCommitCb {
public:
  /**
   * @brief Set offset commit callback for use with consumer groups
   *
   * The results of automatic or manual offset commits will be scheduled
   * for this callback and is served by RdKafka::KafkaConsumer::consume().
   *
   * If no partitions had valid offsets to commit this callback will be called
   * with \p err == ERR__NO_OFFSET which is not to be considered an error.
   *
   * The \p offsets list contains per-partition information:
   *   - \c topic      The topic committed
   *   - \c partition  The partition committed
   *   - \c offset:    Committed offset (attempted)
   *   - \c err:       Commit error
   */
  virtual void offset_commit_cb(RdKafka::ErrorCode err,
                                std::vector<TopicPartition*>&offsets) = 0;

  virtual ~OffsetCommitCb() { }
};



/**
 * @brief \b Portability: SocketCb callback class
 *
 */
class RD_EXPORT SocketCb {
 public:
  /**
   * @brief Socket callback
   *
   * The socket callback is responsible for opening a socket
   * according to the supplied \p domain, \p type and \p protocol.
   * The socket shall be created with \c CLOEXEC set in a racefree fashion, if
   * possible.
   *
   * It is typically not required to register an alternative socket
   * implementation
   *
   * @returns The socket file descriptor or -1 on error (\c errno must be set)
   */
  virtual int socket_cb (int domain, int type, int protocol) = 0;

  virtual ~SocketCb() { }
};


/**
 * @brief \b Portability: OpenCb callback class
 *
 */
class RD_EXPORT OpenCb {
 public:
  /**
   * @brief Open callback
   * The open callback is responsible for opening the file specified by
   * \p pathname, using \p flags and \p mode.
   * The file shall be opened with \c CLOEXEC set in a racefree fashion, if
   * possible.
   *
   * It is typically not required to register an alternative open implementation
   *
   * @remark Not currently available on native Win32
   */
  virtual int open_cb (const std::string &path, int flags, int mode) = 0;

  virtual ~OpenCb() { }
};


/**@}*/




/**
 * @name Configuration interface
 * @{
 *
 */

/**
 * @brief Configuration interface
 *
 * Holds either global or topic configuration that are passed to
 * RdKafka::Consumer::create(), RdKafka::Producer::create(),
 * RdKafka::KafkaConsumer::create(), etc.
 *
 * @sa CONFIGURATION.md for the full list of supported properties.
 */
class RD_EXPORT Conf {
 public:
  /**
   * @brief Configuration object type
   */
  enum ConfType {
    CONF_GLOBAL, /**< Global configuration */
    CONF_TOPIC   /**< Topic specific configuration */
  };

  /**
   * @brief RdKafka::Conf::Set() result code
   */
  enum ConfResult {
    CONF_UNKNOWN = -2,  /**< Unknown configuration property */
    CONF_INVALID = -1,  /**< Invalid configuration value */
    CONF_OK = 0         /**< Configuration property was succesfully set */
  };


  /**
   * @brief Create configuration object
   */
  static Conf *create (ConfType type);

  virtual ~Conf () { }

  /**
   * @brief Set configuration property \p name to value \p value.
   *
   * Fallthrough:
   * Topic-level configuration properties may be set using this interface
   * in which case they are applied on the \c default_topic_conf.
   * If no \c default_topic_conf has been set one will be created.
   * Any sub-sequent set("default_topic_conf", ..) calls will
   * replace the current default topic configuration.

   * @returns CONF_OK on success, else writes a human readable error
   *          description to \p errstr on error.
   */
  virtual Conf::ConfResult set (const std::string &name,
                                const std::string &value,
                                std::string &errstr) = 0;

  /** @brief Use with \p name = \c \"dr_cb\" */
  virtual Conf::ConfResult set (const std::string &name,
                                DeliveryReportCb *dr_cb,
                                std::string &errstr) = 0;

  /** @brief Use with \p name = \c \"event_cb\" */
  virtual Conf::ConfResult set (const std::string &name,
                                EventCb *event_cb,
                                std::string &errstr) = 0;

  /** @brief Use with \p name = \c \"default_topic_conf\"
   *
   * Sets the default topic configuration to use for for automatically
   * subscribed topics.
   *
   * @sa RdKafka::KafkaConsumer::subscribe()
   */
  virtual Conf::ConfResult set (const std::string &name,
                                const Conf *topic_conf,
                                std::string &errstr) = 0;

  /** @brief Use with \p name = \c \"partitioner_cb\" */
  virtual Conf::ConfResult set (const std::string &name,
                                PartitionerCb *partitioner_cb,
                                std::string &errstr) = 0;

  /** @brief Use with \p name = \c \"partitioner_key_pointer_cb\" */
  virtual Conf::ConfResult set (const std::string &name,
                                PartitionerKeyPointerCb *partitioner_kp_cb,
                                std::string &errstr) = 0;

  /** @brief Use with \p name = \c \"socket_cb\" */
  virtual Conf::ConfResult set (const std::string &name, SocketCb *socket_cb,
                                std::string &errstr) = 0;

  /** @brief Use with \p name = \c \"open_cb\" */
  virtual Conf::ConfResult set (const std::string &name, OpenCb *open_cb,
                                std::string &errstr) = 0;

  /** @brief Use with \p name = \c \"rebalance_cb\" */
  virtual Conf::ConfResult set (const std::string &name,
                                RebalanceCb *rebalance_cb,
                                std::string &errstr) = 0;

  /** @brief Use with \p name = \c \"offset_commit_cb\" */
  virtual Conf::ConfResult set (const std::string &name,
                                OffsetCommitCb *offset_commit_cb,
                                std::string &errstr) = 0;

  /** @brief Query single configuration value
   *
   * Do not use this method to get callbacks registered by the configuration file.
   * Instead use the specific get() methods with the specific callback parameter in the signature.
   *
   * Fallthrough:
   * Topic-level configuration properties from the \c default_topic_conf
   * may be retrieved using this interface.
   *
   *  @returns CONF_OK if the property was set previously set and
   *           returns the value in \p value. */
  virtual Conf::ConfResult get(const std::string &name,
	  std::string &value) const = 0;

  /** @brief Query single configuration value
   *  @returns CONF_OK if the property was set previously set and
   *           returns the value in \p dr_cb. */
  virtual Conf::ConfResult get(DeliveryReportCb *&dr_cb) const = 0;

  /** @brief Query single configuration value
   *  @returns CONF_OK if the property was set previously set and
   *           returns the value in \p event_cb. */
  virtual Conf::ConfResult get(EventCb *&event_cb) const = 0;

  /** @brief Query single configuration value
   *  @returns CONF_OK if the property was set previously set and
   *           returns the value in \p partitioner_cb. */
  virtual Conf::ConfResult get(PartitionerCb *&partitioner_cb) const = 0;

  /** @brief Query single configuration value
   *  @returns CONF_OK if the property was set previously set and
   *           returns the value in \p partitioner_kp_cb. */
  virtual Conf::ConfResult get(PartitionerKeyPointerCb *&partitioner_kp_cb) const = 0;

  /** @brief Query single configuration value
   *  @returns CONF_OK if the property was set previously set and
   *           returns the value in \p socket_cb. */
  virtual Conf::ConfResult get(SocketCb *&socket_cb) const = 0;

  /** @brief Query single configuration value
   *  @returns CONF_OK if the property was set previously set and
   *           returns the value in \p open_cb. */
  virtual Conf::ConfResult get(OpenCb *&open_cb) const = 0;

  /** @brief Query single configuration value
   *  @returns CONF_OK if the property was set previously set and
   *           returns the value in \p rebalance_cb. */
  virtual Conf::ConfResult get(RebalanceCb *&rebalance_cb) const = 0;

  /** @brief Query single configuration value
   *  @returns CONF_OK if the property was set previously set and
   *           returns the value in \p offset_commit_cb. */
  virtual Conf::ConfResult get(OffsetCommitCb *&offset_commit_cb) const = 0;

  /** @brief Dump configuration names and values to list containing
   *         name,value tuples */
  virtual std::list<std::string> *dump () = 0;

  /** @brief Use with \p name = \c \"consume_cb\" */
  virtual Conf::ConfResult set (const std::string &name, ConsumeCb *consume_cb,
				std::string &errstr) = 0;
};

/**@}*/


/**
 * @name Kafka base client handle
 * @{
 *
 */

/**
 * @brief Base handle, super class for specific clients.
 */
class RD_EXPORT Handle {
 public:
  virtual ~Handle() { }

  /** @returns the name of the handle */
  virtual const std::string name () const = 0;

  /**
   * @brief Returns the client's broker-assigned group member id
   *
   * @remark This currently requires the high-level KafkaConsumer
   *
   * @returns Last assigned member id, or empty string if not currently
   *          a group member.
   */
  virtual const std::string memberid () const = 0;


  /**
   * @brief Polls the provided kafka handle for events.
   *
   * Events will trigger application provided callbacks to be called.
   *
   * The \p timeout_ms argument specifies the maximum amount of time
   * (in milliseconds) that the call will block waiting for events.
   * For non-blocking calls, provide 0 as \p timeout_ms.
   * To wait indefinately for events, provide -1.
   *
   * Events:
   *   - delivery report callbacks (if an RdKafka::DeliveryCb is configured) [producer]
   *   - event callbacks (if an RdKafka::EventCb is configured) [producer & consumer]
   *
   * @remark  An application should make sure to call poll() at regular
   *          intervals to serve any queued callbacks waiting to be called.
   *
   * @warning This method MUST NOT be used with the RdKafka::KafkaConsumer,
   *          use its RdKafka::KafkaConsumer::consume() instead.
   *
   * @returns the number of events served.
   */
  virtual int poll (int timeout_ms) = 0;

  /**
   * @brief  Returns the current out queue length
   *
   * The out queue contains messages and requests waiting to be sent to,
   * or acknowledged by, the broker.
   */
  virtual int outq_len () = 0;

  /**
   * @brief Request Metadata from broker.
   *
   * Parameters:
   *  \p all_topics  - if non-zero: request info about all topics in cluster,
   *                   if zero: only request info about locally known topics.
   *  \p only_rkt    - only request info about this topic
   *  \p metadatap   - pointer to hold metadata result.
   *                   The \p *metadatap pointer must be released with \c delete.
   *  \p timeout_ms  - maximum response time before failing.
   *
   * @returns RdKafka::ERR_NO_ERROR on success (in which case \p *metadatap
   * will be set), else RdKafka::ERR__TIMED_OUT on timeout or
   * other error code on error.
   */
  virtual ErrorCode metadata (bool all_topics, const Topic *only_rkt,
                              Metadata **metadatap, int timeout_ms) = 0;


  /**
   * @brief Pause producing or consumption for the provided list of partitions.
   *
   * Success or error is returned per-partition in the \p partitions list.
   *
   * @returns ErrorCode::NO_ERROR
   *
   * @sa resume()
   */
  virtual ErrorCode pause (std::vector<TopicPartition*> &partitions) = 0;


  /**
   * @brief Resume producing or consumption for the provided list of partitions.
   *
   * Success or error is returned per-partition in the \p partitions list.
   *
   * @returns ErrorCode::NO_ERROR
   *
   * @sa pause()
   */
  virtual ErrorCode resume (std::vector<TopicPartition*> &partitions) = 0;


  /**
   * @brief Query broker for low (oldest/beginning)
   *        and high (newest/end) offsets for partition.
   *
   * Offsets are returned in \p *low and \p *high respectively.
   *
   * @returns RdKafka::ERR_NO_ERROR on success or an error code on failure.
   */
  virtual ErrorCode query_watermark_offsets (const std::string &topic,
					     int32_t partition,
					     int64_t *low, int64_t *high,
					     int timeout_ms) = 0;

  /**
   * @brief Get last known low (oldest/beginning)
   *        and high (newest/end) offsets for partition.
   *
   * The low offset is updated periodically (if statistics.interval.ms is set)
   * while the high offset is updated on each fetched message set from the
   * broker.
   *
   * If there is no cached offset (either low or high, or both) then
   * OFFSET_INVALID will be returned for the respective offset.
   *
   * Offsets are returned in \p *low and \p *high respectively.
   *
   * @returns RdKafka::ERR_NO_ERROR on success or an error code on failure.
   *
   * @remark Shall only be used with an active consumer instance.
   */
  virtual ErrorCode get_watermark_offsets (const std::string &topic,
					   int32_t partition,
					   int64_t *low, int64_t *high) = 0;


  /**
   * @brief Look up the offsets for the given partitions by timestamp.
   *
   * The returned offset for each partition is the earliest offset whose
   * timestamp is greater than or equal to the given timestamp in the
   * corresponding partition.
   *
   * The timestamps to query are represented as \c offset in \p offsets
   * on input, and \c offset() will return the closest earlier offset
   * for the timestamp on output.
   *
   * The function will block for at most \p timeout_ms milliseconds.
   *
   * @remark Duplicate Topic+Partitions are not supported.
   * @remark Errors are also returned per TopicPartition, see \c err()
   *
   * @returns an error code for general errors, else RdKafka::ERR_NO_ERROR
   *          in which case per-partition errors might be set.
   */
  virtual ErrorCode offsetsForTimes (std::vector<TopicPartition*> &offsets,
                                     int timeout_ms) = 0;


  /**
   * @brief Retrieve queue for a given partition.
   *
   * @returns The fetch queue for the given partition if successful. Else,
   *          NULL is returned.
   *          
   * @remark This function only works on consumers.
   */
  virtual Queue *get_partition_queue (const TopicPartition *partition) = 0;

  /**
   * @brief Forward librdkafka logs (and debug) to the specified queue
   *        for serving with one of the ..poll() calls.
   *
   *        This allows an application to serve log callbacks (\c log_cb)
   *        in its thread of choice.
   *
   * @param queue Queue to forward logs to. If the value is NULL the logs
   *        are forwarded to the main queue.
   *
   * @remark The configuration property \c log.queue MUST also be set to true.
   *
   * @remark librdkafka maintains its own reference to the provided queue.
   *
   * @returns ERR_NO_ERROR on success or an error code on error.
   */
  virtual ErrorCode set_log_queue (Queue *queue) = 0;

  /**
   * @brief Cancels the current callback dispatcher (Producer::poll(),
   *        Consumer::poll(), KafkaConsumer::consume(), etc).
   *
   * A callback may use this to force an immediate return to the calling
   * code (caller of e.g. ..::poll()) without processing any further
   * events.
   *
   * @remark This function MUST ONLY be called from within a
   *         librdkafka callback.
   */
  virtual void yield () = 0;

  /**
   * @brief Returns the ClusterId as reported in broker metadata.
   *
   * @param timeout_ms If there is no cached value from metadata retrieval
   *                   then this specifies the maximum amount of time
   *                   (in milliseconds) the call will block waiting
   *                   for metadata to be retrieved.
   *                   Use 0 for non-blocking calls.
   *
   * @remark Requires broker version >=0.10.0 and api.version.request=true.
   *
   * @returns Last cached ClusterId, or empty string if no ClusterId could be
   *          retrieved in the allotted timespan.
   */
  virtual const std::string clusterid (int timeout_ms) = 0;

  /**
   * @brief Returns the underlying librdkafka C rd_kafka_t handle.
   *
   * @warning Calling the C API on this handle is not recommended and there
   *          is no official support for it, but for cases where the C++
   *          does not provide the proper functionality this C handle can be
   *          used to interact directly with the core librdkafka API.
   *
   * @remark The lifetime of the returned pointer is the same as the Topic
   *         object this method is called on.
   *
   * @remark Include <rdkafka/rdkafka.h> prior to including
   *         <rdkafka/rdkafkacpp.h>
   *
   * @returns \c rd_kafka_t*
   */
  virtual struct rd_kafka_s *c_ptr () = 0;

  /**
   * @brief Returns the current ControllerId (controller broker id)
   *        as reported in broker metadata.
   *
   * @param timeout_ms If there is no cached value from metadata retrieval
   *                   then this specifies the maximum amount of time
   *                   (in milliseconds) the call will block waiting
   *                   for metadata to be retrieved.
   *                   Use 0 for non-blocking calls.
   *
   * @remark Requires broker version >=0.10.0 and api.version.request=true.
   *
   * @returns Last cached ControllerId, or -1 if no ControllerId could be
   *          retrieved in the allotted timespan.
   */
  virtual int32_t controllerid (int timeout_ms) = 0;
};


/**@}*/


/**
 * @name Topic and partition objects
 * @{
 *
 */

/**
 * @brief Topic+Partition
 *
 * This is a generic type to hold a single partition and various
 * information about it.
 *
 * Is typically used with std::vector<RdKafka::TopicPartition*> to provide
 * a list of partitions for different operations.
 */
class RD_EXPORT TopicPartition {
public:
  /**
   * Create topic+partition object for \p topic and \p partition
   * and optionally \p offset.
   *
   * Use \c delete to deconstruct.
   */
  static TopicPartition *create (const std::string &topic, int partition);
  static TopicPartition *create (const std::string &topic, int partition,
                                 int64_t offset);

  virtual ~TopicPartition() = 0;

  /**
   * @brief Destroy/delete the TopicPartitions in \p partitions
   *        and clear the vector.
   */
  static void destroy (std::vector<TopicPartition*> &partitions);

  /** @returns topic name */
  virtual const std::string &topic () const = 0;

  /** @returns partition id */
  virtual int partition () const = 0;

  /** @returns offset (if applicable) */
  virtual int64_t offset () const = 0;

  /** @brief Set offset */
  virtual void set_offset (int64_t offset) = 0;

  /** @returns error code (if applicable) */
  virtual ErrorCode err () const = 0;
};



/**
 * @brief Topic handle
 *
 */
class RD_EXPORT Topic {
 public:
  /**
   * @brief Unassigned partition.
   *
   * The unassigned partition is used by the producer API for messages
   * that should be partitioned using the configured or default partitioner.
   */
  static const int32_t PARTITION_UA;

  /** @brief Special offsets */
  static const int64_t OFFSET_BEGINNING; /**< Consume from beginning */
  static const int64_t OFFSET_END; /**< Consume from end */
  static const int64_t OFFSET_STORED; /**< Use offset storage */
  static const int64_t OFFSET_INVALID; /**< Invalid offset */


  /**
   * @brief Creates a new topic handle for topic named \p topic_str
   *
   * \p conf is an optional configuration for the topic  that will be used
   * instead of the default topic configuration.
   * The \p conf object is reusable after this call.
   *
   * @returns the new topic handle or NULL on error (see \p errstr).
   */
  static Topic *create (Handle *base, const std::string &topic_str,
                        Conf *conf, std::string &errstr);

  virtual ~Topic () = 0;


  /** @returns the topic name */
  virtual const std::string name () const = 0;

  /**
   * @returns true if \p partition is available for the topic (has leader).
   * @warning \b MUST \b ONLY be called from within a
   *          RdKafka::PartitionerCb callback.
   */
  virtual bool partition_available (int32_t partition) const = 0;

  /**
   * @brief Store offset \p offset for topic partition \p partition.
   * The offset will be committed (written) to the offset store according
   * to \p auto.commit.interval.ms.
   *
   * @remark \c enable.auto.offset.store must be set to \c false when using this API.
   *
   * @returns RdKafka::ERR_NO_ERROR on success or an error code if none of the
   *          offsets could be stored.
   */
  virtual ErrorCode offset_store (int32_t partition, int64_t offset) = 0;

  /**
   * @brief Returns the underlying librdkafka C rd_kafka_topic_t handle.
   *
   * @warning Calling the C API on this handle is not recommended and there
   *          is no official support for it, but for cases where the C++ API
   *          does not provide the underlying functionality this C handle can be
   *          used to interact directly with the core librdkafka API.
   *
   * @remark The lifetime of the returned pointer is the same as the Topic
   *         object this method is called on.
   *
   * @remark Include <rdkafka/rdkafka.h> prior to including
   *         <rdkafka/rdkafkacpp.h>
   *
   * @returns \c rd_kafka_topic_t*
   */
  virtual struct rd_kafka_topic_s *c_ptr () = 0;
};


/**@}*/


/**
 * @name Message object
 * @{
 *
 */


/**
 * @brief Message timestamp object
 *
 * Represents the number of milliseconds since the epoch (UTC).
 *
 * The MessageTimestampType dictates the timestamp type or origin.
 *
 * @remark Requires Apache Kafka broker version >= 0.10.0
 *
 */

class RD_EXPORT MessageTimestamp {
public:
  enum MessageTimestampType {
    MSG_TIMESTAMP_NOT_AVAILABLE,   /**< Timestamp not available */
    MSG_TIMESTAMP_CREATE_TIME,     /**< Message creation time (source) */
    MSG_TIMESTAMP_LOG_APPEND_TIME  /**< Message log append time (broker) */
  };

  MessageTimestampType type;       /**< Timestamp type */
  int64_t timestamp;               /**< Milliseconds since epoch (UTC). */
};

/**
 * @brief Headers object
 *
 * This object encapsulates the C implementation logic into a C++ object
 * for use in RdKafka::Messages object.
 */
class RD_EXPORT Headers {
 public:
  virtual ~Headers() = 0;
<<<<<<< HEAD

  /**
   * @brief Header object
   *
   * This object represents a single Header with key value pair
   * and an ErrorCode
   *
   * @remark dynamic allocation of this object is not supported.
   *
   */
  class Header {
   public:
    Header(const std::string& key,
           const char* value,
           RdKafka::ErrorCode err = ERR_NO_ERROR):
    key(key), err(err) {
        // Safe managed copy of the value preserving the bytes
        value_container_ = value;
        this->value = value_container_.c_str();
    };

    std::string key;
    const char* value;
    RdKafka::ErrorCode err;
   private:
    std::string value_container_;
    void *operator new(size_t); /* Prevent dynamic allocation */
  };

  /**
   * @brief create a new instance of the Headers object
   */
  static Headers *create(size_t initial_size = 8, bool free_rd_headers = true);

  /**
   * @brief create a new instance of the Headers object from a std::vector
   */
  static Headers *create(const std::vector<Header> &headers, bool free_rd_headers = true);

  /** 
   * @brief adds a Header to the end
   *
   * @returns An ErrorCode signalling a success or failure to add the Header.
   */
  virtual ErrorCode add(const std::string& key, const char* value) = 0;

  /** 
   * @brief removes all the Headers of a given key
   *
   * @returns An ErrorCode signalling a success or failure to remove the Header.
   */
  virtual ErrorCode remove(const std::string& key) = 0;

  /** 
   * @brief gets all of the Headers of a given key
   *
   * @returns a std::vector containing all the Headers of the given key.
   */
  virtual std::vector<Header> get(const std::string &key) const = 0;

  /** 
   * @brief gets the last occurrence of a Header of a given key
   *
   * @returns the Header if found, otherwise a Header with an ErrorCode 
   */
  virtual Header get_last(const std::string& key) const = 0;

  /** 
   * @brief returns all the Headers of a Message
   *
   * @returns a std::vector containing all of the Headers of a message
   */
  virtual std::vector<Header> get_all() const = 0;

=======

  /**
   * @brief Header object
   *
   * This object represents a single Header with key value pair
   * and an ErrorCode
   *
   * @remark dynamic allocation of this object is not supported.
   *
   */
  class Header {
   public:
    Header(const std::string& key,
           const char* value,
           RdKafka::ErrorCode err = ERR_NO_ERROR):
    key_(key), err_(err) {
        value_container_.assign(value);
    };
    
    std::string key() const {
        return key_;
    }

    const char* value() const {
        return value_container_.c_str();
    }

    RdKafka::ErrorCode err() const {
        return err_;
    }
    
   private:
    std::string key_;
    RdKafka::ErrorCode err_;
    std::string value_container_;
    void *operator new(size_t); /* Prevent dynamic allocation */
  };

  /**
   * @brief create a new instance of the Headers object
   */
  static Headers *create(size_t initial_size = 8, bool free_rd_headers = true);

  /**
   * @brief create a new instance of the Headers object from a std::vector
   */
  static Headers *create(const std::vector<Header> &headers, bool free_rd_headers = true);

  /** 
   * @brief adds a Header to the end
   *
   * @returns An ErrorCode signalling a success or failure to add the Header.
   */
  virtual ErrorCode add(const std::string& key, const char* value) = 0;

  /** 
   * @brief removes all the Headers of a given key
   *
   * @returns An ErrorCode signalling a success or failure to remove the Header.
   */
  virtual ErrorCode remove(const std::string& key) = 0;

  /** 
   * @brief gets all of the Headers of a given key
   *
   * @returns a std::vector containing all the Headers of the given key.
   */
  virtual std::vector<Header> get(const std::string &key) const = 0;

  /** 
   * @brief gets the last occurrence of a Header of a given key
   *
   * @returns the Header if found, otherwise a Header with an ErrorCode 
   */
  virtual Header get_last(const std::string& key) const = 0;

  /** 
   * @brief returns all the Headers of a Message
   *
   * @returns a std::vector containing all of the Headers of a message
   */
  virtual std::vector<Header> get_all() const = 0;

>>>>>>> f2f84664
  /** 
   * @brief the count of all the Headers
   *
   * @returns a size_t count of all the headers
   */
  virtual size_t size() const = 0;

  /**
   * @brief Returns the underlying librdkafka C rd_kafka_headers_t handle.
   *
   * @warning Calling the C API on this handle is not recommended and there
   *          is no official support for it, but for cases where the C++ API
   *          does not provide the underlying functionality this C handle can be
   *          used to interact directly with the core librdkafka API.
   *
   * @remark The lifetime of the returned pointer can be different than the lifetime
   *         of the Headers message due to how the producev function in the C API works
   *         if there is no error then the producev will take care of deallocation
   *         but if there is an error then it is the responsibility of the calling
   *         object to deallocate the underlying C implementation if an instance
   *         of the Headers object is created with free_rd_headers set to `false`
   *
   * @remark Include <rdkafka/rdkafka.h> prior to including
   *         <rdkafka/rdkafkacpp.h>
   *
   * @returns \c rd_kafka_headers_t*
   */
  virtual struct rd_kafka_headers_s *c_headers() = 0;

  /** 
   * @brief cleans up the underlying alocated C implementation headers if called
   *
   * @remark Safe to call even if the Headers object is set to clean up when
   *         when the destructor is called
   *
   * @remark Safe to call even if the underlyng C pointer is set to null
   *
   * @returns an ErrorCode signalling if the the operation was attempted
   */
  virtual ErrorCode destroy_headers() = 0;
};

/**
 * @brief Message object
 *
 * This object represents either a single consumed or produced message,
 * or an event (\p err() is set).
 *
 * An application must check RdKafka::Message::err() to see if the
 * object is a proper message (error is RdKafka::ERR_NO_ERROR) or a
 * an error event.
 *
 */
class RD_EXPORT Message {
 public:
  /**
   * @brief Accessor functions*
   * @remark Not all fields are present in all types of callbacks.
   */

  /** @returns The error string if object represent an error event,
   *           else an empty string. */
  virtual std::string         errstr() const = 0;

  /** @returns The error code if object represents an error event, else 0. */
  virtual ErrorCode           err () const = 0;

  /** @returns the RdKafka::Topic object for a message (if applicable),
   *            or NULL if a corresponding RdKafka::Topic object has not been
   *            explicitly created with RdKafka::Topic::create().
   *            In this case use topic_name() instead. */
  virtual Topic              *topic () const = 0;

  /** @returns Topic name (if applicable, else empty string) */
  virtual std::string         topic_name () const = 0;

  /** @returns Partition (if applicable) */
  virtual int32_t             partition () const = 0;

  /** @returns Message payload (if applicable) */
  virtual void               *payload () const = 0 ;

  /** @returns Message payload length (if applicable) */
  virtual size_t              len () const = 0;

  /** @returns Message key as string (if applicable) */
  virtual const std::string  *key () const = 0;

  /** @returns Message key as void pointer  (if applicable) */
  virtual const void         *key_pointer () const = 0 ;

  /** @returns Message key's binary length (if applicable) */
  virtual size_t              key_len () const = 0;

  /** @returns Message or error offset (if applicable) */
  virtual int64_t             offset () const = 0;

  /** @returns Message timestamp (if applicable) */
  virtual MessageTimestamp    timestamp () const = 0;

  /** @returns The \p msg_opaque as provided to RdKafka::Producer::produce() */
  virtual void               *msg_opaque () const = 0;

  /** @returns The Headers instance for this Message (if applicable) */
  virtual RdKafka::Headers   *get_headers() = 0;

  virtual ~Message () = 0;

  /** @returns the latency in microseconds for a produced message measured
   *           from the produce() call, or -1 if latency is not available. */
  virtual int64_t             latency () const = 0;

  /**
   * @brief Returns the underlying librdkafka C rd_kafka_message_t handle.
   *
   * @warning Calling the C API on this handle is not recommended and there
   *          is no official support for it, but for cases where the C++ API
   *          does not provide the underlying functionality this C handle can be
   *          used to interact directly with the core librdkafka API.
   *
   * @remark The lifetime of the returned pointer is the same as the Message
   *         object this method is called on.
   *
   * @remark Include <rdkafka/rdkafka.h> prior to including
   *         <rdkafka/rdkafkacpp.h>
   *
   * @returns \c rd_kafka_message_t*
   */
  virtual struct rd_kafka_message_s *c_ptr () = 0;
};

/**@}*/


/**
 * @name Queue interface
 * @{
 *
 */


/**
 * @brief Queue interface
 *
 * Create a new message queue.  Message queues allows the application
 * to re-route consumed messages from multiple topic+partitions into
 * one single queue point.  This queue point, containing messages from
 * a number of topic+partitions, may then be served by a single
 * consume() method, rather than one per topic+partition combination.
 *
 * See the RdKafka::Consumer::start(), RdKafka::Consumer::consume(), and
 * RdKafka::Consumer::consume_callback() methods that take a queue as the first
 * parameter for more information.
 */
class RD_EXPORT Queue {
 public:
  /**
   * @brief Create Queue object
   */
  static Queue *create (Handle *handle);

  /**
   * @brief Forward/re-route queue to \p dst.
   * If \p dst is \c NULL, the forwarding is removed.
   *
   * The internal refcounts for both queues are increased.
   * 
   * @remark Regardless of whether \p dst is NULL or not, after calling this
   *         function, \p src will not forward it's fetch queue to the consumer
   *         queue.
   */
  virtual ErrorCode forward (Queue *dst) = 0;


  /**
   * @brief Consume message or get error event from the queue.
   *
   * @remark Use \c delete to free the message.
   *
   * @returns One of:
   *  - proper message (RdKafka::Message::err() is ERR_NO_ERROR)
   *  - error event (RdKafka::Message::err() is != ERR_NO_ERROR)
   *  - timeout due to no message or event in \p timeout_ms
   *    (RdKafka::Message::err() is ERR__TIMED_OUT)
   */
  virtual Message *consume (int timeout_ms) = 0;

  /**
   * @brief Poll queue, serving any enqueued callbacks.
   *
   * @remark Must NOT be used for queues containing messages.
   *
   * @returns the number of events served or 0 on timeout.
   */
  virtual int poll (int timeout_ms) = 0;

  virtual ~Queue () = 0;

  /**
   * @brief Enable IO event triggering for queue.
   *
   * To ease integration with IO based polling loops this API
   * allows an application to create a separate file-descriptor
   * that librdkafka will write \p payload (of size \p size) to
   * whenever a new element is enqueued on a previously empty queue.
   *
   * To remove event triggering call with \p fd = -1.
   *
   * librdkafka will maintain a copy of the \p payload.
   *
   * @remark When using forwarded queues the IO event must only be enabled
   *         on the final forwarded-to (destination) queue.
   */
  virtual void io_event_enable (int fd, const void *payload, size_t size) = 0;
};

/**@}*/


/**
 * @name KafkaConsumer
 * @{
 *
 */


/**
 * @brief High-level KafkaConsumer (for brokers 0.9 and later)
 *
 * @remark Requires Apache Kafka >= 0.9.0 brokers
 *
 * Currently supports the \c range and \c roundrobin partition assignment
 * strategies (see \c partition.assignment.strategy)
 */
class RD_EXPORT KafkaConsumer : public virtual Handle {
public:
  /**
   * @brief Creates a KafkaConsumer.
   *
   * The \p conf object must have \c group.id set to the consumer group to join.
   *
   * Use RdKafka::KafkaConsumer::close() to shut down the consumer.
   *
   * @sa RdKafka::RebalanceCb
   * @sa CONFIGURATION.md for \c group.id, \c session.timeout.ms,
   *     \c partition.assignment.strategy, etc.
   */
  static KafkaConsumer *create (Conf *conf, std::string &errstr);

  virtual ~KafkaConsumer () = 0;


  /** @brief Returns the current partition assignment as set by
   *         RdKafka::KafkaConsumer::assign() */
  virtual ErrorCode assignment (std::vector<RdKafka::TopicPartition*> &partitions) = 0;

  /** @brief Returns the current subscription as set by
   *         RdKafka::KafkaConsumer::subscribe() */
  virtual ErrorCode subscription (std::vector<std::string> &topics) = 0;

  /**
   * @brief Update the subscription set to \p topics.
   *
   * Any previous subscription will be unassigned and  unsubscribed first.
   *
   * The subscription set denotes the desired topics to consume and this
   * set is provided to the partition assignor (one of the elected group
   * members) for all clients which then uses the configured
   * \c partition.assignment.strategy to assign the subscription sets's
   * topics's partitions to the consumers, depending on their subscription.
   *
   * The result of such an assignment is a rebalancing which is either
   * handled automatically in librdkafka or can be overriden by the application
   * by providing a RdKafka::RebalanceCb.
   *
   * The rebalancing passes the assigned partition set to
   * RdKafka::KafkaConsumer::assign() to update what partitions are actually
   * being fetched by the KafkaConsumer.
   *
   * Regex pattern matching automatically performed for topics prefixed
   * with \c \"^\" (e.g. \c \"^myPfx[0-9]_.*\"
   *
   * @returns an error if the provided list of topics is invalid.
   */
  virtual ErrorCode subscribe (const std::vector<std::string> &topics) = 0;

  /** @brief Unsubscribe from the current subscription set. */
  virtual ErrorCode unsubscribe () = 0;

  /**
   *  @brief Update the assignment set to \p partitions.
   *
   * The assignment set is the set of partitions actually being consumed
   * by the KafkaConsumer.
   */
  virtual ErrorCode assign (const std::vector<TopicPartition*> &partitions) = 0;

  /**
   * @brief Stop consumption and remove the current assignment.
   */
  virtual ErrorCode unassign () = 0;

  /**
   * @brief Consume message or get error event, triggers callbacks.
   *
   * Will automatically call registered callbacks for any such queued events,
   * including RdKafka::RebalanceCb, RdKafka::EventCb, RdKafka::OffsetCommitCb,
   * etc.
   *
   * @remark Use \c delete to free the message.
   *
   * @remark  An application should make sure to call consume() at regular
   *          intervals, even if no messages are expected, to serve any
   *          queued callbacks waiting to be called. This is especially
   *          important when a RebalanceCb has been registered as it needs
   *          to be called and handled properly to synchronize internal
   *          consumer state.
   *
   * @remark Application MUST NOT call \p poll() on KafkaConsumer objects.
   *
   * @returns One of:
   *  - proper message (RdKafka::Message::err() is ERR_NO_ERROR)
   *  - error event (RdKafka::Message::err() is != ERR_NO_ERROR)
   *  - timeout due to no message or event in \p timeout_ms
   *    (RdKafka::Message::err() is ERR__TIMED_OUT)
   */
  virtual Message *consume (int timeout_ms) = 0;

  /**
   * @brief Commit offsets for the current assignment.
   *
   * @remark This is the synchronous variant that blocks until offsets
   *         are committed or the commit fails (see return value).
   *
   * @remark If a RdKafka::OffsetCommitCb callback is registered it will
   *         be called with commit details on a future call to
   *         RdKafka::KafkaConsumer::consume()

   *
   * @returns ERR_NO_ERROR or error code.
   */
  virtual ErrorCode commitSync () = 0;

  /**
   * @brief Asynchronous version of RdKafka::KafkaConsumer::CommitSync()
   *
   * @sa RdKafka::KafkaConsummer::commitSync()
   */
  virtual ErrorCode commitAsync () = 0;

  /**
   * @brief Commit offset for a single topic+partition based on \p message
   *
   * @remark This is the synchronous variant.
   *
   * @sa RdKafka::KafkaConsummer::commitSync()
   */
  virtual ErrorCode commitSync (Message *message) = 0;

  /**
   * @brief Commit offset for a single topic+partition based on \p message
   *
   * @remark This is the asynchronous variant.
   *
   * @sa RdKafka::KafkaConsummer::commitSync()
   */
  virtual ErrorCode commitAsync (Message *message) = 0;

  /**
   * @brief Commit offsets for the provided list of partitions.
   *
   * @remark This is the synchronous variant.
   */
  virtual ErrorCode commitSync (std::vector<TopicPartition*> &offsets) = 0;

  /**
   * @brief Commit offset for the provided list of partitions.
   *
   * @remark This is the asynchronous variant.
   */
  virtual ErrorCode commitAsync (const std::vector<TopicPartition*> &offsets) = 0;

  /**
   * @brief Commit offsets for the current assignment.
   *
   * @remark This is the synchronous variant that blocks until offsets
   *         are committed or the commit fails (see return value).
   *
   * @remark The provided callback will be called from this function.
   *
   * @returns ERR_NO_ERROR or error code.
   */
  virtual ErrorCode commitSync (OffsetCommitCb *offset_commit_cb) = 0;

  /**
   * @brief Commit offsets for the provided list of partitions.
   *
   * @remark This is the synchronous variant that blocks until offsets
   *         are committed or the commit fails (see return value).
   *
   * @remark The provided callback will be called from this function.
   *
   * @returns ERR_NO_ERROR or error code.
   */
  virtual ErrorCode commitSync (std::vector<TopicPartition*> &offsets,
                                OffsetCommitCb *offset_commit_cb) = 0;




  /**
   * @brief Retrieve committed offsets for topics+partitions.
   *
   * @returns RD_KAFKA_RESP_ERR_NO_ERROR on success in which case the
   *          \p offset or \p err field of each \p partitions' element is filled
   *          in with the stored offset, or a partition specific error.
   *          Else returns an error code.
   */
  virtual ErrorCode committed (std::vector<TopicPartition*> &partitions,
			       int timeout_ms) = 0;

  /**
   * @brief Retrieve current positions (offsets) for topics+partitions.
   *
   * @returns RD_KAFKA_RESP_ERR_NO_ERROR on success in which case the
   *          \p offset or \p err field of each \p partitions' element is filled
   *          in with the stored offset, or a partition specific error.
   *          Else returns an error code.
   */
  virtual ErrorCode position (std::vector<TopicPartition*> &partitions) = 0;


  /**
   * For pausing and resuming consumption, see
   * @sa RdKafka::Handle::pause() and RdKafka::Handle::resume()
   */


  /**
   * @brief Close and shut down the proper.
   *
   * This call will block until the following operations are finished:
   *  - Trigger a local rebalance to void the current assignment
   *  - Stop consumption for current assignment
   *  - Commit offsets
   *  - Leave group
   *
   * The maximum blocking time is roughly limited to session.timeout.ms.
   *
   * @remark Callbacks, such as RdKafka::RebalanceCb and
   *         RdKafka::OffsetCommitCb, etc, may be called.
   *
   * @remark The consumer object must later be freed with \c delete
   */
  virtual ErrorCode close () = 0;


  /**
   * @brief Seek consumer for topic+partition to offset which is either an
   *        absolute or logical offset.
   *
   * If \p timeout_ms is not 0 the call will wait this long for the
   * seek to be performed. If the timeout is reached the internal state
   * will be unknown and this function returns `ERR__TIMED_OUT`.
   * If \p timeout_ms is 0 it will initiate the seek but return
   * immediately without any error reporting (e.g., async).
   *
   * This call triggers a fetch queue barrier flush.
   *
   * @remark Consumtion for the given partition must have started for the
   *         seek to work. Use assign() to set the starting offset.
   *
   * @returns an ErrorCode to indicate success or failure.
   */
  virtual ErrorCode seek (const TopicPartition &partition, int timeout_ms) = 0;


  /**
   * @brief Store offset \p offset for topic partition \p partition.
   * The offset will be committed (written) to the offset store according
   * to \p auto.commit.interval.ms or the next manual offset-less commit*()
   *
   * Per-partition success/error status propagated through TopicPartition.err()
   *
   * @remark \c enable.auto.offset.store must be set to \c false when using this API.
   *
   * @returns RdKafka::ERR_NO_ERROR on success, or
   *          RdKafka::ERR___UNKNOWN_PARTITION if none of the offsets could
   *          be stored, or
   *          RdKafka::ERR___INVALID_ARG if \c enable.auto.offset.store is true.
   */
  virtual ErrorCode offsets_store (std::vector<TopicPartition*> &offsets) = 0;
};


/**@}*/


/**
 * @name Simple Consumer (legacy)
 * @{
 *
 */

/**
 * @brief Simple Consumer (legacy)
 *
 * A simple non-balanced, non-group-aware, consumer.
 */
class RD_EXPORT Consumer : public virtual Handle {
 public:
  /**
   * @brief Creates a new Kafka consumer handle.
   *
   * \p conf is an optional object that will be used instead of the default
   * configuration.
   * The \p conf object is reusable after this call.
   *
   * @returns the new handle on success or NULL on error in which case
   * \p errstr is set to a human readable error message.
   */
  static Consumer *create (Conf *conf, std::string &errstr);

  virtual ~Consumer () = 0;


  /**
   * @brief Start consuming messages for topic and \p partition
   * at offset \p offset which may either be a proper offset (0..N)
   * or one of the the special offsets: \p OFFSET_BEGINNING or \p OFFSET_END.
   *
   * rdkafka will attempt to keep \p queued.min.messages (config property)
   * messages in the local queue by repeatedly fetching batches of messages
   * from the broker until the threshold is reached.
   *
   * The application shall use one of the \p ..->consume*() functions
   * to consume messages from the local queue, each kafka message being
   * represented as a `RdKafka::Message *` object.
   *
   * \p ..->start() must not be called multiple times for the same
   * topic and partition without stopping consumption first with
   * \p ..->stop().
   *
   * @returns an ErrorCode to indicate success or failure.
   */
  virtual ErrorCode start (Topic *topic, int32_t partition, int64_t offset) = 0;

  /**
   * @brief Start consuming messages for topic and \p partition on
   *        queue \p queue.
   *
   * @sa RdKafka::Consumer::start()
   */
  virtual ErrorCode start (Topic *topic, int32_t partition, int64_t offset,
                           Queue *queue) = 0;

  /**
   * @brief Stop consuming messages for topic and \p partition, purging
   *        all messages currently in the local queue.
   *
   * The application needs to be stop all consumers before destroying
   * the Consumer handle.
   *
   * @returns an ErrorCode to indicate success or failure.
   */
  virtual ErrorCode stop (Topic *topic, int32_t partition) = 0;

  /**
   * @brief Seek consumer for topic+partition to \p offset which is either an
   *        absolute or logical offset.
   *
   * If \p timeout_ms is not 0 the call will wait this long for the
   * seek to be performed. If the timeout is reached the internal state
   * will be unknown and this function returns `ERR__TIMED_OUT`.
   * If \p timeout_ms is 0 it will initiate the seek but return
   * immediately without any error reporting (e.g., async).
   *
   * This call triggers a fetch queue barrier flush.
   *
   * @returns an ErrorCode to indicate success or failure.
   */
  virtual ErrorCode seek (Topic *topic, int32_t partition, int64_t offset,
			  int timeout_ms) = 0;

  /**
   * @brief Consume a single message from \p topic and \p partition.
   *
   * \p timeout_ms is maximum amount of time to wait for a message to be
   * received.
   * Consumer must have been previously started with \p ..->start().
   *
   * @returns a Message object, the application needs to check if message
   * is an error or a proper message RdKafka::Message::err() and checking for
   * \p ERR_NO_ERROR.
   *
   * The message object must be destroyed when the application is done with it.
   *
   * Errors (in RdKafka::Message::err()):
   *  - ERR__TIMED_OUT - \p timeout_ms was reached with no new messages fetched.
   *  - ERR__PARTITION_EOF - End of partition reached, not an error.
   */
  virtual Message *consume (Topic *topic, int32_t partition,
                            int timeout_ms) = 0;

  /**
   * @brief Consume a single message from the specified queue.
   *
   * \p timeout_ms is maximum amount of time to wait for a message to be
   * received.
   * Consumer must have been previously started on the queue with
   * \p ..->start().
   *
   * @returns a Message object, the application needs to check if message
   * is an error or a proper message \p Message->err() and checking for
   * \p ERR_NO_ERROR.
   *
   * The message object must be destroyed when the application is done with it.
   *
   * Errors (in RdKafka::Message::err()):
   *   - ERR__TIMED_OUT - \p timeout_ms was reached with no new messages fetched
   *
   * Note that Message->topic() may be nullptr after certain kinds of
   * errors, so applications should check that it isn't null before
   * dereferencing it.
   */
  virtual Message *consume (Queue *queue, int timeout_ms) = 0;

  /**
   * @brief Consumes messages from \p topic and \p partition, calling
   *        the provided callback for each consumed messsage.
   *
   * \p consume_callback() provides higher throughput performance
   * than \p consume().
   *
   * \p timeout_ms is the maximum amount of time to wait for one or
   * more messages to arrive.
   *
   * The provided \p consume_cb instance has its \p consume_cb function
   * called for every message received.
   *
   * The \p opaque argument is passed to the \p consume_cb as \p opaque.
   *
   * @returns the number of messages processed or -1 on error.
   *
   * @sa RdKafka::Consumer::consume()
   */
  virtual int consume_callback (Topic *topic, int32_t partition,
                                int timeout_ms,
                                ConsumeCb *consume_cb,
                                void *opaque) = 0;

  /**
   * @brief Consumes messages from \p queue, calling the provided callback for
   *        each consumed messsage.
   *
   * @sa RdKafka::Consumer::consume_callback()
   */
  virtual int consume_callback (Queue *queue, int timeout_ms,
                                RdKafka::ConsumeCb *consume_cb,
                                void *opaque) = 0;

  /**
   * @brief Converts an offset into the logical offset from the tail of a topic.
   *
   * \p offset is the (positive) number of items from the end.
   *
   * @returns the logical offset for message \p offset from the tail, this value
   *          may be passed to Consumer::start, et.al.
   * @remark The returned logical offset is specific to librdkafka.
   */
  static int64_t OffsetTail(int64_t offset);
};

/**@}*/


/**
 * @name Producer
 * @{
 *
 */


/**
 * @brief Producer
 */
class RD_EXPORT Producer : public virtual Handle {
 public:
  /**
   * @brief Creates a new Kafka producer handle.
   *
   * \p conf is an optional object that will be used instead of the default
   * configuration.
   * The \p conf object is reusable after this call.
   *
   * @returns the new handle on success or NULL on error in which case
   *          \p errstr is set to a human readable error message.
   */
  static Producer *create (Conf *conf, std::string &errstr);


  virtual ~Producer () = 0;

  /**
   * @brief RdKafka::Producer::produce() \p msgflags
   *
   * These flags are optional and mutually exclusive.
   */
  enum {
    RK_MSG_FREE = 0x1, /**< rdkafka will free(3) \p payload
                         * when it is done with it. */
    RK_MSG_COPY = 0x2, /**< the \p payload data will be copied
                        * and the \p payload pointer will not
                        * be used by rdkafka after the
                        * call returns. */
    RK_MSG_BLOCK = 0x4  /**< Block produce*() on message queue
                         *   full.
                         *   WARNING:
                         *   If a delivery report callback
                         *   is used the application MUST
                         *   call rd_kafka_poll() (or equiv.)
                         *   to make sure delivered messages
                         *   are drained from the internal
                         *   delivery report queue.
                         *   Failure to do so will result
                         *   in indefinately blocking on
                         *   the produce() call when the
                         *   message queue is full.
                         */


  /**@cond NO_DOC*/
  /* For backwards compatibility: */
#ifndef MSG_COPY /* defined in sys/msg.h */
    , /** this comma must exist betwen
       *  RK_MSG_BLOCK and MSG_FREE
       */
    MSG_FREE = RK_MSG_FREE,
    MSG_COPY = RK_MSG_COPY
#endif
  /**@endcond*/
  };

  /**
   * @brief Produce and send a single message to broker.
   *
   * This is an asynch non-blocking API.
   *
   * \p partition is the target partition, either:
   *   - RdKafka::Topic::PARTITION_UA (unassigned) for
   *     automatic partitioning using the topic's partitioner function, or
   *   - a fixed partition (0..N)
   *
   * \p msgflags is zero or more of the following flags OR:ed together:
   *    RK_MSG_BLOCK - block \p produce*() call if
   *                   \p queue.buffering.max.messages or
   *                   \p queue.buffering.max.kbytes are exceeded.
   *                   Messages are considered in-queue from the point they
   *                   are accepted by produce() until their corresponding
   *                   delivery report callback/event returns.
   *                   It is thus a requirement to call 
   *                   poll() (or equiv.) from a separate
   *                   thread when RK_MSG_BLOCK is used.
   *                   See WARNING on \c RK_MSG_BLOCK above.
   *    RK_MSG_FREE - rdkafka will free(3) \p payload when it is done with it.
   *    RK_MSG_COPY - the \p payload data will be copied and the \p payload
   *               pointer will not be used by rdkafka after the
   *               call returns.
   *
   *  NOTE: RK_MSG_FREE and RK_MSG_COPY are mutually exclusive.
   *
   *  If the function returns an error code and RK_MSG_FREE was specified, then
   *  the memory associated with the payload is still the caller's
   *  responsibility.
   *
   * \p payload is the message payload of size \p len bytes.
   *
   * \p key is an optional message key, if non-NULL it
   * will be passed to the topic partitioner as well as be sent with the
   * message to the broker and passed on to the consumer.
   *
   * \p msg_opaque is an optional application-provided per-message opaque
   * pointer that will provided in the delivery report callback (\p dr_cb) for
   * referencing this message.
   *
   * @returns an ErrorCode to indicate success or failure:
   *  - ERR_NO_ERROR           - message successfully enqueued for transmission.
   *
   *  - ERR__QUEUE_FULL        - maximum number of outstanding messages has been
   *                             reached: \c queue.buffering.max.message
   *
   *  - ERR_MSG_SIZE_TOO_LARGE - message is larger than configured max size:
   *                            \c messages.max.bytes
   *
   *  - ERR__UNKNOWN_PARTITION - requested \p partition is unknown in the
   *                           Kafka cluster.
   *
   *  - ERR__UNKNOWN_TOPIC     - topic is unknown in the Kafka cluster.
   */
  virtual ErrorCode produce (Topic *topic, int32_t partition,
                             int msgflags,
                             void *payload, size_t len,
                             const std::string *key,
                             void *msg_opaque) = 0;

  /**
   * @brief Variant produce() that passes the key as a pointer and length
   *        instead of as a const std::string *.
   */
  virtual ErrorCode produce (Topic *topic, int32_t partition,
                             int msgflags,
                             void *payload, size_t len,
                             const void *key, size_t key_len,
                             void *msg_opaque) = 0;

  /**
   * @brief produce() variant that takes topic as a string (no need for
   *        creating a Topic object), and also allows providing the
   *        message timestamp (microseconds since beginning of epoch, UTC).
   *        Otherwise identical to produce() above.
   */
  virtual ErrorCode produce (const std::string topic_name, int32_t partition,
                             int msgflags,
                             void *payload, size_t len,
                             const void *key, size_t key_len,
                             int64_t timestamp, void *msg_opaque,
                             RdKafka::Headers *headers) = 0;


  /**
   * @brief Variant produce() that accepts vectors for key and payload.
   *        The vector data will be copied.
   */
  virtual ErrorCode produce (Topic *topic, int32_t partition,
                             const std::vector<char> *payload,
                             const std::vector<char> *key,
                             void *msg_opaque) = 0;


  /**
   * @brief Wait until all outstanding produce requests, et.al, are completed.
   *        This should typically be done prior to destroying a producer instance
   *        to make sure all queued and in-flight produce requests are completed
   *        before terminating.
   *
   * @remark This function will call poll() and thus trigger callbacks.
   *
   * @returns ERR__TIMED_OUT if \p timeout_ms was reached before all
   *          outstanding requests were completed, else ERR_NO_ERROR
   */
  virtual ErrorCode flush (int timeout_ms) = 0;
};

/**@}*/


/**
 * @name Metadata interface
 * @{
 *
 */


/**
 * @brief Metadata: Broker information
 */
class BrokerMetadata {
 public:
  /** @returns Broker id */
  virtual int32_t id() const = 0;

  /** @returns Broker hostname */
  virtual const std::string host() const = 0;

  /** @returns Broker listening port */
  virtual int port() const = 0;

  virtual ~BrokerMetadata() = 0;
};



/**
 * @brief Metadata: Partition information
 */
class PartitionMetadata {
 public:
  /** @brief Replicas */
  typedef std::vector<int32_t> ReplicasVector;
  /** @brief ISRs (In-Sync-Replicas) */
  typedef std::vector<int32_t> ISRSVector;

  /** @brief Replicas iterator */
  typedef ReplicasVector::const_iterator ReplicasIterator;
  /** @brief ISRs iterator */
  typedef ISRSVector::const_iterator     ISRSIterator;


  /** @returns Partition id */
  virtual int32_t id() const = 0;

  /** @returns Partition error reported by broker */
  virtual ErrorCode err() const = 0;

  /** @returns Leader broker (id) for partition */
  virtual int32_t leader() const = 0;

  /** @returns Replica brokers */
  virtual const std::vector<int32_t> *replicas() const = 0;

  /** @returns In-Sync-Replica brokers
   *  @warning The broker may return a cached/outdated list of ISRs.
   */
  virtual const std::vector<int32_t> *isrs() const = 0;

  virtual ~PartitionMetadata() = 0;
};



/**
 * @brief Metadata: Topic information
 */
class TopicMetadata {
 public:
  /** @brief Partitions */
  typedef std::vector<const PartitionMetadata*> PartitionMetadataVector;
  /** @brief Partitions iterator */
  typedef PartitionMetadataVector::const_iterator PartitionMetadataIterator;

  /** @returns Topic name */
  virtual const std::string topic() const = 0;

  /** @returns Partition list */
  virtual const PartitionMetadataVector *partitions() const = 0;

  /** @returns Topic error reported by broker */
  virtual ErrorCode err() const = 0;

  virtual ~TopicMetadata() = 0;
};


/**
 * @brief Metadata container
 */
class Metadata {
 public:
  /** @brief Brokers */
  typedef std::vector<const BrokerMetadata*> BrokerMetadataVector;
  /** @brief Topics */
  typedef std::vector<const TopicMetadata*>  TopicMetadataVector;

  /** @brief Brokers iterator */
  typedef BrokerMetadataVector::const_iterator BrokerMetadataIterator;
  /** @brief Topics iterator */
  typedef TopicMetadataVector::const_iterator  TopicMetadataIterator;


  /** @brief Broker list */
  virtual const BrokerMetadataVector *brokers() const = 0;

  /** @brief Topic list */
  virtual const TopicMetadataVector  *topics() const = 0;

  /** @brief Broker (id) originating this metadata */
  virtual int32_t orig_broker_id() const = 0;

  /** @brief Broker (name) originating this metadata */
  virtual const std::string orig_broker_name() const = 0;

  virtual ~Metadata() = 0;
};

/**@}*/

}

#endif /* _RDKAFKACPP_H_ */<|MERGE_RESOLUTION|>--- conflicted
+++ resolved
@@ -1375,82 +1375,6 @@
 class RD_EXPORT Headers {
  public:
   virtual ~Headers() = 0;
-<<<<<<< HEAD
-
-  /**
-   * @brief Header object
-   *
-   * This object represents a single Header with key value pair
-   * and an ErrorCode
-   *
-   * @remark dynamic allocation of this object is not supported.
-   *
-   */
-  class Header {
-   public:
-    Header(const std::string& key,
-           const char* value,
-           RdKafka::ErrorCode err = ERR_NO_ERROR):
-    key(key), err(err) {
-        // Safe managed copy of the value preserving the bytes
-        value_container_ = value;
-        this->value = value_container_.c_str();
-    };
-
-    std::string key;
-    const char* value;
-    RdKafka::ErrorCode err;
-   private:
-    std::string value_container_;
-    void *operator new(size_t); /* Prevent dynamic allocation */
-  };
-
-  /**
-   * @brief create a new instance of the Headers object
-   */
-  static Headers *create(size_t initial_size = 8, bool free_rd_headers = true);
-
-  /**
-   * @brief create a new instance of the Headers object from a std::vector
-   */
-  static Headers *create(const std::vector<Header> &headers, bool free_rd_headers = true);
-
-  /** 
-   * @brief adds a Header to the end
-   *
-   * @returns An ErrorCode signalling a success or failure to add the Header.
-   */
-  virtual ErrorCode add(const std::string& key, const char* value) = 0;
-
-  /** 
-   * @brief removes all the Headers of a given key
-   *
-   * @returns An ErrorCode signalling a success or failure to remove the Header.
-   */
-  virtual ErrorCode remove(const std::string& key) = 0;
-
-  /** 
-   * @brief gets all of the Headers of a given key
-   *
-   * @returns a std::vector containing all the Headers of the given key.
-   */
-  virtual std::vector<Header> get(const std::string &key) const = 0;
-
-  /** 
-   * @brief gets the last occurrence of a Header of a given key
-   *
-   * @returns the Header if found, otherwise a Header with an ErrorCode 
-   */
-  virtual Header get_last(const std::string& key) const = 0;
-
-  /** 
-   * @brief returns all the Headers of a Message
-   *
-   * @returns a std::vector containing all of the Headers of a message
-   */
-  virtual std::vector<Header> get_all() const = 0;
-
-=======
 
   /**
    * @brief Header object
@@ -1534,7 +1458,6 @@
    */
   virtual std::vector<Header> get_all() const = 0;
 
->>>>>>> f2f84664
   /** 
    * @brief the count of all the Headers
    *
