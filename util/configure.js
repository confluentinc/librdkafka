'use strict';

var query = process.argv[2];

var fs = require('fs');
var path = require('path');

var baseDir = path.resolve(__dirname, '../');
var releaseDir = path.join(baseDir, 'build', 'deps');
// var command = './configure --install-deps --source-deps-only --disable-lz4-ext --enable-static --enable-strip --disable-gssapi';
// if (!process.env.IS_ON_CI) {
var command = './configure --install-deps --source-deps-only --disable-lz4-ext --enable-static --enable-strip --disable-gssapi --prefix=' + releaseDir + ' --libdir=' + releaseDir;
// }

var isWin = /^win/.test(process.platform);

// Skip running this if we are running on a windows system
if (isWin) {
  process.stderr.write('Skipping run because we are on windows\n');
  process.exit(0);
}

var childProcess = require('child_process');

try {
<<<<<<< HEAD
  process.stderr.write("Running: " + command + 'on working directory = ' + baseDir + '\n');
  childProcess.execSync(command, {
=======
  let opts = '--install-deps --source-deps-only --disable-lz4-ext --enable-static --enable-strip --disable-gssapi';
  if (process.env['CKJS_LINKING'] === 'dynamic')
    opts = '';
  childProcess.execSync(`./configure ${opts} --prefix=${releaseDir} --libdir=${releaseDir}`, {
>>>>>>> de06e491
    cwd: baseDir,
    stdio: [0,1,2]
  });
  process.exit(0);
} catch (e) {
  process.stderr.write(e.message + '\n');
  process.exit(1);
}<|MERGE_RESOLUTION|>--- conflicted
+++ resolved
@@ -7,11 +7,6 @@
 
 var baseDir = path.resolve(__dirname, '../');
 var releaseDir = path.join(baseDir, 'build', 'deps');
-// var command = './configure --install-deps --source-deps-only --disable-lz4-ext --enable-static --enable-strip --disable-gssapi';
-// if (!process.env.IS_ON_CI) {
-var command = './configure --install-deps --source-deps-only --disable-lz4-ext --enable-static --enable-strip --disable-gssapi --prefix=' + releaseDir + ' --libdir=' + releaseDir;
-// }
-
 var isWin = /^win/.test(process.platform);
 
 // Skip running this if we are running on a windows system
@@ -23,15 +18,10 @@
 var childProcess = require('child_process');
 
 try {
-<<<<<<< HEAD
-  process.stderr.write("Running: " + command + 'on working directory = ' + baseDir + '\n');
-  childProcess.execSync(command, {
-=======
   let opts = '--install-deps --source-deps-only --disable-lz4-ext --enable-static --enable-strip --disable-gssapi';
   if (process.env['CKJS_LINKING'] === 'dynamic')
     opts = '';
   childProcess.execSync(`./configure ${opts} --prefix=${releaseDir} --libdir=${releaseDir}`, {
->>>>>>> de06e491
     cwd: baseDir,
     stdio: [0,1,2]
   });
