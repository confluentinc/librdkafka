/*
 * librdkafka - Apache Kafka C library
 *
 * Copyright (c) 2012-2015, Magnus Edenhill
 * All rights reserved.
 *
 * Redistribution and use in source and binary forms, with or without
 * modification, are permitted provided that the following conditions are met:
 *
 * 1. Redistributions of source code must retain the above copyright notice,
 *    this list of conditions and the following disclaimer.
 * 2. Redistributions in binary form must reproduce the above copyright notice,
 *    this list of conditions and the following disclaimer in the documentation
 *    and/or other materials provided with the distribution.
 *
 * THIS SOFTWARE IS PROVIDED BY THE COPYRIGHT HOLDERS AND CONTRIBUTORS "AS IS"
 * AND ANY EXPRESS OR IMPLIED WARRANTIES, INCLUDING, BUT NOT LIMITED TO, THE
 * IMPLIED WARRANTIES OF MERCHANTABILITY AND FITNESS FOR A PARTICULAR PURPOSE
 * ARE DISCLAIMED. IN NO EVENT SHALL THE COPYRIGHT OWNER OR CONTRIBUTORS BE
 * LIABLE FOR ANY DIRECT, INDIRECT, INCIDENTAL, SPECIAL, EXEMPLARY, OR
 * CONSEQUENTIAL DAMAGES (INCLUDING, BUT NOT LIMITED TO, PROCUREMENT OF
 * SUBSTITUTE GOODS OR SERVICES; LOSS OF USE, DATA, OR PROFITS; OR BUSINESS
 * INTERRUPTION) HOWEVER CAUSED AND ON ANY THEORY OF LIABILITY, WHETHER IN
 * CONTRACT, STRICT LIABILITY, OR TORT (INCLUDING NEGLIGENCE OR OTHERWISE)
 * ARISING IN ANY WAY OUT OF THE USE OF THIS SOFTWARE, EVEN IF ADVISED OF THE
 * POSSIBILITY OF SUCH DAMAGE.
 */
#ifndef _RDKAFKA_BUF_H_
#define _RDKAFKA_BUF_H_

#include "rdkafka_int.h"
#include "rdcrc32.h"
#include "rdlist.h"
#include "rdbuf.h"
#include "rdkafka_msgbatch.h"

typedef struct rd_kafka_broker_s rd_kafka_broker_t;

#define RD_KAFKA_HEADERS_IOV_CNT 2


/**
 * Temporary buffer with memory aligned writes to accommodate
 * effective and platform safe struct writes.
 */
typedef struct rd_tmpabuf_s {
        size_t size;
        size_t of;
        char *buf;
        int failed;
        int assert_on_fail;
} rd_tmpabuf_t;

/**
 * @brief Allocate new tmpabuf with \p size bytes pre-allocated.
 */
static RD_UNUSED void
rd_tmpabuf_new(rd_tmpabuf_t *tab, size_t size, int assert_on_fail) {
        tab->buf            = rd_malloc(size);
        tab->size           = size;
        tab->of             = 0;
        tab->failed         = 0;
        tab->assert_on_fail = assert_on_fail;
}

/**
 * @brief Free memory allocated by tmpabuf
 */
static RD_UNUSED void rd_tmpabuf_destroy(rd_tmpabuf_t *tab) {
        rd_free(tab->buf);
}

/**
 * @returns 1 if a previous operation failed.
 */
static RD_UNUSED RD_INLINE int rd_tmpabuf_failed(rd_tmpabuf_t *tab) {
        return tab->failed;
}

/**
 * @brief Allocate \p size bytes for writing, returning an aligned pointer
 *        to the memory.
 * @returns the allocated pointer (within the tmpabuf) on success or
 *          NULL if the requested number of bytes + alignment is not available
 *          in the tmpabuf.
 */
static RD_UNUSED void *
rd_tmpabuf_alloc0(const char *func, int line, rd_tmpabuf_t *tab, size_t size) {
        void *ptr;

        if (unlikely(tab->failed))
                return NULL;

        if (unlikely(tab->of + size > tab->size)) {
                if (tab->assert_on_fail) {
                        fprintf(stderr,
                                "%s: %s:%d: requested size %" PRIusz
                                " + %" PRIusz " > %" PRIusz "\n",
                                __FUNCTION__, func, line, tab->of, size,
                                tab->size);
                        assert(!*"rd_tmpabuf_alloc: not enough size in buffer");
                }
                return NULL;
        }

        ptr = (void *)(tab->buf + tab->of);
<<<<<<< HEAD
#ifndef __OS400__
	tab->of += RD_ROUNDUP(size, 8);
#else
	tab->of += RD_ROUNDUP(size, 16);
#endif
=======
        tab->of += RD_ROUNDUP(size, 8);
>>>>>>> cd955b13

        return ptr;
}

#define rd_tmpabuf_alloc(tab, size)                                            \
        rd_tmpabuf_alloc0(__FUNCTION__, __LINE__, tab, size)

/**
 * @brief Write \p buf of \p size bytes to tmpabuf memory in an aligned fashion.
 *
 * @returns the allocated and written-to pointer (within the tmpabuf) on success
 *          or NULL if the requested number of bytes + alignment is not
 * available in the tmpabuf.
 */
static RD_UNUSED void *rd_tmpabuf_write0(const char *func,
                                         int line,
                                         rd_tmpabuf_t *tab,
                                         const void *buf,
                                         size_t size) {
        void *ptr = rd_tmpabuf_alloc0(func, line, tab, size);

        if (likely(ptr && size))
                memcpy(ptr, buf, size);

        return ptr;
}
#define rd_tmpabuf_write(tab, buf, size)                                       \
        rd_tmpabuf_write0(__FUNCTION__, __LINE__, tab, buf, size)


/**
 * @brief Wrapper for rd_tmpabuf_write() that takes a nul-terminated string.
 */
static RD_UNUSED char *rd_tmpabuf_write_str0(const char *func,
                                             int line,
                                             rd_tmpabuf_t *tab,
                                             const char *str) {
        return rd_tmpabuf_write0(func, line, tab, str, strlen(str) + 1);
}
#define rd_tmpabuf_write_str(tab, str)                                         \
        rd_tmpabuf_write_str0(__FUNCTION__, __LINE__, tab, str)



/**
 * Response handling callback.
 *
 * NOTE: Callbacks must check for 'err == RD_KAFKA_RESP_ERR__DESTROY'
 *       which indicates that some entity is terminating (rd_kafka_t, broker,
 *       toppar, queue, etc) and the callback may not be called in the
 *       correct thread. In this case the callback must perform just
 *       the most minimal cleanup and dont trigger any other operations.
 *
 * NOTE: rkb, reply and request may be NULL, depending on error situation.
 */
typedef void(rd_kafka_resp_cb_t)(rd_kafka_t *rk,
                                 rd_kafka_broker_t *rkb,
                                 rd_kafka_resp_err_t err,
                                 rd_kafka_buf_t *reply,
                                 rd_kafka_buf_t *request,
                                 void *opaque);


/**
 * @brief Sender callback. This callback is used to construct and send (enq)
 *        a rkbuf on a particular broker.
 */
typedef rd_kafka_resp_err_t(rd_kafka_send_req_cb_t)(rd_kafka_broker_t *rkb,
                                                    rd_kafka_op_t *rko,
                                                    rd_kafka_replyq_t replyq,
                                                    rd_kafka_resp_cb_t *resp_cb,
                                                    void *reply_opaque);


/**
 * @brief Request maker. A callback that constructs the actual contents
 *        of a request.
 *
 * When constructing a request the ApiVersion typically needs to be selected
 * which requires the broker's supported ApiVersions to be known, which in
 * turn requires the broker connection to be UP.
 *
 * As a buffer constructor you have two choices:
 *   a. acquire the broker handle, wait for it to come up, and then construct
 *      the request buffer, or
 *   b. acquire the broker handle, enqueue an uncrafted/unmaked
 *      request on the broker request queue, and when the broker is up
 *      the make_req_cb will be called for you to construct the request.
 *
 * From a code complexity standpoint, the latter option is usually the least
 * complex and voids the caller to care about any of the broker state.
 * Any information that is required to construct the request is passed through
 * the make_opaque, which can be automatically freed by the buffer code
 * when it has been used, or handled by the caller (in which case it must
 * outlive the lifetime of the buffer).
 *
 * Usage:
 *
 *  1. Construct an rkbuf with the appropriate ApiKey.
 *  2. Make a copy or reference of any data that is needed to construct the
 *     request, e.g., through rd_kafka_topic_partition_list_copy(). This
 *     data is passed by the make_opaque.
 *  3. Set the make callback by calling rd_kafka_buf_set_maker() and pass
 *     the make_opaque data and a free function, if needed.
 *  4. The callback will eventually be called from the broker thread.
 *  5. In the make callback construct the request on the passed rkbuf.
 *  6. The request is sent to the broker and the make_opaque is freed.
 *
 * See rd_kafka_ListOffsetsRequest() in rdkafka_request.c for an example.
 *
 */
typedef rd_kafka_resp_err_t(rd_kafka_make_req_cb_t)(rd_kafka_broker_t *rkb,
                                                    rd_kafka_buf_t *rkbuf,
                                                    void *make_opaque);

/**
 * @struct Request and response buffer
 *
 */
struct rd_kafka_buf_s { /* rd_kafka_buf_t */
        TAILQ_ENTRY(rd_kafka_buf_s) rkbuf_link;

        int32_t rkbuf_corrid;

        rd_ts_t rkbuf_ts_retry; /* Absolute send retry time */

        int rkbuf_flags; /* RD_KAFKA_OP_F */

        /** What convenience flags to copy from request to response along
         *  with the reqhdr. */
#define RD_KAFKA_BUF_FLAGS_RESP_COPY_MASK (RD_KAFKA_OP_F_FLEXVER)

        rd_kafka_prio_t rkbuf_prio; /**< Request priority */

        rd_buf_t rkbuf_buf;      /**< Send/Recv byte buffer */
        rd_slice_t rkbuf_reader; /**< Buffer slice reader for rkbuf_buf */

        int rkbuf_connid;    /* broker connection id (used when buffer
                              * was partially sent). */
        size_t rkbuf_totlen; /* recv: total expected length,
                              * send: not used */

        rd_crc32_t rkbuf_crc; /* Current CRC calculation */

        struct rd_kafkap_reqhdr rkbuf_reqhdr; /* Request header.
                                               * These fields are encoded
                                               * and written to output buffer
                                               * on buffer finalization.
                                               * Note:
                                               * The request's
                                               * reqhdr is copied to the
                                               * response's reqhdr as a
                                               * convenience. */
        struct rd_kafkap_reshdr rkbuf_reshdr; /* Response header.
                                               * Decoded fields are copied
                                               * here from the buffer
                                               * to provide an ease-of-use
                                               * interface to the header */

        int32_t rkbuf_expected_size; /* expected size of message */

        rd_kafka_replyq_t rkbuf_replyq;        /* Enqueue response on replyq */
        rd_kafka_replyq_t rkbuf_orig_replyq;   /* Original replyq to be used
                                                * for retries from inside
                                                * the rkbuf_cb() callback
                                                * since rkbuf_replyq will
                                                * have been reset. */
        rd_kafka_resp_cb_t *rkbuf_cb;          /* Response callback */
        struct rd_kafka_buf_s *rkbuf_response; /* Response buffer */

        rd_kafka_make_req_cb_t *rkbuf_make_req_cb; /**< Callback to construct
                                                    *   the request itself.
                                                    *   Will be used if
                                                    *   RD_KAFKA_OP_F_NEED_MAKE
                                                    *   is set. */
        void *rkbuf_make_opaque; /**< Opaque passed to rkbuf_make_req_cb.
                                  *   Will be freed automatically after use
                                  *   by the rkbuf code. */
        void (*rkbuf_free_make_opaque_cb)(void *); /**< Free function for
                                                    *   rkbuf_make_opaque. */

        struct rd_kafka_broker_s *rkbuf_rkb; /**< Optional broker object
                                              *   with refcnt increased used
                                              *   for logging decode errors
                                              *   if log_decode_errors is > 0 */

        rd_refcnt_t rkbuf_refcnt;
        void *rkbuf_opaque;

        int rkbuf_max_retries; /**< Maximum retries to attempt. */
        int rkbuf_retries;     /**< Retries so far. */


        int rkbuf_features; /* Required feature(s) that must be
                             * supported by broker. */

        rd_ts_t rkbuf_ts_enq;
        rd_ts_t rkbuf_ts_sent; /* Initially: Absolute time of transmission,
                                * after response: RTT. */

        /* Request timeouts:
         *  rkbuf_ts_timeout is the effective absolute request timeout used
         *  by the timeout scanner to see if a request has timed out.
         *  It is set when a request is enqueued on the broker transmit
         *  queue based on the relative or absolute timeout:
         *
         *  rkbuf_rel_timeout is the per-request-transmit relative timeout,
         *  this value is reused for each sub-sequent retry of a request.
         *
         *  rkbuf_abs_timeout is the absolute request timeout, spanning
         *  all retries.
         *  This value is effectively limited by socket.timeout.ms for
         *  each transmission, but the absolute timeout for a request's
         *  lifetime is the absolute value.
         *
         *  Use rd_kafka_buf_set_timeout() to set a relative timeout
         *  that will be reused on retry,
         *  or rd_kafka_buf_set_abs_timeout() to set a fixed absolute timeout
         *  for the case where the caller knows the request will be
         *  semantically outdated when that absolute time expires, such as for
         *  session.timeout.ms-based requests.
         *
         * The decision to retry a request is delegated to the rkbuf_cb
         * response callback, which should use rd_kafka_err_action()
         * and check the return actions for RD_KAFKA_ERR_ACTION_RETRY to be set
         * and then call rd_kafka_buf_retry().
         * rd_kafka_buf_retry() will enqueue the request on the rkb_retrybufs
         * queue with a backoff time of retry.backoff.ms.
         * The rkb_retrybufs queue is served by the broker thread's timeout
         * scanner.
         * @warning rkb_retrybufs is NOT purged on broker down.
         */
        rd_ts_t rkbuf_ts_timeout; /* Request timeout (absolute time). */
        rd_ts_t
            rkbuf_abs_timeout; /* Absolute timeout for request, including
                                * retries.
                                * Mutually exclusive with rkbuf_rel_timeout*/
        int rkbuf_rel_timeout; /* Relative timeout (ms), used for retries.
                                * Defaults to socket.timeout.ms.
                                * Mutually exclusive with rkbuf_abs_timeout*/
        rd_bool_t rkbuf_force_timeout; /**< Force request timeout to be
                                        *   remaining abs_timeout regardless
                                        *   of socket.timeout.ms. */


        int64_t rkbuf_offset; /* Used by OffsetCommit */

        rd_list_t *rkbuf_rktp_vers; /* Toppar + Op Version map.
                                     * Used by FetchRequest. */

        rd_kafka_resp_err_t rkbuf_err; /* Buffer parsing error code */

        union {
                struct {
                        rd_list_t *topics;     /* Requested topics (char *) */
                        char *reason;          /* Textual reason */
                        rd_kafka_op_t *rko;    /* Originating rko with replyq
                                                * (if any) */
                        rd_bool_t all_topics;  /**< Full/All topics requested */
                        rd_bool_t cgrp_update; /**< Update cgrp with topic
                                                *   status from response. */

                        int *decr; /* Decrement this integer by one
                                    * when request is complete:
                                    * typically points to metadata
                                    * cache's full_.._sent.
                                    * Will be performed with
                                    * decr_lock held. */
                        mtx_t *decr_lock;

                } Metadata;
                struct {
                        rd_kafka_msgbatch_t batch; /**< MessageSet/batch */
                } Produce;
                struct {
                        rd_bool_t commit; /**< true = txn commit,
                                           *   false = txn abort */
                } EndTxn;
        } rkbuf_u;

#define rkbuf_batch rkbuf_u.Produce.batch

        const char *rkbuf_uflow_mitigation; /**< Buffer read underflow
                                             *   human readable mitigation
                                             *   string (const memory).
                                             *   This is used to hint the
                                             *   user why the underflow
                                             *   might have occurred, which
                                             *   depends on request type. */
};



/**
 * @name Read buffer interface
 *
 * Memory reading helper macros to be used when parsing network responses.
 *
 * Assumptions:
 *   - an 'err_parse:' goto-label must be available for error bailouts,
 *                     the error code will be set in rkbuf->rkbuf_err
 *   - local `int log_decode_errors` variable set to the logging level
 *     to log parse errors (or 0 to turn off logging).
 */

#define rd_kafka_buf_parse_fail(rkbuf, ...)                                    \
        do {                                                                   \
                if (log_decode_errors > 0 && rkbuf->rkbuf_rkb) {               \
                        rd_rkb_log(                                            \
                            rkbuf->rkbuf_rkb, log_decode_errors, "PROTOERR",   \
                            "Protocol parse failure for %s v%hd%s "            \
                            "at %" PRIusz "/%" PRIusz                          \
                            " (%s:%i) "                                        \
                            "(incorrect broker.version.fallback?)",            \
                            rd_kafka_ApiKey2str(rkbuf->rkbuf_reqhdr.ApiKey),   \
                            rkbuf->rkbuf_reqhdr.ApiVersion,                    \
                            (rkbuf->rkbuf_flags & RD_KAFKA_OP_F_FLEXVER        \
                                 ? "(flex)"                                    \
                                 : ""),                                        \
                            rd_slice_offset(&rkbuf->rkbuf_reader),             \
                            rd_slice_size(&rkbuf->rkbuf_reader), __FUNCTION__, \
                            __LINE__);                                         \
                        rd_rkb_log(rkbuf->rkbuf_rkb, log_decode_errors,        \
                                   "PROTOERR", __VA_ARGS__);                   \
                }                                                              \
                (rkbuf)->rkbuf_err = RD_KAFKA_RESP_ERR__BAD_MSG;               \
                goto err_parse;                                                \
        } while (0)

/**
 * @name Fail buffer reading due to buffer underflow.
 */
<<<<<<< HEAD
#ifndef __OS400__
#define rd_kafka_buf_underflow_fail(rkbuf,wantedlen,...) do {           \
                if (log_decode_errors > 0) {                            \
                        rd_kafka_assert(NULL, rkbuf->rkbuf_rkb);        \
                        char __tmpstr[256];                             \
                        rd_snprintf(__tmpstr, sizeof(__tmpstr),         \
                                    ": " __VA_ARGS__);                  \
                        if (strlen(__tmpstr) == 2) __tmpstr[0] = '\0';  \
                        rd_rkb_log(rkbuf->rkbuf_rkb, log_decode_errors, \
                                   "PROTOUFLOW",                        \
                                   "Protocol read buffer underflow "    \
                                   "for %s v%hd "                       \
                                   "at %"PRIusz"/%"PRIusz" (%s:%i): "   \
                                   "expected %"PRIusz" bytes > "        \
                                   "%"PRIusz" remaining bytes (%s)%s",  \
                                   rd_kafka_ApiKey2str(rkbuf->rkbuf_reqhdr. \
                                                       ApiKey),         \
                                   rkbuf->rkbuf_reqhdr.ApiVersion,      \
                                   rd_slice_offset(&rkbuf->rkbuf_reader), \
                                   rd_slice_size(&rkbuf->rkbuf_reader), \
                                   __FUNCTION__, __LINE__,              \
                                   wantedlen,                           \
                                   rd_slice_remains(&rkbuf->rkbuf_reader), \
                                   rkbuf->rkbuf_uflow_mitigation ?      \
                                   rkbuf->rkbuf_uflow_mitigation :      \
                                   "incorrect broker.version.fallback?", \
                                   __tmpstr);                           \
                }                                                       \
                (rkbuf)->rkbuf_err = RD_KAFKA_RESP_ERR__UNDERFLOW;      \
                goto err_parse;                                         \
=======
#define rd_kafka_buf_underflow_fail(rkbuf, wantedlen, ...)                     \
        do {                                                                   \
                if (log_decode_errors > 0 && rkbuf->rkbuf_rkb) {               \
                        char __tmpstr[256];                                    \
                        rd_snprintf(__tmpstr, sizeof(__tmpstr),                \
                                    ": " __VA_ARGS__);                         \
                        if (strlen(__tmpstr) == 2)                             \
                                __tmpstr[0] = '\0';                            \
                        rd_rkb_log(                                            \
                            rkbuf->rkbuf_rkb, log_decode_errors, "PROTOUFLOW", \
                            "Protocol read buffer underflow "                  \
                            "for %s v%hd "                                     \
                            "at %" PRIusz "/%" PRIusz                          \
                            " (%s:%i): "                                       \
                            "expected %" PRIusz                                \
                            " bytes > "                                        \
                            "%" PRIusz " remaining bytes (%s)%s",              \
                            rd_kafka_ApiKey2str(rkbuf->rkbuf_reqhdr.ApiKey),   \
                            rkbuf->rkbuf_reqhdr.ApiVersion,                    \
                            rd_slice_offset(&rkbuf->rkbuf_reader),             \
                            rd_slice_size(&rkbuf->rkbuf_reader), __FUNCTION__, \
                            __LINE__, wantedlen,                               \
                            rd_slice_remains(&rkbuf->rkbuf_reader),            \
                            rkbuf->rkbuf_uflow_mitigation                      \
                                ? rkbuf->rkbuf_uflow_mitigation                \
                                : "incorrect broker.version.fallback?",        \
                            __tmpstr);                                         \
                }                                                              \
                (rkbuf)->rkbuf_err = RD_KAFKA_RESP_ERR__UNDERFLOW;             \
                goto err_parse;                                                \
>>>>>>> cd955b13
        } while (0)
#else
/* compiler specific changes */
#define rd_kafka_buf_underflow_fail(rkbuf,wantedlen,...) do {           \
                if (log_decode_errors > 0) {                            \
                        rd_kafka_assert(NULL, rkbuf->rkbuf_rkb);        \
                        char __tmpstr[256];                             \
                        rd_snprintf(__tmpstr, sizeof(__tmpstr),         \
                                    ": ", ## __VA_ARGS__);               \
                        if (strlen(__tmpstr) == 2) __tmpstr[0] = '\0';  \
                        rd_rkb_log(rkbuf->rkbuf_rkb, log_decode_errors, \
                                   "PROTOUFLOW",                        \
                                   "Protocol read buffer underflow "    \
                                   "for %s v%hd "                       \
                                   "at %"PRIusz"/%"PRIusz" (%s:%i): "   \
                                   "expected %"PRIusz" bytes > "        \
                                   "%"PRIusz" remaining bytes (%s)%s",  \
                                   rd_kafka_ApiKey2str(rkbuf->rkbuf_reqhdr. \
                                                       ApiKey),         \
                                   rkbuf->rkbuf_reqhdr.ApiVersion,      \
                                   rd_slice_offset(&rkbuf->rkbuf_reader), \
                                   rd_slice_size(&rkbuf->rkbuf_reader), \
                                   __FUNCTION__, __LINE__,              \
                                   wantedlen,                           \
                                   rd_slice_remains(&rkbuf->rkbuf_reader), \
                                   rkbuf->rkbuf_uflow_mitigation ?      \
                                   rkbuf->rkbuf_uflow_mitigation :      \
                                   "incorrect broker.version.fallback?", \
                                   __tmpstr);                           \
                }                                                       \
                (rkbuf)->rkbuf_err = RD_KAFKA_RESP_ERR__UNDERFLOW;      \
                goto err_parse;                                         \
        } while (0)
#endif

/**
 * Returns the number of remaining bytes available to read.
 */
#define rd_kafka_buf_read_remain(rkbuf) rd_slice_remains(&(rkbuf)->rkbuf_reader)

/**
 * Checks that at least 'len' bytes remain to be read in buffer, else fails.
 */
<<<<<<< HEAD
#ifndef __OS400__
#define rd_kafka_buf_check_len(rkbuf,len) do {                          \
                size_t __len0 = (size_t)(len);                          \
                if (unlikely(__len0 > rd_kafka_buf_read_remain(rkbuf))) { \
                        rd_kafka_buf_underflow_fail(rkbuf, __len0);     \
                }                                                       \
=======
#define rd_kafka_buf_check_len(rkbuf, len)                                     \
        do {                                                                   \
                size_t __len0 = (size_t)(len);                                 \
                if (unlikely(__len0 > rd_kafka_buf_read_remain(rkbuf))) {      \
                        rd_kafka_buf_underflow_fail(rkbuf, __len0);            \
                }                                                              \
>>>>>>> cd955b13
        } while (0)
#else
/* Compiler specific changes */
#define rd_kafka_buf_check_len(rkbuf,len) do {                          \
                size_t __len0 = (size_t)(len);                          \
                if (unlikely(__len0 > rd_kafka_buf_read_remain(rkbuf))) { \
                        rd_kafka_buf_underflow_fail(rkbuf, __len0, NULL); \
                }                                                       \
        } while (0)
#endif

/**
 * Skip (as in read and ignore) the next 'len' bytes.
 */
#define rd_kafka_buf_skip(rkbuf, len)                                          \
        do {                                                                   \
                size_t __len1 = (size_t)(len);                                 \
                if (__len1 &&                                                  \
                    !rd_slice_read(&(rkbuf)->rkbuf_reader, NULL, __len1))      \
                        rd_kafka_buf_check_len(rkbuf, __len1);                 \
        } while (0)

/**
 * Skip (as in read and ignore) up to fixed position \p pos.
 */
#define rd_kafka_buf_skip_to(rkbuf, pos)                                       \
        do {                                                                   \
                size_t __len1 =                                                \
                    (size_t)(pos)-rd_slice_offset(&(rkbuf)->rkbuf_reader);     \
                if (__len1 &&                                                  \
                    !rd_slice_read(&(rkbuf)->rkbuf_reader, NULL, __len1))      \
                        rd_kafka_buf_check_len(rkbuf, __len1);                 \
        } while (0)



/**
 * Read 'len' bytes and copy to 'dstptr'
 */
#define rd_kafka_buf_read(rkbuf, dstptr, len)                                  \
        do {                                                                   \
                size_t __len2 = (size_t)(len);                                 \
                if (!rd_slice_read(&(rkbuf)->rkbuf_reader, dstptr, __len2))    \
                        rd_kafka_buf_check_len(rkbuf, __len2);                 \
        } while (0)


/**
 * @brief Read \p len bytes at slice offset \p offset and copy to \p dstptr
 *        without affecting the current reader position.
 */
#define rd_kafka_buf_peek(rkbuf, offset, dstptr, len)                          \
        do {                                                                   \
                size_t __len2 = (size_t)(len);                                 \
                if (!rd_slice_peek(&(rkbuf)->rkbuf_reader, offset, dstptr,     \
                                   __len2))                                    \
                        rd_kafka_buf_check_len(rkbuf, (offset) + (__len2));    \
        } while (0)


/**
 * Read a 16,32,64-bit integer and store it in 'dstptr'
 */
#define rd_kafka_buf_read_i64(rkbuf, dstptr)                                   \
        do {                                                                   \
                int64_t _v;                                                    \
                int64_t *_vp = dstptr;                                         \
                rd_kafka_buf_read(rkbuf, &_v, sizeof(_v));                     \
                *_vp = be64toh(_v);                                            \
        } while (0)

#define rd_kafka_buf_peek_i64(rkbuf, of, dstptr)                               \
        do {                                                                   \
                int64_t _v;                                                    \
                int64_t *_vp = dstptr;                                         \
                rd_kafka_buf_peek(rkbuf, of, &_v, sizeof(_v));                 \
                *_vp = be64toh(_v);                                            \
        } while (0)

#define rd_kafka_buf_read_i32(rkbuf, dstptr)                                   \
        do {                                                                   \
                int32_t _v;                                                    \
                int32_t *_vp = dstptr;                                         \
                rd_kafka_buf_read(rkbuf, &_v, sizeof(_v));                     \
                *_vp = be32toh(_v);                                            \
        } while (0)

#define rd_kafka_buf_peek_i32(rkbuf, of, dstptr)                               \
        do {                                                                   \
                int32_t _v;                                                    \
                int32_t *_vp = dstptr;                                         \
                rd_kafka_buf_peek(rkbuf, of, &_v, sizeof(_v));                 \
                *_vp = be32toh(_v);                                            \
        } while (0)


/* Same as .._read_i32 but does a direct assignment.
 * dst is assumed to be a scalar, not pointer. */
#define rd_kafka_buf_read_i32a(rkbuf, dst)                                     \
        do {                                                                   \
                int32_t _v;                                                    \
                rd_kafka_buf_read(rkbuf, &_v, 4);                              \
                dst = (int32_t)be32toh(_v);                                    \
        } while (0)

#define rd_kafka_buf_read_i16(rkbuf, dstptr)                                   \
        do {                                                                   \
                int16_t _v;                                                    \
                int16_t *_vp = dstptr;                                         \
                rd_kafka_buf_read(rkbuf, &_v, sizeof(_v));                     \
                *_vp = (int16_t)be16toh(_v);                                   \
        } while (0)

#define rd_kafka_buf_peek_i16(rkbuf, of, dstptr)                               \
        do {                                                                   \
                int16_t _v;                                                    \
                int16_t *_vp = dstptr;                                         \
                rd_kafka_buf_peek(rkbuf, of, &_v, sizeof(_v));                 \
                *_vp = be16toh(_v);                                            \
        } while (0)

#define rd_kafka_buf_read_i16a(rkbuf, dst)                                     \
        do {                                                                   \
                int16_t _v;                                                    \
                rd_kafka_buf_read(rkbuf, &_v, 2);                              \
                dst = (int16_t)be16toh(_v);                                    \
        } while (0)

#define rd_kafka_buf_read_i8(rkbuf, dst) rd_kafka_buf_read(rkbuf, dst, 1)

#define rd_kafka_buf_peek_i8(rkbuf, of, dst)                                   \
        rd_kafka_buf_peek(rkbuf, of, dst, 1)

#define rd_kafka_buf_read_bool(rkbuf, dstptr)                                  \
        do {                                                                   \
                int8_t _v;                                                     \
                rd_bool_t *_dst = dstptr;                                      \
                rd_kafka_buf_read(rkbuf, &_v, 1);                              \
                *_dst = (rd_bool_t)_v;                                         \
        } while (0)


/**
 * @brief Read varint and store in int64_t \p dst
 */
#define rd_kafka_buf_read_varint(rkbuf, dstptr)                                \
        do {                                                                   \
                int64_t _v;                                                    \
                int64_t *_vp = dstptr;                                         \
                size_t _r = rd_slice_read_varint(&(rkbuf)->rkbuf_reader, &_v); \
                if (unlikely(RD_UVARINT_UNDERFLOW(_r)))                        \
                        rd_kafka_buf_underflow_fail(rkbuf, (size_t)0,          \
                                                    "varint parsing failed");  \
                *_vp = _v;                                                     \
        } while (0)


/**
 * @brief Read unsigned varint and store in uint64_t \p dst
 */
#define rd_kafka_buf_read_uvarint(rkbuf, dstptr)                               \
        do {                                                                   \
                uint64_t _v;                                                   \
                uint64_t *_vp = dstptr;                                        \
                size_t _r =                                                    \
                    rd_slice_read_uvarint(&(rkbuf)->rkbuf_reader, &_v);        \
                if (unlikely(RD_UVARINT_UNDERFLOW(_r)))                        \
                        rd_kafka_buf_underflow_fail(rkbuf, (size_t)0,          \
                                                    "uvarint parsing failed"); \
                *_vp = _v;                                                     \
        } while (0)


/**
 * @brief Read Kafka COMPACT_STRING (VARINT+N) or
 *        standard String representation (2+N).
 *
 * The kstr data will be updated to point to the rkbuf. */
#define rd_kafka_buf_read_str(rkbuf, kstr)                                     \
        do {                                                                   \
                int _klen;                                                     \
                if ((rkbuf)->rkbuf_flags & RD_KAFKA_OP_F_FLEXVER) {            \
                        uint64_t _uva;                                         \
                        rd_kafka_buf_read_uvarint(rkbuf, &_uva);               \
                        (kstr)->len = ((int32_t)_uva) - 1;                     \
                        _klen       = (kstr)->len;                             \
                } else {                                                       \
                        rd_kafka_buf_read_i16a(rkbuf, (kstr)->len);            \
                        _klen = RD_KAFKAP_STR_LEN(kstr);                       \
                }                                                              \
                if (RD_KAFKAP_STR_IS_NULL(kstr))                               \
                        (kstr)->str = NULL;                                    \
                else if (RD_KAFKAP_STR_LEN(kstr) == 0)                         \
                        (kstr)->str = "";                                      \
                else if (!((kstr)->str = rd_slice_ensure_contig(               \
                               &rkbuf->rkbuf_reader, _klen)))                  \
                        rd_kafka_buf_check_len(rkbuf, _klen);                  \
        } while (0)

/* Read Kafka String representation (2+N) and write it to the \p tmpabuf
 * with a trailing nul byte. */
#define rd_kafka_buf_read_str_tmpabuf(rkbuf, tmpabuf, dst)                     \
        do {                                                                   \
                rd_kafkap_str_t _kstr;                                         \
                size_t _slen;                                                  \
                char *_dst;                                                    \
                rd_kafka_buf_read_str(rkbuf, &_kstr);                          \
                _slen = RD_KAFKAP_STR_LEN(&_kstr);                             \
                if (!(_dst = rd_tmpabuf_write(tmpabuf, _kstr.str, _slen + 1))) \
                        rd_kafka_buf_parse_fail(                               \
                            rkbuf,                                             \
                            "Not enough room in tmpabuf: "                     \
                            "%" PRIusz "+%" PRIusz " > %" PRIusz,              \
                            (tmpabuf)->of, _slen + 1, (tmpabuf)->size);        \
                _dst[_slen] = '\0';                                            \
                dst         = (void *)_dst;                                    \
        } while (0)

/**
 * Skip a string.
 */
#define rd_kafka_buf_skip_str(rkbuf)                                           \
        do {                                                                   \
                int16_t _slen;                                                 \
                rd_kafka_buf_read_i16(rkbuf, &_slen);                          \
                rd_kafka_buf_skip(rkbuf, RD_KAFKAP_STR_LEN0(_slen));           \
        } while (0)

/* Read Kafka Bytes representation (4+N).
 *  The 'kbytes' will be updated to point to rkbuf data */
#define rd_kafka_buf_read_bytes(rkbuf, kbytes)                                 \
        do {                                                                   \
                int _klen;                                                     \
                rd_kafka_buf_read_i32a(rkbuf, _klen);                          \
                (kbytes)->len = _klen;                                         \
                if (RD_KAFKAP_BYTES_IS_NULL(kbytes)) {                         \
                        (kbytes)->data = NULL;                                 \
                        (kbytes)->len  = 0;                                    \
                } else if (RD_KAFKAP_BYTES_LEN(kbytes) == 0)                   \
                        (kbytes)->data = "";                                   \
                else if (!((kbytes)->data = rd_slice_ensure_contig(            \
                               &(rkbuf)->rkbuf_reader, _klen)))                \
                        rd_kafka_buf_check_len(rkbuf, _klen);                  \
        } while (0)


/**
 * @brief Read \p size bytes from buffer, setting \p *ptr to the start
 *        of the memory region.
 */
#define rd_kafka_buf_read_ptr(rkbuf, ptr, size)                                \
        do {                                                                   \
                size_t _klen = size;                                           \
                if (!(*(ptr) = (void *)rd_slice_ensure_contig(                 \
                          &(rkbuf)->rkbuf_reader, _klen)))                     \
                        rd_kafka_buf_check_len(rkbuf, _klen);                  \
        } while (0)


/**
 * @brief Read varint-lengted Kafka Bytes representation
 */
#define rd_kafka_buf_read_bytes_varint(rkbuf, kbytes)                          \
        do {                                                                   \
                int64_t _len2;                                                 \
                size_t _r =                                                    \
                    rd_slice_read_varint(&(rkbuf)->rkbuf_reader, &_len2);      \
                if (unlikely(RD_UVARINT_UNDERFLOW(_r)))                        \
                        rd_kafka_buf_underflow_fail(rkbuf, (size_t)0,          \
                                                    "varint parsing failed");  \
                (kbytes)->len = (int32_t)_len2;                                \
                if (RD_KAFKAP_BYTES_IS_NULL(kbytes)) {                         \
                        (kbytes)->data = NULL;                                 \
                        (kbytes)->len  = 0;                                    \
                } else if (RD_KAFKAP_BYTES_LEN(kbytes) == 0)                   \
                        (kbytes)->data = "";                                   \
                else if (!((kbytes)->data = rd_slice_ensure_contig(            \
                               &(rkbuf)->rkbuf_reader, (size_t)_len2)))        \
                        rd_kafka_buf_check_len(rkbuf, _len2);                  \
        } while (0)


/**
 * @brief Read throttle_time_ms (i32) from response and pass the value
 *        to the throttle handling code.
 */
#define rd_kafka_buf_read_throttle_time(rkbuf)                                 \
        do {                                                                   \
                int32_t _throttle_time_ms;                                     \
                rd_kafka_buf_read_i32(rkbuf, &_throttle_time_ms);              \
                rd_kafka_op_throttle_time((rkbuf)->rkbuf_rkb,                  \
                                          (rkbuf)->rkbuf_rkb->rkb_rk->rk_rep,  \
                                          _throttle_time_ms);                  \
        } while (0)


/**
 * @brief Discard all KIP-482 Tags at the current position in the buffer.
 */
#define rd_kafka_buf_skip_tags(rkbuf)                                          \
        do {                                                                   \
                uint64_t _tagcnt;                                              \
                if (!((rkbuf)->rkbuf_flags & RD_KAFKA_OP_F_FLEXVER))           \
                        break;                                                 \
                rd_kafka_buf_read_uvarint(rkbuf, &_tagcnt);                    \
                while (_tagcnt-- > 0) {                                        \
                        uint64_t _tagtype, _taglen;                            \
                        rd_kafka_buf_read_uvarint(rkbuf, &_tagtype);           \
                        rd_kafka_buf_read_uvarint(rkbuf, &_taglen);            \
                        if (_taglen > 1)                                       \
                                rd_kafka_buf_skip(rkbuf,                       \
                                                  (size_t)(_taglen - 1));      \
                }                                                              \
        } while (0)

/**
 * @brief Write tags at the current position in the buffer.
 * @remark Currently always writes empty tags.
 * @remark Change to ..write_uvarint() when actual tags are supported.
 */
#define rd_kafka_buf_write_tags(rkbuf)                                         \
        do {                                                                   \
                if (!((rkbuf)->rkbuf_flags & RD_KAFKA_OP_F_FLEXVER))           \
                        break;                                                 \
                rd_kafka_buf_write_i8(rkbuf, 0);                               \
        } while (0)


/**
 * @brief Reads an ARRAY or COMPACT_ARRAY count depending on buffer type.
 */
#define rd_kafka_buf_read_arraycnt(rkbuf, arrcnt, maxval)                      \
        do {                                                                   \
                if ((rkbuf)->rkbuf_flags & RD_KAFKA_OP_F_FLEXVER) {            \
                        uint64_t _uva;                                         \
                        rd_kafka_buf_read_uvarint(rkbuf, &_uva);               \
                        *(arrcnt) = (int32_t)_uva - 1;                         \
                } else {                                                       \
                        rd_kafka_buf_read_i32(rkbuf, arrcnt);                  \
                }                                                              \
                if (*(arrcnt) < 0 || ((maxval) != -1 && *(arrcnt) > (maxval))) \
                        rd_kafka_buf_parse_fail(                               \
                            rkbuf, "ApiArrayCnt %" PRId32 " out of range",     \
                            *(arrcnt));                                        \
        } while (0)



/**
 * @returns true if buffer has been sent on wire, else 0.
 */
#define rd_kafka_buf_was_sent(rkbuf) ((rkbuf)->rkbuf_flags & RD_KAFKA_OP_F_SENT)

typedef struct rd_kafka_bufq_s {
        TAILQ_HEAD(, rd_kafka_buf_s) rkbq_bufs;
        rd_atomic32_t rkbq_cnt;
        rd_atomic32_t rkbq_msg_cnt;
} rd_kafka_bufq_t;

#define rd_kafka_bufq_cnt(rkbq) rd_atomic32_get(&(rkbq)->rkbq_cnt)

/**
 * @brief Set buffer's request timeout to relative \p timeout_ms measured
 *        from the time the buffer is sent on the underlying socket.
 *
 * @param now Reuse current time from existing rd_clock() var, else 0.
 *
 * The relative timeout value is reused upon request retry.
 */
static RD_INLINE void
rd_kafka_buf_set_timeout(rd_kafka_buf_t *rkbuf, int timeout_ms, rd_ts_t now) {
        if (!now)
                now = rd_clock();
        rkbuf->rkbuf_rel_timeout = timeout_ms;
        rkbuf->rkbuf_abs_timeout = 0;
}


/**
 * @brief Calculate the effective timeout for a request attempt
 */
void rd_kafka_buf_calc_timeout(const rd_kafka_t *rk,
                               rd_kafka_buf_t *rkbuf,
                               rd_ts_t now);


/**
 * @brief Set buffer's request timeout to relative \p timeout_ms measured
 *        from \p now.
 *
 * @param now Reuse current time from existing rd_clock() var, else 0.
 * @param force If true: force request timeout to be same as remaining
 *                       abs timeout, regardless of socket.timeout.ms.
 *              If false: cap each request timeout to socket.timeout.ms.
 *
 * The remaining time is used as timeout for request retries.
 */
static RD_INLINE void rd_kafka_buf_set_abs_timeout0(rd_kafka_buf_t *rkbuf,
                                                    int timeout_ms,
                                                    rd_ts_t now,
                                                    rd_bool_t force) {
        if (!now)
                now = rd_clock();
        rkbuf->rkbuf_rel_timeout   = 0;
        rkbuf->rkbuf_abs_timeout   = now + ((rd_ts_t)timeout_ms * 1000);
        rkbuf->rkbuf_force_timeout = force;
}

#define rd_kafka_buf_set_abs_timeout(rkbuf, timeout_ms, now)                   \
        rd_kafka_buf_set_abs_timeout0(rkbuf, timeout_ms, now, rd_false)


#define rd_kafka_buf_set_abs_timeout_force(rkbuf, timeout_ms, now)             \
        rd_kafka_buf_set_abs_timeout0(rkbuf, timeout_ms, now, rd_true)


#define rd_kafka_buf_keep(rkbuf) rd_refcnt_add(&(rkbuf)->rkbuf_refcnt)
#define rd_kafka_buf_destroy(rkbuf)                                            \
        rd_refcnt_destroywrapper(&(rkbuf)->rkbuf_refcnt,                       \
                                 rd_kafka_buf_destroy_final(rkbuf))

void rd_kafka_buf_destroy_final(rd_kafka_buf_t *rkbuf);
void rd_kafka_buf_push0(rd_kafka_buf_t *rkbuf,
                        const void *buf,
                        size_t len,
                        int allow_crc_calc,
                        void (*free_cb)(void *));
#define rd_kafka_buf_push(rkbuf, buf, len, free_cb)                            \
        rd_kafka_buf_push0(rkbuf, buf, len, 1 /*allow_crc*/, free_cb)
rd_kafka_buf_t *rd_kafka_buf_new0(int segcnt, size_t size, int flags);
#define rd_kafka_buf_new(segcnt, size) rd_kafka_buf_new0(segcnt, size, 0)
rd_kafka_buf_t *rd_kafka_buf_new_request0(rd_kafka_broker_t *rkb,
                                          int16_t ApiKey,
                                          int segcnt,
                                          size_t size,
                                          rd_bool_t is_flexver);
#define rd_kafka_buf_new_request(rkb, ApiKey, segcnt, size)                    \
        rd_kafka_buf_new_request0(rkb, ApiKey, segcnt, size, rd_false)

#define rd_kafka_buf_new_flexver_request(rkb, ApiKey, segcnt, size,            \
                                         is_flexver)                           \
        rd_kafka_buf_new_request0(rkb, ApiKey, segcnt, size, is_flexver)

rd_kafka_buf_t *
rd_kafka_buf_new_shadow(const void *ptr, size_t size, void (*free_cb)(void *));
void rd_kafka_bufq_enq(rd_kafka_bufq_t *rkbufq, rd_kafka_buf_t *rkbuf);
void rd_kafka_bufq_deq(rd_kafka_bufq_t *rkbufq, rd_kafka_buf_t *rkbuf);
void rd_kafka_bufq_init(rd_kafka_bufq_t *rkbufq);
void rd_kafka_bufq_concat(rd_kafka_bufq_t *dst, rd_kafka_bufq_t *src);
void rd_kafka_bufq_purge(rd_kafka_broker_t *rkb,
                         rd_kafka_bufq_t *rkbufq,
                         rd_kafka_resp_err_t err);
void rd_kafka_bufq_connection_reset(rd_kafka_broker_t *rkb,
                                    rd_kafka_bufq_t *rkbufq);
void rd_kafka_bufq_dump(rd_kafka_broker_t *rkb,
                        const char *fac,
                        rd_kafka_bufq_t *rkbq);

int rd_kafka_buf_retry(rd_kafka_broker_t *rkb, rd_kafka_buf_t *rkbuf);

void rd_kafka_buf_handle_op(rd_kafka_op_t *rko, rd_kafka_resp_err_t err);
void rd_kafka_buf_callback(rd_kafka_t *rk,
                           rd_kafka_broker_t *rkb,
                           rd_kafka_resp_err_t err,
                           rd_kafka_buf_t *response,
                           rd_kafka_buf_t *request);



/**
 *
 * Write buffer interface
 *
 */

/**
 * Set request API type version
 */
static RD_UNUSED RD_INLINE void
rd_kafka_buf_ApiVersion_set(rd_kafka_buf_t *rkbuf,
                            int16_t version,
                            int features) {
        rkbuf->rkbuf_reqhdr.ApiVersion = version;
        rkbuf->rkbuf_features          = features;
}


/**
 * @returns the ApiVersion for a request
 */
#define rd_kafka_buf_ApiVersion(rkbuf) ((rkbuf)->rkbuf_reqhdr.ApiVersion)



/**
 * Write (copy) data to buffer at current write-buffer position.
 * There must be enough space allocated in the rkbuf.
 * Returns offset to written destination buffer.
 */
static RD_INLINE size_t rd_kafka_buf_write(rd_kafka_buf_t *rkbuf,
                                           const void *data,
                                           size_t len) {
        size_t r;

        r = rd_buf_write(&rkbuf->rkbuf_buf, data, len);

        if (rkbuf->rkbuf_flags & RD_KAFKA_OP_F_CRC)
                rkbuf->rkbuf_crc = rd_crc32_update(rkbuf->rkbuf_crc, data, len);

        return r;
}



/**
 * Write (copy) 'data' to buffer at 'ptr'.
 * There must be enough space to fit 'len'.
 * This will overwrite the buffer at given location and length.
 *
 * NOTE: rd_kafka_buf_update() MUST NOT be called when a CRC calculation
 *       is in progress (between rd_kafka_buf_crc_init() & .._crc_finalize())
 */
static RD_INLINE void rd_kafka_buf_update(rd_kafka_buf_t *rkbuf,
                                          size_t of,
                                          const void *data,
                                          size_t len) {
        rd_kafka_assert(NULL, !(rkbuf->rkbuf_flags & RD_KAFKA_OP_F_CRC));
        rd_buf_write_update(&rkbuf->rkbuf_buf, of, data, len);
}

/**
 * Write int8_t to buffer.
 */
static RD_INLINE size_t rd_kafka_buf_write_i8(rd_kafka_buf_t *rkbuf, int8_t v) {
        return rd_kafka_buf_write(rkbuf, &v, sizeof(v));
}

/**
 * Update int8_t in buffer at offset 'of'.
 * 'of' should have been previously returned by `.._buf_write_i8()`.
 */
static RD_INLINE void
rd_kafka_buf_update_i8(rd_kafka_buf_t *rkbuf, size_t of, int8_t v) {
        rd_kafka_buf_update(rkbuf, of, &v, sizeof(v));
}

/**
 * Write int16_t to buffer.
 * The value will be endian-swapped before write.
 */
static RD_INLINE size_t rd_kafka_buf_write_i16(rd_kafka_buf_t *rkbuf,
                                               int16_t v) {
        v = htobe16(v);
        return rd_kafka_buf_write(rkbuf, &v, sizeof(v));
}

/**
 * Update int16_t in buffer at offset 'of'.
 * 'of' should have been previously returned by `.._buf_write_i16()`.
 */
static RD_INLINE void
rd_kafka_buf_update_i16(rd_kafka_buf_t *rkbuf, size_t of, int16_t v) {
        v = htobe16(v);
        rd_kafka_buf_update(rkbuf, of, &v, sizeof(v));
}

/**
 * Write int32_t to buffer.
 * The value will be endian-swapped before write.
 */
static RD_INLINE size_t rd_kafka_buf_write_i32(rd_kafka_buf_t *rkbuf,
                                               int32_t v) {
        v = (int32_t)htobe32(v);
        return rd_kafka_buf_write(rkbuf, &v, sizeof(v));
}

/**
 * Update int32_t in buffer at offset 'of'.
 * 'of' should have been previously returned by `.._buf_write_i32()`.
 */
static RD_INLINE void
rd_kafka_buf_update_i32(rd_kafka_buf_t *rkbuf, size_t of, int32_t v) {
        v = htobe32(v);
        rd_kafka_buf_update(rkbuf, of, &v, sizeof(v));
}

/**
 * Update int32_t in buffer at offset 'of'.
 * 'of' should have been previously returned by `.._buf_write_i32()`.
 */
static RD_INLINE void
rd_kafka_buf_update_u32(rd_kafka_buf_t *rkbuf, size_t of, uint32_t v) {
        v = htobe32(v);
        rd_kafka_buf_update(rkbuf, of, &v, sizeof(v));
}


/**
 * @brief Write array count field to buffer (i32) for later update with
 *        rd_kafka_buf_update_arraycnt().
 */
#define rd_kafka_buf_write_arraycnt_pos(rkbuf) rd_kafka_buf_write_i32(rkbuf, 0)


/**
 * @brief Write the final array count to the position returned from
 *        rd_kafka_buf_write_arraycnt_pos().
 *
 * Update int32_t in buffer at offset 'of' but serialize it as
 * compact uvarint (that must not exceed 4 bytes storage)
 * if the \p rkbuf is marked as FLEXVER, else just update it as
 * as a standard update_i32().
 *
 * @remark For flexibleVersions this will shrink the buffer and move data
 *         and may thus be costly.
 */
static RD_INLINE void
rd_kafka_buf_finalize_arraycnt(rd_kafka_buf_t *rkbuf, size_t of, int cnt) {
        char buf[sizeof(int32_t)];
        size_t sz, r;

        rd_assert(cnt >= 0);

        if (!(rkbuf->rkbuf_flags & RD_KAFKA_OP_F_FLEXVER)) {
                rd_kafka_buf_update_i32(rkbuf, of, (int32_t)cnt);
                return;
        }

        /* CompactArray has a base of 1, 0 is for Null arrays */
        cnt += 1;

        sz = rd_uvarint_enc_u64(buf, sizeof(buf), (uint64_t)cnt);
        rd_assert(!RD_UVARINT_OVERFLOW(sz));

        rd_buf_write_update(&rkbuf->rkbuf_buf, of, buf, sz);

        if (sz < sizeof(int32_t)) {
                /* Varint occupies less space than the allotted 4 bytes, erase
                 * the remaining bytes. */
                r = rd_buf_erase(&rkbuf->rkbuf_buf, of + sz,
                                 sizeof(int32_t) - sz);
                rd_assert(r == sizeof(int32_t) - sz);
        }
}


/**
 * Write int64_t to buffer.
 * The value will be endian-swapped before write.
 */
static RD_INLINE size_t rd_kafka_buf_write_i64(rd_kafka_buf_t *rkbuf,
                                               int64_t v) {
        v = htobe64(v);
        return rd_kafka_buf_write(rkbuf, &v, sizeof(v));
}

/**
 * Update int64_t in buffer at address 'ptr'.
 * 'of' should have been previously returned by `.._buf_write_i64()`.
 */
static RD_INLINE void
rd_kafka_buf_update_i64(rd_kafka_buf_t *rkbuf, size_t of, int64_t v) {
        v = htobe64(v);
        rd_kafka_buf_update(rkbuf, of, &v, sizeof(v));
}


/**
 * @brief Write varint-encoded signed value to buffer.
 */
static RD_INLINE size_t rd_kafka_buf_write_varint(rd_kafka_buf_t *rkbuf,
                                                  int64_t v) {
        char varint[RD_UVARINT_ENC_SIZEOF(v)];
        size_t sz;

        sz = rd_uvarint_enc_i64(varint, sizeof(varint), v);

        return rd_kafka_buf_write(rkbuf, varint, sz);
}

/**
 * @brief Write varint-encoded unsigned value to buffer.
 */
static RD_INLINE size_t rd_kafka_buf_write_uvarint(rd_kafka_buf_t *rkbuf,
                                                   uint64_t v) {
        char varint[RD_UVARINT_ENC_SIZEOF(v)];
        size_t sz;

        sz = rd_uvarint_enc_u64(varint, sizeof(varint), v);

        return rd_kafka_buf_write(rkbuf, varint, sz);
}


/**
 * @brief Write standard (2-byte header) or KIP-482 COMPACT_STRING to buffer.
 *
 * @remark Copies the string.
 *
 * @returns the offset in \p rkbuf where the string was written.
 */
static RD_INLINE size_t rd_kafka_buf_write_kstr(rd_kafka_buf_t *rkbuf,
                                                const rd_kafkap_str_t *kstr) {
        size_t len, r;

        if (!(rkbuf->rkbuf_flags & RD_KAFKA_OP_F_FLEXVER)) {
                /* Standard string */
                if (!kstr || RD_KAFKAP_STR_IS_NULL(kstr))
                        return rd_kafka_buf_write_i16(rkbuf, -1);

                if (RD_KAFKAP_STR_IS_SERIALIZED(kstr))
                        return rd_kafka_buf_write(rkbuf,
                                                  RD_KAFKAP_STR_SER(kstr),
                                                  RD_KAFKAP_STR_SIZE(kstr));

                len = RD_KAFKAP_STR_LEN(kstr);
                r   = rd_kafka_buf_write_i16(rkbuf, (int16_t)len);
                rd_kafka_buf_write(rkbuf, kstr->str, len);

                return r;
        }

        /* COMPACT_STRING lengths are:
         *  0   = NULL,
         *  1   = empty
         *  N.. = length + 1
         */
        if (!kstr || RD_KAFKAP_STR_IS_NULL(kstr))
                len = 0;
        else
                len = RD_KAFKAP_STR_LEN(kstr) + 1;

        r = rd_kafka_buf_write_uvarint(rkbuf, (uint64_t)len);
        if (len > 1)
                rd_kafka_buf_write(rkbuf, kstr->str, len - 1);
        return r;
}



/**
 * @brief Write standard (2-byte header) or KIP-482 COMPACT_STRING to buffer.
 *
 * @remark Copies the string.
 */
static RD_INLINE size_t rd_kafka_buf_write_str(rd_kafka_buf_t *rkbuf,
                                               const char *str,
                                               size_t len) {
        size_t r;

        if (!(rkbuf->rkbuf_flags & RD_KAFKA_OP_F_FLEXVER)) {
                /* Standard string */
                if (!str)
                        len = RD_KAFKAP_STR_LEN_NULL;
                else if (len == (size_t)-1)
                        len = strlen(str);
                r = rd_kafka_buf_write_i16(rkbuf, (int16_t)len);
                if (str)
                        rd_kafka_buf_write(rkbuf, str, len);
                return r;
        }

        /* COMPACT_STRING lengths are:
         *  0   = NULL,
         *  1   = empty
         *  N.. = length + 1
         */
        if (!str)
                len = 0;
        else if (len == (size_t)-1)
                len = strlen(str) + 1;
        else
                len++;

        r = rd_kafka_buf_write_uvarint(rkbuf, (uint64_t)len);
        if (len > 1)
                rd_kafka_buf_write(rkbuf, str, len - 1);
        return r;
}



/**
 * Push (i.e., no copy) Kafka string to buffer iovec
 */
static RD_INLINE void rd_kafka_buf_push_kstr(rd_kafka_buf_t *rkbuf,
                                             const rd_kafkap_str_t *kstr) {
        rd_kafka_buf_push(rkbuf, RD_KAFKAP_STR_SER(kstr),
                          RD_KAFKAP_STR_SIZE(kstr), NULL);
}



/**
 * Write (copy) Kafka bytes to buffer.
 */
static RD_INLINE size_t
rd_kafka_buf_write_kbytes(rd_kafka_buf_t *rkbuf,
                          const rd_kafkap_bytes_t *kbytes) {
        size_t len;

        if (!kbytes || RD_KAFKAP_BYTES_IS_NULL(kbytes))
                return rd_kafka_buf_write_i32(rkbuf, -1);

        if (RD_KAFKAP_BYTES_IS_SERIALIZED(kbytes))
                return rd_kafka_buf_write(rkbuf, RD_KAFKAP_BYTES_SER(kbytes),
                                          RD_KAFKAP_BYTES_SIZE(kbytes));

        len = RD_KAFKAP_BYTES_LEN(kbytes);
        rd_kafka_buf_write_i32(rkbuf, (int32_t)len);
        rd_kafka_buf_write(rkbuf, kbytes->data, len);

        return 4 + len;
}

/**
 * Push (i.e., no copy) Kafka bytes to buffer iovec
 */
static RD_INLINE void
rd_kafka_buf_push_kbytes(rd_kafka_buf_t *rkbuf,
                         const rd_kafkap_bytes_t *kbytes) {
        rd_kafka_buf_push(rkbuf, RD_KAFKAP_BYTES_SER(kbytes),
                          RD_KAFKAP_BYTES_SIZE(kbytes), NULL);
}

/**
 * Write (copy) binary bytes to buffer as Kafka bytes encapsulate data.
 */
static RD_INLINE size_t rd_kafka_buf_write_bytes(rd_kafka_buf_t *rkbuf,
                                                 const void *payload,
                                                 size_t size) {
        size_t r;
        if (!payload)
                size = RD_KAFKAP_BYTES_LEN_NULL;
        r = rd_kafka_buf_write_i32(rkbuf, (int32_t)size);
        if (payload)
                rd_kafka_buf_write(rkbuf, payload, size);
        return r;
}


/**
 * @brief Write bool to buffer.
 */
static RD_INLINE size_t rd_kafka_buf_write_bool(rd_kafka_buf_t *rkbuf,
                                                rd_bool_t v) {
        return rd_kafka_buf_write_i8(rkbuf, (int8_t)v);
}


/**
 * Write Kafka Message to buffer
 * The number of bytes written is returned in '*outlenp'.
 *
 * Returns the buffer offset of the first byte.
 */
size_t rd_kafka_buf_write_Message(rd_kafka_broker_t *rkb,
                                  rd_kafka_buf_t *rkbuf,
                                  int64_t Offset,
                                  int8_t MagicByte,
                                  int8_t Attributes,
                                  int64_t Timestamp,
                                  const void *key,
                                  int32_t key_len,
                                  const void *payload,
                                  int32_t len,
                                  int *outlenp);

/**
 * Start calculating CRC from now and track it in '*crcp'.
 */
static RD_INLINE RD_UNUSED void rd_kafka_buf_crc_init(rd_kafka_buf_t *rkbuf) {
        rd_kafka_assert(NULL, !(rkbuf->rkbuf_flags & RD_KAFKA_OP_F_CRC));
        rkbuf->rkbuf_flags |= RD_KAFKA_OP_F_CRC;
        rkbuf->rkbuf_crc = rd_crc32_init();
}

/**
 * Finalizes CRC calculation and returns the calculated checksum.
 */
static RD_INLINE RD_UNUSED rd_crc32_t
rd_kafka_buf_crc_finalize(rd_kafka_buf_t *rkbuf) {
        rkbuf->rkbuf_flags &= ~RD_KAFKA_OP_F_CRC;
        return rd_crc32_finalize(rkbuf->rkbuf_crc);
}



/**
 * @brief Check if buffer's replyq.version is outdated.
 * @param rkbuf: may be NULL, for convenience.
 *
 * @returns 1 if this is an outdated buffer, else 0.
 */
static RD_UNUSED RD_INLINE int
rd_kafka_buf_version_outdated(const rd_kafka_buf_t *rkbuf, int version) {
        return rkbuf && rkbuf->rkbuf_replyq.version &&
               rkbuf->rkbuf_replyq.version < version;
}


void rd_kafka_buf_set_maker(rd_kafka_buf_t *rkbuf,
                            rd_kafka_make_req_cb_t *make_cb,
                            void *make_opaque,
                            void (*free_make_opaque_cb)(void *make_opaque));

#endif /* _RDKAFKA_BUF_H_ */<|MERGE_RESOLUTION|>--- conflicted
+++ resolved
@@ -104,15 +104,11 @@
         }
 
         ptr = (void *)(tab->buf + tab->of);
-<<<<<<< HEAD
 #ifndef __OS400__
-	tab->of += RD_ROUNDUP(size, 8);
+        tab->of += RD_ROUNDUP(size, 8);
 #else
 	tab->of += RD_ROUNDUP(size, 16);
 #endif
-=======
-        tab->of += RD_ROUNDUP(size, 8);
->>>>>>> cd955b13
 
         return ptr;
 }
@@ -445,38 +441,7 @@
 /**
  * @name Fail buffer reading due to buffer underflow.
  */
-<<<<<<< HEAD
 #ifndef __OS400__
-#define rd_kafka_buf_underflow_fail(rkbuf,wantedlen,...) do {           \
-                if (log_decode_errors > 0) {                            \
-                        rd_kafka_assert(NULL, rkbuf->rkbuf_rkb);        \
-                        char __tmpstr[256];                             \
-                        rd_snprintf(__tmpstr, sizeof(__tmpstr),         \
-                                    ": " __VA_ARGS__);                  \
-                        if (strlen(__tmpstr) == 2) __tmpstr[0] = '\0';  \
-                        rd_rkb_log(rkbuf->rkbuf_rkb, log_decode_errors, \
-                                   "PROTOUFLOW",                        \
-                                   "Protocol read buffer underflow "    \
-                                   "for %s v%hd "                       \
-                                   "at %"PRIusz"/%"PRIusz" (%s:%i): "   \
-                                   "expected %"PRIusz" bytes > "        \
-                                   "%"PRIusz" remaining bytes (%s)%s",  \
-                                   rd_kafka_ApiKey2str(rkbuf->rkbuf_reqhdr. \
-                                                       ApiKey),         \
-                                   rkbuf->rkbuf_reqhdr.ApiVersion,      \
-                                   rd_slice_offset(&rkbuf->rkbuf_reader), \
-                                   rd_slice_size(&rkbuf->rkbuf_reader), \
-                                   __FUNCTION__, __LINE__,              \
-                                   wantedlen,                           \
-                                   rd_slice_remains(&rkbuf->rkbuf_reader), \
-                                   rkbuf->rkbuf_uflow_mitigation ?      \
-                                   rkbuf->rkbuf_uflow_mitigation :      \
-                                   "incorrect broker.version.fallback?", \
-                                   __tmpstr);                           \
-                }                                                       \
-                (rkbuf)->rkbuf_err = RD_KAFKA_RESP_ERR__UNDERFLOW;      \
-                goto err_parse;                                         \
-=======
 #define rd_kafka_buf_underflow_fail(rkbuf, wantedlen, ...)                     \
         do {                                                                   \
                 if (log_decode_errors > 0 && rkbuf->rkbuf_rkb) {               \
@@ -507,7 +472,6 @@
                 }                                                              \
                 (rkbuf)->rkbuf_err = RD_KAFKA_RESP_ERR__UNDERFLOW;             \
                 goto err_parse;                                                \
->>>>>>> cd955b13
         } while (0)
 #else
 /* compiler specific changes */
@@ -551,21 +515,13 @@
 /**
  * Checks that at least 'len' bytes remain to be read in buffer, else fails.
  */
-<<<<<<< HEAD
 #ifndef __OS400__
-#define rd_kafka_buf_check_len(rkbuf,len) do {                          \
-                size_t __len0 = (size_t)(len);                          \
-                if (unlikely(__len0 > rd_kafka_buf_read_remain(rkbuf))) { \
-                        rd_kafka_buf_underflow_fail(rkbuf, __len0);     \
-                }                                                       \
-=======
 #define rd_kafka_buf_check_len(rkbuf, len)                                     \
         do {                                                                   \
                 size_t __len0 = (size_t)(len);                                 \
                 if (unlikely(__len0 > rd_kafka_buf_read_remain(rkbuf))) {      \
                         rd_kafka_buf_underflow_fail(rkbuf, __len0);            \
                 }                                                              \
->>>>>>> cd955b13
         } while (0)
 #else
 /* Compiler specific changes */
@@ -645,6 +601,7 @@
                 *_vp = be64toh(_v);                                            \
         } while (0)
 
+#ifndef __OS400__
 #define rd_kafka_buf_read_i32(rkbuf, dstptr)                                   \
         do {                                                                   \
                 int32_t _v;                                                    \
@@ -660,6 +617,25 @@
                 rd_kafka_buf_peek(rkbuf, of, &_v, sizeof(_v));                 \
                 *_vp = be32toh(_v);                                            \
         } while (0)
+#else
+#define rd_kafka_buf_read_i32(rkbuf, dstptr)                                   \
+        do {                                                                   \
+                int32_t _v;                                                    \
+                int32_t *_vp = (void *) dstptr;                                \
+                rd_kafka_buf_read(rkbuf, &_v, sizeof(_v));                     \
+                *_vp = be32toh(_v);                                            \
+        } while (0)
+
+#define rd_kafka_buf_peek_i32(rkbuf, of, dstptr)                               \
+        do {                                                                   \
+                int32_t _v;                                                    \
+                int32_t *_vp = (void *)dstptr;                                 \
+                rd_kafka_buf_peek(rkbuf, of, &_v, sizeof(_v));                 \
+                *_vp = be32toh(_v);                                            \
+        } while (0)
+
+#endif
+
 
 
 /* Same as .._read_i32 but does a direct assignment.
