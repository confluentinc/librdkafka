/*
 * librdkafka - Apache Kafka C/C++ library
 *
 * Copyright (c) 2014 Magnus Edenhill
 * All rights reserved.
 *
 * Redistribution and use in source and binary forms, with or without
 * modification, are permitted provided that the following conditions are met:
 *
 * 1. Redistributions of source code must retain the above copyright notice,
 *    this list of conditions and the following disclaimer.
 * 2. Redistributions in binary form must reproduce the above copyright notice,
 *    this list of conditions and the following disclaimer in the documentation
 *    and/or other materials provided with the distribution.
 *
 * THIS SOFTWARE IS PROVIDED BY THE COPYRIGHT HOLDERS AND CONTRIBUTORS "AS IS"
 * AND ANY EXPRESS OR IMPLIED WARRANTIES, INCLUDING, BUT NOT LIMITED TO, THE
 * IMPLIED WARRANTIES OF MERCHANTABILITY AND FITNESS FOR A PARTICULAR PURPOSE
 * ARE DISCLAIMED. IN NO EVENT SHALL THE COPYRIGHT OWNER OR CONTRIBUTORS BE
 * LIABLE FOR ANY DIRECT, INDIRECT, INCIDENTAL, SPECIAL, EXEMPLARY, OR
 * CONSEQUENTIAL DAMAGES (INCLUDING, BUT NOT LIMITED TO, PROCUREMENT OF
 * SUBSTITUTE GOODS OR SERVICES; LOSS OF USE, DATA, OR PROFITS; OR BUSINESS
 * INTERRUPTION) HOWEVER CAUSED AND ON ANY THEORY OF LIABILITY, WHETHER IN
 * CONTRACT, STRICT LIABILITY, OR TORT (INCLUDING NEGLIGENCE OR OTHERWISE)
 * ARISING IN ANY WAY OUT OF THE USE OF THIS SOFTWARE, EVEN IF ADVISED OF THE
 * POSSIBILITY OF SUCH DAMAGE.
 */

#ifndef _RDKAFKACPP_INT_H_
#define _RDKAFKACPP_INT_H_

#include <string>
#include <iostream>
#include <cstring>
#include <stdlib.h>

#include "rdkafkacpp.h"

extern "C" {
#include "../src/rdkafka.h"
}

#ifdef _MSC_VER
typedef int mode_t;
#pragma warning(disable : 4250)
#endif


namespace RdKafka {

void consume_cb_trampoline(rd_kafka_message_t *msg, void *opaque);
void log_cb_trampoline (const rd_kafka_t *rk, int level,
                        const char *fac, const char *buf);
void error_cb_trampoline (rd_kafka_t *rk, int err, const char *reason,
                          void *opaque);
void throttle_cb_trampoline (rd_kafka_t *rk, const char *broker_name,
			     int32_t broker_id, int throttle_time_ms,
			     void *opaque);
int stats_cb_trampoline (rd_kafka_t *rk, char *json, size_t json_len,
                         void *opaque);
int socket_cb_trampoline (int domain, int type, int protocol, void *opaque);
int open_cb_trampoline (const char *pathname, int flags, mode_t mode,
                        void *opaque);
void rebalance_cb_trampoline (rd_kafka_t *rk,
                              rd_kafka_resp_err_t err,
                              rd_kafka_topic_partition_list_t *c_partitions,
                              void *opaque);
void offset_commit_cb_trampoline0 (
        rd_kafka_t *rk,
        rd_kafka_resp_err_t err,
        rd_kafka_topic_partition_list_t *c_offsets, void *opaque);

rd_kafka_topic_partition_list_t *
    partitions_to_c_parts (const std::vector<TopicPartition*> &partitions);

/**
 * @brief Update the application provided 'partitions' with info from 'c_parts'
 */
void update_partitions_from_c_parts (std::vector<TopicPartition*> &partitions,
                                     const rd_kafka_topic_partition_list_t *c_parts);


class EventImpl : public Event {
 public:
  ~EventImpl () {};

  EventImpl (Type type, ErrorCode err, Severity severity,
             const char *fac, const char *str):
  type_(type), err_(err), severity_(severity), fac_(fac ? fac : ""),
	  str_(str), id_(0), throttle_time_(0) {};

  EventImpl (Type type):
  type_(type), err_(ERR_NO_ERROR), severity_(EVENT_SEVERITY_EMERG),
	  fac_(""), str_(""), id_(0), throttle_time_(0) {};

  Type        type () const { return type_; }
  ErrorCode   err () const { return err_; }
  Severity    severity () const { return severity_; }
  std::string fac () const { return fac_; }
  std::string str () const { return str_; }
  std::string broker_name () const {
	  if (type_ == EVENT_THROTTLE)
		  return str_;
	  else
		  return std::string("");
  }
  int         broker_id () const { return id_; }
  int         throttle_time () const { return throttle_time_; }

  Type        type_;
  ErrorCode   err_;
  Severity    severity_;
  std::string fac_;
  std::string str_;         /* reused for THROTTLE broker_name */
  int         id_;
  int         throttle_time_;
};

class HeadersImpl : public Headers {
 public:
  HeadersImpl (size_t initial_size, bool free_rd_headers):
  headers_ (rd_kafka_headers_new(initial_size)), free_headers_ (free_rd_headers) {}

  HeadersImpl (rd_kafka_headers_t *headers):
  headers_ (headers), free_headers_ (false) {};

  HeadersImpl (const std::vector<Header> &headers, bool free_rd_headers):
  free_headers_ (free_rd_headers) {
    if (headers.size() > 0) {
      headers_ = rd_kafka_headers_new(headers.size());
      from_vector(headers);
    } else {
      headers_ = rd_kafka_headers_new(8);
    }
  }

  ~HeadersImpl() {
    if(free_headers_ && headers_) {
      rd_kafka_headers_destroy(headers_);
    }
  }

  ErrorCode add(const std::string& key, const char* value) {
    rd_kafka_resp_err_t err;
    err = rd_kafka_header_add(headers_,
                              key.c_str(), key.size(),
                              value, strlen(value));
    return static_cast<RdKafka::ErrorCode>(err);
  }

  ErrorCode remove(const std::string& key) {
    rd_kafka_resp_err_t err;
    err = rd_kafka_header_remove (headers_, key.c_str());
    return static_cast<RdKafka::ErrorCode>(err);
  }

  std::vector<Headers::Header> get(const std::string &key) const {
    std::vector<Headers::Header> headers;
    const void *value;
    size_t size;
    rd_kafka_resp_err_t err;
    for (size_t idx = 0;
         !(err = rd_kafka_header_get(headers_, idx, key.c_str(), &value, &size)) ;\
         idx++) {
      if (value) {
        const char* casted_value = static_cast<const char*>(value);
        headers.push_back(Headers::Header(key, casted_value));
      }
    }
    return headers;
  }

  Headers::Header get_last(const std::string& key) const {
    const void *value;
    size_t size;
    rd_kafka_resp_err_t err;
    err = rd_kafka_header_get_last (headers_, key.c_str(), &value, &size);
    const char* casted_value = static_cast<const char*>(value);
    ErrorCode cpp_error = static_cast<RdKafka::ErrorCode>(err);
    return Headers::Header(key, casted_value, cpp_error);
  }

  std::vector<Headers::Header> get_all() const {
    std::vector<Headers::Header> headers;
    size_t idx = 0;
    const char *name;
    const void *valuep;
    size_t size;
    while (!rd_kafka_header_get_all(headers_, idx++,
                                    &name, &valuep, &size)) {
      if (valuep != NULL) {
        const char* casted_value = static_cast<const char*>(valuep);
        headers.push_back(Headers::Header(name, casted_value));
      }
    }
    return headers;
  }

  size_t size() const {
    return rd_kafka_header_cnt(headers_);
  }

  struct rd_kafka_headers_s* c_headers() {
    return headers_;
  }

  ErrorCode destroy_headers() {
    if (headers_) {
      rd_kafka_headers_destroy(headers_);
      headers_ = 0;
      return RdKafka::ERR_NO_ERROR;
    } else {
      return RdKafka::ERR_OPERATION_NOT_ATTEMPTED;
    }
  }
    
 private:
  void from_vector(const std::vector<Header> &headers) {
    if (headers.size() > 0) {
      for (std::vector<Header>::const_iterator it = headers.begin();
           it != headers.end();
           it++) {
<<<<<<< HEAD
        this->add(it->key, it->value);
=======
        this->add(it->key(), it->value());
>>>>>>> f2f84664
      }
    }
  }

  HeadersImpl(HeadersImpl const&) /*= delete*/;
  HeadersImpl& operator=(HeadersImpl const&) /*= delete*/;

  rd_kafka_headers_t* headers_;
  bool free_headers_;
};


class MessageImpl : public Message {
 public:
  ~MessageImpl () {
    if (free_rkmessage_)
      rd_kafka_message_destroy(const_cast<rd_kafka_message_t *>(rkmessage_));
    if (key_)
            delete key_;
    delete headers_;
  };

  MessageImpl (RdKafka::Topic *topic, rd_kafka_message_t *rkmessage):
  topic_(topic), rkmessage_(rkmessage), free_rkmessage_(true), key_(NULL),
  headers_(get_headers_from_rkmessage(rkmessage)) {}

  MessageImpl (RdKafka::Topic *topic, rd_kafka_message_t *rkmessage,
               bool dofree):
  topic_(topic), rkmessage_(rkmessage), free_rkmessage_(dofree), key_(NULL),
  headers_(get_headers_from_rkmessage(rkmessage)) {}

  MessageImpl (rd_kafka_message_t *rkmessage):
  topic_(NULL), rkmessage_(rkmessage), free_rkmessage_(true), key_(NULL),
  headers_(get_headers_from_rkmessage(rkmessage)) {
    if (rkmessage->rkt) {
      /* Possibly NULL */
      topic_ = static_cast<Topic *>(rd_kafka_topic_opaque(rkmessage->rkt));
    }
  }

  /* Create errored message */
  MessageImpl (RdKafka::Topic *topic, RdKafka::ErrorCode err):
  topic_(topic), free_rkmessage_(false), key_(NULL), headers_(0) {
    rkmessage_ = &rkmessage_err_;
    memset(&rkmessage_err_, 0, sizeof(rkmessage_err_));
    rkmessage_err_.err = static_cast<rd_kafka_resp_err_t>(err);

  }

  std::string         errstr() const {
    /* FIXME: If there is an error string in payload (for consume_cb)
     *        it wont be shown since 'payload' is reused for errstr
     *        and we cant distinguish between consumer and producer.
     *        For the producer case the payload needs to be the original
     *        payload pointer. */
    const char *es = rd_kafka_err2str(rkmessage_->err);
    return std::string(es ? es : "");
  }

  ErrorCode           err () const {
    return static_cast<RdKafka::ErrorCode>(rkmessage_->err);
  }

  Topic              *topic () const { return topic_; }
  std::string         topic_name  () const {
          if (rkmessage_->rkt)
                  return rd_kafka_topic_name(rkmessage_->rkt);
          else
                  return "";
  }
  int32_t             partition () const { return rkmessage_->partition; }
  void               *payload () const { return rkmessage_->payload; }
  size_t              len () const { return rkmessage_->len; }
  const std::string  *key () const {
    if (key_) {
      return key_;
    } else if (rkmessage_->key) {
      key_ = new std::string(static_cast<char const*>(rkmessage_->key), rkmessage_->key_len);
      return key_;
    }
    return NULL;
  }
  const void         *key_pointer () const { return rkmessage_->key; }
  size_t              key_len () const { return rkmessage_->key_len; }

  int64_t             offset () const { return rkmessage_->offset; }

  MessageTimestamp   timestamp () const {
	  MessageTimestamp ts;
	  rd_kafka_timestamp_type_t tstype;
	  ts.timestamp = rd_kafka_message_timestamp(rkmessage_, &tstype);
	  ts.type = static_cast<MessageTimestamp::MessageTimestampType>(tstype);
	  return ts;
  }

  void               *msg_opaque () const { return rkmessage_->_private; };

  int64_t             latency () const {
          return rd_kafka_message_latency(rkmessage_);
  }

  Headers* get_headers() {
    return headers_;
  }

  struct rd_kafka_message_s *c_ptr () {
          return rkmessage_;
  }

  RdKafka::Topic *topic_;
  rd_kafka_message_t *rkmessage_;
  bool free_rkmessage_;
  /* For error signalling by the C++ layer the .._err_ message is
   * used as a place holder and rkmessage_ is set to point to it. */
  rd_kafka_message_t rkmessage_err_;
  mutable std::string *key_; /* mutable because it's a cached value */
  RdKafka::Headers *headers_;

private:
  RdKafka::Headers* get_headers_from_rkmessage(rd_kafka_message_t *rkmessage) {
    rd_kafka_headers_t *hdrsp;
    rd_kafka_resp_err_t err;

    if (rkmessage->len > 0 && !(err = rd_kafka_message_headers(rkmessage, &hdrsp))) {
      return new HeadersImpl(hdrsp);
    }
    return 0;
  }
  /* "delete" copy ctor + copy assignment, for safety of key_ */
  MessageImpl(MessageImpl const&) /*= delete*/;
  MessageImpl& operator=(MessageImpl const&) /*= delete*/;
};


class ConfImpl : public Conf {
 public:
  ConfImpl()
      :consume_cb_(NULL),
      dr_cb_(NULL),
      event_cb_(NULL),
      socket_cb_(NULL),
      open_cb_(NULL),
      partitioner_cb_(NULL),
      partitioner_kp_cb_(NULL),
      rebalance_cb_(NULL),
      offset_commit_cb_(NULL),
      rk_conf_(NULL),
      rkt_conf_(NULL){}
  ~ConfImpl () {
    if (rk_conf_)
      rd_kafka_conf_destroy(rk_conf_);
    else if (rkt_conf_)
      rd_kafka_topic_conf_destroy(rkt_conf_);
  }

  Conf::ConfResult set(const std::string &name,
                       const std::string &value,
                       std::string &errstr);

  Conf::ConfResult set (const std::string &name, DeliveryReportCb *dr_cb,
                        std::string &errstr) {
    if (name != "dr_cb") {
      errstr = "Invalid value type, expected RdKafka::DeliveryReportCb";
      return Conf::CONF_INVALID;
    }

    if (!rk_conf_) {
      errstr = "Requires RdKafka::Conf::CONF_GLOBAL object";
      return Conf::CONF_INVALID;
    }

    dr_cb_ = dr_cb;
    return Conf::CONF_OK;
  }

  Conf::ConfResult set (const std::string &name, EventCb *event_cb,
                        std::string &errstr) {
    if (name != "event_cb") {
      errstr = "Invalid value type, expected RdKafka::EventCb";
      return Conf::CONF_INVALID;
    }

    if (!rk_conf_) {
      errstr = "Requires RdKafka::Conf::CONF_GLOBAL object";
      return Conf::CONF_INVALID;
    }

    event_cb_ = event_cb;
    return Conf::CONF_OK;
  }

  Conf::ConfResult set (const std::string &name, const Conf *topic_conf,
                        std::string &errstr) {
    const ConfImpl *tconf_impl =
        dynamic_cast<const RdKafka::ConfImpl *>(topic_conf);
    if (name != "default_topic_conf" || !tconf_impl->rkt_conf_) {
      errstr = "Invalid value type, expected RdKafka::Conf";
      return Conf::CONF_INVALID;
    }

    if (!rk_conf_) {
      errstr = "Requires RdKafka::Conf::CONF_GLOBAL object";
      return Conf::CONF_INVALID;
    }

    rd_kafka_conf_set_default_topic_conf(rk_conf_,
                                         rd_kafka_topic_conf_dup(tconf_impl->
                                                                 rkt_conf_));

    return Conf::CONF_OK;
  }

  Conf::ConfResult set (const std::string &name, PartitionerCb *partitioner_cb,
                        std::string &errstr) {
    if (name != "partitioner_cb") {
      errstr = "Invalid value type, expected RdKafka::PartitionerCb";
      return Conf::CONF_INVALID;
    }

    if (!rkt_conf_) {
      errstr = "Requires RdKafka::Conf::CONF_TOPIC object";
      return Conf::CONF_INVALID;
    }

    partitioner_cb_ = partitioner_cb;
    return Conf::CONF_OK;
  }

  Conf::ConfResult set (const std::string &name,
                        PartitionerKeyPointerCb *partitioner_kp_cb,
                        std::string &errstr) {
    if (name != "partitioner_key_pointer_cb") {
      errstr = "Invalid value type, expected RdKafka::PartitionerKeyPointerCb";
      return Conf::CONF_INVALID;
    }

    if (!rkt_conf_) {
      errstr = "Requires RdKafka::Conf::CONF_TOPIC object";
      return Conf::CONF_INVALID;
    }

    partitioner_kp_cb_ = partitioner_kp_cb;
    return Conf::CONF_OK;
  }

  Conf::ConfResult set (const std::string &name, SocketCb *socket_cb,
                        std::string &errstr) {
    if (name != "socket_cb") {
      errstr = "Invalid value type, expected RdKafka::SocketCb";
      return Conf::CONF_INVALID;
    }

    if (!rk_conf_) {
      errstr = "Requires RdKafka::Conf::CONF_GLOBAL object";
      return Conf::CONF_INVALID;
    }

    socket_cb_ = socket_cb;
    return Conf::CONF_OK;
  }


  Conf::ConfResult set (const std::string &name, OpenCb *open_cb,
                        std::string &errstr) {
    if (name != "open_cb") {
      errstr = "Invalid value type, expected RdKafka::OpenCb";
      return Conf::CONF_INVALID;
    }

    if (!rk_conf_) {
      errstr = "Requires RdKafka::Conf::CONF_GLOBAL object";
      return Conf::CONF_INVALID;
    }

    open_cb_ = open_cb;
    return Conf::CONF_OK;
  }




  Conf::ConfResult set (const std::string &name, RebalanceCb *rebalance_cb,
                        std::string &errstr) {
    if (name != "rebalance_cb") {
      errstr = "Invalid value type, expected RdKafka::RebalanceCb";
      return Conf::CONF_INVALID;
    }

    if (!rk_conf_) {
      errstr = "Requires RdKafka::Conf::CONF_GLOBAL object";
      return Conf::CONF_INVALID;
    }

    rebalance_cb_ = rebalance_cb;
    return Conf::CONF_OK;
  }


  Conf::ConfResult set (const std::string &name,
                        OffsetCommitCb *offset_commit_cb,
                        std::string &errstr) {
    if (name != "offset_commit_cb") {
      errstr = "Invalid value type, expected RdKafka::OffsetCommitCb";
      return Conf::CONF_INVALID;
    }

    if (!rk_conf_) {
      errstr = "Requires RdKafka::Conf::CONF_GLOBAL object";
      return Conf::CONF_INVALID;
    }

    offset_commit_cb_ = offset_commit_cb;
    return Conf::CONF_OK;
  }

  Conf::ConfResult get(const std::string &name, std::string &value) const {
    if (name.compare("dr_cb") == 0 ||
        name.compare("event_cb") == 0 ||
        name.compare("partitioner_cb") == 0 ||
        name.compare("partitioner_key_pointer_cb") == 0 ||
        name.compare("socket_cb") == 0 ||
        name.compare("open_cb") == 0 ||
        name.compare("rebalance_cb") == 0 ||
        name.compare("offset_commit_cb") == 0 ) {
      return Conf::CONF_INVALID;
    }
    rd_kafka_conf_res_t res = RD_KAFKA_CONF_INVALID;

    /* Get size of property */
    size_t size;
    if (rk_conf_)
      res = rd_kafka_conf_get(rk_conf_,
                              name.c_str(), NULL, &size);
    else if (rkt_conf_)
      res = rd_kafka_topic_conf_get(rkt_conf_,
                                    name.c_str(), NULL, &size);
    if (res != RD_KAFKA_CONF_OK)
      return static_cast<Conf::ConfResult>(res);

    char *tmpValue = new char[size];

    if (rk_conf_)
      res = rd_kafka_conf_get(rk_conf_, name.c_str(),
                              tmpValue, &size);
    else if (rkt_conf_)
      res = rd_kafka_topic_conf_get(rkt_conf_,
                                    name.c_str(), NULL, &size);

    if (res == RD_KAFKA_CONF_OK)
      value.assign(tmpValue);
    delete[] tmpValue;

    return static_cast<Conf::ConfResult>(res);
  }

  Conf::ConfResult get(DeliveryReportCb *&dr_cb) const {
      if (!rk_conf_)
	  return Conf::CONF_INVALID;
      dr_cb = this->dr_cb_;
      return Conf::CONF_OK;
  }

  Conf::ConfResult get(EventCb *&event_cb) const {
      if (!rk_conf_)
	  return Conf::CONF_INVALID;
      event_cb = this->event_cb_;
      return Conf::CONF_OK;
  }

  Conf::ConfResult get(PartitionerCb *&partitioner_cb) const {
      if (!rkt_conf_)
	  return Conf::CONF_INVALID;
      partitioner_cb = this->partitioner_cb_;
      return Conf::CONF_OK;
  }

  Conf::ConfResult get(PartitionerKeyPointerCb *&partitioner_kp_cb) const {
      if (!rkt_conf_)
	  return Conf::CONF_INVALID;
      partitioner_kp_cb = this->partitioner_kp_cb_;
      return Conf::CONF_OK;
  }

  Conf::ConfResult get(SocketCb *&socket_cb) const {
      if (!rk_conf_)
	  return Conf::CONF_INVALID;
      socket_cb = this->socket_cb_;
      return Conf::CONF_OK;
  }

  Conf::ConfResult get(OpenCb *&open_cb) const {
      if (!rk_conf_)
	  return Conf::CONF_INVALID;
      open_cb = this->open_cb_;
      return Conf::CONF_OK;
  }

  Conf::ConfResult get(RebalanceCb *&rebalance_cb) const {
      if (!rk_conf_)
	  return Conf::CONF_INVALID;
      rebalance_cb = this->rebalance_cb_;
      return Conf::CONF_OK;
  }

  Conf::ConfResult get(OffsetCommitCb *&offset_commit_cb) const {
      if (!rk_conf_)
	  return Conf::CONF_INVALID;
      offset_commit_cb = this->offset_commit_cb_;
      return Conf::CONF_OK;
    }



  std::list<std::string> *dump ();


  Conf::ConfResult set (const std::string &name, ConsumeCb *consume_cb,
                        std::string &errstr) {
    if (name != "consume_cb") {
      errstr = "Invalid value type, expected RdKafka::ConsumeCb";
      return Conf::CONF_INVALID;
    }

    if (!rk_conf_) {
      errstr = "Requires RdKafka::Conf::CONF_GLOBAL object";
      return Conf::CONF_INVALID;
    }

    consume_cb_ = consume_cb;
    return Conf::CONF_OK;
  }


  ConsumeCb *consume_cb_;
  DeliveryReportCb *dr_cb_;
  EventCb *event_cb_;
  SocketCb *socket_cb_;
  OpenCb *open_cb_;
  PartitionerCb *partitioner_cb_;
  PartitionerKeyPointerCb *partitioner_kp_cb_;
  RebalanceCb *rebalance_cb_;
  OffsetCommitCb *offset_commit_cb_;
  ConfType conf_type_;
  rd_kafka_conf_t *rk_conf_;
  rd_kafka_topic_conf_t *rkt_conf_;
};


class HandleImpl : virtual public Handle {
 public:
  ~HandleImpl() {};
  HandleImpl () {};
  const std::string name () const { return std::string(rd_kafka_name(rk_)); };
  const std::string memberid () const {
	  char *str = rd_kafka_memberid(rk_);
	  std::string memberid = str ? str : "";
	  if (str)
		  rd_kafka_mem_free(rk_, str);
	  return memberid;
  }
  int poll (int timeout_ms) { return rd_kafka_poll(rk_, timeout_ms); };
  int outq_len () { return rd_kafka_outq_len(rk_); };

  void set_common_config (RdKafka::ConfImpl *confimpl);

  RdKafka::ErrorCode metadata (bool all_topics,const Topic *only_rkt,
            Metadata **metadatap, int timeout_ms);

  ErrorCode pause (std::vector<TopicPartition*> &partitions);
  ErrorCode resume (std::vector<TopicPartition*> &partitions);

  ErrorCode query_watermark_offsets (const std::string &topic,
				     int32_t partition,
				     int64_t *low, int64_t *high,
				     int timeout_ms) {
    return static_cast<RdKafka::ErrorCode>(
        rd_kafka_query_watermark_offsets(
            rk_, topic.c_str(), partition,
            low, high, timeout_ms));
  }

  ErrorCode get_watermark_offsets (const std::string &topic,
                                   int32_t partition,
                                   int64_t *low, int64_t *high) {
    return static_cast<RdKafka::ErrorCode>(
        rd_kafka_get_watermark_offsets(
            rk_, topic.c_str(), partition,
            low, high));
  }

  Queue *get_partition_queue (const TopicPartition *partition);

  ErrorCode offsetsForTimes (std::vector<TopicPartition*> &offsets,
                             int timeout_ms) {
    rd_kafka_topic_partition_list_t *c_offsets = partitions_to_c_parts(offsets);
    ErrorCode err = static_cast<ErrorCode>(
        rd_kafka_offsets_for_times(rk_, c_offsets, timeout_ms));
    update_partitions_from_c_parts(offsets, c_offsets);
    rd_kafka_topic_partition_list_destroy(c_offsets);
    return err;
  }

  ErrorCode set_log_queue (Queue *queue);

  void yield () {
    rd_kafka_yield(rk_);
  }

  const std::string clusterid (int timeout_ms) {
          char *str = rd_kafka_clusterid(rk_, timeout_ms);
          std::string clusterid = str ? str : "";
          if (str)
                  rd_kafka_mem_free(rk_, str);
          return clusterid;
  }

  struct rd_kafka_s *c_ptr () {
          return rk_;
  }

  int32_t controllerid (int timeout_ms) {
          return rd_kafka_controllerid(rk_, timeout_ms);
  }


  rd_kafka_t *rk_;
  /* All Producer and Consumer callbacks must reside in HandleImpl and
   * the opaque provided to rdkafka must be a pointer to HandleImpl, since
   * ProducerImpl and ConsumerImpl classes cannot be safely directly cast to
   * HandleImpl due to the skewed diamond inheritance. */
  ConsumeCb *consume_cb_;
  EventCb *event_cb_;
  SocketCb *socket_cb_;
  OpenCb *open_cb_;
  DeliveryReportCb *dr_cb_;
  PartitionerCb *partitioner_cb_;
  PartitionerKeyPointerCb *partitioner_kp_cb_;
  RebalanceCb *rebalance_cb_;
  OffsetCommitCb *offset_commit_cb_;
};


class TopicImpl : public Topic {
 public:
  ~TopicImpl () {
    rd_kafka_topic_destroy(rkt_);
  }

  const std::string name () const {
    return rd_kafka_topic_name(rkt_);
  }

  bool partition_available (int32_t partition) const {
    return !!rd_kafka_topic_partition_available(rkt_, partition);
  }

  ErrorCode offset_store (int32_t partition, int64_t offset) {
    return static_cast<RdKafka::ErrorCode>(
        rd_kafka_offset_store(rkt_, partition, offset));
  }

  static Topic *create (Handle &base, const std::string &topic,
                        Conf *conf);

  struct rd_kafka_topic_s *c_ptr () {
          return rkt_;
  }

  rd_kafka_topic_t *rkt_;
  PartitionerCb *partitioner_cb_;
  PartitionerKeyPointerCb *partitioner_kp_cb_;
};


/**
 * Topic and Partition
 */
class TopicPartitionImpl : public TopicPartition {
public:
  ~TopicPartitionImpl() {};

  static TopicPartition *create (const std::string &topic, int partition);

  TopicPartitionImpl (const std::string &topic, int partition):
  topic_(topic), partition_(partition), offset_(RdKafka::Topic::OFFSET_INVALID),
      err_(ERR_NO_ERROR) {}

  TopicPartitionImpl (const std::string &topic, int partition, int64_t offset):
  topic_(topic), partition_(partition), offset_(offset),
          err_(ERR_NO_ERROR) {}

  TopicPartitionImpl (const rd_kafka_topic_partition_t *c_part) {
    topic_ = std::string(c_part->topic);
    partition_ = c_part->partition;
    offset_ = c_part->offset;
    err_ = static_cast<ErrorCode>(c_part->err);
    // FIXME: metadata
  }

  static void destroy (std::vector<TopicPartition*> &partitions);

  int partition () const { return partition_; }
  const std::string &topic () const { return topic_ ; }

  int64_t offset () const { return offset_; }

  ErrorCode err () const { return err_; }

  void set_offset (int64_t offset) { offset_ = offset; }

  std::ostream& operator<<(std::ostream &ostrm) const {
    return ostrm << topic_ << " [" << partition_ << "]";
  }

  std::string topic_;
  int partition_;
  int64_t offset_;
  ErrorCode err_;
};



class KafkaConsumerImpl : virtual public KafkaConsumer, virtual public HandleImpl {
public:
  ~KafkaConsumerImpl () {

  }

  static KafkaConsumer *create (Conf *conf, std::string &errstr);

  ErrorCode assignment (std::vector<TopicPartition*> &partitions);
  ErrorCode subscription (std::vector<std::string> &topics);
  ErrorCode subscribe (const std::vector<std::string> &topics);
  ErrorCode unsubscribe ();
  ErrorCode assign (const std::vector<TopicPartition*> &partitions);
  ErrorCode unassign ();

  Message *consume (int timeout_ms);
  ErrorCode commitSync () {
    return static_cast<ErrorCode>(rd_kafka_commit(rk_, NULL, 0/*sync*/));
  }
  ErrorCode commitAsync () {
    return static_cast<ErrorCode>(rd_kafka_commit(rk_, NULL, 1/*async*/));
  }
  ErrorCode commitSync (Message *message) {
	  MessageImpl *msgimpl = dynamic_cast<MessageImpl*>(message);
	  return static_cast<ErrorCode>(
                  rd_kafka_commit_message(rk_, msgimpl->rkmessage_, 0/*sync*/));
  }
  ErrorCode commitAsync (Message *message) {
	  MessageImpl *msgimpl = dynamic_cast<MessageImpl*>(message);
	  return static_cast<ErrorCode>(
                  rd_kafka_commit_message(rk_, msgimpl->rkmessage_,1/*async*/));
  }

  ErrorCode commitSync (std::vector<TopicPartition*> &offsets) {
	  rd_kafka_topic_partition_list_t *c_parts =
		  partitions_to_c_parts(offsets);
	  rd_kafka_resp_err_t err =
		  rd_kafka_commit(rk_, c_parts, 0);
	  if (!err)
		  update_partitions_from_c_parts(offsets, c_parts);
	  rd_kafka_topic_partition_list_destroy(c_parts);
	  return static_cast<ErrorCode>(err);
  }

  ErrorCode commitAsync (const std::vector<TopicPartition*> &offsets) {
	  rd_kafka_topic_partition_list_t *c_parts =
		  partitions_to_c_parts(offsets);
	  rd_kafka_resp_err_t err =
		  rd_kafka_commit(rk_, c_parts, 1);
	  rd_kafka_topic_partition_list_destroy(c_parts);
	  return static_cast<ErrorCode>(err);
  }

  ErrorCode commitSync (OffsetCommitCb *offset_commit_cb) {
          return static_cast<ErrorCode>(
                  rd_kafka_commit_queue(rk_, NULL, NULL,
                                        RdKafka::offset_commit_cb_trampoline0,
                                        offset_commit_cb));
  }

  ErrorCode commitSync (std::vector<TopicPartition*> &offsets,
                        OffsetCommitCb *offset_commit_cb) {
          rd_kafka_topic_partition_list_t *c_parts =
                  partitions_to_c_parts(offsets);
          rd_kafka_resp_err_t err =
                  rd_kafka_commit_queue(rk_, c_parts, NULL,
                                        RdKafka::offset_commit_cb_trampoline0,
                                        offset_commit_cb);
          rd_kafka_topic_partition_list_destroy(c_parts);
          return static_cast<ErrorCode>(err);
  }

  ErrorCode committed (std::vector<TopicPartition*> &partitions, int timeout_ms);
  ErrorCode position (std::vector<TopicPartition*> &partitions);

  ErrorCode close ();

  ErrorCode seek (const TopicPartition &partition, int timeout_ms);

  ErrorCode offsets_store (std::vector<TopicPartition*> &offsets) {
          rd_kafka_topic_partition_list_t *c_parts =
                  partitions_to_c_parts(offsets);
          rd_kafka_resp_err_t err =
                  rd_kafka_offsets_store(rk_, c_parts);
          update_partitions_from_c_parts(offsets, c_parts);
          rd_kafka_topic_partition_list_destroy(c_parts);
          return static_cast<ErrorCode>(err);
  }

};


class MetadataImpl : public Metadata {
 public:
  MetadataImpl(const rd_kafka_metadata_t *metadata);
  ~MetadataImpl();

  const std::vector<const BrokerMetadata *> *brokers() const {
    return &brokers_;
  }

  const std::vector<const TopicMetadata *>  *topics() const {
    return &topics_;
  }

  const std::string orig_broker_name() const {
    return std::string(metadata_->orig_broker_name);
  }

  int32_t orig_broker_id() const {
    return metadata_->orig_broker_id;
  }

private:
  const rd_kafka_metadata_t *metadata_;
  std::vector<const BrokerMetadata *> brokers_;
  std::vector<const TopicMetadata *> topics_;
  std::string orig_broker_name_;
};


class QueueImpl : virtual public Queue {
 public:
  ~QueueImpl () {
    rd_kafka_queue_destroy(queue_);
  }
  static Queue *create (Handle *base);
  ErrorCode forward (Queue *queue);
  Message *consume (int timeout_ms);
  int poll (int timeout_ms);
  void io_event_enable(int fd, const void *payload, size_t size);

  rd_kafka_queue_t *queue_;
};





class ConsumerImpl : virtual public Consumer, virtual public HandleImpl {
 public:
  ~ConsumerImpl () {
    rd_kafka_destroy(rk_); };
  static Consumer *create (Conf *conf, std::string &errstr);

  ErrorCode start (Topic *topic, int32_t partition, int64_t offset);
  ErrorCode start (Topic *topic, int32_t partition, int64_t offset,
                   Queue *queue);
  ErrorCode stop (Topic *topic, int32_t partition);
  ErrorCode seek (Topic *topic, int32_t partition, int64_t offset,
		  int timeout_ms);
  Message *consume (Topic *topic, int32_t partition, int timeout_ms);
  Message *consume (Queue *queue, int timeout_ms);
  int consume_callback (Topic *topic, int32_t partition, int timeout_ms,
                        ConsumeCb *cb, void *opaque);
  int consume_callback (Queue *queue, int timeout_ms,
                        RdKafka::ConsumeCb *consume_cb, void *opaque);
};



class ProducerImpl : virtual public Producer, virtual public HandleImpl {

 public:
  ~ProducerImpl () { if (rk_) rd_kafka_destroy(rk_); };

  ErrorCode produce (Topic *topic, int32_t partition,
                     int msgflags,
                     void *payload, size_t len,
                     const std::string *key,
                     void *msg_opaque);

  ErrorCode produce (Topic *topic, int32_t partition,
                     int msgflags,
                     void *payload, size_t len,
                     const void *key, size_t key_len,
                     void *msg_opaque);

  ErrorCode produce (Topic *topic, int32_t partition,
                     const std::vector<char> *payload,
                     const std::vector<char> *key,
                     void *msg_opaque);

  ErrorCode produce (const std::string topic_name, int32_t partition,
                     int msgflags,
                     void *payload, size_t len,
                     const void *key, size_t key_len,
                     int64_t timestamp, void *msg_opaque,
                     RdKafka::Headers *headers);

  ErrorCode flush (int timeout_ms) {
	  return static_cast<RdKafka::ErrorCode>(rd_kafka_flush(rk_,
								timeout_ms));
  }

  static Producer *create (Conf *conf, std::string &errstr);

};



}

#endif /* _RDKAFKACPP_INT_H_ */<|MERGE_RESOLUTION|>--- conflicted
+++ resolved
@@ -220,11 +220,7 @@
       for (std::vector<Header>::const_iterator it = headers.begin();
            it != headers.end();
            it++) {
-<<<<<<< HEAD
-        this->add(it->key, it->value);
-=======
         this->add(it->key(), it->value());
->>>>>>> f2f84664
       }
     }
   }
