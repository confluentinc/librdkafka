# librdkafka v2.2.1

librdkafka v2.2.1 is a maintenance release:

 * Added Topic id to the metadata response which is part of the [KIP-516](https://cwiki.apache.org/confluence/display/KAFKA/KIP-516%3A+Topic+Identifiers)
<<<<<<< HEAD
 * Fix a segmentation fault when closing a consumer using the
   cooperative-sticky assignor before the first assignment (#4381).
=======
 * Fixed ListConsumerGroupOffsets not fetching offsets for all the topics in a group with Apache Kafka version below 2.4.0.


>>>>>>> ff1aaf57

# librdkafka v2.2.0

librdkafka v2.2.0 is a feature release:

 * Fix a segmentation fault when subscribing to non-existent topics and
   using the consume batch functions (#4273).
 * Store offset commit metadata in `rd_kafka_offsets_store` (@mathispesch, #4084).
 * Fix a bug that happens when skipping tags, causing buffer underflow in
   MetadataResponse (#4278).
 * Fix a bug where topic leader is not refreshed in the same metadata call even if the leader is
   present.
 * [KIP-881](https://cwiki.apache.org/confluence/display/KAFKA/KIP-881%3A+Rack-aware+Partition+Assignment+for+Kafka+Consumers):
   Add support for rack-aware partition assignment for consumers
   (#4184, #4291, #4252).
 * Fix several bugs with sticky assignor in case of partition ownership
   changing between members of the consumer group (#4252).
 * [KIP-368](https://cwiki.apache.org/confluence/display/KAFKA/KIP-368%3A+Allow+SASL+Connections+to+Periodically+Re-Authenticate):
   Allow SASL Connections to Periodically Re-Authenticate
   (#4301, started by @vctoriawu).
 * Avoid treating an OpenSSL error as a permanent error and treat unclean SSL
   closes as normal ones (#4294).
 * Added `fetch.queue.backoff.ms` to the consumer to control how long
   the consumer backs off next fetch attempt. (@bitemyapp, @edenhill, #2879)
 * [KIP-235](https://cwiki.apache.org/confluence/display/KAFKA/KIP-235%3A+Add+DNS+alias+support+for+secured+connection):
   Add DNS alias support for secured connection (#4292).
 * [KIP-339](https://cwiki.apache.org/confluence/display/KAFKA/KIP-339%3A+Create+a+new+IncrementalAlterConfigs+API):
   IncrementalAlterConfigs API (started by @PrasanthV454, #4110).
 * [KIP-554](https://cwiki.apache.org/confluence/display/KAFKA/KIP-554%3A+Add+Broker-side+SCRAM+Config+API): Add Broker-side SCRAM Config API (#4241).


## Enhancements

 * Added `fetch.queue.backoff.ms` to the consumer to control how long
   the consumer backs off next fetch attempt. When the pre-fetch queue
   has exceeded its queuing thresholds: `queued.min.messages` and
   `queued.max.messages.kbytes` it backs off for 1 seconds.
   If those parameters have to be set too high to hold 1 s of data,
   this new parameter allows to back off the fetch earlier, reducing memory
   requirements.


## Fixes

### General fixes

 * Fix a bug that happens when skipping tags, causing buffer underflow in
   MetadataResponse. This is triggered since RPC version 9 (v2.1.0),
   when using Confluent Platform, only when racks are set,
   observers are activated and there is more than one partition.
   Fixed by skipping the correct amount of bytes when tags are received.
 * Avoid treating an OpenSSL error as a permanent error and treat unclean SSL
   closes as normal ones. When SSL connections are closed without `close_notify`,
   in OpenSSL 3.x a new type of error is set and it was interpreted as permanent
   in librdkafka. It can cause a different issue depending on the RPC.
   If received when waiting for OffsetForLeaderEpoch response, it triggers
   an offset reset following the configured policy.
   Solved by treating SSL errors as transport errors and
   by setting an OpenSSL flag that allows to treat unclean SSL closes as normal
   ones. These types of errors can happen it the other side doesn't support `close_notify` or if there's a TCP connection reset.


### Consumer fixes

  * In case of multiple owners of a partition with different generations, the
    sticky assignor would pick the earliest (lowest generation) member as the
    current owner, which would lead to stickiness violations. Fixed by
    choosing the latest (highest generation) member.
  * In case where the same partition is owned by two members with the same
    generation, it indicates an issue. The sticky assignor had some code to
    handle this, but it was non-functional, and did not have parity with the
    Java assignor. Fixed by invalidating any such partition from the current
    assignment completely.



# librdkafka v2.1.1

librdkafka v2.1.1 is a maintenance release:

 * Avoid duplicate messages when a fetch response is received
   in the middle of an offset validation request (#4261).
 * Fix segmentation fault when subscribing to a non-existent topic and
   calling `rd_kafka_message_leader_epoch()` on the polled `rkmessage` (#4245).
 * Fix a segmentation fault when fetching from follower and the partition lease
   expires while waiting for the result of a list offsets operation (#4254).
 * Fix documentation for the admin request timeout, incorrectly stating -1 for infinite
   timeout. That timeout can't be infinite.
 * Fix CMake pkg-config cURL require and use
   pkg-config `Requires.private` field (@FantasqueX, @stertingen, #4180).
 * Fixes certain cases where polling would not keep the consumer
   in the group or make it rejoin it (#4256).
 * Fix to the C++ set_leader_epoch method of TopicPartitionImpl,
   that wasn't storing the passed value (@pavel-pimenov, #4267).

## Fixes

### Consumer fixes

 * Duplicate messages can be emitted when a fetch response is received
   in the middle of an offset validation request. Solved by avoiding
   a restart from last application offset when offset validation succeeds.
 * When fetching from follower, if the partition lease expires after 5 minutes,
   and a list offsets operation was requested to retrieve the earliest
   or latest offset, it resulted in segmentation fault. This was fixed by
   allowing threads different from the main one to call
   the `rd_kafka_toppar_set_fetch_state` function, given they hold
   the lock on the `rktp`.
 * In v2.1.0, a bug was fixed which caused polling any queue to reset the
   `max.poll.interval.ms`. Only certain functions were made to reset the timer,
   but it is possible for the user to obtain the queue with messages from
   the broker, skipping these functions. This was fixed by encoding information
   in a queue itself, that, whether polling, resets the timer.



# librdkafka v2.1.0

librdkafka v2.1.0 is a feature release:

* [KIP-320](https://cwiki.apache.org/confluence/display/KAFKA/KIP-320%3A+Allow+fetchers+to+detect+and+handle+log+truncation)
  Allow fetchers to detect and handle log truncation (#4122).
* Fix a reference count issue blocking the consumer from closing (#4187).
* Fix a protocol issue with ListGroups API, where an extra
  field was appended for API Versions greater than or equal to 3 (#4207).
* Fix an issue with `max.poll.interval.ms`, where polling any queue would cause
  the timeout to be reset (#4176).
* Fix seek partition timeout, was one thousand times lower than the passed
  value (#4230).
* Fix multiple inconsistent behaviour in batch APIs during **pause** or **resume** operations (#4208).
  See **Consumer fixes** section below for more information.
* Update lz4.c from upstream. Fixes [CVE-2021-3520](https://github.com/advisories/GHSA-gmc7-pqv9-966m)
  (by @filimonov, #4232).
* Upgrade OpenSSL to v3.0.8 with various security fixes,
  check the [release notes](https://www.openssl.org/news/cl30.txt) (#4215).

## Enhancements

 * Added `rd_kafka_topic_partition_get_leader_epoch()` (and `set..()`).
 * Added partition leader epoch APIs:
   - `rd_kafka_topic_partition_get_leader_epoch()` (and `set..()`)
   - `rd_kafka_message_leader_epoch()`
   - `rd_kafka_*assign()` and `rd_kafka_seek_partitions()` now supports
     partitions with a leader epoch set.
   - `rd_kafka_offsets_for_times()` will return per-partition leader-epochs.
   - `leader_epoch`, `stored_leader_epoch`, and `committed_leader_epoch`
     added to per-partition statistics.


## Fixes

### OpenSSL fixes

 * Fixed OpenSSL static build not able to use external modules like FIPS
   provider module.

### Consumer fixes

 * A reference count issue was blocking the consumer from closing.
   The problem would happen when a partition is lost, because forcibly
   unassigned from the consumer or if the corresponding topic is deleted.
 * When using `rd_kafka_seek_partitions`, the remaining timeout was
   converted from microseconds to milliseconds but the expected unit
   for that parameter is microseconds.
 * Fixed known issues related to Batch Consume APIs mentioned in v2.0.0
   release notes.
 * Fixed `rd_kafka_consume_batch()` and `rd_kafka_consume_batch_queue()`
   intermittently updating `app_offset` and `store_offset` incorrectly when
   **pause** or **resume** was being used for a partition.
 * Fixed `rd_kafka_consume_batch()` and `rd_kafka_consume_batch_queue()`
   intermittently skipping offsets when **pause** or **resume** was being
   used for a partition.


## Known Issues

### Consume Batch API

 * When `rd_kafka_consume_batch()` and `rd_kafka_consume_batch_queue()` APIs are used with
   any of the **seek**, **pause**, **resume** or **rebalancing** operation, `on_consume`
   interceptors might be called incorrectly (maybe multiple times) for not consumed messages.

### Consume API

 * Duplicate messages can be emitted when a fetch response is received
   in the middle of an offset validation request.
 * Segmentation fault when subscribing to a non-existent topic and
   calling `rd_kafka_message_leader_epoch()` on the polled `rkmessage`.



# librdkafka v2.0.2

librdkafka v2.0.2 is a maintenance release:

* Fix OpenSSL version in Win32 nuget package (#4152).



# librdkafka v2.0.1

librdkafka v2.0.1 is a maintenance release:

* Fixed nuget package for Linux ARM64 release (#4150).



# librdkafka v2.0.0

librdkafka v2.0.0 is a feature release:

 * [KIP-88](https://cwiki.apache.org/confluence/display/KAFKA/KIP-88%3A+OffsetFetch+Protocol+Update)
   OffsetFetch Protocol Update (#3995).
 * [KIP-222](https://cwiki.apache.org/confluence/display/KAFKA/KIP-222+-+Add+Consumer+Group+operations+to+Admin+API)
   Add Consumer Group operations to Admin API (started by @lesterfan, #3995).
 * [KIP-518](https://cwiki.apache.org/confluence/display/KAFKA/KIP-518%3A+Allow+listing+consumer+groups+per+state)
   Allow listing consumer groups per state (#3995).
 * [KIP-396](https://cwiki.apache.org/confluence/pages/viewpage.action?pageId=97551484)
   Partially implemented: support for AlterConsumerGroupOffsets
   (started by @lesterfan, #3995).
 * OpenSSL 3.0.x support - the maximum bundled OpenSSL version is now 3.0.7 (previously 1.1.1q).
 * Fixes to the transactional and idempotent producer.


## Upgrade considerations

### OpenSSL 3.0.x

#### OpenSSL default ciphers

The introduction of OpenSSL 3.0.x in the self-contained librdkafka bundles
changes the default set of available ciphers, in particular all obsolete
or insecure ciphers and algorithms as listed in the
OpenSSL [legacy](https://www.openssl.org/docs/man3.0/man7/OSSL_PROVIDER-legacy.html)
manual page are now disabled by default.

**WARNING**: These ciphers are disabled for security reasons and it is
highly recommended NOT to use them.

Should you need to use any of these old ciphers you'll need to explicitly
enable the `legacy` provider by configuring `ssl.providers=default,legacy`
on the librdkafka client.

#### OpenSSL engines and providers

OpenSSL 3.0.x deprecates the use of engines, which is being replaced by
providers. As such librdkafka will emit a deprecation warning if
`ssl.engine.location` is configured.

OpenSSL providers may be configured with the new `ssl.providers`
configuration property.

### Broker TLS certificate hostname verification

The default value for `ssl.endpoint.identification.algorithm` has been
changed from `none` (no hostname verification) to `https`, which enables
broker hostname verification (to counter man-in-the-middle
impersonation attacks) by default.

To restore the previous behaviour, set `ssl.endpoint.identification.algorithm` to `none`.

## Known Issues

### Poor Consumer batch API messaging guarantees

The Consumer Batch APIs `rd_kafka_consume_batch()` and `rd_kafka_consume_batch_queue()`
are not thread safe if `rkmessages_size` is greater than 1 and any of the **seek**,
**pause**, **resume** or **rebalancing** operation is performed in parallel with any of
the above APIs. Some of the messages might be lost, or erroneously returned to the
application, in the above scenario.

It is strongly recommended to use the Consumer Batch APIs and the mentioned
operations in sequential order in order to get consistent result.

For **rebalancing** operation to work in sequencial manner, please set `rebalance_cb`
configuration property (refer [examples/rdkafka_complex_consumer_example.c]
(examples/rdkafka_complex_consumer_example.c) for the help with the usage) for the consumer.

## Enhancements

 * Self-contained static libraries can now be built on Linux arm64 (#4005).
 * Updated to zlib 1.2.13, zstd 1.5.2, and curl 7.86.0 in self-contained
   librdkafka bundles.
 * Added `on_broker_state_change()` interceptor
 * The C++ API no longer returns strings by const value, which enables better move optimization in callers.
 * Added `rd_kafka_sasl_set_credentials()` API to update SASL credentials.
 * Setting `allow.auto.create.topics` will no longer give a warning if used by a producer, since that is an expected use case.
  Improvement in documentation for this property.
 * Added a `resolve_cb` configuration setting that permits using custom DNS resolution logic.
 * Added `rd_kafka_mock_broker_error_stack_cnt()`.
 * The librdkafka.redist NuGet package has been updated to have fewer external
   dependencies for its bundled librdkafka builds, as everything but cyrus-sasl
   is now built-in. There are bundled builds with and without linking to
   cyrus-sasl for maximum compatibility.
 * Admin API DescribeGroups() now provides the group instance id
   for static members [KIP-345](https://cwiki.apache.org/confluence/display/KAFKA/KIP-345%3A+Introduce+static+membership+protocol+to+reduce+consumer+rebalances) (#3995).


## Fixes

### General fixes

 * Windows: couldn't read a PKCS#12 keystore correctly because binary mode
   wasn't explicitly set and Windows defaults to text mode.
 * Fixed memory leak when loading SSL certificates (@Mekk, #3930)
 * Load all CA certificates from `ssl.ca.pem`, not just the first one.
 * Each HTTP request made when using OAUTHBEARER OIDC would leak a small
   amount of memory.

### Transactional producer fixes

 * When a PID epoch bump is requested and the producer is waiting
   to reconnect to the transaction coordinator, a failure in a find coordinator
   request could cause an assert to fail. This is fixed by retrying when the
   coordinator is known (#4020).
 * Transactional APIs (except `send_offsets_for_transaction()`) that
   timeout due to low timeout_ms may now be resumed by calling the same API
   again, as the operation continues in the background.
 * For fatal idempotent producer errors that may be recovered by bumping the
   epoch the current transaction must first be aborted prior to the epoch bump.
   This is now handled correctly, which fixes issues seen with fenced
   transactional producers on fatal idempotency errors.
 * Timeouts for EndTxn requests (transaction commits and aborts) are now
   automatically retried and the error raised to the application is also
   a retriable error.
 * TxnOffsetCommitRequests were retried immediately upon temporary errors in
   `send_offsets_to_transactions()`, causing excessive network requests.
   These retries are now delayed 500ms.
 * If `init_transactions()` is called with an infinite timeout (-1),
   the timeout will be limited to 2 * `transaction.timeout.ms`.
   The application may retry and resume the call if a retriable error is
   returned.


### Consumer fixes

 * Back-off and retry JoinGroup request if coordinator load is in progress.
 * Fix `rd_kafka_consume_batch()` and `rd_kafka_consume_batch_queue()` skipping
   other partitions' offsets intermittently when **seek**, **pause**, **resume**
   or **rebalancing** is used for a partition.
 * Fix `rd_kafka_consume_batch()` and `rd_kafka_consume_batch_queue()`
   intermittently returing incorrect partitions' messages if **rebalancing**
   happens during these operations.

# librdkafka v1.9.2

librdkafka v1.9.2 is a maintenance release:

 * The SASL OAUTHBEAR OIDC POST field was sometimes truncated by one byte (#3192).
 * The bundled version of OpenSSL has been upgraded to version 1.1.1q for non-Windows builds. Windows builds remain on OpenSSL 1.1.1n for the time being.
 * The bundled version of Curl has been upgraded to version 7.84.0.



# librdkafka v1.9.1

librdkafka v1.9.1 is a maintenance release:

 * The librdkafka.redist NuGet package now contains OSX M1/arm64 builds.
 * Self-contained static libraries can now be built on OSX M1 too, thanks to
   disabling curl's configure runtime check.



# librdkafka v1.9.0

librdkafka v1.9.0 is a feature release:

 * Added KIP-768 OUATHBEARER OIDC support (by @jliunyu, #3560)
 * Added KIP-140 Admin API ACL support (by @emasab, #2676)


## Upgrade considerations

 * Consumer:
   `rd_kafka_offsets_store()` (et.al) will now return an error for any
   partition that is not currently assigned (through `rd_kafka_*assign()`).
   This prevents a race condition where an application would store offsets
   after the assigned partitions had been revoked (which resets the stored
   offset), that could cause these old stored offsets to be committed later
   when the same partitions were assigned to this consumer again - effectively
   overwriting any committed offsets by any consumers that were assigned the
   same partitions previously. This would typically result in the offsets
   rewinding and messages to be reprocessed.
   As an extra effort to avoid this situation the stored offset is now
   also reset when partitions are assigned (through `rd_kafka_*assign()`).
   Applications that explicitly call `..offset*_store()` will now need
   to handle the case where `RD_KAFKA_RESP_ERR__STATE` is returned
   in the per-partition `.err` field - meaning the partition is no longer
   assigned to this consumer and the offset could not be stored for commit.


## Enhancements

 * Improved producer queue scheduling. Fixes the performance regression
   introduced in v1.7.0 for some produce patterns. (#3538, #2912)
 * Windows: Added native Win32 IO/Queue scheduling. This removes the
   internal TCP loopback connections that were previously used for timely
   queue wakeups.
 * Added `socket.connection.setup.timeout.ms` (default 30s).
   The maximum time allowed for broker connection setups (TCP connection as
   well as SSL and SASL handshakes) is now limited to this value.
   This fixes the issue with stalled broker connections in the case of network
   or load balancer problems.
   The Java clients has an exponential backoff to this timeout which is
   limited by `socket.connection.setup.timeout.max.ms` - this was not
   implemented in librdkafka due to differences in connection handling and
   `ERR__ALL_BROKERS_DOWN` error reporting. Having a lower initial connection
   setup timeout and then increase the timeout for the next attempt would
   yield possibly false-positive `ERR__ALL_BROKERS_DOWN` too early.
 * SASL OAUTHBEARER refresh callbacks can now be scheduled for execution
   on librdkafka's background thread. This solves the problem where an
   application has a custom SASL OAUTHBEARER refresh callback and thus needs to
   call `rd_kafka_poll()` (et.al.) at least once to trigger the
   refresh callback before being able to connect to brokers.
   With the new `rd_kafka_conf_enable_sasl_queue()` configuration API and
   `rd_kafka_sasl_background_callbacks_enable()` the refresh callbacks
   can now be triggered automatically on the librdkafka background thread.
 * `rd_kafka_queue_get_background()` now creates the background thread
   if not already created.
 * Added `rd_kafka_consumer_close_queue()` and `rd_kafka_consumer_closed()`.
   This allow applications and language bindings to implement asynchronous
   consumer close.
 * Bundled zlib upgraded to version 1.2.12.
 * Bundled OpenSSL upgraded to 1.1.1n.
 * Added `test.mock.broker.rtt` to simulate RTT/latency for mock brokers.


## Fixes

### General fixes

 * Fix various 1 second delays due to internal broker threads blocking on IO
   even though there are events to handle.
   These delays could be seen randomly in any of the non produce/consume
   request APIs, such as `commit_transaction()`, `list_groups()`, etc.
 * Windows: some applications would crash with an error message like
   `no OPENSSL_Applink()` written to the console if `ssl.keystore.location`
   was configured.
   This regression was introduced in v1.8.0 due to use of vcpkgs and how
   keystore file was read. #3554.
 * Windows 32-bit only: 64-bit atomic reads were in fact not atomic and could
   in rare circumstances yield incorrect values.
   One manifestation of this issue was the `max.poll.interval.ms` consumer
   timer expiring even though the application was polling according to profile.
   Fixed by @WhiteWind (#3815).
 * `rd_kafka_clusterid()` would previously fail with timeout if
   called on cluster with no visible topics (#3620).
   The clusterid is now returned as soon as metadata has been retrieved.
 * Fix hang in `rd_kafka_list_groups()` if there are no available brokers
   to connect to (#3705).
 * Millisecond timeouts (`timeout_ms`) in various APIs, such as `rd_kafka_poll()`,
   was limited to roughly 36 hours before wrapping. (#3034)
 * If a metadata request triggered by `rd_kafka_metadata()` or consumer group rebalancing
   encountered a non-retriable error it would not be propagated to the caller and thus
   cause a stall or timeout, this has now been fixed. (@aiquestion, #3625)
 * AdminAPI `DeleteGroups()` and `DeleteConsumerGroupOffsets()`:
   if the given coordinator connection was not up by the time these calls were
   initiated and the first connection attempt failed then no further connection
   attempts were performed, ulimately leading to the calls timing out.
   This is now fixed by keep retrying to connect to the group coordinator
   until the connection is successful or the call times out.
   Additionally, the coordinator will be now re-queried once per second until
   the coordinator comes up or the call times out, to detect change in
   coordinators.
 * Mock cluster `rd_kafka_mock_broker_set_down()` would previously
   accept and then disconnect new connections, it now refuses new connections.


### Consumer fixes

 * `rd_kafka_offsets_store()` (et.al) will now return an error for any
   partition that is not currently assigned (through `rd_kafka_*assign()`).
   See **Upgrade considerations** above for more information.
 * `rd_kafka_*assign()` will now reset/clear the stored offset.
   See **Upgrade considerations** above for more information.
 * `seek()` followed by `pause()` would overwrite the seeked offset when
   later calling `resume()`. This is now fixed. (#3471).
   **Note**: Avoid storing offsets (`offsets_store()`) after calling
   `seek()` as this may later interfere with resuming a paused partition,
   instead store offsets prior to calling seek.
 * A `ERR_MSG_SIZE_TOO_LARGE` consumer error would previously be raised
   if the consumer received a maximum sized FetchResponse only containing
   (transaction) aborted messages with no control messages. The fetching did
   not stop, but some applications would terminate upon receiving this error.
   No error is now raised in this case. (#2993)
   Thanks to @jacobmikesell for providing an application to reproduce the
   issue.
 * The consumer no longer backs off the next fetch request (default 500ms) when
   the parsed fetch response is truncated (which is a valid case).
   This should speed up the message fetch rate in case of maximum sized
   fetch responses.
 * Fix consumer crash (`assert: rkbuf->rkbuf_rkb`) when parsing
   malformed JoinGroupResponse consumer group metadata state.
 * Fix crash (`cant handle op type`) when using `consume_batch_queue()` (et.al)
   and an OAUTHBEARER refresh callback was set.
   The callback is now triggered by the consume call. (#3263)
 * Fix `partition.assignment.strategy` ordering when multiple strategies are configured.
   If there is more than one eligible strategy, preference is determined by the
   configured order of strategies. The partitions are assigned to group members according
   to the strategy order preference now. (#3818)
 * Any form of unassign*() (absolute or incremental) is now allowed during
   consumer close rebalancing and they're all treated as absolute unassigns.
   (@kevinconaway)


### Transactional producer fixes

 * Fix message loss in idempotent/transactional producer.
   A corner case has been identified that may cause idempotent/transactional
   messages to be lost despite being reported as successfully delivered:
   During cluster instability a restarting broker may report existing topics
   as non-existent for some time before it is able to acquire up to date
   cluster and topic metadata.
   If an idempotent/transactional producer updates its topic metadata cache
   from such a broker the producer will consider the topic to be removed from
   the cluster and thus remove its local partition objects for the given topic.
   This also removes the internal message sequence number counter for the given
   partitions.
   If the producer later receives proper topic metadata for the cluster the
   previously "removed" topics will be rediscovered and new partition objects
   will be created in the producer. These new partition objects, with no
   knowledge of previous incarnations, would start counting partition messages
   at zero again.
   If new messages were produced for these partitions by the same producer
   instance, the same message sequence numbers would be sent to the broker.
   If the broker still maintains state for the producer's PID and Epoch it could
   deem that these messages with reused sequence numbers had already been
   written to the log and treat them as legit duplicates.
   This would seem to the producer that these new messages were successfully
   written to the partition log by the broker when they were in fact discarded
   as duplicates, leading to silent message loss.
   The fix included in this release is to save the per-partition idempotency
   state when a partition is removed, and then recover and use that saved
   state if the partition comes back at a later time.
 * The transactional producer would retry (re)initializing its PID if a
   `PRODUCER_FENCED` error was returned from the
   broker (added in Apache Kafka 2.8), which could cause the producer to
   seemingly hang.
   This error code is now correctly handled by raising a fatal error.
 * If the given group coordinator connection was not up by the time
   `send_offsets_to_transactions()` was called, and the first connection
   attempt failed then no further connection attempts were performed, ulimately
   leading to `send_offsets_to_transactions()` timing out, and possibly
   also the transaction timing out on the transaction coordinator.
   This is now fixed by keep retrying to connect to the group coordinator
   until the connection is successful or the call times out.
   Additionally, the coordinator will be now re-queried once per second until
   the coordinator comes up or the call times out, to detect change in
   coordinators.


### Producer fixes

 * Improved producer queue wakeup scheduling. This should significantly
   decrease the number of wakeups and thus syscalls for high message rate
   producers. (#3538, #2912)
 * The logic for enforcing that `message.timeout.ms` is greather than
   an explicitly configured `linger.ms` was incorrect and instead of
   erroring out early the lingering time was automatically adjusted to the
   message timeout, ignoring the configured `linger.ms`.
   This has now been fixed so that an error is returned when instantiating the
   producer. Thanks to @larry-cdn77 for analysis and test-cases. (#3709)


# librdkafka v1.8.2

librdkafka v1.8.2 is a maintenance release.

## Enhancements

 * Added `ssl.ca.pem` to add CA certificate by PEM string. (#2380)
 * Prebuilt binaries for Mac OSX now contain statically linked OpenSSL v1.1.1l.
   Previously the OpenSSL version was either v1.1.1 or v1.0.2 depending on
   build type.

## Fixes

 * The `librdkafka.redist` 1.8.0 package had two flaws:
   - the linux-arm64 .so build was a linux-x64 build.
   - the included Windows MSVC 140 runtimes for x64 were infact x86.
   The release script has been updated to verify the architectures of
   provided artifacts to avoid this happening in the future.
 * Prebuilt binaries for Mac OSX Sierra (10.12) and older are no longer provided.
   This affects [confluent-kafka-go](https://github.com/confluentinc/confluent-kafka-go).
 * Some of the prebuilt binaries for Linux were built on Ubuntu 14.04,
   these builds are now performed on Ubuntu 16.04 instead.
   This may affect users on ancient Linux distributions.
 * It was not possible to configure `ssl.ca.location` on OSX, the property
   would automatically revert back to `probe` (default value).
   This regression was introduced in v1.8.0. (#3566)
 * librdkafka's internal timers would not start if the timeout was set to 0,
   which would result in some timeout operations not being enforced correctly,
   e.g., the transactional producer API timeouts.
   These timers are now started with a timeout of 1 microsecond.

### Transactional producer fixes

 * Upon quick repeated leader changes the transactional producer could receive
   an `OUT_OF_ORDER_SEQUENCE` error from the broker, which triggered an
   Epoch bump on the producer resulting in an InitProducerIdRequest being sent
   to the transaction coordinator in the middle of a transaction.
   This request would start a new transaction on the coordinator, but the
   producer would still think (erroneously) it was in current transaction.
   Any messages produced in the current transaction prior to this event would
   be silently lost when the application committed the transaction, leading
   to message loss.
   This has been fixed by setting the Abortable transaction error state
   in the producer. #3575.
 * The transactional producer could stall during a transaction if the transaction
   coordinator changed while adding offsets to the transaction (send_offsets_to_transaction()).
   This stall lasted until the coordinator connection went down, the
   transaction timed out, transaction was aborted, or messages were produced
   to a new partition, whichever came first. #3571.



*Note: there was no v1.8.1 librdkafka release*


# librdkafka v1.8.0

librdkafka v1.8.0 is a security release:

 * Upgrade bundled zlib version from 1.2.8 to 1.2.11 in the `librdkafka.redist`
   NuGet package. The updated zlib version fixes CVEs:
   CVE-2016-9840, CVE-2016-9841, CVE-2016-9842, CVE-2016-9843
   See https://github.com/confluentinc/librdkafka/issues/2934 for more information.
 * librdkafka now uses [vcpkg](https://vcpkg.io/) for up-to-date Windows
   dependencies in the `librdkafka.redist` NuGet package:
   OpenSSL 1.1.1l, zlib 1.2.11, zstd 1.5.0.
 * The upstream dependency (OpenSSL, zstd, zlib) source archive checksums are
   now verified when building with `./configure --install-deps`.
   These builds are used by the librdkafka builds bundled with
   confluent-kafka-go, confluent-kafka-python and confluent-kafka-dotnet.


## Enhancements

 * Producer `flush()` now overrides the `linger.ms` setting for the duration
   of the `flush()` call, effectively triggering immediate transmission of
   queued messages. (#3489)

## Fixes

### General fixes

 * Correctly detect presence of zlib via compilation check. (Chris Novakovic)
 * `ERR__ALL_BROKERS_DOWN` is no longer emitted when the coordinator
   connection goes down, only when all standard named brokers have been tried.
   This fixes the issue with `ERR__ALL_BROKERS_DOWN` being triggered on
   `consumer_close()`. It is also now only emitted if the connection was fully
   up (past handshake), and not just connected.
 * `rd_kafka_query_watermark_offsets()`, `rd_kafka_offsets_for_times()`,
   `consumer_lag` metric, and `auto.offset.reset` now honour
   `isolation.level` and will return the Last Stable Offset (LSO)
   when `isolation.level` is set to `read_committed` (default), rather than
   the uncommitted high-watermark when it is set to `read_uncommitted`. (#3423)
 * SASL GSSAPI is now usable when `sasl.kerberos.min.time.before.relogin`
   is set to 0 - which disables ticket refreshes (by @mpekalski, #3431).
 * Rename internal crc32c() symbol to rd_crc32c() to avoid conflict with
   other static libraries (#3421).
 * `txidle` and `rxidle` in the statistics object was emitted as 18446744073709551615 when no idle was known. -1 is now emitted instead. (#3519)


### Consumer fixes

 * Automatically retry offset commits on `ERR_REQUEST_TIMED_OUT`,
   `ERR_COORDINATOR_NOT_AVAILABLE`, and `ERR_NOT_COORDINATOR` (#3398).
   Offset commits will be retried twice.
 * Timed auto commits did not work when only using assign() and not subscribe().
   This regression was introduced in v1.7.0.
 * If the topics matching the current subscription changed (or the application
   updated the subscription) while there was an outstanding JoinGroup or
   SyncGroup request, an additional request would sometimes be sent before
   handling the response of the first. This in turn lead to internal state
   issues that could cause a crash or malbehaviour.
   The consumer will now wait for any outstanding JoinGroup or SyncGroup
   responses before re-joining the group.
 * `auto.offset.reset` could previously be triggered by temporary errors,
   such as disconnects and timeouts (after the two retries are exhausted).
   This is now fixed so that the auto offset reset policy is only triggered
   for permanent errors.
 * The error that triggers `auto.offset.reset` is now logged to help the
   application owner identify the reason of the reset.
 * If a rebalance takes longer than a consumer's `session.timeout.ms`, the
   consumer will remain in the group as long as it receives heartbeat responses
   from the broker.


### Admin fixes

 * `DeleteRecords()` could crash if one of the underlying requests
   (for a given partition leader) failed at the transport level (e.g., timeout).
   (#3476).



# librdkafka v1.7.0

librdkafka v1.7.0 is feature release:

 * [KIP-360](https://cwiki.apache.org/confluence/pages/viewpage.action?pageId=89068820) - Improve reliability of transactional producer.
   Requires Apache Kafka 2.5 or later.
 * OpenSSL Engine support (`ssl.engine.location`) by @adinigam and @ajbarb.


## Enhancements

 * Added `connections.max.idle.ms` to automatically close idle broker
   connections.
   This feature is disabled by default unless `bootstrap.servers` contains
   the string `azure` in which case the default is set to <4 minutes to improve
   connection reliability and circumvent limitations with the Azure load
   balancers (see #3109 for more information).
 * Bumped to OpenSSL 1.1.1k in binary librdkafka artifacts.
 * The binary librdkafka artifacts for Alpine are now using Alpine 3.12.
   OpenSSL 1.1.1k.
 * Improved static librdkafka Windows builds using MinGW (@neptoess, #3130).
 * The `librdkafka.redist` NuGet package now has updated zlib, zstd and
   OpenSSL versions (from vcpkg).


## Security considerations

 * The zlib version bundled with the `librdkafka.redist` NuGet package has now been upgraded
   from zlib 1.2.8 to 1.2.11, fixing the following CVEs:
   * CVE-2016-9840: undefined behaviour (compiler dependent) in inflate (decompression) code: this is used by the librdkafka consumer. Risk of successfully exploitation through consumed messages is eastimated very low.
   * CVE-2016-9841: undefined behaviour (compiler dependent) in inflate code: this is used by the librdkafka consumer. Risk of successfully exploitation through consumed messages is eastimated very low.
   * CVE-2016-9842: undefined behaviour in inflateMark(): this API is not used by librdkafka.
   * CVE-2016-9843: issue in crc32_big() which is called from crc32_z(): this API is not used by librdkafka.

## Upgrade considerations

 * The C++ `oauthbearer_token_refresh_cb()` was missing a `Handle *`
   argument that has now been added. This is a breaking change but the original
   function signature is considered a bug.
   This change only affects C++ OAuth developers.
 * [KIP-735](https://cwiki.apache.org/confluence/display/KAFKA/KIP-735%3A+Increase+default+consumer+session+timeout) The consumer `session.timeout.ms`
   default was changed from 10 to 45 seconds to make consumer groups more
   robust and less sensitive to temporary network and cluster issues.
 * Statistics: `consumer_lag` is now using the `committed_offset`,
   while the new `consumer_lag_stored` is using `stored_offset`
   (offset to be committed).
   This is more correct than the previous `consumer_lag` which was using
   either `committed_offset` or `app_offset` (last message passed
   to application).
 * The `librdkafka.redist` NuGet package is now built with MSVC runtime v140
   (VS 2015). Previous versions were built with MSVC runtime v120 (VS 2013).


## Fixes

### General fixes

 * Fix accesses to freed metadata cache mutexes on client termination (#3279)
 * There was a race condition on receiving updated metadata where a broker id
   update (such as bootstrap to proper broker transformation) could finish after
   the topic metadata cache was updated, leading to existing brokers seemingly
   being not available.
   One occurrence of this issue was query_watermark_offsets() that could return
   `ERR__UNKNOWN_PARTITION` for existing partitions shortly after the
   client instance was created.
 * The OpenSSL context is now initialized with `TLS_client_method()`
   (on OpenSSL >= 1.1.0) instead of the deprecated and outdated
   `SSLv23_client_method()`.
 * The initial cluster connection on client instance creation could sometimes
   be delayed up to 1 second if a `group.id` or `transactional.id`
   was configured (#3305).
 * Speed up triggering of new broker connections in certain cases by exiting
   the broker thread io/op poll loop when a wakeup op is received.
 * SASL GSSAPI: The Kerberos kinit refresh command was triggered from
   `rd_kafka_new()` which made this call blocking if the refresh command
   was taking long. The refresh is now performed by the background rdkafka
   main thread.
 * Fix busy-loop (100% CPU on the broker threads) during the handshake phase
   of an SSL connection.
 * Disconnects during SSL handshake are now propagated as transport errors
   rather than SSL errors, since these disconnects are at the transport level
   (e.g., incorrect listener, flaky load balancer, etc) and not due to SSL
   issues.
 * Increment metadata fast refresh interval backoff exponentially (@ajbarb, #3237).
 * Unthrottled requests are no longer counted in the `brokers[].throttle`
   statistics object.
 * Log CONFWARN warning when global topic configuration properties
   are overwritten by explicitly setting a `default_topic_conf`.

### Consumer fixes

 * If a rebalance happened during a `consume_batch..()` call the already
   accumulated messages for revoked partitions were not purged, which would
   pass messages to the application for partitions that were no longer owned
   by the consumer. Fixed by @jliunyu. #3340.
 * Fix balancing and reassignment issues with the cooperative-sticky assignor.
   #3306.
 * Fix incorrect detection of first rebalance in sticky assignor (@hallfox).
 * Aborted transactions with no messages produced to a partition could
   cause further successfully committed messages in the same Fetch response to
   be ignored, resulting in consumer-side message loss.
   A log message along the lines `Abort txn ctrl msg bad order at offset
   7501: expected before or at 7702: messages in aborted transactions may be delivered to the application`
   would be seen.
   This is a rare occurrence where a transactional producer would register with
   the partition but not produce any messages before aborting the transaction.
 * The consumer group deemed cached metadata up to date by checking
   `topic.metadata.refresh.interval.ms`: if this property was set too low
   it would cause cached metadata to be unusable and new metadata to be fetched,
   which could delay the time it took for a rebalance to settle.
   It now correctly uses `metadata.max.age.ms` instead.
 * The consumer group timed auto commit would attempt commits during rebalances,
   which could result in "Illegal generation" errors. This is now fixed, the
   timed auto committer is only employed in the steady state when no rebalances
   are taking places. Offsets are still auto committed when partitions are
   revoked.
 * Retriable FindCoordinatorRequest errors are no longer propagated to
   the application as they are retried automatically.
 * Fix rare crash (assert `rktp_started`) on consumer termination
   (introduced in v1.6.0).
 * Fix unaligned access and possibly corrupted snappy decompression when
   building with MSVC (@azat)
 * A consumer configured with the `cooperative-sticky` assignor did
   not actively Leave the group on unsubscribe(). This delayed the
   rebalance for the remaining group members by up to `session.timeout.ms`.
 * The current subscription list was sometimes leaked when unsubscribing.

### Producer fixes

 * The timeout value of `flush()` was not respected when delivery reports
   were scheduled as events (such as for confluent-kafka-go) rather than
   callbacks.
 * There was a race conditition in `purge()` which could cause newly
   created partition objects, or partitions that were changing leaders, to
   not have their message queues purged. This could cause
   `abort_transaction()` to time out. This issue is now fixed.
 * In certain high-thruput produce rate patterns producing could stall for
   1 second, regardless of `linger.ms`, due to rate-limiting of internal
   queue wakeups. This is now fixed by not rate-limiting queue wakeups but
   instead limiting them to one wakeup per queue reader poll. #2912.

### Transactional Producer fixes

 * KIP-360: Fatal Idempotent producer errors are now recoverable by the
   transactional producer and will raise a `txn_requires_abort()` error.
 * If the cluster went down between `produce()` and `commit_transaction()`
   and before any partitions had been registered with the coordinator, the
   messages would time out but the commit would succeed because nothing
   had been sent to the coordinator. This is now fixed.
 * If the current transaction failed while `commit_transaction()` was
   checking the current transaction state an invalid state transaction could
   occur which in turn would trigger a assertion crash.
   This issue showed up as "Invalid txn state transition: .." crashes, and is
   now fixed by properly synchronizing both checking and transition of state.



# librdkafka v1.6.1

librdkafka v1.6.1 is a maintenance release.

## Upgrade considerations

 * Fatal idempotent producer errors are now also fatal to the transactional
   producer. This is a necessary step to maintain data integrity prior to
   librdkafka supporting KIP-360. Applications should check any transactional
   API errors for the is_fatal flag and decommission the transactional producer
   if the flag is set.
 * The consumer error raised by `auto.offset.reset=error` now has error-code
   set to `ERR__AUTO_OFFSET_RESET` to allow an application to differentiate
   between auto offset resets and other consumer errors.


## Fixes

### General fixes

 * Admin API and transactional `send_offsets_to_transaction()` coordinator
   requests, such as TxnOffsetCommitRequest, could in rare cases be sent
   multiple times which could cause a crash.
 * `ssl.ca.location=probe` is now enabled by default on Mac OSX since the
   librdkafka-bundled OpenSSL might not have the same default CA search paths
   as the system or brew installed OpenSSL. Probing scans all known locations.

### Transactional Producer fixes

 * Fatal idempotent producer errors are now also fatal to the transactional
   producer.
 * The transactional producer could crash if the transaction failed while
   `send_offsets_to_transaction()` was called.
 * Group coordinator requests for transactional
   `send_offsets_to_transaction()` calls would leak memory if the
   underlying request was attempted to be sent after the transaction had
   failed.
 * When gradually producing to multiple partitions (resulting in multiple
   underlying AddPartitionsToTxnRequests) subsequent partitions could get
   stuck in pending state under certain conditions. These pending partitions
   would not send queued messages to the broker and eventually trigger
   message timeouts, failing the current transaction. This is now fixed.
 * Committing an empty transaction (no messages were produced and no
   offsets were sent) would previously raise a fatal error due to invalid state
   on the transaction coordinator. We now allow empty/no-op transactions to
   be committed.

### Consumer fixes

 * The consumer will now retry indefinitely (or until the assignment is changed)
   to retrieve committed offsets. This fixes the issue where only two retries
   were attempted when outstanding transactions were blocking OffsetFetch
   requests with `ERR_UNSTABLE_OFFSET_COMMIT`. #3265





# librdkafka v1.6.0

librdkafka v1.6.0 is feature release:

 * [KIP-429 Incremental rebalancing](https://cwiki.apache.org/confluence/display/KAFKA/KIP-429%3A+Kafka+Consumer+Incremental+Rebalance+Protocol) with sticky
   consumer group partition assignor (KIP-54) (by @mhowlett).
 * [KIP-480 Sticky producer partitioning](https://cwiki.apache.org/confluence/display/KAFKA/KIP-480%3A+Sticky+Partitioner) (`sticky.partitioning.linger.ms`) -
   achieves higher throughput and lower latency through sticky selection
   of random partition (by @abbycriswell).
 * AdminAPI: Add support for `DeleteRecords()`, `DeleteGroups()` and
   `DeleteConsumerGroupOffsets()` (by @gridaphobe)
 * [KIP-447 Producer scalability for exactly once semantics](https://cwiki.apache.org/confluence/display/KAFKA/KIP-447%3A+Producer+scalability+for+exactly+once+semantics) -
   allows a single transactional producer to be used for multiple input
   partitions. Requires Apache Kafka 2.5 or later.
 * Transactional producer fixes and improvements, see **Transactional Producer fixes** below.
 * The [librdkafka.redist](https://www.nuget.org/packages/librdkafka.redist/)
   NuGet package now supports Linux ARM64/Aarch64.


## Upgrade considerations

 * Sticky producer partitioning (`sticky.partitioning.linger.ms`) is
   enabled by default (10 milliseconds) which affects the distribution of
   randomly partitioned messages, where previously these messages would be
   evenly distributed over the available partitions they are now partitioned
   to a single partition for the duration of the sticky time
   (10 milliseconds by default) before a new random sticky partition
   is selected.
 * The new KIP-447 transactional producer scalability guarantees are only
   supported on Apache Kafka 2.5 or later, on earlier releases you will
   need to use one producer per input partition for EOS. This limitation
   is not enforced by the producer or broker.
 * Error handling for the transactional producer has been improved, see
   the **Transactional Producer fixes** below for more information.


## Known issues

 * The Transactional Producer's API timeout handling is inconsistent with the
   underlying protocol requests, it is therefore strongly recommended that
   applications call `rd_kafka_commit_transaction()` and
   `rd_kafka_abort_transaction()` with the `timeout_ms` parameter
   set to `-1`, which will use the remaining transaction timeout.


## Enhancements

 * KIP-107, KIP-204: AdminAPI: Added `DeleteRecords()` (by @gridaphobe).
 * KIP-229: AdminAPI: Added `DeleteGroups()` (by @gridaphobe).
 * KIP-496: AdminAPI: Added `DeleteConsumerGroupOffsets()`.
 * KIP-464: AdminAPI: Added support for broker-side default partition count
   and replication factor for `CreateTopics()`.
 * Windows: Added `ssl.ca.certificate.stores` to specify a list of
   Windows Certificate Stores to read CA certificates from, e.g.,
   `CA,Root`. `Root` remains the default store.
 * Use reentrant `rand_r()` on supporting platforms which decreases lock
   contention (@azat).
 * Added `assignor` debug context for troubleshooting consumer partition
   assignments.
 * Updated to OpenSSL v1.1.1i when building dependencies.
 * Update bundled lz4 (used when `./configure --disable-lz4-ext`) to v1.9.3
   which has vast performance improvements.
 * Added `rd_kafka_conf_get_default_topic_conf()` to retrieve the
   default topic configuration object from a global configuration object.
 * Added `conf` debugging context to `debug` - shows set configuration
   properties on client and topic instantiation. Sensitive properties
   are redacted.
 * Added `rd_kafka_queue_yield()` to cancel a blocking queue call.
 * Will now log a warning when multiple ClusterIds are seen, which is an
   indication that the client might be erroneously configured to connect to
   multiple clusters which is not supported.
 * Added `rd_kafka_seek_partitions()` to seek multiple partitions to
   per-partition specific offsets.


## Fixes

### General fixes

 * Fix a use-after-free crash when certain coordinator requests were retried.
 * The C++ `oauthbearer_set_token()` function would call `free()` on
   a `new`-created pointer, possibly leading to crashes or heap corruption (#3194)

### Consumer fixes

 * The consumer assignment and consumer group implementations have been
   decoupled, simplified and made more strict and robust. This will sort out
   a number of edge cases for the consumer where the behaviour was previously
   undefined.
 * Partition fetch state was not set to STOPPED if OffsetCommit failed.
 * The session timeout is now enforced locally also when the coordinator
   connection is down, which was not previously the case.


### Transactional Producer fixes

 * Transaction commit or abort failures on the broker, such as when the
   producer was fenced by a newer instance, were not propagated to the
   application resulting in failed commits seeming successful.
   This was a critical race condition for applications that had a delay after
   producing messages (or sendings offsets) before committing or
   aborting the transaction. This issue has now been fixed and test coverage
   improved.
 * The transactional producer API would return `RD_KAFKA_RESP_ERR__STATE`
   when API calls were attempted after the transaction had failed, we now
   try to return the error that caused the transaction to fail in the first
   place, such as `RD_KAFKA_RESP_ERR__FENCED` when the producer has
   been fenced, or `RD_KAFKA_RESP_ERR__TIMED_OUT` when the transaction
   has timed out.
 * Transactional producer retry count for transactional control protocol
   requests has been increased from 3 to infinite, retriable errors
   are now automatically retried by the producer until success or the
   transaction timeout is exceeded. This fixes the case where
   `rd_kafka_send_offsets_to_transaction()` would fail the current
   transaction into an abortable state when `CONCURRENT_TRANSACTIONS` was
   returned by the broker (which is a transient error) and the 3 retries
   were exhausted.


### Producer fixes

 * Calling `rd_kafka_topic_new()` with a topic config object with
   `message.timeout.ms` set could sometimes adjust the global `linger.ms`
   property (if not explicitly configured) which was not desired, this is now
   fixed and the auto adjustment is only done based on the
   `default_topic_conf` at producer creation.
 * `rd_kafka_flush()` could previously return `RD_KAFKA_RESP_ERR__TIMED_OUT`
   just as the timeout was reached if the messages had been flushed but
   there were now no more messages. This has been fixed.




# librdkafka v1.5.3

librdkafka v1.5.3 is a maintenance release.

## Upgrade considerations

 * CentOS 6 is now EOL and is no longer included in binary librdkafka packages,
   such as NuGet.

## Fixes

### General fixes

 * Fix a use-after-free crash when certain coordinator requests were retried.
 * Coordinator requests could be left uncollected on instance destroy which
   could lead to hang.
 * Fix rare 1 second stalls by forcing rdkafka main thread wakeup when a new
   next-timer-to-be-fired is scheduled.
 * Fix additional cases where broker-side automatic topic creation might be
   triggered unexpectedly.
 * AdminAPI: The operation_timeout (on-broker timeout) previously defaulted to 0,
   but now defaults to `socket.timeout.ms` (60s).
 * Fix possible crash for Admin API protocol requests that fail at the
   transport layer or prior to sending.


### Consumer fixes

 * Consumer would not filter out messages for aborted transactions
   if the messages were compressed (#3020).
 * Consumer destroy without prior `close()` could hang in certain
   cgrp states (@gridaphobe, #3127).
 * Fix possible null dereference in `Message::errstr()` (#3140).
 * The `roundrobin` partition assignment strategy could get stuck in an
   endless loop or generate uneven assignments in case the group members
   had asymmetric subscriptions (e.g., c1 subscribes to t1,t2 while c2
   subscribes to t2,t3).  (#3159)
 * Mixing committed and logical or absolute offsets in the partitions
   passed to `rd_kafka_assign()` would in previous released ignore the
   logical or absolute offsets and use the committed offsets for all partitions.
   This is now fixed. (#2938)




# librdkafka v1.5.2

librdkafka v1.5.2 is a maintenance release.


## Upgrade considerations

 * The default value for the producer configuration property `retries` has
   been increased from 2 to infinity, effectively limiting Produce retries to
   only `message.timeout.ms`.
   As the reasons for the automatic internal retries vary (various broker error
   codes as well as transport layer issues), it doesn't make much sense to limit
   the number of retries for retriable errors, but instead only limit the
   retries based on the allowed time to produce a message.
 * The default value for the producer configuration property
   `request.timeout.ms` has been increased from 5 to 30 seconds to match
   the Apache Kafka Java producer default.
   This change yields increased robustness for broker-side congestion.


## Enhancements

 * The generated `CONFIGURATION.md` (through `rd_kafka_conf_properties_show())`)
   now include all properties and values, regardless if they were included in
   the build, and setting a disabled property or value through
   `rd_kafka_conf_set()` now returns `RD_KAFKA_CONF_INVALID` and provides
   a more useful error string saying why the property can't be set.
 * Consumer configs on producers and vice versa will now be logged with
   warning messages on client instantiation.

## Fixes

### Security fixes

 * There was an incorrect call to zlib's `inflateGetHeader()` with
   unitialized memory pointers that could lead to the GZIP header of a fetched
   message batch to be copied to arbitrary memory.
   This function call has now been completely removed since the result was
   not used.
   Reported by Ilja van Sprundel.


### General fixes

 * `rd_kafka_topic_opaque()` (used by the C++ API) would cause object
   refcounting issues when used on light-weight (error-only) topic objects
   such as consumer errors (#2693).
 * Handle name resolution failures when formatting IP addresses in error logs,
   and increase printed hostname limit to ~256 bytes (was ~60).
 * Broker sockets would be closed twice (thus leading to potential race
   condition with fd-reuse in other threads) if a custom `socket_cb` would
   return error.

### Consumer fixes

 * The `roundrobin` `partition.assignment.strategy` could crash (assert)
   for certain combinations of members and partitions.
   This is a regression in v1.5.0. (#3024)
 * The C++ `KafkaConsumer` destructor did not destroy the underlying
   C `rd_kafka_t` instance, causing a leak if `close()` was not used.
 * Expose rich error strings for C++ Consumer `Message->errstr()`.
 * The consumer could get stuck if an outstanding commit failed during
   rebalancing (#2933).
 * Topic authorization errors during fetching are now reported only once (#3072).

### Producer fixes

 * Topic authorization errors are now properly propagated for produced messages,
   both through delivery reports and as `ERR_TOPIC_AUTHORIZATION_FAILED`
   return value from `produce*()` (#2215)
 * Treat cluster authentication failures as fatal in the transactional
   producer (#2994).
 * The transactional producer code did not properly reference-count partition
   objects which could in very rare circumstances lead to a use-after-free bug
   if a topic was deleted from the cluster when a transaction was using it.
 * `ERR_KAFKA_STORAGE_ERROR` is now correctly treated as a retriable
   produce error (#3026).
 * Messages that timed out locally would not fail the ongoing transaction.
   If the application did not take action on failed messages in its delivery
   report callback and went on to commit the transaction, the transaction would
   be successfully committed, simply omitting the failed messages.
 * EndTxnRequests (sent on commit/abort) are only retried in allowed
   states (#3041).
   Previously the transaction could hang on commit_transaction() if an abortable
   error was hit and the EndTxnRequest was to be retried.


*Note: there was no v1.5.1 librdkafka release*




# librdkafka v1.5.0

The v1.5.0 release brings usability improvements, enhancements and fixes to
librdkafka.

## Enhancements

 * Improved broker connection error reporting with more useful information and
   hints on the cause of the problem.
 * Consumer: Propagate errors when subscribing to unavailable topics (#1540)
 * Producer: Add `batch.size` producer configuration property (#638)
 * Add `topic.metadata.propagation.max.ms` to allow newly manually created
   topics to be propagated throughout the cluster before reporting them
   as non-existent. This fixes race issues where CreateTopics() is
   quickly followed by produce().
 * Prefer least idle connection for periodic metadata refreshes, et.al.,
   to allow truly idle connections to time out and to avoid load-balancer-killed
   idle connection errors (#2845)
 * Added `rd_kafka_event_debug_contexts()` to get the debug contexts for
   a debug log line (by @wolfchimneyrock).
 * Added Test scenarios which define the cluster configuration.
 * Added MinGW-w64 builds (@ed-alertedh, #2553)
 * `./configure --enable-XYZ` now requires the XYZ check to pass,
   and `--disable-XYZ` disables the feature altogether (@benesch)
 * Added `rd_kafka_produceva()` which takes an array of produce arguments
   for situations where the existing `rd_kafka_producev()` va-arg approach
   can't be used.
 * Added `rd_kafka_message_broker_id()` to see the broker that a message
   was produced or fetched from, or an error was associated with.
 * Added RTT/delay simulation to mock brokers.


## Upgrade considerations

 * Subscribing to non-existent and unauthorized topics will now propagate
   errors `RD_KAFKA_RESP_ERR_UNKNOWN_TOPIC_OR_PART` and
   `RD_KAFKA_RESP_ERR_TOPIC_AUTHORIZATION_FAILED` to the application through
   the standard consumer error (the err field in the message object).
 * Consumer will no longer trigger auto creation of topics,
   `allow.auto.create.topics=true` may be used to re-enable the old deprecated
   functionality.
 * The default consumer pre-fetch queue threshold `queued.max.messages.kbytes`
   has been decreased from 1GB to 64MB to avoid excessive network usage for low
   and medium throughput consumer applications. High throughput consumer
   applications may need to manually set this property to a higher value.
 * The default consumer Fetch wait time has been increased from 100ms to 500ms
   to avoid excessive network usage for low throughput topics.
 * If OpenSSL is linked statically, or `ssl.ca.location=probe` is configured,
   librdkafka will probe known CA certificate paths and automatically use the
   first one found. This should alleviate the need to configure
   `ssl.ca.location` when the statically linked OpenSSL's OPENSSLDIR differs
   from the system's CA certificate path.
 * The heuristics for handling Apache Kafka < 0.10 brokers has been removed to
   improve connection error handling for modern Kafka versions.
   Users on Brokers 0.9.x or older should already be configuring
   `api.version.request=false` and `broker.version.fallback=...` so there
   should be no functional change.
 * The default producer batch accumulation time, `linger.ms`, has been changed
   from 0.5ms to 5ms to improve batch sizes and throughput while reducing
   the per-message protocol overhead.
   Applications that require lower produce latency than 5ms will need to
   manually set `linger.ms` to a lower value.
 * librdkafka's build tooling now requires Python 3.x (python3 interpreter).


## Fixes

### General fixes

 * The client could crash in rare circumstances on ApiVersion or
   SaslHandshake request timeouts (#2326)
 * `./configure --LDFLAGS='a=b, c=d'` with arguments containing = are now
   supported (by @sky92zwq).
 * `./configure` arguments now take precedence over cached `configure` variables
   from previous invocation.
 * Fix theoretical crash on coord request failure.
 * Unknown partition error could be triggered for existing partitions when
   additional partitions were added to a topic (@benesch, #2915)
 * Quickly refresh topic metadata for desired but non-existent partitions.
   This will speed up the initial discovery delay when new partitions are added
   to an existing topic (#2917).


### Consumer fixes

 * The roundrobin partition assignor could crash if subscriptions
   where asymmetrical (different sets from different members of the group).
   Thanks to @ankon and @wilmai for identifying the root cause (#2121).
 * The consumer assignors could ignore some topics if there were more subscribed
   topics than consumers in taking part in the assignment.
 * The consumer would connect to all partition leaders of a topic even
   for partitions that were not being consumed (#2826).
 * Initial consumer group joins should now be a couple of seconds quicker
   thanks expedited query intervals (@benesch).
 * Fix crash and/or inconsistent subscriptions when using multiple consumers
   (in the same process) with wildcard topics on Windows.
 * Don't propagate temporary offset lookup errors to application.
 * Immediately refresh topic metadata when partitions are reassigned to other
   brokers, avoiding a fetch stall of up to `topic.metadata.refresh.interval.ms`. (#2955)
 * Memory for batches containing control messages would not be freed when
   using the batch consume APIs (@pf-qiu, #2990).


### Producer fixes

 * Proper locking for transaction state in EndTxn handler.



# librdkafka v1.4.4

v1.4.4 is a maintenance release with the following fixes and enhancements:

 * Transactional producer could crash on request timeout due to dereferencing
   NULL pointer of non-existent response object.
 * Mark `rd_kafka_send_offsets_to_transaction()` CONCURRENT_TRANSACTION (et.al)
   errors as retriable.
 * Fix crash on transactional coordinator FindCoordinator request failure.
 * Minimize broker re-connect delay when broker's connection is needed to
   send requests.
 * Proper locking for transaction state in EndTxn handler.
 * `socket.timeout.ms` was ignored when `transactional.id` was set.
 * Added RTT/delay simulation to mock brokers.

*Note: there was no v1.4.3 librdkafka release*



# librdkafka v1.4.2

v1.4.2 is a maintenance release with the following fixes and enhancements:

 * Fix produce/consume hang after partition goes away and comes back,
   such as when a topic is deleted and re-created.
 * Consumer: Reset the stored offset when partitions are un-assign()ed (fixes #2782).
    This fixes the case where a manual offset-less commit() or the auto-committer
    would commit a stored offset from a previous assignment before
    a new message was consumed by the application.
 * Probe known CA cert paths and set default `ssl.ca.location` accordingly
   if OpenSSL is statically linked or `ssl.ca.location` is set to `probe`.
 * Per-partition OffsetCommit errors were unhandled (fixes #2791)
 * Seed the PRNG (random number generator) by default, allow application to
   override with `enable.random.seed=false` (#2795)
 * Fix stack overwrite (of 1 byte) when SaslHandshake MechCnt is zero
 * Align bundled c11 threads (tinycthreads) constants to glibc and musl (#2681)
 * Fix return value of rd_kafka_test_fatal_error() (by @ckb42)
 * Ensure CMake sets disabled defines to zero on Windows (@benesch)


*Note: there was no v1.4.1 librdkafka release*





# Older releases

See https://github.com/confluentinc/librdkafka/releases<|MERGE_RESOLUTION|>--- conflicted
+++ resolved
@@ -3,14 +3,11 @@
 librdkafka v2.2.1 is a maintenance release:
 
  * Added Topic id to the metadata response which is part of the [KIP-516](https://cwiki.apache.org/confluence/display/KAFKA/KIP-516%3A+Topic+Identifiers)
-<<<<<<< HEAD
+ * Fixed ListConsumerGroupOffsets not fetching offsets for all the topics in a group with Apache Kafka version below 2.4.0.
  * Fix a segmentation fault when closing a consumer using the
    cooperative-sticky assignor before the first assignment (#4381).
-=======
- * Fixed ListConsumerGroupOffsets not fetching offsets for all the topics in a group with Apache Kafka version below 2.4.0.
-
-
->>>>>>> ff1aaf57
+
+
 
 # librdkafka v2.2.0
 
