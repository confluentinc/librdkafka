/*
 * librdkafka - Apache Kafka C library
 *
 * Copyright (c) 2012-2015 Magnus Edenhill
 * All rights reserved.
 *
 * Redistribution and use in source and binary forms, with or without
 * modification, are permitted provided that the following conditions are met:
 *
 * 1. Redistributions of source code must retain the above copyright notice,
 *    this list of conditions and the following disclaimer.
 * 2. Redistributions in binary form must reproduce the above copyright notice,
 *    this list of conditions and the following disclaimer in the documentation
 *    and/or other materials provided with the distribution.
 *
 * THIS SOFTWARE IS PROVIDED BY THE COPYRIGHT HOLDERS AND CONTRIBUTORS "AS IS"
 * AND ANY EXPRESS OR IMPLIED WARRANTIES, INCLUDING, BUT NOT LIMITED TO, THE
 * IMPLIED WARRANTIES OF MERCHANTABILITY AND FITNESS FOR A PARTICULAR PURPOSE
 * ARE DISCLAIMED. IN NO EVENT SHALL THE COPYRIGHT OWNER OR CONTRIBUTORS BE
 * LIABLE FOR ANY DIRECT, INDIRECT, INCIDENTAL, SPECIAL, EXEMPLARY, OR
 * CONSEQUENTIAL DAMAGES (INCLUDING, BUT NOT LIMITED TO, PROCUREMENT OF
 * SUBSTITUTE GOODS OR SERVICES; LOSS OF USE, DATA, OR PROFITS; OR BUSINESS
 * INTERRUPTION) HOWEVER CAUSED AND ON ANY THEORY OF LIABILITY, WHETHER IN
 * CONTRACT, STRICT LIABILITY, OR TORT (INCLUDING NEGLIGENCE OR OTHERWISE)
 * ARISING IN ANY WAY OUT OF THE USE OF THIS SOFTWARE, EVEN IF ADVISED OF THE
 * POSSIBILITY OF SUCH DAMAGE.
 */

/**
 * POSIX system support
 */
#ifndef _RDPOSIX_H_
#define _RDPOSIX_H_

#include <unistd.h>
#include <stdio.h>
#include <sys/time.h>
#include <inttypes.h>
#include <fcntl.h>
#include <errno.h>
#include <string.h>

#ifdef __OS400__
#include <except.h>
#include <QWVRCSTK.h>
#include <qusec.h>
#include <strings.h>
#include "os400_assert.h"
#endif

/**
 * Types
 */


/**
 * Annotations, attributes, optimizers
 */
#ifndef likely
<<<<<<< HEAD
#ifndef __OS400__
#define likely(x)   __builtin_expect((x),1)
#else
#define likely(x)   x
#endif
#endif
#ifndef unlikely
#ifndef __OS400__
#define unlikely(x) __builtin_expect((x),0)
#else
#define unlikely(x)   x
#endif
#endif

#ifndef __OS400__
#define RD_UNUSED   __attribute__((unused))
#define RD_NORETURN __attribute__((noreturn))
#define RD_WARN_UNUSED_RESULT __attribute__((warn_unused_result))
#else
#define RD_UNUSED
#define RD_NORETURN
#define RD_WARN_UNUSED_RESULT
#endif
#define RD_INLINE   inline
#define RD_IS_CONSTANT(p)  __builtin_constant_p((p))
#define RD_TLS      __thread

/**
* Allocation
*/
#if !defined(__FreeBSD__) && !defined(__OpenBSD__) && !defined(__OS400__)
=======
#define likely(x) __builtin_expect((x), 1)
#endif
#ifndef unlikely
#define unlikely(x) __builtin_expect((x), 0)
#endif

#define RD_UNUSED             __attribute__((unused))
#define RD_INLINE             inline
#define RD_WARN_UNUSED_RESULT __attribute__((warn_unused_result))
#define RD_NORETURN           __attribute__((noreturn))
#define RD_IS_CONSTANT(p)     __builtin_constant_p((p))
#define RD_TLS                __thread

/**
 * Allocation
 */
#if !defined(__FreeBSD__) && !defined(__OpenBSD__)
>>>>>>> cd955b13
/* alloca(3) is in stdlib on FreeBSD */
#include <alloca.h>
#endif

<<<<<<< HEAD
#ifndef __OS400__
#define rd_alloca(N)  alloca(N)
#else
/* we have no alloca function on OS400 - we'll use malloc/free pair */
#define rd_alloca(N) (N?malloc(N):NULL)
#define rd_free_alloca(P) {if(P) free(P);}
#endif
=======
#define rd_alloca(N) alloca(N)
>>>>>>> cd955b13


/**
 * Strings, formatting, printf, ..
 */

/* size_t and ssize_t format strings */
<<<<<<< HEAD
#ifndef __OS400__
#define PRIusz  "zu"
#define PRIdsz  "zd"
#else
#define PRIusz  "u"
#define PRIdsz  "d"
#endif

#ifndef RD_FORMAT
#ifndef __OS400__
#define RD_FORMAT(...) __attribute__((format (__VA_ARGS__)))
#else
#define RD_FORMAT(...)
#endif
=======
#define PRIusz "zu"
#define PRIdsz "zd"

#ifndef RD_FORMAT
#define RD_FORMAT(...) __attribute__((format(__VA_ARGS__)))
>>>>>>> cd955b13
#endif
#ifndef __OS400__
#define rd_snprintf(...)  snprintf(__VA_ARGS__)
#define rd_vsnprintf(...) vsnprintf(__VA_ARGS__)
#else
/* we have no qadrt equivalent for (v)snprintf.                */
/* in this case we only can detect harmful results of overflow */
static int guard_snprintf(int got, 
                          int desired, 
                          char *file, 
                          int line, 
                          const char *format, ...) {

        if(got>desired) {
                printf("\n\nALARM! (v)snprintf overflow at %s(%d). "
                       "Available space=%d, printed=%d\n", 
                       file, line, desired, got);
                return desired;
        }

        return got;
}
#define rd_snprintf(s, n, ...)  (n)? \
                                (guard_snprintf(sprintf(s, __VA_ARGS__), \
                                                n, \
                                                __FILE__, __LINE__, __VA_ARGS__)) \
                                :(n)

#define rd_vsnprintf(s, n, ...) (n)? \
                                (guard_snprintf(vsprintf(s, __VA_ARGS__), \
                                                n, \
                                                __FILE__, __LINE__, __VA_ARGS__)) \
                                :(n)
#endif

#define rd_strcasecmp(A, B)     strcasecmp(A, B)
#define rd_strncasecmp(A, B, N) strncasecmp(A, B, N)


#ifdef HAVE_STRCASESTR
#define rd_strcasestr(HAYSTACK, NEEDLE) strcasestr(HAYSTACK, NEEDLE)
#else
#define rd_strcasestr(HAYSTACK, NEEDLE) _rd_strcasestr(HAYSTACK, NEEDLE)
#endif


/**
 * Errors
 */


#define rd_set_errno(err) (errno = (err))

#if HAVE_STRERROR_R
static RD_INLINE RD_UNUSED const char *rd_strerror(int err) {
        static RD_TLS char ret[128];

#if defined(__GLIBC__) && defined(_GNU_SOURCE)
        return strerror_r(err, ret, sizeof(ret));
#else /* XSI version */
        int r;
        /* The r assignment is to catch the case where
         * _GNU_SOURCE is not defined but the GNU version is
         * picked up anyway. */
        r = strerror_r(err, ret, sizeof(ret));
        if (unlikely(r))
                rd_snprintf(ret, sizeof(ret), "strerror_r(%d) failed (ret %d)",
                            err, r);
        return ret;
#endif
}
#else
#define rd_strerror(err) strerror(err)
#endif


/**
 * Atomics
 */
#include "rdatomic.h"

/**
 * Misc
 */

#ifndef __OS400__
/**
 * Microsecond sleep.
 * Will retry on signal interrupt unless *terminate is true.
 */
static RD_INLINE RD_UNUSED void rd_usleep(int usec, rd_atomic32_t *terminate) {
        struct timespec req = {usec / 1000000, (long)(usec % 1000000) * 1000};

        /* Retry until complete (issue #272), unless terminating. */
        while (nanosleep(&req, &req) == -1 &&
               (errno == EINTR && (!terminate || !rd_atomic32_get(terminate))))
                ;
}
#else
#define rd_usleep(usec,terminate)  usleep((usec))
#endif


#define rd_gettimeofday(tv, tz) gettimeofday(tv, tz)


#ifndef __COVERITY__
#define rd_assert(EXPR) assert(EXPR)
#else
extern void __coverity_panic__(void);
#define rd_assert(EXPR)                                                        \
        do {                                                                   \
                if (!(EXPR))                                                   \
                        __coverity_panic__();                                  \
        } while (0)
#endif


static RD_INLINE RD_UNUSED const char *rd_getenv(const char *env,
                                                 const char *def) {
        const char *tmp;
        tmp = getenv(env);
        if (tmp && *tmp)
                return tmp;
        return def;
}


/**
 * Empty struct initializer
 */
#define RD_ZERO_INIT                                                           \
        {}

/**
 * Sockets, IO
 */

/** @brief Socket type */
typedef int rd_socket_t;

/** @brief Socket API error return value */
#define RD_SOCKET_ERROR (-1)

/** @brief Last socket error */
#define rd_socket_errno errno


/** @brief String representation of socket error */
#define rd_socket_strerror(ERR) rd_strerror(ERR)

/** @brief poll() struct type */
typedef struct pollfd rd_pollfd_t;

/** @brief poll(2) */
#define rd_socket_poll(POLLFD, FDCNT, TIMEOUT_MS)                              \
        poll(POLLFD, FDCNT, TIMEOUT_MS)

/**
 * @brief Set socket to non-blocking
 * @returns 0 on success or errno on failure.
 */
static RD_UNUSED int rd_fd_set_nonblocking(int fd) {
        int fl = fcntl(fd, F_GETFL, 0);
        if (fl == -1 || fcntl(fd, F_SETFL, fl | O_NONBLOCK) == -1)
                return errno;
        return 0;
}

/**
 * @brief Create non-blocking pipe
 * @returns 0 on success or errno on failure
 */
static RD_UNUSED int rd_pipe_nonblocking(rd_socket_t *fds) {
        if (pipe(fds) == -1 || rd_fd_set_nonblocking(fds[0]) == -1 ||
            rd_fd_set_nonblocking(fds[1]))
                return errno;

                /* Minimize buffer sizes to avoid a large number
                 * of signaling bytes to accumulate when
                 * io-signalled queue is not being served for a while. */
#ifdef F_SETPIPE_SZ
        /* Linux automatically rounds the pipe size up
         * to the minimum size. */
        fcntl(fds[0], F_SETPIPE_SZ, 100);
        fcntl(fds[1], F_SETPIPE_SZ, 100);
#endif
        return 0;
}
#define rd_socket_read(fd, buf, sz)  read(fd, buf, sz)
#define rd_socket_write(fd, buf, sz) write(fd, buf, sz)
#define rd_socket_close(fd)          close(fd)

/* File IO */
#define rd_write(fd, buf, sz)      write(fd, buf, sz)
#define rd_open(path, flags, mode) open(path, flags, mode)
#define rd_close(fd)               close(fd)

#endif /* _RDPOSIX_H_ */<|MERGE_RESOLUTION|>--- conflicted
+++ resolved
@@ -57,83 +57,58 @@
  * Annotations, attributes, optimizers
  */
 #ifndef likely
-<<<<<<< HEAD
-#ifndef __OS400__
-#define likely(x)   __builtin_expect((x),1)
+#ifndef __OS400__
+#define likely(x) __builtin_expect((x), 1)
 #else
 #define likely(x)   x
 #endif
 #endif
 #ifndef unlikely
 #ifndef __OS400__
-#define unlikely(x) __builtin_expect((x),0)
+#define unlikely(x) __builtin_expect((x), 0)
 #else
 #define unlikely(x)   x
 #endif
 #endif
 
 #ifndef __OS400__
-#define RD_UNUSED   __attribute__((unused))
-#define RD_NORETURN __attribute__((noreturn))
-#define RD_WARN_UNUSED_RESULT __attribute__((warn_unused_result))
-#else
-#define RD_UNUSED
-#define RD_NORETURN
-#define RD_WARN_UNUSED_RESULT
-#endif
-#define RD_INLINE   inline
-#define RD_IS_CONSTANT(p)  __builtin_constant_p((p))
-#define RD_TLS      __thread
-
-/**
-* Allocation
-*/
-#if !defined(__FreeBSD__) && !defined(__OpenBSD__) && !defined(__OS400__)
-=======
-#define likely(x) __builtin_expect((x), 1)
-#endif
-#ifndef unlikely
-#define unlikely(x) __builtin_expect((x), 0)
-#endif
-
 #define RD_UNUSED             __attribute__((unused))
 #define RD_INLINE             inline
 #define RD_WARN_UNUSED_RESULT __attribute__((warn_unused_result))
 #define RD_NORETURN           __attribute__((noreturn))
+#else
+#define RD_UNUSED
+#define RD_INLINE             inline
+#define RD_WARN_UNUSED_RESULT
+#define RD_NORETURN
+#endif
 #define RD_IS_CONSTANT(p)     __builtin_constant_p((p))
 #define RD_TLS                __thread
 
 /**
  * Allocation
  */
-#if !defined(__FreeBSD__) && !defined(__OpenBSD__)
->>>>>>> cd955b13
+#if !defined(__FreeBSD__) && !defined(__OpenBSD__) && !defined(__OS400__)
 /* alloca(3) is in stdlib on FreeBSD */
 #include <alloca.h>
 #endif
 
-<<<<<<< HEAD
-#ifndef __OS400__
-#define rd_alloca(N)  alloca(N)
+#ifndef __OS400__
+#define rd_alloca(N) alloca(N)
 #else
 /* we have no alloca function on OS400 - we'll use malloc/free pair */
 #define rd_alloca(N) (N?malloc(N):NULL)
 #define rd_free_alloca(P) {if(P) free(P);}
 #endif
-=======
-#define rd_alloca(N) alloca(N)
->>>>>>> cd955b13
-
 
 /**
  * Strings, formatting, printf, ..
  */
 
 /* size_t and ssize_t format strings */
-<<<<<<< HEAD
-#ifndef __OS400__
-#define PRIusz  "zu"
-#define PRIdsz  "zd"
+#ifndef __OS400__
+#define PRIusz "zu"
+#define PRIdsz "zd"
 #else
 #define PRIusz  "u"
 #define PRIdsz  "d"
@@ -141,17 +116,10 @@
 
 #ifndef RD_FORMAT
 #ifndef __OS400__
-#define RD_FORMAT(...) __attribute__((format (__VA_ARGS__)))
+#define RD_FORMAT(...) __attribute__((format(__VA_ARGS__)))
 #else
 #define RD_FORMAT(...)
 #endif
-=======
-#define PRIusz "zu"
-#define PRIdsz "zd"
-
-#ifndef RD_FORMAT
-#define RD_FORMAT(...) __attribute__((format(__VA_ARGS__)))
->>>>>>> cd955b13
 #endif
 #ifndef __OS400__
 #define rd_snprintf(...)  snprintf(__VA_ARGS__)
@@ -186,6 +154,7 @@
                                                 __FILE__, __LINE__, __VA_ARGS__)) \
                                 :(n)
 #endif
+
 
 #define rd_strcasecmp(A, B)     strcasecmp(A, B)
 #define rd_strncasecmp(A, B, N) strncasecmp(A, B, N)
@@ -255,6 +224,7 @@
 #endif
 
 
+
 #define rd_gettimeofday(tv, tz) gettimeofday(tv, tz)
 
 
