--- conflicted
+++ resolved
@@ -24,15 +24,11 @@
   * Update bundled lz4 (used when `./configure --disable-lz4-ext`) to
     [v1.9.4](https://github.com/lz4/lz4/releases/tag/v1.9.4), which contains
     bugfixes and performance improvements (#4726).
-<<<<<<< HEAD
-  * Add support for QNX Neutrino [#4751](https://github.com/confluentinc/librdkafka/issues/4751).
-=======
   * [KIP-951](https://cwiki.apache.org/confluence/display/KAFKA/KIP-951%3A+Leader+discovery+optimisations+for+the+client)
     With this KIP leader updates are received through Produce and Fetch responses
     in case of errors corresponding to leader changes and a partition migration
     happens before refreshing the metadata cache (#4756, #4767).
->>>>>>> d72576a3
-
+  * Add support for QNX Neutrino [#4751](https://github.com/confluentinc/librdkafka/issues/4751).
 
 ## Fixes
 
