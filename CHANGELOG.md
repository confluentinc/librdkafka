--- conflicted
+++ resolved
@@ -14,15 +14,13 @@
    Return authorized operations in Describe Responses.
    (#4240, @jainruchir).
  * Fixed ListConsumerGroupOffsets not fetching offsets for all the topics in a group with Apache Kafka version below 2.4.0.
-<<<<<<< HEAD
- * Fix to add leader epoch to control messages, to make sure they're stored
-   for committing even without a subsequent fetch message (#4434).
-=======
  * Add missing destroy that leads to leaking partition structure memory when there
    are partition leader changes and a stale leader epoch is received (#4429).
  * Fix a segmentation fault when closing a consumer using the
    cooperative-sticky assignor before the first assignment (#4381).
  * Fix for insufficient buffer allocation when allocating rack information (@wolfchimneyrock, #4449).
+ * Fix to add leader epoch to control messages, to make sure they're stored
+   for committing even without a subsequent fetch message (#4434).
 
 
 ## Fixes
@@ -32,7 +30,6 @@
  * An assertion failed with insufficient buffer size when allocating
    rack information on 32bit architectures.
    Solved by aligning all allocations to the maximum allowed word size (#4449).
->>>>>>> cca5e756
 
 
 
