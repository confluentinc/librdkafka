/*
 * librdkafka - Apache Kafka C library
 *
 * Copyright (c) 2012-2022, Magnus Edenhill
 * All rights reserved.
 *
 * Redistribution and use in source and binary forms, with or without
 * modification, are permitted provided that the following conditions are met:
 *
 * 1. Redistributions of source code must retain the above copyright notice,
 *    this list of conditions and the following disclaimer.
 * 2. Redistributions in binary form must reproduce the above copyright notice,
 *    this list of conditions and the following disclaimer in the documentation
 *    and/or other materials provided with the distribution.
 *
 * THIS SOFTWARE IS PROVIDED BY THE COPYRIGHT HOLDERS AND CONTRIBUTORS "AS IS"
 * AND ANY EXPRESS OR IMPLIED WARRANTIES, INCLUDING, BUT NOT LIMITED TO, THE
 * IMPLIED WARRANTIES OF MERCHANTABILITY AND FITNESS FOR A PARTICULAR PURPOSE
 * ARE DISCLAIMED. IN NO EVENT SHALL THE COPYRIGHT OWNER OR CONTRIBUTORS BE
 * LIABLE FOR ANY DIRECT, INDIRECT, INCIDENTAL, SPECIAL, EXEMPLARY, OR
 * CONSEQUENTIAL DAMAGES (INCLUDING, BUT NOT LIMITED TO, PROCUREMENT OF
 * SUBSTITUTE GOODS OR SERVICES; LOSS OF USE, DATA, OR PROFITS; OR BUSINESS
 * INTERRUPTION) HOWEVER CAUSED AND ON ANY THEORY OF LIABILITY, WHETHER IN
 * CONTRACT, STRICT LIABILITY, OR TORT (INCLUDING NEGLIGENCE OR OTHERWISE)
 * ARISING IN ANY WAY OUT OF THE USE OF THIS SOFTWARE, EVEN IF ADVISED OF THE
 * POSSIBILITY OF SUCH DAMAGE.
 */

#include "test.h"
#include "rdkafka.h"

/**
 * Assign consumer to single partition topic and consume a message.
 * Then add a new partition to the topic (i.e., one that will not
 * be in the consumer's metadata) and assign the consumer to it.
 * Verify that partition 0 is not incorrectly reported as missing.
 * See #2915.
 */

int main_0112_assign_unknown_part(int argc, char **argv) {
        const char *topic = test_mk_topic_name(__FUNCTION__ + 5, 1);
        int64_t offset    = RD_KAFKA_OFFSET_BEGINNING;
        uint64_t testid   = test_id_generate();
        rd_kafka_t *c;
        rd_kafka_topic_partition_list_t *tpl;

        test_conf_init(NULL, NULL, 60);

        TEST_SAY("Creating consumer\n");
        c = test_create_consumer(topic, NULL, NULL, NULL);

        TEST_SAY("Creating topic %s with 1 partition\n", topic);
<<<<<<< HEAD
        test_create_topic_wait_exists(c, topic, 1, -1, 30 * 1000); /* 30 seconds for cloud environments */
=======
        test_create_topic_wait_exists(c, topic, 1, -1, 10 * 1000);
>>>>>>> 04103da7

        if (test_k2_cluster) {
            rd_sleep(5);
        }
        
        TEST_SAY("Producing message to partition 0\n");
        test_produce_msgs_easy(topic, testid, 0, 1);

        TEST_SAY("Assigning partition 0\n");
        tpl = rd_kafka_topic_partition_list_new(1);
        rd_kafka_topic_partition_list_add(tpl, topic, 0)->offset = offset;
        test_consumer_assign("ASSIGN", c, tpl);

        TEST_SAY("Waiting for message\n");
        test_consumer_poll("CONSUME 0", c, testid, -1, 0, 1, NULL);

        TEST_SAY("Changing partition count for topic %s\n", topic);
        test_create_partitions(NULL, topic, 2);

    
        if (test_k2_cluster) {
            rd_sleep(5);
        }

        TEST_SAY("Producing message to partition 1\n");
        test_produce_msgs_easy(topic, testid, 1, 1);

        TEST_SAY("Assigning partitions 1\n");
        rd_kafka_topic_partition_list_add(tpl, topic, 1)->offset = offset;
        test_consumer_assign("ASSIGN", c, tpl);

        TEST_SAY("Waiting for messages\n");
        test_consumer_poll("CONSUME", c, testid, -1, 0, 2, NULL);

        rd_kafka_topic_partition_list_destroy(tpl);
        test_consumer_close(c);
        rd_kafka_destroy(c);

        return 0;
}<|MERGE_RESOLUTION|>--- conflicted
+++ resolved
@@ -50,16 +50,12 @@
         c = test_create_consumer(topic, NULL, NULL, NULL);
 
         TEST_SAY("Creating topic %s with 1 partition\n", topic);
-<<<<<<< HEAD
         test_create_topic_wait_exists(c, topic, 1, -1, 30 * 1000); /* 30 seconds for cloud environments */
-=======
-        test_create_topic_wait_exists(c, topic, 1, -1, 10 * 1000);
->>>>>>> 04103da7
 
         if (test_k2_cluster) {
             rd_sleep(5);
         }
-        
+
         TEST_SAY("Producing message to partition 0\n");
         test_produce_msgs_easy(topic, testid, 0, 1);
 
@@ -74,7 +70,7 @@
         TEST_SAY("Changing partition count for topic %s\n", topic);
         test_create_partitions(NULL, topic, 2);
 
-    
+
         if (test_k2_cluster) {
             rd_sleep(5);
         }
