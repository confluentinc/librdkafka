--- conflicted
+++ resolved
@@ -2,13 +2,10 @@
 
 librdkafka v2.5.0 is a feature release.
 
-<<<<<<< HEAD
  * Update bundled lz4 (#4726)
+ * Fix segfault when using long client id because of erased segment when using flexver. (#4689)
  * Fix for a loop of ListOffset requests, happening in a Fetch From Follower
    scenario, if such request is made to the follower (#4616, @kphelps).
-=======
-* Fix segfault when using long client id because of erased segment when using flexver. (#4689)
->>>>>>> 47d7c016
 
 
 ## Enhancements
@@ -20,23 +17,21 @@
 
 ## Fixes
 
-<<<<<<< HEAD
 ### Consumer fixes
 
-  * Issues: #4616 
+  * Issues: #4616
     When an out of range on a follower caused an offset reset, the corresponding
     ListOffsets request is made to the follower, causing a repeated
     "Not leader for partition" error. Fixed by sending the request always
     to the leader.
     Happening since 1.5.0 (tested version) or previous ones (#4616, @kphelps).
-=======
+
 ### General fixes
 
 *  Issues: [confluentinc/confluent-kafka-dotnet#2084](https://github.com/confluentinc/confluent-kafka-dotnet/issues/2084)
    Fix segfault when a segment is erased and more data is written to the buffer.
    Happens since 1.x when a portion of the buffer (segment) is erased for flexver or compression.
    More likely to happen since 2.1.0, because of the upgrades to flexver, with certain string sizes like a long client id (#4689).
->>>>>>> 47d7c016
 
 
 
