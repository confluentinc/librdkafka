--- conflicted
+++ resolved
@@ -8,11 +8,8 @@
    calling `rd_kafka_message_leader_epoch()` on the polled `rkmessage` (#4245).
  * Fix a segmentation fault when fetching from follower and the partition lease
    expires while waiting for the result of a list offsets operation (#4254).
-<<<<<<< HEAD
- * Fix documentation for request timeout incorrectly stating -1 for infinte
+ * Fix documentation for request timeout, incorrectly stating -1 for infinte
    timeout. Request timeout can't be infinite.
-=======
->>>>>>> 497b8f21
 
 ## Fixes
 
