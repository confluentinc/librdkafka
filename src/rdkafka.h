--- conflicted
+++ resolved
@@ -631,16 +631,12 @@
         RD_KAFKA_RESP_ERR_FEATURE_UPDATE_FAILED = 96,
         /** Request principal deserialization failed during forwarding */
         RD_KAFKA_RESP_ERR_PRINCIPAL_DESERIALIZATION_FAILURE = 97,
-<<<<<<< HEAD
         /** Unknown Topic Id */
         RD_KAFKA_RESP_ERR_UNKNOWN_TOPIC_ID = 100,
-
-=======
         /** The member epoch is fenced by the group coordinator */
         RD_KAFKA_RESP_ERR_FENCED_MEMBER_EPOCH = 110,
         /** The member epoch is stale */
         RD_KAFKA_RESP_ERR_STALE_MEMBER_EPOCH = 113,
->>>>>>> 42cc3188
         RD_KAFKA_RESP_ERR_END_ALL,
 } rd_kafka_resp_err_t;
 
