/*
 * librdkafka - Apache Kafka C library
 *
 * Copyright (c) 2012-2022, Magnus Edenhill
 *               2023, Confluent Inc.
 * All rights reserved.
 *
 * Redistribution and use in source and binary forms, with or without
 * modification, are permitted provided that the following conditions are met:
 *
 * 1. Redistributions of source code must retain the above copyright notice,
 *    this list of conditions and the following disclaimer.
 * 2. Redistributions in binary form must reproduce the above copyright notice,
 *    this list of conditions and the following disclaimer in the documentation
 *    and/or other materials provided with the distribution.
 *
 * THIS SOFTWARE IS PROVIDED BY THE COPYRIGHT HOLDERS AND CONTRIBUTORS "AS IS"
 * AND ANY EXPRESS OR IMPLIED WARRANTIES, INCLUDING, BUT NOT LIMITED TO, THE
 * IMPLIED WARRANTIES OF MERCHANTABILITY AND FITNESS FOR A PARTICULAR PURPOSE
 * ARE DISCLAIMED. IN NO EVENT SHALL THE COPYRIGHT OWNER OR CONTRIBUTORS BE
 * LIABLE FOR ANY DIRECT, INDIRECT, INCIDENTAL, SPECIAL, EXEMPLARY, OR
 * CONSEQUENTIAL DAMAGES (INCLUDING, BUT NOT LIMITED TO, PROCUREMENT OF
 * SUBSTITUTE GOODS OR SERVICES; LOSS OF USE, DATA, OR PROFITS; OR BUSINESS
 * INTERRUPTION) HOWEVER CAUSED AND ON ANY THEORY OF LIABILITY, WHETHER IN
 * CONTRACT, STRICT LIABILITY, OR TORT (INCLUDING NEGLIGENCE OR OTHERWISE)
 * ARISING IN ANY WAY OUT OF THE USE OF THIS SOFTWARE, EVEN IF ADVISED OF THE
 * POSSIBILITY OF SUCH DAMAGE.
 */

#include "test.h"
#include "rdkafka.h"
#include "../src/rdstring.h"

/**
 * @brief Admin API integration tests.
 */


static int32_t *avail_brokers;
static size_t avail_broker_cnt;

#define group_configs_supported()                                              \
        (test_broker_version >= TEST_BRKVER(4, 0, 0, 0))



static void do_test_CreateTopics(const char *what,
                                 rd_kafka_t *rk,
                                 rd_kafka_queue_t *useq,
                                 int op_timeout,
                                 rd_bool_t validate_only) {
        rd_kafka_queue_t *q;
#define MY_NEW_TOPICS_CNT 7
        char *topics[MY_NEW_TOPICS_CNT];
        rd_kafka_NewTopic_t *new_topics[MY_NEW_TOPICS_CNT];
        rd_kafka_AdminOptions_t *options                    = NULL;
        rd_kafka_resp_err_t exp_topicerr[MY_NEW_TOPICS_CNT] = {0};
        rd_kafka_resp_err_t exp_err = RD_KAFKA_RESP_ERR_NO_ERROR;
        /* Expected topics in metadata */
        rd_kafka_metadata_topic_t exp_mdtopics[MY_NEW_TOPICS_CNT] = {{0}};
        int exp_mdtopic_cnt                                       = 0;
        /* Not expected topics in metadata */
        rd_kafka_metadata_topic_t exp_not_mdtopics[MY_NEW_TOPICS_CNT] = {{0}};
        int exp_not_mdtopic_cnt                                       = 0;
        int i;
        char errstr[512];
        const char *errstr2;
        rd_kafka_resp_err_t err;
        test_timing_t timing;
        rd_kafka_event_t *rkev;
        const rd_kafka_CreateTopics_result_t *res;
        const rd_kafka_topic_result_t **restopics;
        size_t restopic_cnt;
        int metadata_tmout;
        int num_replicas = 3;  // Force replication factor to 3 for cluster policy
        int32_t *replicas;

        /* Ensure we don't try to use more replicas than available brokers */
        if (num_replicas > (int)avail_broker_cnt) {
                TEST_SKIP("Need at least %d brokers, only have %" PRIusz "\n",
                          num_replicas, avail_broker_cnt);
                return;
        }

        SUB_TEST_QUICK(
            "%s CreateTopics with %s, "
            "op_timeout %d, validate_only %d",
            rd_kafka_name(rk), what, op_timeout, validate_only);

        q = useq ? useq : rd_kafka_queue_new(rk);

        /* Set up replicas */
        replicas = rd_alloca(sizeof(*replicas) * num_replicas);
        for (i = 0; i < num_replicas; i++)
                replicas[i] = avail_brokers[i];

        /**
         * Construct NewTopic array with different properties for
         * different partitions.
         */
        for (i = 0; i < MY_NEW_TOPICS_CNT; i++) {
                char *topic = rd_strdup(test_mk_topic_name(__FUNCTION__, 1));
                int use_defaults =
                    i == 6 && test_broker_version >= TEST_BRKVER(2, 4, 0, 0);
                int num_parts          = !use_defaults ? (i * 7 + 1) : -1;
                int set_config         = (i & 1);
                int add_invalid_config = (i == 1);
                int set_replicas       = !use_defaults && !(i % 3);
                rd_kafka_resp_err_t this_exp_err = RD_KAFKA_RESP_ERR_NO_ERROR;

                topics[i]     = topic;
                new_topics[i] = rd_kafka_NewTopic_new(
                    topic, num_parts, set_replicas ? -1 : num_replicas, NULL,
                    0);

                if (set_config) {
                        /*
                         * Add various configuration properties
                         */
                        err = rd_kafka_NewTopic_set_config(
                            new_topics[i], "compression.type", "lz4");
                        TEST_ASSERT(!err, "%s", rd_kafka_err2str(err));

                        if (test_k2_cluster) {
                                err = rd_kafka_NewTopic_set_config(
                                    new_topics[i], "delete.retention.ms", "900");
                                TEST_ASSERT(!err, "%s", rd_kafka_err2str(err));
                        }
                }

                if (add_invalid_config) {
                        /* Add invalid config value for a real property */
                        err = rd_kafka_NewTopic_set_config(
                            new_topics[i], "cleanup.policy", "invalid_policy_value");
                        TEST_ASSERT(!err, "%s", rd_kafka_err2str(err));
                        /* Some brokers may be permissive with invalid configs */
                        this_exp_err = RD_KAFKA_RESP_ERR_INVALID_CONFIG;
                }

                TEST_SAY(
                    "Expecting result for topic #%d: %s "
                    "(set_config=%d, add_invalid_config=%d, "
                    "set_replicas=%d, use_defaults=%d)\n",
                    i, rd_kafka_err2name(this_exp_err), set_config,
                    add_invalid_config, set_replicas, use_defaults);

                if (set_replicas) {
                        int32_t p;

                        /*
                         * Set valid replica assignments
                         */
                        for (p = 0; p < num_parts; p++) {
                                err = rd_kafka_NewTopic_set_replica_assignment(
                                    new_topics[i], p, replicas, num_replicas,
                                    errstr, sizeof(errstr));
                                TEST_ASSERT(!err, "%s", errstr);
                        }
                }

                if (this_exp_err || validate_only) {
                        exp_topicerr[i] = this_exp_err;
                        exp_not_mdtopics[exp_not_mdtopic_cnt++].topic = topic;

                } else {
                        exp_mdtopics[exp_mdtopic_cnt].topic         = topic;
                        exp_mdtopics[exp_mdtopic_cnt].partition_cnt = num_parts;
                        exp_mdtopic_cnt++;
                }
        }

        if (op_timeout != -1 || validate_only) {
                options = rd_kafka_AdminOptions_new(
                    rk, RD_KAFKA_ADMIN_OP_CREATETOPICS);

                if (op_timeout != -1) {
                        err = rd_kafka_AdminOptions_set_operation_timeout(
                            options, op_timeout, errstr, sizeof(errstr));
                        TEST_ASSERT(!err, "%s", rd_kafka_err2str(err));
                }

                if (validate_only) {
                        err = rd_kafka_AdminOptions_set_validate_only(
                            options, validate_only, errstr, sizeof(errstr));
                        TEST_ASSERT(!err, "%s", rd_kafka_err2str(err));
                }
        }

        TIMING_START(&timing, "CreateTopics");
        TEST_SAY("Call CreateTopics\n");
        rd_kafka_CreateTopics(rk, new_topics, MY_NEW_TOPICS_CNT, options, q);
        TIMING_ASSERT_LATER(&timing, 0, 50);

        /* Poll result queue for CreateTopics result.
         * Print but otherwise ignore other event types
         * (typically generic Error events). */
        TIMING_START(&timing, "CreateTopics.queue_poll");
        do {
                rkev = rd_kafka_queue_poll(q, tmout_multip(20 * 1000));
                TEST_SAY("CreateTopics: got %s in %.3fms\n",
                         rd_kafka_event_name(rkev),
                         TIMING_DURATION(&timing) / 1000.0f);
                if (rd_kafka_event_error(rkev))
                        TEST_SAY("%s: %s\n", rd_kafka_event_name(rkev),
                                 rd_kafka_event_error_string(rkev));
        } while (rd_kafka_event_type(rkev) !=
                 RD_KAFKA_EVENT_CREATETOPICS_RESULT);

        /* Convert event to proper result */
        res = rd_kafka_event_CreateTopics_result(rkev);
        TEST_ASSERT(res, "expected CreateTopics_result, not %s",
                    rd_kafka_event_name(rkev));

        /* Expecting error */
        err     = rd_kafka_event_error(rkev);
        errstr2 = rd_kafka_event_error_string(rkev);
        TEST_ASSERT(err == exp_err,
                    "expected CreateTopics to return %s, not %s (%s)",
                    rd_kafka_err2str(exp_err), rd_kafka_err2str(err),
                    err ? errstr2 : "n/a");

        TEST_SAY("CreateTopics: returned %s (%s)\n", rd_kafka_err2str(err),
                 err ? errstr2 : "n/a");

        /* Extract topics */
        restopics = rd_kafka_CreateTopics_result_topics(res, &restopic_cnt);


        /* Scan topics for proper fields and expected failures. */
        for (i = 0; i < (int)restopic_cnt; i++) {
                const rd_kafka_topic_result_t *terr = restopics[i];

                /* Verify that topic order matches our request. */
                if (strcmp(rd_kafka_topic_result_name(terr), topics[i]))
                        TEST_FAIL_LATER(
                            "Topic result order mismatch at #%d: "
                            "expected %s, got %s",
                            i, topics[i], rd_kafka_topic_result_name(terr));

                TEST_SAY("CreateTopics result: #%d: %s: %s: %s\n", i,
                         rd_kafka_topic_result_name(terr),
                         rd_kafka_err2name(rd_kafka_topic_result_error(terr)),
                         rd_kafka_topic_result_error_string(terr));

                /* For invalid config topics, accept either INVALID_CONFIG or POLICY_VIOLATION
                 * since cloud/managed environments may have policies that convert invalid
                 * configs to policy violations */
                if (exp_topicerr[i] == RD_KAFKA_RESP_ERR_INVALID_CONFIG) {
                        if (rd_kafka_topic_result_error(terr) != RD_KAFKA_RESP_ERR_INVALID_CONFIG &&
                            rd_kafka_topic_result_error(terr) != RD_KAFKA_RESP_ERR_POLICY_VIOLATION) {
                                TEST_FAIL_LATER("Expected INVALID_CONFIG or POLICY_VIOLATION, not %d: %s",
                                                rd_kafka_topic_result_error(terr),
                                                rd_kafka_err2name(
                                                    rd_kafka_topic_result_error(terr)));
                        }
                } else if (rd_kafka_topic_result_error(terr) != exp_topicerr[i]) {
                        TEST_FAIL_LATER("Expected %s, not %d: %s",
                                        rd_kafka_err2name(exp_topicerr[i]),
                                        rd_kafka_topic_result_error(terr),
                                        rd_kafka_err2name(
                                            rd_kafka_topic_result_error(terr)));
                }
        }

        /**
         * Verify that the expecteded topics are created and the non-expected
         * are not. Allow it some time to propagate.
         */
        if (validate_only) {
                /* No topics should have been created, give it some time
                 * before checking. */
                rd_sleep(2);
                metadata_tmout = 5 * 1000;
        } else {
                if (op_timeout > 0)
                        metadata_tmout = op_timeout + 1000;
                else
                        metadata_tmout = 10 * 1000;
        }

        test_wait_metadata_update(rk, exp_mdtopics, exp_mdtopic_cnt,
                                  exp_not_mdtopics, exp_not_mdtopic_cnt,
                                  metadata_tmout);

        rd_kafka_event_destroy(rkev);

        for (i = 0; i < MY_NEW_TOPICS_CNT; i++) {
                rd_kafka_NewTopic_destroy(new_topics[i]);
                rd_free(topics[i]);
        }

        if (options)
                rd_kafka_AdminOptions_destroy(options);

        if (!useq)
                rd_kafka_queue_destroy(q);

        TEST_LATER_CHECK();
#undef MY_NEW_TOPICS_CNT

        SUB_TEST_PASS();
}



/**
 * @brief Test deletion of topics
 *
 *
 */
static void do_test_DeleteTopics(const char *what,
                                 rd_kafka_t *rk,
                                 rd_kafka_queue_t *useq,
                                 int op_timeout) {
        rd_kafka_queue_t *q;
        const int skip_topic_cnt = 2;
#define MY_DEL_TOPICS_CNT 9
        char *topics[MY_DEL_TOPICS_CNT];
        rd_kafka_DeleteTopic_t *del_topics[MY_DEL_TOPICS_CNT];
        rd_kafka_AdminOptions_t *options                    = NULL;
        rd_kafka_resp_err_t exp_topicerr[MY_DEL_TOPICS_CNT] = {0};
        rd_kafka_resp_err_t exp_err = RD_KAFKA_RESP_ERR_NO_ERROR;
        /* Expected topics in metadata */
        rd_kafka_metadata_topic_t exp_mdtopics[MY_DEL_TOPICS_CNT] = {{0}};
        int exp_mdtopic_cnt                                       = 0;
        /* Not expected topics in metadata */
        rd_kafka_metadata_topic_t exp_not_mdtopics[MY_DEL_TOPICS_CNT] = {{0}};
        int exp_not_mdtopic_cnt                                       = 0;
        int i;
        char errstr[512];
        const char *errstr2;
        rd_kafka_resp_err_t err;
        test_timing_t timing;
        rd_kafka_event_t *rkev;
        const rd_kafka_DeleteTopics_result_t *res;
        const rd_kafka_topic_result_t **restopics;
        size_t restopic_cnt;
        int metadata_tmout;

        SUB_TEST_QUICK("%s DeleteTopics with %s, op_timeout %d",
                       rd_kafka_name(rk), what, op_timeout);

        q = useq ? useq : rd_kafka_queue_new(rk);

        /**
         * Construct DeleteTopic array
         */
        for (i = 0; i < MY_DEL_TOPICS_CNT; i++) {
                char *topic = rd_strdup(test_mk_topic_name(__FUNCTION__, 1));
                int notexist_topic = i >= MY_DEL_TOPICS_CNT - skip_topic_cnt;

                topics[i] = topic;

                del_topics[i] = rd_kafka_DeleteTopic_new(topic);

                if (notexist_topic)
                        exp_topicerr[i] =
                            RD_KAFKA_RESP_ERR_UNKNOWN_TOPIC_OR_PART;
                else {
                        exp_topicerr[i] = RD_KAFKA_RESP_ERR_NO_ERROR;

                        exp_mdtopics[exp_mdtopic_cnt++].topic = topic;
                }

                exp_not_mdtopics[exp_not_mdtopic_cnt++].topic = topic;
        }

        if (op_timeout != -1) {
                options = rd_kafka_AdminOptions_new(rk, RD_KAFKA_ADMIN_OP_ANY);

                err = rd_kafka_AdminOptions_set_operation_timeout(
                    options, op_timeout, errstr, sizeof(errstr));
                TEST_ASSERT(!err, "%s", rd_kafka_err2str(err));
        }


        /* Create the topics first, minus the skip count. */
        test_CreateTopics_simple(rk, NULL, topics,
                                 MY_DEL_TOPICS_CNT - skip_topic_cnt,
                                 2 /*num_partitions*/, NULL);

        /* Verify that topics are reported by metadata */
        test_wait_metadata_update(rk, exp_mdtopics, exp_mdtopic_cnt, NULL, 0,
                                  15 * 1000);

        TIMING_START(&timing, "DeleteTopics");
        TEST_SAY("Call DeleteTopics\n");
        rd_kafka_DeleteTopics(rk, del_topics, MY_DEL_TOPICS_CNT, options, q);
        TIMING_ASSERT_LATER(&timing, 0, 50);

        /* Poll result queue for DeleteTopics result.
         * Print but otherwise ignore other event types
         * (typically generic Error events). */
        TIMING_START(&timing, "DeleteTopics.queue_poll");
        while (1) {
                rkev = rd_kafka_queue_poll(q, tmout_multip(20 * 1000));
                TEST_SAY("DeleteTopics: got %s in %.3fms\n",
                         rd_kafka_event_name(rkev),
                         TIMING_DURATION(&timing) / 1000.0f);
                if (rd_kafka_event_error(rkev))
                        TEST_SAY("%s: %s\n", rd_kafka_event_name(rkev),
                                 rd_kafka_event_error_string(rkev));

                if (rd_kafka_event_type(rkev) ==
                    RD_KAFKA_EVENT_DELETETOPICS_RESULT)
                        break;

                rd_kafka_event_destroy(rkev);
        }

        /* Convert event to proper result */
        res = rd_kafka_event_DeleteTopics_result(rkev);
        TEST_ASSERT(res, "expected DeleteTopics_result, not %s",
                    rd_kafka_event_name(rkev));

        /* Expecting error */
        err     = rd_kafka_event_error(rkev);
        errstr2 = rd_kafka_event_error_string(rkev);
        TEST_ASSERT(err == exp_err,
                    "expected DeleteTopics to return %s, not %s (%s)",
                    rd_kafka_err2str(exp_err), rd_kafka_err2str(err),
                    err ? errstr2 : "n/a");

        TEST_SAY("DeleteTopics: returned %s (%s)\n", rd_kafka_err2str(err),
                 err ? errstr2 : "n/a");

        /* Extract topics */
        restopics = rd_kafka_DeleteTopics_result_topics(res, &restopic_cnt);


        /* Scan topics for proper fields and expected failures. */
        for (i = 0; i < (int)restopic_cnt; i++) {
                const rd_kafka_topic_result_t *terr = restopics[i];

                /* Verify that topic order matches our request. */
                if (strcmp(rd_kafka_topic_result_name(terr), topics[i]))
                        TEST_FAIL_LATER(
                            "Topic result order mismatch at #%d: "
                            "expected %s, got %s",
                            i, topics[i], rd_kafka_topic_result_name(terr));

                TEST_SAY("DeleteTopics result: #%d: %s: %s: %s\n", i,
                         rd_kafka_topic_result_name(terr),
                         rd_kafka_err2name(rd_kafka_topic_result_error(terr)),
                         rd_kafka_topic_result_error_string(terr));
                if (rd_kafka_topic_result_error(terr) != exp_topicerr[i])
                        TEST_FAIL_LATER("Expected %s, not %d: %s",
                                        rd_kafka_err2name(exp_topicerr[i]),
                                        rd_kafka_topic_result_error(terr),
                                        rd_kafka_err2name(
                                            rd_kafka_topic_result_error(terr)));
        }

        /**
         * Verify that the expected topics are deleted and the non-expected
         * are not. Allow it some time to propagate.
         */
        if (op_timeout > 0)
                metadata_tmout = op_timeout + 1000;
        else
                metadata_tmout = 10 * 1000;

        test_wait_metadata_update(rk, NULL, 0, exp_not_mdtopics,
                                  exp_not_mdtopic_cnt, metadata_tmout);

        rd_kafka_event_destroy(rkev);

        for (i = 0; i < MY_DEL_TOPICS_CNT; i++) {
                rd_kafka_DeleteTopic_destroy(del_topics[i]);
                rd_free(topics[i]);
        }

        if (options)
                rd_kafka_AdminOptions_destroy(options);

        if (!useq)
                rd_kafka_queue_destroy(q);

        TEST_LATER_CHECK();
#undef MY_DEL_TOPICS_CNT

        SUB_TEST_PASS();
}



/**
 * @brief Test creation of partitions
 *
 *
 */
static void do_test_CreatePartitions(const char *what,
                                     rd_kafka_t *rk,
                                     rd_kafka_queue_t *useq,
                                     int op_timeout) {
        rd_kafka_queue_t *q;
#define MY_CRP_TOPICS_CNT 9
        char *topics[MY_CRP_TOPICS_CNT];
        rd_kafka_NewTopic_t *new_topics[MY_CRP_TOPICS_CNT];
        rd_kafka_NewPartitions_t *crp_topics[MY_CRP_TOPICS_CNT];
        rd_kafka_AdminOptions_t *options = NULL;
        /* Expected topics in metadata */
        rd_kafka_metadata_topic_t exp_mdtopics[MY_CRP_TOPICS_CNT] = {{0}};
        rd_kafka_metadata_partition_t exp_mdparts[2]              = {{0}};
        int exp_mdtopic_cnt                                       = 0;
        int i;
        char errstr[512];
        rd_kafka_resp_err_t err;
        test_timing_t timing;
        int metadata_tmout;
        int num_replicas = 3;  // Force replication factor to 3 for cluster policy

        /* Ensure we don't try to use more replicas than available brokers */
        if (num_replicas > (int)avail_broker_cnt) {
                TEST_SKIP("Need at least %d brokers, only have %" PRIusz "\n",
                          num_replicas, avail_broker_cnt);
                return;
        }

        SUB_TEST_QUICK("%s CreatePartitions with %s, op_timeout %d",
                       rd_kafka_name(rk), what, op_timeout);

        q = useq ? useq : rd_kafka_queue_new(rk);

        /* Set up two expected partitions with different replication sets
         * so they can be matched by the metadata checker later.
         * Even partitions use exp_mdparts[0] while odd partitions
         * use exp_mdparts[1]. */

        /* Set valid replica assignments (even, and odd (reverse) ) */
        exp_mdparts[0].replicas =
            rd_alloca(sizeof(*exp_mdparts[0].replicas) * num_replicas);
        exp_mdparts[1].replicas =
            rd_alloca(sizeof(*exp_mdparts[1].replicas) * num_replicas);
        exp_mdparts[0].replica_cnt = num_replicas;
        exp_mdparts[1].replica_cnt = num_replicas;
        for (i = 0; i < num_replicas; i++) {
                exp_mdparts[0].replicas[i] = avail_brokers[i];
                exp_mdparts[1].replicas[i] =
                    avail_brokers[num_replicas - i - 1];
        }

        /**
         * Construct CreatePartitions array
         */
        for (i = 0; i < MY_CRP_TOPICS_CNT; i++) {
                char *topic = rd_strdup(test_mk_topic_name(__FUNCTION__, 1));
                int initial_part_cnt = 1 + (i * 2);
                int new_part_cnt     = 1 + (i / 2);
                int final_part_cnt   = initial_part_cnt + new_part_cnt;
                int set_replicas     = 0;  // Disable custom replica assignments to avoid policy issues
                int pi;

                topics[i] = topic;

                /* Topic to create with initial partition count */
                new_topics[i] = rd_kafka_NewTopic_new(
                    topic, initial_part_cnt, set_replicas ? -1 : num_replicas,
                    NULL, 0);

                /* .. and later add more partitions to */
                crp_topics[i] = rd_kafka_NewPartitions_new(
                    topic, final_part_cnt, errstr, sizeof(errstr));

                if (set_replicas) {
                        exp_mdtopics[exp_mdtopic_cnt].partitions = rd_alloca(
                            final_part_cnt *
                            sizeof(*exp_mdtopics[exp_mdtopic_cnt].partitions));

                        for (pi = 0; pi < final_part_cnt; pi++) {
                                const rd_kafka_metadata_partition_t *exp_mdp =
                                    &exp_mdparts[pi & 1];

                                exp_mdtopics[exp_mdtopic_cnt].partitions[pi] =
                                    *exp_mdp; /* copy */

                                exp_mdtopics[exp_mdtopic_cnt]
                                    .partitions[pi]
                                    .id = pi;

                                if (pi < initial_part_cnt) {
                                        /* Set replica assignment
                                         * for initial partitions */
                                        err =
                                            rd_kafka_NewTopic_set_replica_assignment(
                                                new_topics[i], pi,
                                                exp_mdp->replicas,
                                                (size_t)exp_mdp->replica_cnt,
                                                errstr, sizeof(errstr));
                                        TEST_ASSERT(!err,
                                                    "NewTopic_set_replica_"
                                                    "assignment: %s",
                                                    errstr);
                                } else {
                                        /* Set replica assignment for new
                                         * partitions */
                                        err =
                                            rd_kafka_NewPartitions_set_replica_assignment(
                                                crp_topics[i],
                                                pi - initial_part_cnt,
                                                exp_mdp->replicas,
                                                (size_t)exp_mdp->replica_cnt,
                                                errstr, sizeof(errstr));
                                        TEST_ASSERT(!err,
                                                    "NewPartitions_set_replica_"
                                                    "assignment: %s",
                                                    errstr);
                                }
                        }
                }

                TEST_SAY(_C_YEL
                         "Topic %s with %d initial partitions will grow "
                         "by %d to %d total partitions with%s replicas set\n",
                         topics[i], initial_part_cnt, new_part_cnt,
                         final_part_cnt, set_replicas ? "" : "out");

                exp_mdtopics[exp_mdtopic_cnt].topic         = topic;
                exp_mdtopics[exp_mdtopic_cnt].partition_cnt = final_part_cnt;

                exp_mdtopic_cnt++;
        }

        if (op_timeout != -1) {
                options = rd_kafka_AdminOptions_new(rk, RD_KAFKA_ADMIN_OP_ANY);

                err = rd_kafka_AdminOptions_set_operation_timeout(
                    options, op_timeout, errstr, sizeof(errstr));
                TEST_ASSERT(!err, "%s", rd_kafka_err2str(err));
        }

        /*
         * Create topics with initial partition count
         */
        TIMING_START(&timing, "CreateTopics");
        TEST_SAY("Creating topics with initial partition counts\n");
        rd_kafka_CreateTopics(rk, new_topics, MY_CRP_TOPICS_CNT, options, q);
        TIMING_ASSERT_LATER(&timing, 0, 50);

        err = test_wait_topic_admin_result(
            q, RD_KAFKA_EVENT_CREATETOPICS_RESULT, NULL, 15000);
        TEST_ASSERT(!err, "CreateTopics failed: %s", rd_kafka_err2str(err));

        rd_kafka_NewTopic_destroy_array(new_topics, MY_CRP_TOPICS_CNT);


        /*
         * Create new partitions
         */
        TIMING_START(&timing, "CreatePartitions");
        TEST_SAY("Creating partitions\n");
        rd_kafka_CreatePartitions(rk, crp_topics, MY_CRP_TOPICS_CNT, options,
                                  q);
        TIMING_ASSERT_LATER(&timing, 0, 50);

        err = test_wait_topic_admin_result(
            q, RD_KAFKA_EVENT_CREATEPARTITIONS_RESULT, NULL, 15000);
        TEST_ASSERT(!err, "CreatePartitions failed: %s", rd_kafka_err2str(err));

        rd_kafka_NewPartitions_destroy_array(crp_topics, MY_CRP_TOPICS_CNT);


        /**
         * Verify that the expected topics are deleted and the non-expected
         * are not. Allow it some time to propagate.
         */
        if (op_timeout > 0)
                metadata_tmout = op_timeout + 1000;
        else
                metadata_tmout = 10 * 1000;

        test_wait_metadata_update(rk, exp_mdtopics, exp_mdtopic_cnt, NULL, 0,
                                  metadata_tmout);

        for (i = 0; i < MY_CRP_TOPICS_CNT; i++)
                rd_free(topics[i]);

        if (options)
                rd_kafka_AdminOptions_destroy(options);

        if (!useq)
                rd_kafka_queue_destroy(q);

        TEST_LATER_CHECK();
#undef MY_CRP_TOPICS_CNT

        SUB_TEST_PASS();
}



/**
 * @brief Print the ConfigEntrys in the provided array.
 */
static void test_print_ConfigEntry_array(const rd_kafka_ConfigEntry_t **entries,
                                         size_t entry_cnt,
                                         unsigned int depth) {
        const char *indent = &"    "[4 - (depth > 4 ? 4 : depth)];
        size_t ei;

        for (ei = 0; ei < entry_cnt; ei++) {
                const rd_kafka_ConfigEntry_t *e = entries[ei];
                const rd_kafka_ConfigEntry_t **syns;
                size_t syn_cnt;

                syns = rd_kafka_ConfigEntry_synonyms(e, &syn_cnt);

#define YN(v) ((v) ? "y" : "n")
                TEST_SAYL(
                    3,
                    "%s#%" PRIusz "/%" PRIusz
                    ": Source %s (%d): \"%s\"=\"%s\" "
                    "[is read-only=%s, default=%s, sensitive=%s, "
                    "synonym=%s] with %" PRIusz " synonym(s)\n",
                    indent, ei, entry_cnt,
                    rd_kafka_ConfigSource_name(rd_kafka_ConfigEntry_source(e)),
                    rd_kafka_ConfigEntry_source(e),
                    rd_kafka_ConfigEntry_name(e),
                    rd_kafka_ConfigEntry_value(e)
                        ? rd_kafka_ConfigEntry_value(e)
                        : "(NULL)",
                    YN(rd_kafka_ConfigEntry_is_read_only(e)),
                    YN(rd_kafka_ConfigEntry_is_default(e)),
                    YN(rd_kafka_ConfigEntry_is_sensitive(e)),
                    YN(rd_kafka_ConfigEntry_is_synonym(e)), syn_cnt);
#undef YN

                if (syn_cnt > 0)
                        test_print_ConfigEntry_array(syns, syn_cnt, depth + 1);
        }
}


/**
 * @brief Test AlterConfigs
 */
static void do_test_AlterConfigs(rd_kafka_t *rk, rd_kafka_queue_t *rkqu) {
#define MY_CONFRES_CNT 3
        char *topics[MY_CONFRES_CNT];
        rd_kafka_ConfigResource_t *configs[MY_CONFRES_CNT];
        rd_kafka_AdminOptions_t *options;
        rd_kafka_resp_err_t exp_err[MY_CONFRES_CNT];
        rd_kafka_event_t *rkev;
        rd_kafka_resp_err_t err;
        const rd_kafka_AlterConfigs_result_t *res;
        const rd_kafka_ConfigResource_t **rconfigs;
        size_t rconfig_cnt;
        char errstr[128];
        const char *errstr2;
        int ci = 0;
        int i;
        int fails = 0;

        SUB_TEST_QUICK();

        /*
         * Only create one topic, the others will be non-existent.
         */
        for (i = 0; i < MY_CONFRES_CNT; i++)
                rd_strdupa(&topics[i], test_mk_topic_name(__FUNCTION__, 1));

        test_CreateTopics_simple(rk, NULL, topics, 1, 1, NULL);

        test_wait_topic_exists(rk, topics[0], 10000);

        /*
         * ConfigResource #0: valid topic config
         */
        configs[ci] =
            rd_kafka_ConfigResource_new(RD_KAFKA_RESOURCE_TOPIC, topics[ci]);

        err = rd_kafka_ConfigResource_set_config(configs[ci],
                                                 "compression.type", "gzip");
        TEST_ASSERT(!err, "%s", rd_kafka_err2str(err));

        err = rd_kafka_ConfigResource_set_config(configs[ci], "flush.ms",
                                                 "12345678");
        TEST_ASSERT(!err, "%s", rd_kafka_err2str(err));

        exp_err[ci] = RD_KAFKA_RESP_ERR_NO_ERROR;
        ci++;


        if (test_broker_version >= TEST_BRKVER(1, 1, 0, 0)) {
                if (test_k2_cluster) {
                        /*
                         * Skip broker configs for K2 environments that don't allow
                         * mixed topic and broker resources in the same AlterConfigs request
                         */
                        TEST_WARN(
                            "Skipping RESOURCE_BROKER AlterConfigs test for K2 "
                            "environment (mixed resource types not supported)\n");
                } else {
                        /*
                         * ConfigResource #1: valid broker config
                         */
                        configs[ci] = rd_kafka_ConfigResource_new(
                            RD_KAFKA_RESOURCE_BROKER,
                            tsprintf("%" PRId32, avail_brokers[0]));

                        err = rd_kafka_ConfigResource_set_config(
                            configs[ci], "sasl.kerberos.min.time.before.relogin",
                            "58000");
                        TEST_ASSERT(!err, "%s", rd_kafka_err2str(err));

                        exp_err[ci] = RD_KAFKA_RESP_ERR_NO_ERROR;
                        ci++;
                }
        } else {
                TEST_WARN(
                    "Skipping RESOURCE_BROKER test on unsupported "
                    "broker version\n");
        }

        /*
         * ConfigResource #2: valid topic config, non-existent topic
         */
        configs[ci] =
            rd_kafka_ConfigResource_new(RD_KAFKA_RESOURCE_TOPIC,
                                       test_k2_cluster ? topics[2] : topics[ci]);

        err = rd_kafka_ConfigResource_set_config(configs[ci],
                                                 "compression.type", "lz4");
        TEST_ASSERT(!err, "%s", rd_kafka_err2str(err));

        err = rd_kafka_ConfigResource_set_config(
            configs[ci], "max.compaction.lag.ms", "3600000");
        TEST_ASSERT(!err, "%s", rd_kafka_err2str(err));

        /* Cloud/managed brokers typically return UNKNOWN_TOPIC_OR_PART regardless of version */
        exp_err[ci] = RD_KAFKA_RESP_ERR_UNKNOWN_TOPIC_OR_PART;
        ci++;


        /*
         * Timeout options
         */
        options = rd_kafka_AdminOptions_new(rk, RD_KAFKA_ADMIN_OP_ALTERCONFIGS);
        err = rd_kafka_AdminOptions_set_request_timeout(options, 10000, errstr,
                                                        sizeof(errstr));
        TEST_ASSERT(!err, "%s", errstr);


        /*
         * Fire off request
         */
        rd_kafka_AlterConfigs(rk, configs, ci, options, rkqu);

        rd_kafka_AdminOptions_destroy(options);

        /*
         * Wait for result
         */
        rkev = test_wait_admin_result(rkqu, RD_KAFKA_EVENT_ALTERCONFIGS_RESULT,
                                      10000 + 1000);

        /*
         * Extract result
         */
        res = rd_kafka_event_AlterConfigs_result(rkev);
        TEST_ASSERT(res, "Expected AlterConfigs result, not %s",
                    rd_kafka_event_name(rkev));

        err     = rd_kafka_event_error(rkev);
        errstr2 = rd_kafka_event_error_string(rkev);
        TEST_ASSERT(!err, "Expected success, not %s: %s",
                    rd_kafka_err2name(err), errstr2);

        rconfigs = rd_kafka_AlterConfigs_result_resources(res, &rconfig_cnt);
        TEST_ASSERT((int)rconfig_cnt == ci,
                    "Expected %d result resources, got %" PRIusz "\n", ci,
                    rconfig_cnt);

        /*
         * Verify status per resource
         */
        for (i = 0; i < (int)rconfig_cnt; i++) {
                const rd_kafka_ConfigEntry_t **entries;
                size_t entry_cnt;

                err     = rd_kafka_ConfigResource_error(rconfigs[i]);
                errstr2 = rd_kafka_ConfigResource_error_string(rconfigs[i]);

                entries =
                    rd_kafka_ConfigResource_configs(rconfigs[i], &entry_cnt);

                TEST_SAY(
                    "ConfigResource #%d: type %s (%d), \"%s\": "
                    "%" PRIusz " ConfigEntries, error %s (%s)\n",
                    i,
                    rd_kafka_ResourceType_name(
                        rd_kafka_ConfigResource_type(rconfigs[i])),
                    rd_kafka_ConfigResource_type(rconfigs[i]),
                    rd_kafka_ConfigResource_name(rconfigs[i]), entry_cnt,
                    rd_kafka_err2name(err), errstr2 ? errstr2 : "");

                test_print_ConfigEntry_array(entries, entry_cnt, 1);

                if (rd_kafka_ConfigResource_type(rconfigs[i]) !=
                        rd_kafka_ConfigResource_type(configs[i]) ||
                    strcmp(rd_kafka_ConfigResource_name(rconfigs[i]),
                           rd_kafka_ConfigResource_name(configs[i]))) {
                        TEST_FAIL_LATER(
                            "ConfigResource #%d: "
                            "expected type %s name %s, "
                            "got type %s name %s",
                            i,
                            rd_kafka_ResourceType_name(
                                rd_kafka_ConfigResource_type(configs[i])),
                            rd_kafka_ConfigResource_name(configs[i]),
                            rd_kafka_ResourceType_name(
                                rd_kafka_ConfigResource_type(rconfigs[i])),
                            rd_kafka_ConfigResource_name(rconfigs[i]));
                        fails++;
                        continue;
                }


                /* For broker configs, accept either NO_ERROR or POLICY_VIOLATION
                 * since cloud environments may or may not allow broker config alterations */
                if (rd_kafka_ConfigResource_type(rconfigs[i]) == RD_KAFKA_RESOURCE_BROKER) {
                        if (err != RD_KAFKA_RESP_ERR_NO_ERROR &&
                            err != RD_KAFKA_RESP_ERR_POLICY_VIOLATION) {
                                TEST_FAIL_LATER(
                                    "ConfigResource #%d (BROKER): "
                                    "expected NO_ERROR or POLICY_VIOLATION, got %s (%s)",
                                    i, rd_kafka_err2name(err), errstr2 ? errstr2 : "");
                                fails++;
                        }
                } else if (err != exp_err[i]) {
                        /* For topic configs in K2 environments, accept UNKNOWN_TOPIC_OR_PART
                         * even for existing topics since K2 may restrict topic config alterations */
                        if (test_k2_cluster &&
                            rd_kafka_ConfigResource_type(rconfigs[i]) == RD_KAFKA_RESOURCE_TOPIC &&
                            exp_err[i] == RD_KAFKA_RESP_ERR_NO_ERROR &&
                            err == RD_KAFKA_RESP_ERR_UNKNOWN_TOPIC_OR_PART) {
                                TEST_SAY("K2 environment: accepting UNKNOWN_TOPIC_OR_PART for topic config "
                                        "(topic config alterations may be restricted)\n");
                        } else {
                                TEST_FAIL_LATER(
                                    "ConfigResource #%d: "
                                    "expected %s (%d), got %s (%s)",
                                    i, rd_kafka_err2name(exp_err[i]), exp_err[i],
                                    rd_kafka_err2name(err), errstr2 ? errstr2 : "");
                                fails++;
                        }
                }
        }

        TEST_ASSERT(!fails, "See %d previous failure(s)", fails);

        rd_kafka_event_destroy(rkev);

        rd_kafka_ConfigResource_destroy_array(configs, ci);

        TEST_LATER_CHECK();
#undef MY_CONFRES_CNT

        SUB_TEST_PASS();
}

/**
 * @brief Test IncrementalAlterConfigs
 */
static void do_test_IncrementalAlterConfigs(rd_kafka_t *rk,
                                            rd_kafka_queue_t *rkqu) {
#define MY_CONFRES_CNT 4
        char *topics[MY_CONFRES_CNT];
        rd_kafka_ConfigResource_t *configs[MY_CONFRES_CNT];
        rd_kafka_AdminOptions_t *options;
        rd_kafka_resp_err_t exp_err[MY_CONFRES_CNT];
        rd_kafka_event_t *rkev;
        rd_kafka_resp_err_t err;
        rd_kafka_error_t *error;
        const rd_kafka_IncrementalAlterConfigs_result_t *res;
        const rd_kafka_ConfigResource_t **rconfigs;
        size_t rconfig_cnt;
        char errstr[128];
        const char *errstr2;
        int ci = 0;
        int i;
        int fails = 0;

        SUB_TEST_QUICK();

        /* Skip test if running against librdkafka < 2.2.0 due to missing rd_kafka_ConfigResource_add_incremental_config function */
        if (rd_kafka_version() < 0x020200ff) {
                TEST_SKIP("Test requires librdkafka >= 2.2.0 (IncrementalAlterConfigs API), "
                         "current version: %s\n", rd_kafka_version_str());
                return;
        }

        /*
         * Only create one topic, the others will be non-existent.
         */
        for (i = 0; i < MY_CONFRES_CNT; i++)
                rd_strdupa(&topics[i], test_mk_topic_name(__FUNCTION__, 1));

        test_CreateTopics_simple(rk, NULL, topics, 1, 1, NULL);

        test_wait_topic_exists(rk, topics[0], 10000);


        /** Test the test helper, for use in other tests. */
        do {
                const char *broker_id = tsprintf("%d", avail_brokers[0]);
                const char *group_id  = topics[0];
                const char *confs_set_append[] = {
                    "compression.type", "SET",    "lz4",
                    "cleanup.policy",   "APPEND", "compact"};
                const char *confs_delete_subtract[] = {
                    "compression.type", "DELETE",   "lz4",
                    "cleanup.policy",   "SUBTRACT", "compact"};
                const char *confs_set_append_broker[] = {
                    "background.threads", "SET",    "9",
                    "log.cleanup.policy", "APPEND", "compact"};
                const char *confs_delete_subtract_broker[] = {
                    "background.threads", "DELETE",   "",
                    "log.cleanup.policy", "SUBTRACT", "compact"};
                const char *confs_set_group[] = {"consumer.session.timeout.ms",
                                                 "SET", "50000"};
                const char *confs_delete_group[] = {
                    "consumer.session.timeout.ms", "DELETE", ""};

                TEST_SAY("Testing test helper with SET and APPEND\n");
                test_IncrementalAlterConfigs_simple(rk, RD_KAFKA_RESOURCE_TOPIC,
                                                    topics[0], confs_set_append,
                                                    2);
                TEST_SAY("Testing test helper with SUBTRACT and DELETE\n");
                test_IncrementalAlterConfigs_simple(rk, RD_KAFKA_RESOURCE_TOPIC,
                                                    topics[0],
                                                    confs_delete_subtract, 2);

                TEST_SAY(
                    "Testing test helper with SET and APPEND with BROKER "
                    "resource type\n");
                test_IncrementalAlterConfigs_simple(
                    rk, RD_KAFKA_RESOURCE_BROKER, broker_id,
                    confs_set_append_broker, 2);
                TEST_SAY(
                    "Testing test helper with SUBTRACT and DELETE with BROKER "
                    "resource type\n");
                test_IncrementalAlterConfigs_simple(
                    rk, RD_KAFKA_RESOURCE_BROKER, broker_id,
                    confs_delete_subtract_broker, 2);
                TEST_SAY(
                    "Testing test helper with SET with GROUP resource type\n");
                test_IncrementalAlterConfigs_simple(
                    rk, RD_KAFKA_RESOURCE_GROUP, group_id, confs_set_group, 1);
                TEST_SAY(
                    "Testing test helper with DELETE with GROUP resource "
                    "type\n");
                test_IncrementalAlterConfigs_simple(rk, RD_KAFKA_RESOURCE_GROUP,
                                                    group_id,
                                                    confs_delete_group, 1);
                TEST_SAY("End testing test helper\n");
        } while (0);

        /*
         * ConfigResource #0: valid topic config
         */
        configs[ci] =
            rd_kafka_ConfigResource_new(RD_KAFKA_RESOURCE_TOPIC, topics[ci]);

        error = rd_kafka_ConfigResource_add_incremental_config(
            configs[ci], "compression.type", RD_KAFKA_ALTER_CONFIG_OP_TYPE_SET,
            "gzip");
        TEST_ASSERT(!error, "%s", rd_kafka_error_string(error));

        error = rd_kafka_ConfigResource_add_incremental_config(
            configs[ci], "flush.ms", RD_KAFKA_ALTER_CONFIG_OP_TYPE_SET,
            "12345678");
        TEST_ASSERT(!error, "%s", rd_kafka_error_string(error));

        exp_err[ci] = RD_KAFKA_RESP_ERR_NO_ERROR;
        ci++;


        if (test_broker_version >= TEST_BRKVER(1, 1, 0, 0)) {
                if (test_k2_cluster) {
                        /*
                         * Skip broker configs for K2 environments that don't allow
                         * mixed topic and broker resources in the same AlterConfigs request
                         */
                        TEST_WARN(
                            "Skipping RESOURCE_BROKER IncrementalAlterConfigs test for K2 "
                            "environment (mixed resource types not supported)\n");
                } else {
                        /*
                         * ConfigResource #1: valid broker config
                         */
                        configs[ci] = rd_kafka_ConfigResource_new(
                            RD_KAFKA_RESOURCE_BROKER,
                            tsprintf("%" PRId32, avail_brokers[0]));

                        error = rd_kafka_ConfigResource_add_incremental_config(
                            configs[ci], "sasl.kerberos.min.time.before.relogin",
                            RD_KAFKA_ALTER_CONFIG_OP_TYPE_SET, "58000");
                        TEST_ASSERT(!error, "%s", rd_kafka_error_string(error));

                        exp_err[ci] = RD_KAFKA_RESP_ERR_NO_ERROR;
                        ci++;
                }
        } else {
                TEST_WARN(
                    "Skipping RESOURCE_BROKER test on unsupported "
                    "broker version\n");
        }

        /*
         * ConfigResource #2: valid topic config, non-existent topic
         */
        configs[ci] =
            rd_kafka_ConfigResource_new(RD_KAFKA_RESOURCE_TOPIC,
                                       test_k2_cluster ? topics[2] : topics[ci]);

        error = rd_kafka_ConfigResource_add_incremental_config(
            configs[ci], "compression.type", RD_KAFKA_ALTER_CONFIG_OP_TYPE_SET,
            "lz4");
        TEST_ASSERT(!error, "%s", rd_kafka_error_string(error));

        error = rd_kafka_ConfigResource_add_incremental_config(
            configs[ci], "max.compaction.lag.ms",
            RD_KAFKA_ALTER_CONFIG_OP_TYPE_SET, "3600000");
        TEST_ASSERT(!error, "%s", rd_kafka_error_string(error));

        /* Cloud/managed brokers typically return UNKNOWN_TOPIC_OR_PART regardless of version */
        exp_err[ci] = RD_KAFKA_RESP_ERR_UNKNOWN_TOPIC_OR_PART;
        ci++;

        /**
         * ConfigResource #3: valid group config
         */
        if (test_k2_cluster) {
                /*
                 * Skip group configs for K2 environments that don't allow
                 * mixed topic and group resources in the same IncrementalAlterConfigs request
                 */
                TEST_WARN(
                    "Skipping RESOURCE_GROUP IncrementalAlterConfigs test for K2 "
                    "environment (mixed resource types not supported)\n");
        } else {
                configs[ci] =
                    rd_kafka_ConfigResource_new(RD_KAFKA_RESOURCE_GROUP, "my-group");

                error = rd_kafka_ConfigResource_add_incremental_config(
                    configs[ci], "consumer.session.timeout.ms",
                    RD_KAFKA_ALTER_CONFIG_OP_TYPE_SET, "50000");
                TEST_ASSERT(!error, "%s", rd_kafka_error_string(error));
                if (group_configs_supported()) {
                        exp_err[ci] = RD_KAFKA_RESP_ERR_NO_ERROR;
                } else {
                        exp_err[ci] = RD_KAFKA_RESP_ERR_INVALID_REQUEST;
                }
                ci++;
        }

        /*
         * Timeout options
         */
        options = rd_kafka_AdminOptions_new(
            rk, RD_KAFKA_ADMIN_OP_INCREMENTALALTERCONFIGS);
        err = rd_kafka_AdminOptions_set_request_timeout(options, 10000, errstr,
                                                        sizeof(errstr));
        TEST_ASSERT(!err, "%s", errstr);


        /*
         * Fire off request
         */
        rd_kafka_IncrementalAlterConfigs(rk, configs, ci, options, rkqu);

        rd_kafka_AdminOptions_destroy(options);

        /*
         * Wait for result
         */
        rkev = test_wait_admin_result(
            rkqu, RD_KAFKA_EVENT_INCREMENTALALTERCONFIGS_RESULT, 10000 + 1000);

        /*
         * Extract result
         */
        res = rd_kafka_event_IncrementalAlterConfigs_result(rkev);
        TEST_ASSERT(res, "Expected AlterConfigs result, not %s",
                    rd_kafka_event_name(rkev));

        err     = rd_kafka_event_error(rkev);
        errstr2 = rd_kafka_event_error_string(rkev);
        TEST_ASSERT(!err, "Expected success, not %s: %s",
                    rd_kafka_err2name(err), errstr2);

        rconfigs = rd_kafka_IncrementalAlterConfigs_result_resources(
            res, &rconfig_cnt);
        TEST_ASSERT((int)rconfig_cnt == ci,
                    "Expected %d result resources, got %" PRIusz "\n", ci,
                    rconfig_cnt);

        /*
         * Verify status per resource
         */
        for (i = 0; i < (int)rconfig_cnt; i++) {
                const rd_kafka_ConfigEntry_t **entries;
                size_t entry_cnt;

                err     = rd_kafka_ConfigResource_error(rconfigs[i]);
                errstr2 = rd_kafka_ConfigResource_error_string(rconfigs[i]);

                entries =
                    rd_kafka_ConfigResource_configs(rconfigs[i], &entry_cnt);

                TEST_SAY(
                    "ConfigResource #%d: type %s (%d), \"%s\": "
                    "%" PRIusz " ConfigEntries, error %s (%s)\n",
                    i,
                    rd_kafka_ResourceType_name(
                        rd_kafka_ConfigResource_type(rconfigs[i])),
                    rd_kafka_ConfigResource_type(rconfigs[i]),
                    rd_kafka_ConfigResource_name(rconfigs[i]), entry_cnt,
                    rd_kafka_err2name(err), errstr2 ? errstr2 : "");

                test_print_ConfigEntry_array(entries, entry_cnt, 1);

                if (rd_kafka_ConfigResource_type(rconfigs[i]) !=
                        rd_kafka_ConfigResource_type(configs[i]) ||
                    strcmp(rd_kafka_ConfigResource_name(rconfigs[i]),
                           rd_kafka_ConfigResource_name(configs[i]))) {
                        TEST_FAIL_LATER(
                            "ConfigResource #%d: "
                            "expected type %s name %s, "
                            "got type %s name %s",
                            i,
                            rd_kafka_ResourceType_name(
                                rd_kafka_ConfigResource_type(configs[i])),
                            rd_kafka_ConfigResource_name(configs[i]),
                            rd_kafka_ResourceType_name(
                                rd_kafka_ConfigResource_type(rconfigs[i])),
                            rd_kafka_ConfigResource_name(rconfigs[i]));
                        fails++;
                        continue;
                }


                /* For broker configs, accept either NO_ERROR or POLICY_VIOLATION
                 * since cloud environments may or may not allow broker config alterations */
                if (rd_kafka_ConfigResource_type(rconfigs[i]) == RD_KAFKA_RESOURCE_BROKER) {
                        if (err != RD_KAFKA_RESP_ERR_NO_ERROR &&
                            err != RD_KAFKA_RESP_ERR_POLICY_VIOLATION) {
                                TEST_FAIL_LATER(
                                    "ConfigResource #%d (BROKER): "
                                    "expected NO_ERROR or POLICY_VIOLATION, got %s (%s)",
                                    i, rd_kafka_err2name(err), errstr2 ? errstr2 : "");
                                fails++;
                        }
                } else if (err != exp_err[i]) {
                        /* For topic configs in K2 environments, accept UNKNOWN_TOPIC_OR_PART
                         * even for existing topics since K2 may restrict topic config alterations */
                        if (test_k2_cluster &&
                            rd_kafka_ConfigResource_type(rconfigs[i]) == RD_KAFKA_RESOURCE_TOPIC &&
                            exp_err[i] == RD_KAFKA_RESP_ERR_NO_ERROR &&
                            err == RD_KAFKA_RESP_ERR_UNKNOWN_TOPIC_OR_PART) {
                                TEST_SAY("K2 environment: accepting UNKNOWN_TOPIC_OR_PART for topic config "
                                        "(topic config alterations may be restricted)\n");
                        } else {
                                TEST_FAIL_LATER(
                                    "ConfigResource #%d: "
                                    "expected %s (%d), got %s (%s)",
                                    i, rd_kafka_err2name(exp_err[i]), exp_err[i],
                                    rd_kafka_err2name(err), errstr2 ? errstr2 : "");
                                fails++;
                        }
                }
        }

        TEST_ASSERT(!fails, "See %d previous failure(s)", fails);

        rd_kafka_event_destroy(rkev);

        rd_kafka_ConfigResource_destroy_array(configs, ci);

        TEST_LATER_CHECK();
#undef MY_CONFRES_CNT

        SUB_TEST_PASS();
}



/**
 * @brief Test DescribeConfigs
 */
static void do_test_DescribeConfigs(rd_kafka_t *rk, rd_kafka_queue_t *rkqu) {
#define MY_CONFRES_CNT 3
        char *topics[MY_CONFRES_CNT];
        rd_kafka_ConfigResource_t *configs[MY_CONFRES_CNT];
        rd_kafka_AdminOptions_t *options;
        rd_kafka_resp_err_t exp_err[MY_CONFRES_CNT];
        rd_kafka_event_t *rkev;
        rd_kafka_resp_err_t err;
        const rd_kafka_DescribeConfigs_result_t *res;
        const rd_kafka_ConfigResource_t **rconfigs;
        size_t rconfig_cnt;
        char errstr[128];
        const char *errstr2;
        int ci = 0;
        int i;
        int fails              = 0;
        /* Increase max retries for K2/cloud environments */
        int max_retry_describe = test_k2_cluster ? 10 : 3;

        SUB_TEST_QUICK();

        /*
         * Only create one topic, the others will be non-existent.
         */
        rd_strdupa(&topics[0], test_mk_topic_name("DescribeConfigs_exist", 1));
        for (i = 1; i < MY_CONFRES_CNT; i++)
                rd_strdupa(&topics[i],
                           test_mk_topic_name("DescribeConfigs_notexist", 1));

        test_CreateTopics_simple(rk, NULL, topics, 1, 1, NULL);

        /* Wait for topic metadata to propagate before describing configs.
         * This is especially important for K2/cloud environments with higher latency. */
        {
                rd_kafka_metadata_topic_t exp_mdtopic = {.topic = topics[0]};
                TEST_SAY("Waiting for topic %s to appear in metadata\n", topics[0]);
                test_wait_metadata_update(rk, &exp_mdtopic, 1, NULL, 0, tmout_multip(5000));
        }

        /*
         * ConfigResource #0: topic config, no config entries.
         */
        configs[ci] =
            rd_kafka_ConfigResource_new(RD_KAFKA_RESOURCE_TOPIC, topics[ci]);
        exp_err[ci] = RD_KAFKA_RESP_ERR_NO_ERROR;
        ci++;

        /*
         * ConfigResource #1:broker config, no config entries
         */
        if (test_k2_cluster) {
                /*
                 * Skip broker configs for K2 environments that don't allow
                 * mixed topic and broker resources in the same DescribeConfigs request
                 */
                TEST_WARN(
                    "Skipping RESOURCE_BROKER DescribeConfigs test for K2 "
                    "environment (mixed resource types not supported)\n");
        } else {
                configs[ci] = rd_kafka_ConfigResource_new(
                    RD_KAFKA_RESOURCE_BROKER, tsprintf("%" PRId32, avail_brokers[0]));

                exp_err[ci] = RD_KAFKA_RESP_ERR_NO_ERROR;
                ci++;
        }

        /*
         * ConfigResource #2: topic config, non-existent topic, no config entr.
         */
        configs[ci] =
            rd_kafka_ConfigResource_new(RD_KAFKA_RESOURCE_TOPIC,
                                       test_k2_cluster ? topics[2] : topics[ci]);
        /* FIXME: This is a bug in the broker (<v2.0.0), it returns a full
         * response for unknown topics.
         *        https://issues.apache.org/jira/browse/KAFKA-6778
         */
        if (test_broker_version < TEST_BRKVER(2, 0, 0, 0))
                exp_err[ci] = RD_KAFKA_RESP_ERR_NO_ERROR;
        else
                exp_err[ci] = RD_KAFKA_RESP_ERR_UNKNOWN_TOPIC_OR_PART;
        ci++;


retry_describe:
        /*
         * Timeout options
         */
        options = rd_kafka_AdminOptions_new(rk, RD_KAFKA_ADMIN_OP_ANY);
        err = rd_kafka_AdminOptions_set_request_timeout(options, 10000, errstr,
                                                        sizeof(errstr));
        TEST_ASSERT(!err, "%s", errstr);


        /*
         * Fire off request
         */
        rd_kafka_DescribeConfigs(rk, configs, ci, options, rkqu);

        rd_kafka_AdminOptions_destroy(options);

        /*
         * Wait for result
         */
        rkev = test_wait_admin_result(
            rkqu, RD_KAFKA_EVENT_DESCRIBECONFIGS_RESULT, 10000 + 1000);

        /*
         * Extract result
         */
        res = rd_kafka_event_DescribeConfigs_result(rkev);
        TEST_ASSERT(res, "Expected DescribeConfigs result, not %s",
                    rd_kafka_event_name(rkev));

        err     = rd_kafka_event_error(rkev);
        errstr2 = rd_kafka_event_error_string(rkev);
        TEST_ASSERT(!err, "Expected success, not %s: %s",
                    rd_kafka_err2name(err), errstr2);

        rconfigs = rd_kafka_DescribeConfigs_result_resources(res, &rconfig_cnt);
        TEST_ASSERT((int)rconfig_cnt == ci,
                    "Expected %d result resources, got %" PRIusz "\n", ci,
                    rconfig_cnt);

        /*
         * Verify status per resource
         */
        for (i = 0; i < (int)rconfig_cnt; i++) {
                const rd_kafka_ConfigEntry_t **entries;
                size_t entry_cnt;

                err     = rd_kafka_ConfigResource_error(rconfigs[i]);
                errstr2 = rd_kafka_ConfigResource_error_string(rconfigs[i]);

                entries =
                    rd_kafka_ConfigResource_configs(rconfigs[i], &entry_cnt);

                TEST_SAY(
                    "ConfigResource #%d: type %s (%d), \"%s\": "
                    "%" PRIusz " ConfigEntries, error %s (%s)\n",
                    i,
                    rd_kafka_ResourceType_name(
                        rd_kafka_ConfigResource_type(rconfigs[i])),
                    rd_kafka_ConfigResource_type(rconfigs[i]),
                    rd_kafka_ConfigResource_name(rconfigs[i]), entry_cnt,
                    rd_kafka_err2name(err), errstr2 ? errstr2 : "");

                test_print_ConfigEntry_array(entries, entry_cnt, 1);

                if (rd_kafka_ConfigResource_type(rconfigs[i]) !=
                        rd_kafka_ConfigResource_type(configs[i]) ||
                    strcmp(rd_kafka_ConfigResource_name(rconfigs[i]),
                           rd_kafka_ConfigResource_name(configs[i]))) {
                        TEST_FAIL_LATER(
                            "ConfigResource #%d: "
                            "expected type %s name %s, "
                            "got type %s name %s",
                            i,
                            rd_kafka_ResourceType_name(
                                rd_kafka_ConfigResource_type(configs[i])),
                            rd_kafka_ConfigResource_name(configs[i]),
                            rd_kafka_ResourceType_name(
                                rd_kafka_ConfigResource_type(rconfigs[i])),
                            rd_kafka_ConfigResource_name(rconfigs[i]));
                        fails++;
                        continue;
                }


                if (err != exp_err[i]) {
                        if (err == RD_KAFKA_RESP_ERR_UNKNOWN_TOPIC_OR_PART &&
                            max_retry_describe-- > 0) {
                                /* Longer delay for K2/cloud environments */
                                int retry_delay = test_k2_cluster ? 3 : 1;
                                TEST_WARN(
                                    "ConfigResource #%d: "
                                    "expected %s (%d), got %s (%s): "
                                    "this is typically a temporary "
                                    "error while the new resource "
                                    "is propagating: retrying in %ds",
                                    i, rd_kafka_err2name(exp_err[i]),
                                    exp_err[i], rd_kafka_err2name(err),
                                    errstr2 ? errstr2 : "", retry_delay);
                                rd_kafka_event_destroy(rkev);
                                rd_sleep(retry_delay);
                                goto retry_describe;
                        }

                        TEST_FAIL_LATER(
                            "ConfigResource #%d: "
                            "expected %s (%d), got %s (%s)",
                            i, rd_kafka_err2name(exp_err[i]), exp_err[i],
                            rd_kafka_err2name(err), errstr2 ? errstr2 : "");
                        fails++;
                }
        }

        TEST_ASSERT(!fails, "See %d previous failure(s)", fails);

        rd_kafka_event_destroy(rkev);

        rd_kafka_ConfigResource_destroy_array(configs, ci);

        TEST_LATER_CHECK();
#undef MY_CONFRES_CNT

        SUB_TEST_PASS();
}

/**
 * @brief Test DescribeConfigs for groups
 */
static void do_test_DescribeConfigs_groups(rd_kafka_t *rk,
                                           rd_kafka_queue_t *rkqu) {
#define MY_CONFRES_CNT 1
        rd_kafka_ConfigResource_t *configs[MY_CONFRES_CNT];
        rd_kafka_AdminOptions_t *options;
        rd_kafka_resp_err_t exp_err[MY_CONFRES_CNT];
        rd_kafka_event_t *rkev;
        rd_kafka_resp_err_t err;
        const rd_kafka_DescribeConfigs_result_t *res;
        const rd_kafka_ConfigResource_t **rconfigs;
        char *group;
        size_t rconfig_cnt;
        char errstr[128];
        const char *errstr2;
        int ci = 0;
        int i;
        int fails = 0;

        SUB_TEST_QUICK();

        group = rd_strdup(test_mk_topic_name(__FUNCTION__, 1));

        /*
         * ConfigResource #0: group config, for a non-existent group.
         */
        configs[ci] =
            rd_kafka_ConfigResource_new(RD_KAFKA_RESOURCE_GROUP, group);
        if (group_configs_supported() && !test_k2_cluster) {
                exp_err[ci] = RD_KAFKA_RESP_ERR_NO_ERROR;
        } else {
                exp_err[ci] = RD_KAFKA_RESP_ERR_INVALID_REQUEST;
        }
        ci++;

        /*
         * Timeout options
         */
        options = rd_kafka_AdminOptions_new(rk, RD_KAFKA_ADMIN_OP_ANY);
        err = rd_kafka_AdminOptions_set_request_timeout(options, 10000, errstr,
                                                        sizeof(errstr));
        TEST_ASSERT(!err, "%s", errstr);

        /*
         * Fire off request
         */
        rd_kafka_DescribeConfigs(rk, configs, ci, options, rkqu);

        /*
         * Wait for result
         */
        rkev = test_wait_admin_result(
            rkqu, RD_KAFKA_EVENT_DESCRIBECONFIGS_RESULT, 10000 + 1000);

        /*
         * Extract result
         */
        res = rd_kafka_event_DescribeConfigs_result(rkev);
        TEST_ASSERT(res, "Expected DescribeConfigs result, not %s",
                    rd_kafka_event_name(rkev));

        err     = rd_kafka_event_error(rkev);
        errstr2 = rd_kafka_event_error_string(rkev);
        TEST_ASSERT(!err, "Expected success, not %s: %s",
                    rd_kafka_err2name(err), errstr2);

        rconfigs = rd_kafka_DescribeConfigs_result_resources(res, &rconfig_cnt);
        TEST_ASSERT((int)rconfig_cnt == ci,
                    "Expected %d result resources, got %" PRIusz "\n", ci,
                    rconfig_cnt);

        /*
         * Verify status per resource
         */
        for (i = 0; i < (int)rconfig_cnt; i++) {
                const rd_kafka_ConfigEntry_t **entries;
                size_t entry_cnt;

                err     = rd_kafka_ConfigResource_error(rconfigs[i]);
                errstr2 = rd_kafka_ConfigResource_error_string(rconfigs[i]);

                entries =
                    rd_kafka_ConfigResource_configs(rconfigs[i], &entry_cnt);

                TEST_SAY(
                    "ConfigResource #%d: type %s (%d), \"%s\": "
                    "%" PRIusz " ConfigEntries, error %s (%s)\n",
                    i,
                    rd_kafka_ResourceType_name(
                        rd_kafka_ConfigResource_type(rconfigs[i])),
                    rd_kafka_ConfigResource_type(rconfigs[i]),
                    rd_kafka_ConfigResource_name(rconfigs[i]), entry_cnt,
                    rd_kafka_err2name(err), errstr2 ? errstr2 : "");

                test_print_ConfigEntry_array(entries, entry_cnt, 1);

                if (rd_kafka_ConfigResource_type(rconfigs[i]) !=
                        rd_kafka_ConfigResource_type(configs[i]) ||
                    strcmp(rd_kafka_ConfigResource_name(rconfigs[i]),
                           rd_kafka_ConfigResource_name(configs[i]))) {
                        TEST_FAIL_LATER(
                            "ConfigResource #%d: "
                            "expected type %s name %s, "
                            "got type %s name %s",
                            i,
                            rd_kafka_ResourceType_name(
                                rd_kafka_ConfigResource_type(configs[i])),
                            rd_kafka_ConfigResource_name(configs[i]),
                            rd_kafka_ResourceType_name(
                                rd_kafka_ConfigResource_type(rconfigs[i])),
                            rd_kafka_ConfigResource_name(rconfigs[i]));
                        fails++;
                }

                if (err != exp_err[i]) {
                        TEST_FAIL_LATER(
                            "ConfigResource #%d: "
                            "expected %s (%d), got %s (%s)",
                            i, rd_kafka_err2name(exp_err[i]), exp_err[i],
                            rd_kafka_err2name(err), errstr2 ? errstr2 : "");
                        fails++;
                }
        }

        TEST_ASSERT(!fails, "See %d previous failure(s)", fails);

        rd_kafka_event_destroy(rkev);

        rd_kafka_ConfigResource_destroy_array(configs, ci);

        rd_kafka_AdminOptions_destroy(options);

        rd_free(group);

        TEST_LATER_CHECK();
#undef MY_CONFRES_CNT

        SUB_TEST_PASS();
}

/**
 * @brief Test CreateAcls
 */
static void
do_test_CreateAcls(rd_kafka_t *rk, rd_kafka_queue_t *useq, int version) {
        rd_kafka_queue_t *q = useq ? useq : rd_kafka_queue_new(rk);
        size_t resacl_cnt;
        test_timing_t timing;
        rd_kafka_resp_err_t err;
        char errstr[128];
        const char *errstr2;
        const char *user_test1 = "User:test1";
        const char *user_test2 = "User:test2";
        const char *base_topic_name;
        char topic1_name[512];
        char topic2_name[512];
        rd_kafka_AclBinding_t *acl_bindings[2];
        rd_kafka_ResourcePatternType_t pattern_type_first_topic =
            RD_KAFKA_RESOURCE_PATTERN_PREFIXED;
        rd_kafka_AdminOptions_t *admin_options;
        rd_kafka_event_t *rkev_acl_create;
        const rd_kafka_CreateAcls_result_t *acl_res;
        const rd_kafka_acl_result_t **acl_res_acls;
        unsigned int i;

        SUB_TEST_QUICK();

        if (test_k2_cluster) {
                SUB_TEST_SKIP(
                    "Skipping CREATE_ACLS test on K2/cloud environments "
                    "(ACL operations not reliable)\n");
                return;
        }

        if (version == 0)
                pattern_type_first_topic = RD_KAFKA_RESOURCE_PATTERN_LITERAL;

        base_topic_name = test_mk_topic_name(__FUNCTION__, 1);

        rd_snprintf(topic1_name, sizeof(topic1_name), "%s_1", base_topic_name);
        rd_snprintf(topic2_name, sizeof(topic2_name), "%s_2", base_topic_name);


        acl_bindings[0] = rd_kafka_AclBinding_new(
            RD_KAFKA_RESOURCE_TOPIC, topic1_name, pattern_type_first_topic,
            user_test1, "*", RD_KAFKA_ACL_OPERATION_READ,
            RD_KAFKA_ACL_PERMISSION_TYPE_ALLOW, NULL, 0);
        acl_bindings[1] = rd_kafka_AclBinding_new(
            RD_KAFKA_RESOURCE_TOPIC, topic2_name,
            RD_KAFKA_RESOURCE_PATTERN_LITERAL, user_test2, "*",
            RD_KAFKA_ACL_OPERATION_WRITE, RD_KAFKA_ACL_PERMISSION_TYPE_ALLOW,
            NULL, 0);


        admin_options =
            rd_kafka_AdminOptions_new(rk, RD_KAFKA_ADMIN_OP_CREATEACLS);
        err = rd_kafka_AdminOptions_set_request_timeout(admin_options, 10000,
                                                        errstr, sizeof(errstr));
        TEST_ASSERT(!err, "%s", errstr);

        TIMING_START(&timing, "CreateAcls");
        TEST_SAY("Call CreateAcls\n");
        rd_kafka_CreateAcls(rk, acl_bindings, 2, admin_options, q);
        TIMING_ASSERT_LATER(&timing, 0, 50);

        /*
         * Wait for result
         */
        rkev_acl_create = test_wait_admin_result(
            q, RD_KAFKA_EVENT_CREATEACLS_RESULT, 10000 + 1000);

        err     = rd_kafka_event_error(rkev_acl_create);
        errstr2 = rd_kafka_event_error_string(rkev_acl_create);

        if (test_broker_version < TEST_BRKVER(0, 11, 0, 0)) {
                TEST_ASSERT(err == RD_KAFKA_RESP_ERR__UNSUPPORTED_FEATURE,
                            "Expected unsupported feature, not: %s",
                            rd_kafka_err2name(err));
                TEST_ASSERT(!strcmp(errstr2,
                                    "ACLs Admin API (KIP-140) not supported "
                                    "by broker, requires broker "
                                    "version >= 0.11.0.0"),
                            "Expected a different message, not: %s", errstr2);
                TEST_FAIL("Unexpected error: %s", rd_kafka_err2name(err));
        }

        if (version > 0 && test_broker_version < TEST_BRKVER(2, 0, 0, 0)) {
                TEST_ASSERT(err == RD_KAFKA_RESP_ERR__UNSUPPORTED_FEATURE,
                            "Expected unsupported feature, not: %s",
                            rd_kafka_err2name(err));
                TEST_ASSERT(!strcmp(errstr2,
                                    "Broker only supports LITERAL "
                                    "resource pattern types"),
                            "Expected a different message, not: %s", errstr2);
                TEST_FAIL("Unexpected error: %s", rd_kafka_err2name(err));
        }

        TEST_ASSERT(!err, "Expected success, not %s: %s",
                    rd_kafka_err2name(err), errstr2);

        /*
         * Extract result
         */
        acl_res = rd_kafka_event_CreateAcls_result(rkev_acl_create);
        TEST_ASSERT(acl_res, "Expected CreateAcls result, not %s",
                    rd_kafka_event_name(rkev_acl_create));

        acl_res_acls = rd_kafka_CreateAcls_result_acls(acl_res, &resacl_cnt);
        TEST_ASSERT(resacl_cnt == 2, "Expected 2, not %zu", resacl_cnt);

        for (i = 0; i < resacl_cnt; i++) {
                const rd_kafka_acl_result_t *acl_res_acl = *(acl_res_acls + i);
                const rd_kafka_error_t *error =
                    rd_kafka_acl_result_error(acl_res_acl);

                TEST_ASSERT(!error,
                            "Expected RD_KAFKA_RESP_ERR_NO_ERROR, not %s",
                            rd_kafka_error_string(error));
        }

        rd_kafka_AdminOptions_destroy(admin_options);
        rd_kafka_event_destroy(rkev_acl_create);
        rd_kafka_AclBinding_destroy_array(acl_bindings, 2);
        if (!useq)
                rd_kafka_queue_destroy(q);

        SUB_TEST_PASS();
}

/**
 * @brief Test DescribeAcls
 */
static void
do_test_DescribeAcls(rd_kafka_t *rk, rd_kafka_queue_t *useq, int version) {
        rd_kafka_queue_t *q = useq ? useq : rd_kafka_queue_new(rk);
        size_t acl_binding_results_cntp;
        test_timing_t timing;
        rd_kafka_resp_err_t err;
        uint32_t i;
        char errstr[128];
        const char *errstr2;
        const char *user_test1 = "User:test1";
        const char *user_test2 = "User:test2";
        const char *any_host   = "*";
        const char *topic_name;
        rd_kafka_AclBinding_t *acl_bindings_create[2];
        rd_kafka_AclBinding_t *acl_bindings_describe;
        rd_kafka_AclBinding_t *acl;
        const rd_kafka_DescribeAcls_result_t *acl_describe_result;
        const rd_kafka_AclBinding_t **acl_binding_results;
        rd_kafka_ResourcePatternType_t pattern_type_first_topic_create;
        rd_bool_t broker_version1 =
            test_broker_version >= TEST_BRKVER(2, 0, 0, 0);
        rd_kafka_resp_err_t create_err;
        rd_kafka_AdminOptions_t *admin_options;
        rd_kafka_event_t *rkev_acl_describe;
        const rd_kafka_error_t *error;

        SUB_TEST_QUICK();

        if (test_broker_version < TEST_BRKVER(0, 11, 0, 0)) {
                SUB_TEST_SKIP(
                    "Skipping DESCRIBE_ACLS test on unsupported "
                    "broker version\n");
                return;
        }

        if (test_k2_cluster) {
                SUB_TEST_SKIP(
                    "Skipping DESCRIBE_ACLS test on K2/cloud environments "
                    "(ACL operations not reliable)\n");
                return;
        }

        pattern_type_first_topic_create = RD_KAFKA_RESOURCE_PATTERN_PREFIXED;
        if (!broker_version1)
                pattern_type_first_topic_create =
                    RD_KAFKA_RESOURCE_PATTERN_LITERAL;

        topic_name = test_mk_topic_name(__FUNCTION__, 1);

        acl_bindings_create[0] = rd_kafka_AclBinding_new(
            RD_KAFKA_RESOURCE_TOPIC, topic_name,
            pattern_type_first_topic_create, user_test1, any_host,
            RD_KAFKA_ACL_OPERATION_READ, RD_KAFKA_ACL_PERMISSION_TYPE_ALLOW,
            NULL, 0);
        acl_bindings_create[1] = rd_kafka_AclBinding_new(
            RD_KAFKA_RESOURCE_TOPIC, topic_name,
            RD_KAFKA_RESOURCE_PATTERN_LITERAL, user_test2, any_host,
            RD_KAFKA_ACL_OPERATION_WRITE, RD_KAFKA_ACL_PERMISSION_TYPE_ALLOW,
            NULL, 0);

        create_err =
            test_CreateAcls_simple(rk, NULL, acl_bindings_create, 2, NULL);

        /* Wait for ACL propagation. */
        /* Use reasonable timeout for K2 environments */
        int acl_sleep = test_k2_cluster ? 5 : tmout_multip(2);
        TEST_SAY("Waiting %d seconds for ACL propagation\n", acl_sleep);
        rd_sleep(acl_sleep);

        TEST_ASSERT(!create_err, "create error: %s",
                    rd_kafka_err2str(create_err));

        acl_bindings_describe = rd_kafka_AclBindingFilter_new(
            RD_KAFKA_RESOURCE_TOPIC, topic_name,
            RD_KAFKA_RESOURCE_PATTERN_MATCH, NULL, NULL,
            RD_KAFKA_ACL_OPERATION_ANY, RD_KAFKA_ACL_PERMISSION_TYPE_ANY, NULL,
            0);

        admin_options =
            rd_kafka_AdminOptions_new(rk, RD_KAFKA_ADMIN_OP_DESCRIBEACLS);
        err = rd_kafka_AdminOptions_set_request_timeout(admin_options, 10000,
                                                        errstr, sizeof(errstr));

        TIMING_START(&timing, "DescribeAcls");
        TEST_SAY("Call DescribeAcls\n");
        rd_kafka_DescribeAcls(rk, acl_bindings_describe, admin_options, q);
        TIMING_ASSERT_LATER(&timing, 0, 50);

        /*
         * Wait for result
         */
        rkev_acl_describe = test_wait_admin_result(
            q, RD_KAFKA_EVENT_DESCRIBEACLS_RESULT, 10000 + 1000);

        err     = rd_kafka_event_error(rkev_acl_describe);
        errstr2 = rd_kafka_event_error_string(rkev_acl_describe);

        if (!broker_version1) {
                TEST_ASSERT(
                    err == RD_KAFKA_RESP_ERR__UNSUPPORTED_FEATURE,
                    "expected RD_KAFKA_RESP_ERR__UNSUPPORTED_FEATURE, not %s",
                    rd_kafka_err2str(err));
                TEST_ASSERT(strcmp(errstr2,
                                   "Broker only supports LITERAL and ANY "
                                   "resource pattern types") == 0,
                            "expected another message, not %s", errstr2);
        } else {
                TEST_ASSERT(!err, "expected RD_KAFKA_RESP_ERR_NO_ERROR not %s",
                            errstr2);
        }

        if (!err) {

                acl_describe_result =
                    rd_kafka_event_DescribeAcls_result(rkev_acl_describe);

                TEST_ASSERT(acl_describe_result,
                            "acl_describe_result should not be NULL");

                acl_binding_results_cntp = 0;
                acl_binding_results      = rd_kafka_DescribeAcls_result_acls(
                    acl_describe_result, &acl_binding_results_cntp);

                TEST_ASSERT(acl_binding_results_cntp == 2,
                            "acl_binding_results_cntp should be 2, not %zu",
                            acl_binding_results_cntp);

                for (i = 0; i < acl_binding_results_cntp; i++) {
                        acl = (rd_kafka_AclBinding_t *)acl_binding_results[i];

                        if (strcmp(rd_kafka_AclBinding_principal(acl),
                                   user_test1) == 0) {
                                TEST_ASSERT(
                                    rd_kafka_AclBinding_restype(acl) ==
                                        RD_KAFKA_RESOURCE_TOPIC,
                                    "acl->restype should be "
                                    "RD_KAFKA_RESOURCE_TOPIC, not %s",
                                    rd_kafka_ResourceType_name(
                                        rd_kafka_AclBinding_restype(acl)));
                                TEST_ASSERT(
                                    strcmp(rd_kafka_AclBinding_name(acl),
                                           topic_name) == 0,
                                    "acl->name should be %s, not %s",
                                    topic_name, rd_kafka_AclBinding_name(acl));
                                TEST_ASSERT(
                                    rd_kafka_AclBinding_resource_pattern_type(
                                        acl) == pattern_type_first_topic_create,
                                    "acl->resource_pattern_type should be %s, "
                                    "not %s",
                                    rd_kafka_ResourcePatternType_name(
                                        pattern_type_first_topic_create),
                                    rd_kafka_ResourcePatternType_name(
                                        rd_kafka_AclBinding_resource_pattern_type(
                                            acl)));
                                TEST_ASSERT(
                                    strcmp(rd_kafka_AclBinding_principal(acl),
                                           user_test1) == 0,
                                    "acl->principal should be %s, not %s",
                                    user_test1,
                                    rd_kafka_AclBinding_principal(acl));

                                TEST_ASSERT(
                                    strcmp(rd_kafka_AclBinding_host(acl),
                                           any_host) == 0,
                                    "acl->host should be %s, not %s", any_host,
                                    rd_kafka_AclBinding_host(acl));

                                TEST_ASSERT(
                                    rd_kafka_AclBinding_operation(acl) ==
                                        RD_KAFKA_ACL_OPERATION_READ,
                                    "acl->operation should be %s, not %s",
                                    rd_kafka_AclOperation_name(
                                        RD_KAFKA_ACL_OPERATION_READ),
                                    rd_kafka_AclOperation_name(
                                        rd_kafka_AclBinding_operation(acl)));

                                TEST_ASSERT(
                                    rd_kafka_AclBinding_permission_type(acl) ==
                                        RD_KAFKA_ACL_PERMISSION_TYPE_ALLOW,
                                    "acl->permission_type should be %s, not %s",
                                    rd_kafka_AclPermissionType_name(
                                        RD_KAFKA_ACL_PERMISSION_TYPE_ALLOW),
                                    rd_kafka_AclPermissionType_name(
                                        rd_kafka_AclBinding_permission_type(
                                            acl)));

                                error = rd_kafka_AclBinding_error(acl);
                                TEST_ASSERT(!error,
                                            "acl->error should be NULL, not %s",
                                            rd_kafka_error_string(error));

                        } else {
                                TEST_ASSERT(
                                    rd_kafka_AclBinding_restype(acl) ==
                                        RD_KAFKA_RESOURCE_TOPIC,
                                    "acl->restype should be "
                                    "RD_KAFKA_RESOURCE_TOPIC, not %s",
                                    rd_kafka_ResourceType_name(
                                        rd_kafka_AclBinding_restype(acl)));
                                TEST_ASSERT(
                                    strcmp(rd_kafka_AclBinding_name(acl),
                                           topic_name) == 0,
                                    "acl->name should be %s, not %s",
                                    topic_name, rd_kafka_AclBinding_name(acl));
                                TEST_ASSERT(
                                    rd_kafka_AclBinding_resource_pattern_type(
                                        acl) ==
                                        RD_KAFKA_RESOURCE_PATTERN_LITERAL,
                                    "acl->resource_pattern_type should be %s, "
                                    "not %s",
                                    rd_kafka_ResourcePatternType_name(
                                        RD_KAFKA_RESOURCE_PATTERN_LITERAL),
                                    rd_kafka_ResourcePatternType_name(
                                        rd_kafka_AclBinding_resource_pattern_type(
                                            acl)));
                                TEST_ASSERT(
                                    strcmp(rd_kafka_AclBinding_principal(acl),
                                           user_test2) == 0,
                                    "acl->principal should be %s, not %s",
                                    user_test2,
                                    rd_kafka_AclBinding_principal(acl));

                                TEST_ASSERT(
                                    strcmp(rd_kafka_AclBinding_host(acl),
                                           any_host) == 0,
                                    "acl->host should be %s, not %s", any_host,
                                    rd_kafka_AclBinding_host(acl));

                                TEST_ASSERT(
                                    rd_kafka_AclBinding_operation(acl) ==
                                        RD_KAFKA_ACL_OPERATION_WRITE,
                                    "acl->operation should be %s, not %s",
                                    rd_kafka_AclOperation_name(
                                        RD_KAFKA_ACL_OPERATION_WRITE),
                                    rd_kafka_AclOperation_name(
                                        rd_kafka_AclBinding_operation(acl)));

                                TEST_ASSERT(
                                    rd_kafka_AclBinding_permission_type(acl) ==
                                        RD_KAFKA_ACL_PERMISSION_TYPE_ALLOW,
                                    "acl->permission_type should be %s, not %s",
                                    rd_kafka_AclPermissionType_name(
                                        RD_KAFKA_ACL_PERMISSION_TYPE_ALLOW),
                                    rd_kafka_AclPermissionType_name(
                                        rd_kafka_AclBinding_permission_type(
                                            acl)));


                                error = rd_kafka_AclBinding_error(acl);
                                TEST_ASSERT(!error,
                                            "acl->error should be NULL, not %s",
                                            rd_kafka_error_string(error));
                        }
                }
        }

        rd_kafka_AclBinding_destroy(acl_bindings_describe);
        rd_kafka_event_destroy(rkev_acl_describe);

        acl_bindings_describe = rd_kafka_AclBindingFilter_new(
            RD_KAFKA_RESOURCE_TOPIC, topic_name,
            RD_KAFKA_RESOURCE_PATTERN_LITERAL, NULL, NULL,
            RD_KAFKA_ACL_OPERATION_WRITE, RD_KAFKA_ACL_PERMISSION_TYPE_ANY,
            NULL, 0);

        TIMING_START(&timing, "DescribeAcls");
        rd_kafka_DescribeAcls(rk, acl_bindings_describe, admin_options, q);
        TIMING_ASSERT_LATER(&timing, 0, 50);

        /*
         * Wait for result
         */
        rkev_acl_describe = test_wait_admin_result(
            q, RD_KAFKA_EVENT_DESCRIBEACLS_RESULT, 10000 + 1000);

        err     = rd_kafka_event_error(rkev_acl_describe);
        errstr2 = rd_kafka_event_error_string(rkev_acl_describe);

        TEST_ASSERT(!err, "expected RD_KAFKA_RESP_ERR_NO_ERROR not %s",
                    errstr2);

        acl_describe_result =
            rd_kafka_event_DescribeAcls_result(rkev_acl_describe);

        TEST_ASSERT(acl_describe_result,
                    "acl_describe_result should not be NULL");

        acl_binding_results_cntp = 0;
        acl_binding_results      = rd_kafka_DescribeAcls_result_acls(
            acl_describe_result, &acl_binding_results_cntp);

        TEST_ASSERT(acl_binding_results_cntp == 1,
                    "acl_binding_results_cntp should be 1, not %zu",
                    acl_binding_results_cntp);

        acl = (rd_kafka_AclBinding_t *)acl_binding_results[0];

        TEST_ASSERT(
            rd_kafka_AclBinding_restype(acl) == RD_KAFKA_RESOURCE_TOPIC,
            "acl->restype should be RD_KAFKA_RESOURCE_TOPIC, not %s",
            rd_kafka_ResourceType_name(rd_kafka_AclBinding_restype(acl)));
        TEST_ASSERT(strcmp(rd_kafka_AclBinding_name(acl), topic_name) == 0,
                    "acl->name should be %s, not %s", topic_name,
                    rd_kafka_AclBinding_name(acl));
        TEST_ASSERT(rd_kafka_AclBinding_resource_pattern_type(acl) ==
                        RD_KAFKA_RESOURCE_PATTERN_LITERAL,
                    "acl->resource_pattern_type should be %s, not %s",
                    rd_kafka_ResourcePatternType_name(
                        RD_KAFKA_RESOURCE_PATTERN_LITERAL),
                    rd_kafka_ResourcePatternType_name(
                        rd_kafka_AclBinding_resource_pattern_type(acl)));
        TEST_ASSERT(strcmp(rd_kafka_AclBinding_principal(acl), user_test2) == 0,
                    "acl->principal should be %s, not %s", user_test2,
                    rd_kafka_AclBinding_principal(acl));

        TEST_ASSERT(strcmp(rd_kafka_AclBinding_host(acl), any_host) == 0,
                    "acl->host should be %s, not %s", any_host,
                    rd_kafka_AclBinding_host(acl));

        TEST_ASSERT(
            rd_kafka_AclBinding_permission_type(acl) ==
                RD_KAFKA_ACL_PERMISSION_TYPE_ALLOW,
            "acl->permission_type should be %s, not %s",
            rd_kafka_AclPermissionType_name(RD_KAFKA_ACL_PERMISSION_TYPE_ALLOW),
            rd_kafka_AclPermissionType_name(
                rd_kafka_AclBinding_permission_type(acl)));

        error = rd_kafka_AclBinding_error(acl);
        TEST_ASSERT(!error, "acl->error should be NULL, not %s",
                    rd_kafka_error_string(error));

        rd_kafka_AclBinding_destroy(acl_bindings_describe);
        rd_kafka_event_destroy(rkev_acl_describe);
        rd_kafka_AdminOptions_destroy(admin_options);
        rd_kafka_AclBinding_destroy_array(acl_bindings_create, 2);

        if (!useq)
                rd_kafka_queue_destroy(q);

        SUB_TEST_PASS();
}

/**
 * @brief Count acls by acl filter
 */
static size_t
do_test_acls_count(rd_kafka_t *rk,
                   rd_kafka_AclBindingFilter_t *acl_bindings_describe,
                   rd_kafka_queue_t *q) {
        char errstr[128];
        rd_kafka_resp_err_t err;
        rd_kafka_AdminOptions_t *admin_options_describe;
        rd_kafka_event_t *rkev_acl_describe;
        const rd_kafka_DescribeAcls_result_t *acl_describe_result;
        const char *errstr2;
        size_t acl_binding_results_cntp;

        admin_options_describe =
            rd_kafka_AdminOptions_new(rk, RD_KAFKA_ADMIN_OP_DESCRIBEACLS);
        rd_kafka_AdminOptions_set_request_timeout(admin_options_describe, 10000,
                                                  errstr, sizeof(errstr));

        rd_kafka_DescribeAcls(rk, acl_bindings_describe, admin_options_describe,
                              q);
        /*
         * Wait for result
         */
        rkev_acl_describe = test_wait_admin_result(
            q, RD_KAFKA_EVENT_DESCRIBEACLS_RESULT, 10000 + 1000);

        err     = rd_kafka_event_error(rkev_acl_describe);
        errstr2 = rd_kafka_event_error_string(rkev_acl_describe);

        TEST_ASSERT(!err, "expected RD_KAFKA_RESP_ERR_NO_ERROR not %s",
                    errstr2);

        acl_describe_result =
            rd_kafka_event_DescribeAcls_result(rkev_acl_describe);

        TEST_ASSERT(acl_describe_result,
                    "acl_describe_result should not be NULL");

        acl_binding_results_cntp = 0;
        rd_kafka_DescribeAcls_result_acls(acl_describe_result,
                                          &acl_binding_results_cntp);
        rd_kafka_event_destroy(rkev_acl_describe);
        rd_kafka_AdminOptions_destroy(admin_options_describe);

        return acl_binding_results_cntp;
}

/**
 * @brief Test DeleteAcls
 */
static void
do_test_DeleteAcls(rd_kafka_t *rk, rd_kafka_queue_t *useq, int version) {
        rd_kafka_queue_t *q = useq ? useq : rd_kafka_queue_new(rk);
        test_timing_t timing;
        uint32_t i;
        char errstr[128];
        const char *user_test1 = "User:test1";
        const char *user_test2 = "User:test2";
        const char *any_host   = "*";
        const char *base_topic_name;
        char topic1_name[512];
        char topic2_name[512];
        size_t acl_binding_results_cntp;
        size_t DeleteAcls_result_responses_cntp;
        size_t matching_acls_cntp;
        rd_kafka_AclBinding_t *acl_bindings_create[3];
        rd_kafka_AclBindingFilter_t *acl_bindings_describe;
        rd_kafka_AclBindingFilter_t *acl_bindings_delete;
        rd_kafka_event_t *rkev_acl_delete;
        rd_kafka_AdminOptions_t *admin_options_delete;
        const rd_kafka_DeleteAcls_result_t *acl_delete_result;
        const rd_kafka_DeleteAcls_result_response_t *
            *DeleteAcls_result_responses;
        const rd_kafka_DeleteAcls_result_response_t *DeleteAcls_result_response;
        const rd_kafka_AclBinding_t **matching_acls;
        const rd_kafka_AclBinding_t *matching_acl;
        rd_kafka_ResourcePatternType_t pattern_type_first_topic_create;
        rd_kafka_ResourcePatternType_t pattern_type_delete;
        rd_bool_t broker_version1 =
            test_broker_version >= TEST_BRKVER(2, 0, 0, 0);
        rd_kafka_resp_err_t create_err;
        rd_kafka_ResourceType_t restype;
        rd_kafka_ResourcePatternType_t resource_pattern_type;
        rd_kafka_AclOperation_t operation;
        rd_kafka_AclPermissionType_t permission_type;
        const char *name;
        const char *principal;
        const rd_kafka_error_t *error;

        SUB_TEST_QUICK();

        if (test_broker_version < TEST_BRKVER(0, 11, 0, 0)) {
                SUB_TEST_SKIP(
                    "Skipping DELETE_ACLS test on unsupported "
                    "broker version\n");
                return;
        }

        if (test_k2_cluster) {
                SUB_TEST_SKIP(
                    "Skipping DELETE_ACLS test on K2/cloud environments "
                    "(ACL propagation and consistency issues)\n");
                return;
        }

        pattern_type_first_topic_create = RD_KAFKA_RESOURCE_PATTERN_PREFIXED;
        pattern_type_delete             = RD_KAFKA_RESOURCE_PATTERN_MATCH;
        if (!broker_version1) {
                pattern_type_first_topic_create =
                    RD_KAFKA_RESOURCE_PATTERN_LITERAL;
                pattern_type_delete = RD_KAFKA_RESOURCE_PATTERN_LITERAL;
        }

        base_topic_name = test_mk_topic_name(__FUNCTION__, 1);

        rd_snprintf(topic1_name, sizeof(topic1_name), "%s_1", base_topic_name);
        rd_snprintf(topic2_name, sizeof(topic2_name), "%s_2", base_topic_name);

        acl_bindings_create[0] = rd_kafka_AclBinding_new(
            RD_KAFKA_RESOURCE_TOPIC, topic1_name,
            pattern_type_first_topic_create, user_test1, any_host,
            RD_KAFKA_ACL_OPERATION_READ, RD_KAFKA_ACL_PERMISSION_TYPE_ALLOW,
            NULL, 0);
        acl_bindings_create[1] = rd_kafka_AclBinding_new(
            RD_KAFKA_RESOURCE_TOPIC, topic1_name,
            RD_KAFKA_RESOURCE_PATTERN_LITERAL, user_test2, any_host,
            RD_KAFKA_ACL_OPERATION_WRITE, RD_KAFKA_ACL_PERMISSION_TYPE_ALLOW,
            NULL, 0);
        acl_bindings_create[2] = rd_kafka_AclBinding_new(
            RD_KAFKA_RESOURCE_TOPIC, topic2_name,
            RD_KAFKA_RESOURCE_PATTERN_LITERAL, user_test2, any_host,
            RD_KAFKA_ACL_OPERATION_WRITE, RD_KAFKA_ACL_PERMISSION_TYPE_ALLOW,
            NULL, 0);

        acl_bindings_delete = rd_kafka_AclBindingFilter_new(
            RD_KAFKA_RESOURCE_TOPIC, topic1_name, pattern_type_delete, NULL,
            NULL, RD_KAFKA_ACL_OPERATION_ANY, RD_KAFKA_ACL_PERMISSION_TYPE_ANY,
            NULL, 0);

        acl_bindings_describe = acl_bindings_delete;

        create_err =
            test_CreateAcls_simple(rk, NULL, acl_bindings_create, 3, NULL);

        /* Wait for ACL propagation. */
        /* Use reasonable timeout for K2 environments */
        int acl_sleep = test_k2_cluster ? 5 : tmout_multip(2);
        TEST_SAY("Waiting %d seconds for ACL propagation\n", acl_sleep);
        rd_sleep(acl_sleep);

        TEST_ASSERT(!create_err, "create error: %s",
                    rd_kafka_err2str(create_err));

        admin_options_delete =
            rd_kafka_AdminOptions_new(rk, RD_KAFKA_ADMIN_OP_DELETEACLS);
        rd_kafka_AdminOptions_set_request_timeout(admin_options_delete, 10000,
                                                  errstr, sizeof(errstr));

        acl_binding_results_cntp =
            do_test_acls_count(rk, acl_bindings_describe, q);
        TEST_ASSERT(acl_binding_results_cntp == 2,
                    "acl_binding_results_cntp should not be 2, not %zu\n",
                    acl_binding_results_cntp);

        TIMING_START(&timing, "DeleteAcls");
        rd_kafka_DeleteAcls(rk, &acl_bindings_delete, 1, admin_options_delete,
                            q);
        TIMING_ASSERT_LATER(&timing, 0, 50);

        /* Wait for ACL propagation. */
        /* Use reasonable timeout for K2 environments */
        acl_sleep = test_k2_cluster ? 5 : tmout_multip(2);
        TEST_SAY("Waiting %d seconds for ACL propagation\n", acl_sleep);
        rd_sleep(acl_sleep);

        /*
         * Wait for result
         */
        rkev_acl_delete = test_wait_admin_result(
            q, RD_KAFKA_EVENT_DELETEACLS_RESULT, 10000 + 1000);

        acl_delete_result = rd_kafka_event_DeleteAcls_result(rkev_acl_delete);

        TEST_ASSERT(acl_delete_result, "acl_delete_result should not be NULL");

        DeleteAcls_result_responses_cntp = 0;
        DeleteAcls_result_responses      = rd_kafka_DeleteAcls_result_responses(
            acl_delete_result, &DeleteAcls_result_responses_cntp);

        TEST_ASSERT(DeleteAcls_result_responses_cntp == 1,
                    "DeleteAcls_result_responses_cntp should be 1, not %zu\n",
                    DeleteAcls_result_responses_cntp);

        DeleteAcls_result_response = DeleteAcls_result_responses[0];

        TEST_CALL_ERROR__(rd_kafka_DeleteAcls_result_response_error(
            DeleteAcls_result_response));

        matching_acls = rd_kafka_DeleteAcls_result_response_matching_acls(
            DeleteAcls_result_response, &matching_acls_cntp);

        TEST_ASSERT(matching_acls_cntp == 2,
                    "matching_acls_cntp should be 2, not %zu\n",
                    matching_acls_cntp);

        for (i = 0; i < matching_acls_cntp; i++) {
                rd_kafka_ResourceType_t restype;
                rd_kafka_ResourcePatternType_t resource_pattern_type;
                rd_kafka_AclOperation_t operation;
                rd_kafka_AclPermissionType_t permission_type;
                const char *name;
                const char *principal;

                matching_acl = matching_acls[i];
                error        = rd_kafka_AclBinding_error(matching_acl);
                restype      = rd_kafka_AclBinding_restype(matching_acl);
                name         = rd_kafka_AclBinding_name(matching_acl);
                resource_pattern_type =
                    rd_kafka_AclBinding_resource_pattern_type(matching_acl);
                principal = rd_kafka_AclBinding_principal(matching_acl);
                operation = rd_kafka_AclBinding_operation(matching_acl);
                permission_type =
                    rd_kafka_AclBinding_permission_type(matching_acl);

                TEST_ASSERT(!error, "expected success, not %s",
                            rd_kafka_error_string(error));
                TEST_ASSERT(restype == RD_KAFKA_RESOURCE_TOPIC,
                            "expected RD_KAFKA_RESOURCE_TOPIC not %s",
                            rd_kafka_ResourceType_name(restype));
                TEST_ASSERT(strcmp(name, topic1_name) == 0,
                            "expected %s not %s", topic1_name, name);
                TEST_ASSERT(permission_type ==
                                RD_KAFKA_ACL_PERMISSION_TYPE_ALLOW,
                            "expected %s not %s",
                            rd_kafka_AclPermissionType_name(
                                RD_KAFKA_ACL_PERMISSION_TYPE_ALLOW),
                            rd_kafka_AclPermissionType_name(permission_type));

                if (strcmp(user_test1, principal) == 0) {
                        TEST_ASSERT(resource_pattern_type ==
                                        pattern_type_first_topic_create,
                                    "expected %s not %s",
                                    rd_kafka_ResourcePatternType_name(
                                        pattern_type_first_topic_create),
                                    rd_kafka_ResourcePatternType_name(
                                        resource_pattern_type));

                        TEST_ASSERT(operation == RD_KAFKA_ACL_OPERATION_READ,
                                    "expected %s not %s",
                                    rd_kafka_AclOperation_name(
                                        RD_KAFKA_ACL_OPERATION_READ),
                                    rd_kafka_AclOperation_name(operation));

                } else {
                        TEST_ASSERT(resource_pattern_type ==
                                        RD_KAFKA_RESOURCE_PATTERN_LITERAL,
                                    "expected %s not %s",
                                    rd_kafka_ResourcePatternType_name(
                                        RD_KAFKA_RESOURCE_PATTERN_LITERAL),
                                    rd_kafka_ResourcePatternType_name(
                                        resource_pattern_type));

                        TEST_ASSERT(operation == RD_KAFKA_ACL_OPERATION_WRITE,
                                    "expected %s not %s",
                                    rd_kafka_AclOperation_name(
                                        RD_KAFKA_ACL_OPERATION_WRITE),
                                    rd_kafka_AclOperation_name(operation));
                }
        }

        acl_binding_results_cntp =
            do_test_acls_count(rk, acl_bindings_describe, q);
        TEST_ASSERT(acl_binding_results_cntp == 0,
                    "acl_binding_results_cntp should be 0, not %zu\n",
                    acl_binding_results_cntp);

        rd_kafka_event_destroy(rkev_acl_delete);
        rd_kafka_AclBinding_destroy(acl_bindings_delete);

        acl_bindings_delete = rd_kafka_AclBindingFilter_new(
            RD_KAFKA_RESOURCE_TOPIC, topic2_name,
            RD_KAFKA_RESOURCE_PATTERN_LITERAL, NULL, NULL,
            RD_KAFKA_ACL_OPERATION_ANY, RD_KAFKA_ACL_PERMISSION_TYPE_ANY, NULL,
            0);
        acl_bindings_describe = acl_bindings_delete;

        TIMING_START(&timing, "DeleteAcls");
        rd_kafka_DeleteAcls(rk, &acl_bindings_delete, 1, admin_options_delete,
                            q);
        TIMING_ASSERT_LATER(&timing, 0, 50);

        /* Wait for ACL propagation. */
        rd_sleep(1);

        /*
         * Wait for result
         */
        rkev_acl_delete = test_wait_admin_result(
            q, RD_KAFKA_EVENT_DELETEACLS_RESULT, 10000 + 1000);

        acl_delete_result = rd_kafka_event_DeleteAcls_result(rkev_acl_delete);

        TEST_ASSERT(acl_delete_result, "acl_delete_result should not be NULL");

        DeleteAcls_result_responses_cntp = 0;
        DeleteAcls_result_responses      = rd_kafka_DeleteAcls_result_responses(
            acl_delete_result, &DeleteAcls_result_responses_cntp);

        TEST_ASSERT(DeleteAcls_result_responses_cntp == 1,
                    "DeleteAcls_result_responses_cntp should be 1, not %zu\n",
                    DeleteAcls_result_responses_cntp);

        DeleteAcls_result_response = DeleteAcls_result_responses[0];

        TEST_CALL_ERROR__(rd_kafka_DeleteAcls_result_response_error(
            DeleteAcls_result_response));

        matching_acls = rd_kafka_DeleteAcls_result_response_matching_acls(
            DeleteAcls_result_response, &matching_acls_cntp);

        TEST_ASSERT(matching_acls_cntp == 1,
                    "matching_acls_cntp should be 1, not %zu\n",
                    matching_acls_cntp);

        matching_acl = matching_acls[0];
        error        = rd_kafka_AclBinding_error(matching_acl);
        restype      = rd_kafka_AclBinding_restype(matching_acl);
        name         = rd_kafka_AclBinding_name(matching_acl);
        resource_pattern_type =
            rd_kafka_AclBinding_resource_pattern_type(matching_acl);
        principal       = rd_kafka_AclBinding_principal(matching_acl);
        operation       = rd_kafka_AclBinding_operation(matching_acl);
        permission_type = rd_kafka_AclBinding_permission_type(matching_acl);

        TEST_ASSERT(!error, "expected RD_KAFKA_RESP_ERR_NO_ERROR not %s",
                    rd_kafka_error_string(error));
        TEST_ASSERT(restype == RD_KAFKA_RESOURCE_TOPIC,
                    "expected RD_KAFKA_RESOURCE_TOPIC not %s",
                    rd_kafka_ResourceType_name(restype));
        TEST_ASSERT(strcmp(name, topic2_name) == 0, "expected %s not %s",
                    topic2_name, name);
        TEST_ASSERT(
            permission_type == RD_KAFKA_ACL_PERMISSION_TYPE_ALLOW,
            "expected %s not %s",
            rd_kafka_AclPermissionType_name(RD_KAFKA_ACL_PERMISSION_TYPE_ALLOW),
            rd_kafka_AclPermissionType_name(permission_type));
        TEST_ASSERT(strcmp(user_test2, principal) == 0, "expected %s not %s",
                    user_test2, principal);
        TEST_ASSERT(resource_pattern_type == RD_KAFKA_RESOURCE_PATTERN_LITERAL,
                    "expected %s not %s",
                    rd_kafka_ResourcePatternType_name(
                        RD_KAFKA_RESOURCE_PATTERN_LITERAL),
                    rd_kafka_ResourcePatternType_name(resource_pattern_type));

        TEST_ASSERT(operation == RD_KAFKA_ACL_OPERATION_WRITE,
                    "expected %s not %s",
                    rd_kafka_AclOperation_name(RD_KAFKA_ACL_OPERATION_WRITE),
                    rd_kafka_AclOperation_name(operation));

        acl_binding_results_cntp =
            do_test_acls_count(rk, acl_bindings_describe, q);
        TEST_ASSERT(acl_binding_results_cntp == 0,
                    "acl_binding_results_cntp should be 0, not %zu\n",
                    acl_binding_results_cntp);

        rd_kafka_AclBinding_destroy(acl_bindings_delete);
        rd_kafka_event_destroy(rkev_acl_delete);
        rd_kafka_AdminOptions_destroy(admin_options_delete);

        rd_kafka_AclBinding_destroy_array(acl_bindings_create, 3);

        if (!useq)
                rd_kafka_queue_destroy(q);

        SUB_TEST_PASS();
}

/**
 * @brief Verify that an unclean rd_kafka_destroy() does not hang.
 */
static void do_test_unclean_destroy(rd_kafka_type_t cltype, int with_mainq) {
        rd_kafka_t *rk;
        char errstr[512];
        rd_kafka_conf_t *conf;
        rd_kafka_queue_t *q;
        rd_kafka_NewTopic_t *topic;
        test_timing_t t_destroy;

        SUB_TEST_QUICK("Test unclean destroy using %s",
                       with_mainq ? "mainq" : "tempq");

        test_conf_init(&conf, NULL, 0);

        rk = rd_kafka_new(cltype, conf, errstr, sizeof(errstr));
        TEST_ASSERT(rk, "kafka_new(%d): %s", cltype, errstr);

        if (with_mainq)
                q = rd_kafka_queue_get_main(rk);
        else
                q = rd_kafka_queue_new(rk);

        topic = rd_kafka_NewTopic_new(test_mk_topic_name(__FUNCTION__, 1), 3, 1,
                                      NULL, 0);
        rd_kafka_CreateTopics(rk, &topic, 1, NULL, q);
        rd_kafka_NewTopic_destroy(topic);

        rd_kafka_queue_destroy(q);

        TEST_SAY(
            "Giving rd_kafka_destroy() 5s to finish, "
            "despite Admin API request being processed\n");
        test_timeout_set(5);
        TIMING_START(&t_destroy, "rd_kafka_destroy()");
        rd_kafka_destroy(rk);
        TIMING_STOP(&t_destroy);

        SUB_TEST_PASS();

        /* Restore timeout */
        test_timeout_set(60);
}



/**
 * @brief Test deletion of records
 *
 *
 */
static void do_test_DeleteRecords(const char *what,
                                  rd_kafka_t *rk,
                                  rd_kafka_queue_t *useq,
                                  int op_timeout) {
        rd_kafka_queue_t *q;
        rd_kafka_AdminOptions_t *options         = NULL;
        rd_kafka_topic_partition_list_t *offsets = NULL;
        rd_kafka_event_t *rkev                   = NULL;
        rd_kafka_resp_err_t err;
        char errstr[512];
        const char *errstr2;
#define MY_DEL_RECORDS_CNT 3
        rd_kafka_topic_partition_list_t *results = NULL;
        int i;
        const int partitions_cnt = 3;
        const int msgs_cnt       = 100;
        char *topics[MY_DEL_RECORDS_CNT];
        rd_kafka_metadata_topic_t exp_mdtopics[MY_DEL_RECORDS_CNT] = {{0}};
        int exp_mdtopic_cnt                                        = 0;
        test_timing_t timing;
        rd_kafka_resp_err_t exp_err = RD_KAFKA_RESP_ERR_NO_ERROR;
        rd_kafka_DeleteRecords_t *del_records;
        const rd_kafka_DeleteRecords_result_t *res;

        SUB_TEST_QUICK("%s DeleteRecords with %s, op_timeout %d",
                       rd_kafka_name(rk), what, op_timeout);

        q = useq ? useq : rd_kafka_queue_new(rk);

        if (op_timeout != -1) {
                options = rd_kafka_AdminOptions_new(rk, RD_KAFKA_ADMIN_OP_ANY);

                err = rd_kafka_AdminOptions_set_operation_timeout(
                    options, op_timeout, errstr, sizeof(errstr));
                TEST_ASSERT(!err, "%s", rd_kafka_err2str(err));
        }


        for (i = 0; i < MY_DEL_RECORDS_CNT; i++) {
                char pfx[32];
                char *topic;

                rd_snprintf(pfx, sizeof(pfx), "DeleteRecords-topic%d", i);
                topic = rd_strdup(test_mk_topic_name(pfx, 1));

                topics[i]                             = topic;
                exp_mdtopics[exp_mdtopic_cnt++].topic = topic;
        }

        /* Create the topics first. */
        test_CreateTopics_simple(rk, NULL, topics, MY_DEL_RECORDS_CNT,
                                 partitions_cnt /*num_partitions*/, NULL);

        /* Verify that topics are reported by metadata */
        int metadata_timeout_update = test_k2_cluster ? 60000 : tmout_multip(60000);
        test_wait_metadata_update(rk, exp_mdtopics, exp_mdtopic_cnt, NULL, 0,
                                  metadata_timeout_update);

        /* K2: Additional delay for topic readiness after metadata propagation */
        if (test_k2_cluster) {
                rd_sleep(5);
        }

        /* Produce 100 msgs / partition */
        for (i = 0; i < MY_DEL_RECORDS_CNT; i++) {
                int32_t partition;
                for (partition = 0; partition < partitions_cnt; partition++) {
                        test_produce_msgs_easy(topics[i], 0, partition,
                                               msgs_cnt);
                }
        }

        offsets = rd_kafka_topic_partition_list_new(10);

        /* Wipe all data from topic 0 */
        for (i = 0; i < partitions_cnt; i++)
                rd_kafka_topic_partition_list_add(offsets, topics[0], i)
                    ->offset = RD_KAFKA_OFFSET_END;

        /* Wipe all data from partition 0 in topic 1 */
        rd_kafka_topic_partition_list_add(offsets, topics[1], 0)->offset =
            RD_KAFKA_OFFSET_END;

        /* Wipe some data from partition 2 in topic 1 */
        rd_kafka_topic_partition_list_add(offsets, topics[1], 2)->offset =
            msgs_cnt / 2;

        /* Not changing the offset (out of range) for topic 2 partition 0 */
        rd_kafka_topic_partition_list_add(offsets, topics[2], 0);

        /* Offset out of range for topic 2 partition 1 */
        rd_kafka_topic_partition_list_add(offsets, topics[2], 1)->offset =
            msgs_cnt + 1;

        /* Use reasonable timeout for K2 environments */
        int metadata_timeout = test_k2_cluster ? 60000 : tmout_multip(60000);
        test_wait_metadata_update(rk, exp_mdtopics, exp_mdtopic_cnt, NULL, 0,
            metadata_timeout);

        del_records = rd_kafka_DeleteRecords_new(offsets);

        /* K2: Additional delay after message production for data consistency */
        if (test_k2_cluster) {
                rd_sleep(5);
        }

        TIMING_START(&timing, "DeleteRecords");
        TEST_SAY("Call DeleteRecords\n");
        rd_kafka_DeleteRecords(rk, &del_records, 1, options, q);
        TIMING_ASSERT_LATER(&timing, 0, 50);

        rd_kafka_DeleteRecords_destroy(del_records);

        TIMING_START(&timing, "DeleteRecords.queue_poll");

        /* Poll result queue for DeleteRecords result.
         * Print but otherwise ignore other event types
         * (typically generic Error events). */
        while (1) {
                /* Use much longer timeouts for K2/cloud environments */
                int poll_timeout = test_k2_cluster ? 1800 * 1000 : 900 * 1000;
                rkev = rd_kafka_queue_poll(q, tmout_multip(poll_timeout));
                TEST_SAY("DeleteRecords: got %s in %.3fms\n",
                         rd_kafka_event_name(rkev),
                         TIMING_DURATION(&timing) / 1000.0f);
                if (rkev == NULL)
                        continue;
                if (rd_kafka_event_error(rkev))
                        TEST_SAY("%s: %s\n", rd_kafka_event_name(rkev),
                                 rd_kafka_event_error_string(rkev));

                if (rd_kafka_event_type(rkev) ==
                    RD_KAFKA_EVENT_DELETERECORDS_RESULT) {
                        break;
                }

                rd_kafka_event_destroy(rkev);
        }

        /* K2: Additional delay after message production for data consistency */
        if (test_k2_cluster) {
            rd_sleep(5);
        }
        /* Convert event to proper result */
        res = rd_kafka_event_DeleteRecords_result(rkev);
        TEST_ASSERT(res, "expected DeleteRecords_result, not %s",
                    rd_kafka_event_name(rkev));

        /* Expecting error */
        err     = rd_kafka_event_error(rkev);
        errstr2 = rd_kafka_event_error_string(rkev);
        TEST_ASSERT(err == exp_err,
                    "expected DeleteRecords to return %s, not %s (%s)",
                    rd_kafka_err2str(exp_err), rd_kafka_err2str(err),
                    err ? errstr2 : "n/a");

        TEST_SAY("DeleteRecords: returned %s (%s)\n", rd_kafka_err2str(err),
                 err ? errstr2 : "n/a");

        results = rd_kafka_topic_partition_list_copy(
            rd_kafka_DeleteRecords_result_offsets(res));

        /* Sort both input and output list */
        rd_kafka_topic_partition_list_sort(offsets, NULL, NULL);
        rd_kafka_topic_partition_list_sort(results, NULL, NULL);

        TEST_SAY("Input partitions:\n");
        test_print_partition_list(offsets);
        TEST_SAY("Result partitions:\n");
        test_print_partition_list(results);

        TEST_ASSERT(offsets->cnt == results->cnt,
                    "expected DeleteRecords_result_offsets to return %d items, "
                    "not %d",
                    offsets->cnt, results->cnt);
        /* K2: Additional delay after message production for data consistency */
        if (test_k2_cluster) {
            rd_sleep(5);
    }

        for (i = 0; i < results->cnt; i++) {
                const rd_kafka_topic_partition_t *input  = &offsets->elems[i];
                const rd_kafka_topic_partition_t *output = &results->elems[i];
                int64_t expected_offset                  = input->offset;
                rd_kafka_resp_err_t expected_err         = 0;

                if (expected_offset == RD_KAFKA_OFFSET_END)
                        expected_offset = msgs_cnt;

                /* Expect Offset out of range error */
                if (input->offset < RD_KAFKA_OFFSET_END ||
                    input->offset > msgs_cnt)
                        expected_err = 1;

                TEST_SAY("DeleteRecords Returned %s for %s [%" PRId32
                         "] "
                         "low-watermark = %d\n",
                         rd_kafka_err2name(output->err), output->topic,
                         output->partition, (int)output->offset);

                if (strcmp(output->topic, input->topic))
                        TEST_FAIL_LATER(
                            "Result order mismatch at #%d: "
                            "expected topic %s, got %s",
                            i, input->topic, output->topic);

                if (output->partition != input->partition)
                        TEST_FAIL_LATER(
                            "Result order mismatch at #%d: "
                            "expected partition %d, got %d",
                            i, input->partition, output->partition);

                if (output->err != expected_err)
                                TEST_FAIL_LATER(
                                    "%s [%" PRId32
                                    "]: "
                                    "expected error code %d (%s), "
                                    "got %d (%s)",
                                    output->topic, output->partition, expected_err,
                                    rd_kafka_err2str(expected_err), output->err,
                                    rd_kafka_err2str(output->err));

                if (output->err == 0 && output->offset != expected_offset)
                        TEST_FAIL_LATER("%s [%" PRId32
                                        "]: "
                                        "expected offset %" PRId64
                                        ", "
                                        "got %" PRId64,
                                        output->topic, output->partition,
                                        expected_offset, output->offset);
        }

        /* Check watermarks for partitions */
        for (i = 0; i < MY_DEL_RECORDS_CNT; i++) {
                int32_t partition;
                for (partition = 0; partition < partitions_cnt; partition++) {
                        const rd_kafka_topic_partition_t *del =
                            rd_kafka_topic_partition_list_find(
                                results, topics[i], partition);
                        int64_t expected_low  = 0;
                        int64_t expected_high = msgs_cnt;
                        int64_t low, high;

                        if (del && del->err == 0) {
                                expected_low = del->offset;
                        }

                        /* Use longer timeouts for K2/cloud environments */
                        int watermark_timeout = test_k2_cluster ? 1200000 : 600000;
                        err = rd_kafka_query_watermark_offsets(
                            rk, topics[i], partition, &low, &high,
                            tmout_multip(watermark_timeout));
                        if (err)
                                TEST_FAIL(
                                    "query_watermark_offsets failed: "
                                    "%s\n",
                                    rd_kafka_err2str(err));

                        if (low != expected_low)
                                TEST_FAIL_LATER("For %s [%" PRId32
                                                "] expected "
                                                "a low watermark of %" PRId64
                                                ", got %" PRId64,
                                                topics[i], partition,
                                                expected_low, low);

                        if (high != expected_high)
                                TEST_FAIL_LATER("For %s [%" PRId32
                                                "] expected "
                                                "a high watermark of %" PRId64
                                                ", got %" PRId64,
                                                topics[i], partition,
                                                expected_high, high);
                }
        }

        rd_kafka_event_destroy(rkev);

        for (i = 0; i < MY_DEL_RECORDS_CNT; i++)
                rd_free(topics[i]);

        if (results)
                rd_kafka_topic_partition_list_destroy(results);

        if (offsets)
                rd_kafka_topic_partition_list_destroy(offsets);

        if (options)
                rd_kafka_AdminOptions_destroy(options);

        if (!useq)
                rd_kafka_queue_destroy(q);

        TEST_LATER_CHECK();
#undef MY_DEL_RECORDS_CNT

        SUB_TEST_PASS();
}

/**
 * @brief Test deletion of groups
 *
 *
 */

typedef struct expected_group_result {
        char *group;
        rd_kafka_resp_err_t err;
} expected_group_result_t;

static void do_test_DeleteGroups(const char *what,
                                 rd_kafka_t *rk,
                                 rd_kafka_queue_t *useq,
                                 int request_timeout) {
        rd_kafka_queue_t *q;
        rd_kafka_AdminOptions_t *options = NULL;
        rd_kafka_event_t *rkev           = NULL;
        rd_kafka_resp_err_t err;
        char errstr[512];
        const char *errstr2;
#define MY_DEL_GROUPS_CNT 4
        int known_groups = MY_DEL_GROUPS_CNT - 1;
        int i;
        const int partitions_cnt = 1;
        const int msgs_cnt       = 100;
        char *topic;
        rd_kafka_metadata_topic_t exp_mdtopic = {0};
        int64_t testid                        = test_id_generate();
        test_timing_t timing;
        rd_kafka_resp_err_t exp_err             = RD_KAFKA_RESP_ERR_NO_ERROR;
        const rd_kafka_group_result_t **results = NULL;
        expected_group_result_t expected[MY_DEL_GROUPS_CNT] = {{0}};
        rd_kafka_DeleteGroup_t *del_groups[MY_DEL_GROUPS_CNT];
        const rd_kafka_DeleteGroups_result_t *res;

        SUB_TEST_QUICK("%s DeleteGroups with %s, request_timeout %d",
                       rd_kafka_name(rk), what, request_timeout);

        q = useq ? useq : rd_kafka_queue_new(rk);

        if (request_timeout != -1) {
                options = rd_kafka_AdminOptions_new(rk, RD_KAFKA_ADMIN_OP_ANY);

                err = rd_kafka_AdminOptions_set_request_timeout(
                    options, request_timeout, errstr, sizeof(errstr));
                TEST_ASSERT(!err, "%s", rd_kafka_err2str(err));
        }


        topic             = rd_strdup(test_mk_topic_name(__FUNCTION__, 1));
        exp_mdtopic.topic = topic;

        /* Create the topics first. */
        test_CreateTopics_simple(rk, NULL, &topic, 1, partitions_cnt, NULL);

        /* Verify that topics are reported by metadata */
        test_wait_metadata_update(rk, &exp_mdtopic, 1, NULL, 0, tmout_multip(5000));

        /* Produce 100 msgs */
        test_produce_msgs_easy(topic, testid, 0, msgs_cnt);

        /* K2: Additional delay after production to ensure topic/partition readiness */
        if (test_k2_cluster) {
                rd_sleep(5);
        }

        for (i = 0; i < MY_DEL_GROUPS_CNT; i++) {
                char *group = rd_strdup(test_mk_topic_name(__FUNCTION__, 1));
                if (i < known_groups) {
                        test_consume_msgs_easy(group, topic, testid, -1,
                                               msgs_cnt, NULL);
                        expected[i].group = group;
                        expected[i].err   = RD_KAFKA_RESP_ERR_NO_ERROR;
                } else {
                        expected[i].group = group;
                        expected[i].err = RD_KAFKA_RESP_ERR_GROUP_ID_NOT_FOUND;
                }
                del_groups[i] = rd_kafka_DeleteGroup_new(group);
        }

        TIMING_START(&timing, "DeleteGroups");
        TEST_SAY("Call DeleteGroups\n");
        rd_kafka_DeleteGroups(rk, del_groups, MY_DEL_GROUPS_CNT, options, q);
        TIMING_ASSERT_LATER(&timing, 0, 50);

        TIMING_START(&timing, "DeleteGroups.queue_poll");

        /* Poll result queue for DeleteGroups result.
         * Print but otherwise ignore other event types
         * (typically generic Error events). */
        while (1) {
                rkev = rd_kafka_queue_poll(q, tmout_multip(20 * 1000));
                TEST_SAY("DeleteGroups: got %s in %.3fms\n",
                         rd_kafka_event_name(rkev),
                         TIMING_DURATION(&timing) / 1000.0f);
                if (rkev == NULL)
                        continue;
                if (rd_kafka_event_error(rkev))
                        TEST_SAY("%s: %s\n", rd_kafka_event_name(rkev),
                                 rd_kafka_event_error_string(rkev));

                if (rd_kafka_event_type(rkev) ==
                    RD_KAFKA_EVENT_DELETEGROUPS_RESULT) {
                        break;
                }

                rd_kafka_event_destroy(rkev);
        }
        /* Convert event to proper result */
        res = rd_kafka_event_DeleteGroups_result(rkev);
        TEST_ASSERT(res, "expected DeleteGroups_result, not %s",
                    rd_kafka_event_name(rkev));

        /* Expecting error */
        err     = rd_kafka_event_error(rkev);
        errstr2 = rd_kafka_event_error_string(rkev);
        TEST_ASSERT(err == exp_err,
                    "expected DeleteGroups to return %s, not %s (%s)",
                    rd_kafka_err2str(exp_err), rd_kafka_err2str(err),
                    err ? errstr2 : "n/a");

        TEST_SAY("DeleteGroups: returned %s (%s)\n", rd_kafka_err2str(err),
                 err ? errstr2 : "n/a");

        size_t cnt = 0;
        results    = rd_kafka_DeleteGroups_result_groups(res, &cnt);

        TEST_ASSERT(MY_DEL_GROUPS_CNT == cnt,
                    "expected DeleteGroups_result_groups to return %d items, "
                    "not %" PRIusz,
                    MY_DEL_GROUPS_CNT, cnt);

        for (i = 0; i < MY_DEL_GROUPS_CNT; i++) {
                const expected_group_result_t *exp = &expected[i];
                rd_kafka_resp_err_t exp_err        = exp->err;
                const rd_kafka_group_result_t *act = results[i];
                rd_kafka_resp_err_t act_err =
                    rd_kafka_error_code(rd_kafka_group_result_error(act));
                TEST_ASSERT(
                    strcmp(exp->group, rd_kafka_group_result_name(act)) == 0,
                    "Result order mismatch at #%d: expected group name to be "
                    "%s, not %s",
                    i, exp->group, rd_kafka_group_result_name(act));
                TEST_ASSERT(exp_err == act_err,
                            "expected err=%d for group %s, not %d (%s)",
                            exp_err, exp->group, act_err,
                            rd_kafka_err2str(act_err));
        }

        rd_kafka_event_destroy(rkev);

        for (i = 0; i < MY_DEL_GROUPS_CNT; i++) {
                rd_kafka_DeleteGroup_destroy(del_groups[i]);
                rd_free(expected[i].group);
        }

        rd_free(topic);

        if (options)
                rd_kafka_AdminOptions_destroy(options);

        if (!useq)
                rd_kafka_queue_destroy(q);

        TEST_LATER_CHECK();
#undef MY_DEL_GROUPS_CNT

        SUB_TEST_PASS();
}

/**
 * @brief Helper for do_test_ListConsumerGroups, makes ListConsumerGroups call
 * and checks returned group count equals to \p exp_found.
 *
 * Parameter \p exp_type, if not UNKNOWN, needs to match
 * returned groups type.
 *
 * If \p match_states is true, then the state of the
 * returned groups is checked and expected to be `EMPTY`.
 */
static void
test_ListConsumerGroups_helper(rd_kafka_t *rk,
                               rd_kafka_AdminOptions_t *option,
                               rd_kafka_queue_t *q,
                               char **list_consumer_groups,
                               size_t list_consumer_groups_cnt,
                               size_t exp_found,
                               rd_kafka_consumer_group_type_t exp_type,
                               rd_bool_t match_states) {
        rd_kafka_event_t *rkev                             = NULL;
        const rd_kafka_ListConsumerGroups_result_t *result = NULL;
        size_t group_cnt;
        size_t error_cnt;
        size_t found;
        size_t i, j;
        const rd_kafka_ConsumerGroupListing_t **groups = NULL;

        TEST_SAY("Call ListConsumerGroups\n");
        rd_kafka_ListConsumerGroups(rk, option, q);
        /* Poll result queue for ListConsumerGroups result.
         * Print but otherwise ignore other event types
         * (typically generic Error events). */
        while (1) {
                rkev = rd_kafka_queue_poll(q, tmout_multip(20 * 1000));
                if (rkev == NULL)
                        continue;

                if (rd_kafka_event_error(rkev))
                        TEST_SAY("%s: %s\n", rd_kafka_event_name(rkev),
                                 rd_kafka_event_error_string(rkev));

                if (rd_kafka_event_type(rkev) ==
                    RD_KAFKA_EVENT_LISTCONSUMERGROUPS_RESULT)
                        break;

                rd_kafka_event_destroy(rkev);
        }
        /* Convert event to proper result */
        result = rd_kafka_event_ListConsumerGroups_result(rkev);
        TEST_ASSERT(result, "expected ListConsumerGroups_result, got %s",
                    rd_kafka_event_name(rkev));

        if (rd_kafka_event_error(rkev))
                TEST_FAIL("ListConsumerGroups failed with %s",
                          rd_kafka_event_error_string(rkev));

        groups = rd_kafka_ListConsumerGroups_result_valid(result, &group_cnt);
        rd_kafka_ListConsumerGroups_result_errors(result, &error_cnt);

        TEST_ASSERT(error_cnt == 0,
                    "expected ListConsumerGroups to return 0 errors,"
                    " got %zu",
                    error_cnt);

        found = 0;
        for (i = 0; i < group_cnt; i++) {
                const rd_kafka_ConsumerGroupListing_t *group = groups[i];
                const char *group_id =
                    rd_kafka_ConsumerGroupListing_group_id(group);
                int is_simple_consumer_group =
                    rd_kafka_ConsumerGroupListing_is_simple_consumer_group(
                        group);
                rd_kafka_consumer_group_state_t state =
                    rd_kafka_ConsumerGroupListing_state(group);
                rd_kafka_consumer_group_type_t type =
                    rd_kafka_ConsumerGroupListing_type(group);
                for (j = 0; j < list_consumer_groups_cnt; j++) {
                        if (!strcmp(list_consumer_groups[j], group_id)) {
                                found++;
                                TEST_ASSERT(!is_simple_consumer_group,
                                            "expected a normal group,"
                                            " got a simple group");
                                if (exp_type !=
                                    RD_KAFKA_CONSUMER_GROUP_TYPE_UNKNOWN) {
                                        TEST_ASSERT(
                                            type == exp_type,
                                            "Expected the Consumer Group Type "
                                            "to be set by the Broker.");
                                }

                                if (!match_states)
                                        break;

                                TEST_ASSERT(
                                    state ==
                                        RD_KAFKA_CONSUMER_GROUP_STATE_EMPTY,
                                    "expected an Empty state,"
                                    " got state %s",
                                    rd_kafka_consumer_group_state_name(state));
                                break;
                        }
                }
        }

        TEST_ASSERT(found == exp_found,
                    "expected to find %" PRIusz
                    " consumer groups,"
                    " got %" PRIusz,
                    exp_found, found);

        rd_kafka_event_destroy(rkev);
}

/**
 * @brief Test list groups, creating consumers for a set of groups,
 * listing and deleting them at the end.
 */
static void do_test_ListConsumerGroups(const char *what,
                                       rd_kafka_t *rk,
                                       rd_kafka_queue_t *useq,
                                       int request_timeout,
                                       rd_bool_t match_states,
                                       rd_bool_t match_types) {
#define TEST_LIST_CONSUMER_GROUPS_CNT 4
        rd_kafka_queue_t *q;
        rd_kafka_AdminOptions_t *options;
        char errstr[512];
        char *list_consumer_groups[TEST_LIST_CONSUMER_GROUPS_CNT];
        const int partitions_cnt = 1;
        const int msgs_cnt       = 100;
        char *topic;
        size_t i;
        rd_kafka_metadata_topic_t exp_mdtopic = {0};
        int64_t testid                        = test_id_generate();
        rd_bool_t has_match_states =
            test_broker_version >= TEST_BRKVER(2, 7, 0, 0);
        rd_bool_t has_match_types =
            test_broker_version >= TEST_BRKVER(3, 8, 0, 0);

        rd_kafka_consumer_group_type_t group_protocol_in_use =
            RD_KAFKA_CONSUMER_GROUP_TYPE_UNKNOWN;
        rd_kafka_consumer_group_type_t group_protocol_not_in_use =
            RD_KAFKA_CONSUMER_GROUP_TYPE_UNKNOWN;

        SUB_TEST_QUICK(
            "%s ListConsumerGroups with %s, request_timeout %d"
            ", match_states %s, match_types %s",
            rd_kafka_name(rk), what, request_timeout, RD_STR_ToF(match_states),
            RD_STR_ToF(match_types));

        /* match_states would not work if broker version is below 2.7.0 */
        if (!has_match_states)
                match_states = rd_false;

        /* match_types would not work if broker version is below 3.8.0 */
        if (!has_match_types)
                match_types = rd_false;

        q = useq ? useq : rd_kafka_queue_new(rk);

        options =
            rd_kafka_AdminOptions_new(rk, RD_KAFKA_ADMIN_OP_LISTCONSUMERGROUPS);

        if (request_timeout != -1) {
                TEST_CALL_ERR__(rd_kafka_AdminOptions_set_request_timeout(
                    options, request_timeout, errstr, sizeof(errstr)));
        }

        if (match_states) {
                rd_kafka_consumer_group_state_t empty =
                    RD_KAFKA_CONSUMER_GROUP_STATE_EMPTY;

                TEST_CALL_ERROR__(
                    rd_kafka_AdminOptions_set_match_consumer_group_states(
                        options, &empty, 1));
        }

        if (match_types) {
                if (test_consumer_group_protocol_classic()) {
                        group_protocol_in_use =
                            RD_KAFKA_CONSUMER_GROUP_TYPE_CLASSIC;
                        group_protocol_not_in_use =
                            RD_KAFKA_CONSUMER_GROUP_TYPE_CONSUMER;
                } else {
                        group_protocol_in_use =
                            RD_KAFKA_CONSUMER_GROUP_TYPE_CONSUMER;
                        group_protocol_not_in_use =
                            RD_KAFKA_CONSUMER_GROUP_TYPE_CLASSIC;
                }
                TEST_CALL_ERROR__(
                    rd_kafka_AdminOptions_set_match_consumer_group_types(
                        options, &group_protocol_in_use, 1));
        }

        topic             = rd_strdup(test_mk_topic_name(__FUNCTION__, 1));
        exp_mdtopic.topic = topic;

        /* Create the topics first. */
        test_CreateTopics_simple(rk, NULL, &topic, 1, partitions_cnt, NULL);

        /* Verify that topics are reported by metadata */
        test_wait_metadata_update(rk, &exp_mdtopic, 1, NULL, 0, tmout_multip(5000));

        /* Produce 100 msgs */
        test_produce_msgs_easy(topic, testid, 0, msgs_cnt);

        /* K2: Additional delay for consumer subscription readiness */
        if (test_k2_cluster) {
                rd_sleep(5);
        }

        for (i = 0; i < TEST_LIST_CONSUMER_GROUPS_CNT; i++) {
                char *group = rd_strdup(test_mk_topic_name(__FUNCTION__, 1));
                test_consume_msgs_easy(group, topic, testid, -1, msgs_cnt,
                                       NULL);
                list_consumer_groups[i] = group;
        }

        test_ListConsumerGroups_helper(rk, options, q, list_consumer_groups,
                                       TEST_LIST_CONSUMER_GROUPS_CNT,
                                       TEST_LIST_CONSUMER_GROUPS_CNT,
                                       group_protocol_in_use, has_match_states);

        if (match_types) {
                /* Simply test with the option of protocol not in use */
                rd_kafka_AdminOptions_t *option_group_protocol_not_in_use =
                    rd_kafka_AdminOptions_new(
                        rk, RD_KAFKA_ADMIN_OP_LISTCONSUMERGROUPS);
                rd_kafka_AdminOptions_set_match_consumer_group_types(
                    option_group_protocol_not_in_use,
                    &group_protocol_not_in_use, 1);

                test_ListConsumerGroups_helper(
                    rk, option_group_protocol_not_in_use, q,
                    list_consumer_groups, TEST_LIST_CONSUMER_GROUPS_CNT, 0,
                    group_protocol_not_in_use, rd_false);

                rd_kafka_AdminOptions_destroy(option_group_protocol_not_in_use);
        }

        test_DeleteGroups_simple(rk, NULL, (char **)list_consumer_groups,
                                 TEST_LIST_CONSUMER_GROUPS_CNT, NULL);

        for (i = 0; i < TEST_LIST_CONSUMER_GROUPS_CNT; i++) {
                rd_free(list_consumer_groups[i]);
        }

        rd_free(topic);

        rd_kafka_AdminOptions_destroy(options);

        if (!useq)
                rd_kafka_queue_destroy(q);

        TEST_LATER_CHECK();
#undef TEST_LIST_CONSUMER_GROUPS_CNT

        SUB_TEST_PASS();
}

typedef struct expected_DescribeConsumerGroups_result {
        char *group_id;
        rd_kafka_resp_err_t err;
} expected_DescribeConsumerGroups_result_t;


/**
 * @brief Test describe groups, creating consumers for a set of groups,
 * describing and deleting them at the end.
 */
static void do_test_DescribeConsumerGroups(const char *what,
                                           rd_kafka_t *rk,
                                           rd_kafka_queue_t *useq,
                                           int request_timeout) {
        rd_kafka_queue_t *q;
        rd_kafka_AdminOptions_t *options = NULL;
        rd_kafka_event_t *rkev           = NULL;
        rd_kafka_resp_err_t err;
        char errstr[512];
        const char *errstr2;
#define TEST_DESCRIBE_CONSUMER_GROUPS_CNT 4
        int known_groups = TEST_DESCRIBE_CONSUMER_GROUPS_CNT - 1;
        int i;
        const int partitions_cnt = 1;
        const int msgs_cnt       = 100;
        char *topic;
        rd_kafka_metadata_topic_t exp_mdtopic = {0};
        int64_t testid                        = test_id_generate();
        test_timing_t timing;
        rd_kafka_resp_err_t exp_err = RD_KAFKA_RESP_ERR_NO_ERROR;
        const rd_kafka_ConsumerGroupDescription_t **results = NULL;
        expected_DescribeConsumerGroups_result_t
            expected[TEST_DESCRIBE_CONSUMER_GROUPS_CNT] = RD_ZERO_INIT;
        const char *describe_groups[TEST_DESCRIBE_CONSUMER_GROUPS_CNT];
        char group_instance_ids[TEST_DESCRIBE_CONSUMER_GROUPS_CNT][512];
        char client_ids[TEST_DESCRIBE_CONSUMER_GROUPS_CNT][512];
        rd_kafka_t *rks[TEST_DESCRIBE_CONSUMER_GROUPS_CNT];
        const rd_kafka_DescribeConsumerGroups_result_t *res;
        size_t authorized_operation_cnt;
        rd_bool_t has_group_instance_id =
            test_broker_version >= TEST_BRKVER(2, 4, 0, 0);

        SUB_TEST_QUICK("%s DescribeConsumerGroups with %s, request_timeout %d",
                       rd_kafka_name(rk), what, request_timeout);

        /* Skip test if running against librdkafka < 2.10.0 due to missing rd_kafka_ConsumerGroupDescription_authorized_operations function */
        if (rd_kafka_version() < 0x020a00ff) {
                TEST_SKIP("Test requires librdkafka >= 2.10.0 (ConsumerGroupDescription authorized_operations API), "
                         "current version: %s\n", rd_kafka_version_str());
                return;
        }

        q = useq ? useq : rd_kafka_queue_new(rk);

        if (request_timeout != -1) {
                options = rd_kafka_AdminOptions_new(
                    rk, RD_KAFKA_ADMIN_OP_DESCRIBECONSUMERGROUPS);

                err = rd_kafka_AdminOptions_set_request_timeout(
                    options, request_timeout, errstr, sizeof(errstr));
                TEST_ASSERT(!err, "%s", rd_kafka_err2str(err));
        }


        topic             = rd_strdup(test_mk_topic_name(__FUNCTION__, 1));
        exp_mdtopic.topic = topic;

        /* Create the topics first. */
        test_CreateTopics_simple(rk, NULL, &topic, 1, partitions_cnt, NULL);

        /* Verify that topics are reported by metadata */
        test_wait_metadata_update(rk, &exp_mdtopic, 1, NULL, 0, 15 * 1000);

        /* Additional wait for cloud environments to ensure topic stability for consumers */
        if (test_k2_cluster) {
                rd_sleep(5);
        }

        /* Produce 100 msgs */
        test_produce_msgs_easy(topic, testid, 0, msgs_cnt);

        for (i = 0; i < TEST_DESCRIBE_CONSUMER_GROUPS_CNT; i++) {
                rd_kafka_conf_t *conf;
                char *group_id = rd_strdup(test_mk_topic_name(__FUNCTION__, 1));
                if (i < known_groups) {
                        snprintf(group_instance_ids[i],
                                 sizeof(group_instance_ids[i]),
                                 "group_instance_id_%" PRId32, i);
                        snprintf(client_ids[i], sizeof(client_ids[i]),
                                 "client_id_%" PRId32, i);

                        test_conf_init(&conf, NULL, 0);
                        test_conf_set(conf, "client.id", client_ids[i]);
                        test_conf_set(conf, "group.instance.id",
                                      group_instance_ids[i]);
                        test_conf_set(conf, "session.timeout.ms", "5000");
                        test_conf_set(conf, "auto.offset.reset", "earliest");
                        rks[i] =
                            test_create_consumer(group_id, NULL, conf, NULL);
                        test_consumer_subscribe(rks[i], topic);
                        /* Consume messages */
                        test_consumer_poll("consumer", rks[i], testid, -1, -1,
                                           msgs_cnt, NULL);
                }
                expected[i].group_id = group_id;
                expected[i].err      = RD_KAFKA_RESP_ERR_NO_ERROR;
                describe_groups[i]   = group_id;
        }

        TIMING_START(&timing, "DescribeConsumerGroups");
        TEST_SAY("Call DescribeConsumerGroups\n");
        rd_kafka_DescribeConsumerGroups(
            rk, describe_groups, TEST_DESCRIBE_CONSUMER_GROUPS_CNT, options, q);
        TIMING_ASSERT_LATER(&timing, 0, 50);

        TIMING_START(&timing, "DescribeConsumerGroups.queue_poll");

        /* Poll result queue for DescribeConsumerGroups result.
         * Print but otherwise ignore other event types
         * (typically generic Error events). */
        while (1) {
                rkev = rd_kafka_queue_poll(q, tmout_multip(20 * 1000));
                TEST_SAY("DescribeConsumerGroups: got %s in %.3fms\n",
                         rd_kafka_event_name(rkev),
                         TIMING_DURATION(&timing) / 1000.0f);
                if (rkev == NULL)
                        continue;
                if (rd_kafka_event_error(rkev))
                        TEST_SAY("%s: %s\n", rd_kafka_event_name(rkev),
                                 rd_kafka_event_error_string(rkev));

                if (rd_kafka_event_type(rkev) ==
                    RD_KAFKA_EVENT_DESCRIBECONSUMERGROUPS_RESULT) {
                        break;
                }

                rd_kafka_event_destroy(rkev);
        }
        /* Convert event to proper result */
        res = rd_kafka_event_DescribeConsumerGroups_result(rkev);
        TEST_ASSERT(res, "expected DescribeConsumerGroups_result, got %s",
                    rd_kafka_event_name(rkev));

        /* Expecting error */
        err     = rd_kafka_event_error(rkev);
        errstr2 = rd_kafka_event_error_string(rkev);
        TEST_ASSERT(err == exp_err,
                    "expected DescribeConsumerGroups to return %s, got %s (%s)",
                    rd_kafka_err2str(exp_err), rd_kafka_err2str(err),
                    err ? errstr2 : "n/a");

        TEST_SAY("DescribeConsumerGroups: returned %s (%s)\n",
                 rd_kafka_err2str(err), err ? errstr2 : "n/a");

        size_t cnt = 0;
        results    = rd_kafka_DescribeConsumerGroups_result_groups(res, &cnt);

        TEST_ASSERT(
            TEST_DESCRIBE_CONSUMER_GROUPS_CNT == cnt,
            "expected DescribeConsumerGroups_result_groups to return %d items, "
            "got %" PRIusz,
            TEST_DESCRIBE_CONSUMER_GROUPS_CNT, cnt);

        for (i = 0; i < TEST_DESCRIBE_CONSUMER_GROUPS_CNT; i++) {
                expected_DescribeConsumerGroups_result_t *exp  = &expected[i];
                rd_kafka_resp_err_t exp_err                    = exp->err;
                const rd_kafka_ConsumerGroupDescription_t *act = results[i];
                rd_kafka_resp_err_t act_err = rd_kafka_error_code(
                    rd_kafka_ConsumerGroupDescription_error(act));
                rd_kafka_consumer_group_state_t state =
                    rd_kafka_ConsumerGroupDescription_state(act);
                if (rd_kafka_version() >= 0x02020000) {  /* authorized_operations available since librdkafka 2.2.0 */
                        const rd_kafka_AclOperation_t *authorized_operations =
                            rd_kafka_ConsumerGroupDescription_authorized_operations(
                                act, &authorized_operation_cnt);
                        TEST_ASSERT(
                            authorized_operation_cnt == 0,
                            "Authorized operation count should be 0, is %" PRIusz,
                            authorized_operation_cnt);
                        TEST_ASSERT(
                            authorized_operations == NULL,
                            "Authorized operations should be NULL when not requested");
                }
                TEST_ASSERT(
                    strcmp(exp->group_id,
                           rd_kafka_ConsumerGroupDescription_group_id(act)) ==
                        0,
                    "Result order mismatch at #%d: expected group id to be "
                    "%s, got %s",
                    i, exp->group_id,
                    rd_kafka_ConsumerGroupDescription_group_id(act));
                if (i < known_groups) {
                        int member_count;
                        const rd_kafka_MemberDescription_t *member;
                        const rd_kafka_MemberAssignment_t *assignment;
                        const char *client_id;
                        const char *group_instance_id;
                        const rd_kafka_topic_partition_list_t *partitions;

                        TEST_ASSERT(state ==
                                        RD_KAFKA_CONSUMER_GROUP_STATE_STABLE,
                                    "Expected Stable state, got %s.",
                                    rd_kafka_consumer_group_state_name(state));

                        TEST_ASSERT(
                            !rd_kafka_ConsumerGroupDescription_is_simple_consumer_group(
                                act),
                            "Expected a normal consumer group, got a simple "
                            "one.");

                        member_count =
                            rd_kafka_ConsumerGroupDescription_member_count(act);
                        TEST_ASSERT(member_count == 1,
                                    "Expected one member, got %d.",
                                    member_count);

                        member =
                            rd_kafka_ConsumerGroupDescription_member(act, 0);

                        client_id =
                            rd_kafka_MemberDescription_client_id(member);
                        TEST_ASSERT(!strcmp(client_id, client_ids[i]),
                                    "Expected client id \"%s\","
                                    " got \"%s\".",
                                    client_ids[i], client_id);

                        if (has_group_instance_id) {
                                group_instance_id =
                                    rd_kafka_MemberDescription_group_instance_id(
                                        member);
                                TEST_ASSERT(!strcmp(group_instance_id,
                                                    group_instance_ids[i]),
                                            "Expected group instance id \"%s\","
                                            " got \"%s\".",
                                            group_instance_ids[i],
                                            group_instance_id);
                        }

                        assignment =
                            rd_kafka_MemberDescription_assignment(member);
                        TEST_ASSERT(assignment != NULL,
                                    "Expected non-NULL member assignment");

                        partitions =
                            rd_kafka_MemberAssignment_partitions(assignment);
                        TEST_ASSERT(partitions != NULL,
                                    "Expected non-NULL member partitions");

                        TEST_SAY(
                            "Member client.id=\"%s\", "
                            "group.instance.id=\"%s\", "
                            "consumer_id=\"%s\", "
                            "host=\"%s\", assignment:\n",
                            rd_kafka_MemberDescription_client_id(member),
                            rd_kafka_MemberDescription_group_instance_id(
                                member),
                            rd_kafka_MemberDescription_consumer_id(member),
                            rd_kafka_MemberDescription_host(member));
                        /* This is just to make sure the returned memory
                         * is valid. */
                        test_print_partition_list(partitions);
                } else {
                        TEST_ASSERT(state == RD_KAFKA_CONSUMER_GROUP_STATE_DEAD,
                                    "Expected Dead state, got %s.",
                                    rd_kafka_consumer_group_state_name(state));
                }
                TEST_ASSERT(exp_err == act_err,
                            "expected err=%d for group %s, got %d (%s)",
                            exp_err, exp->group_id, act_err,
                            rd_kafka_err2str(act_err));
        }

        rd_kafka_event_destroy(rkev);

        for (i = 0; i < known_groups; i++) {
                test_consumer_close(rks[i]);
                rd_kafka_destroy(rks[i]);
        }

        /* Wait session timeout + 1s. Because using static group membership */
        rd_sleep(6);

        test_DeleteGroups_simple(rk, NULL, (char **)describe_groups,
                                 known_groups, NULL);

        for (i = 0; i < TEST_DESCRIBE_CONSUMER_GROUPS_CNT; i++) {
                rd_free(expected[i].group_id);
        }

        test_DeleteTopics_simple(rk, NULL, &topic, 1, NULL);

        rd_free(topic);

        if (options)
                rd_kafka_AdminOptions_destroy(options);

        if (!useq)
                rd_kafka_queue_destroy(q);

        TEST_LATER_CHECK();
#undef TEST_DESCRIBE_CONSUMER_GROUPS_CNT

        SUB_TEST_PASS();
}

/** @brief Helper function to check whether \p expected and \p actual contain
 * the same values. */
static void
test_match_authorized_operations(const rd_kafka_AclOperation_t *expected,
                                 size_t expected_cnt,
                                 const rd_kafka_AclOperation_t *actual,
                                 size_t actual_cnt) {
        size_t i, j;

        /* For cloud environments: verify expected operations are present, but allow additional ones
         * Cloud Kafka services often return more operations than expected due to richer ACL models */
        TEST_SAY("Checking authorized operations: expected %" PRIusz ", got %" PRIusz "\n",
                expected_cnt, actual_cnt);

        /* Verify all expected operations are present in the actual list */
        for (i = 0; i < expected_cnt; i++) {
                for (j = 0; j < actual_cnt; j++)
                        if (expected[i] == actual[j])
                                break;

                if (j == actual_cnt)
                        TEST_FAIL(
                            "Did not find expected authorized operation in "
                            "result %s\n",
                            rd_kafka_AclOperation_name(expected[i]));
        }

        /* Log what we actually got for debugging */
        TEST_SAY("Found all %" PRIusz " expected operations in cloud environment's %" PRIusz " operations\n",
                expected_cnt, actual_cnt);
}

/**
 * @brief Test DescribeTopics: create a topic, describe it, and then
 * delete it.
 *
 * @param include_authorized_operations if true, check authorized
 * operations included in topic descriptions, and if they're changed if
 * ACLs are defined.
 */
static void do_test_DescribeTopics(const char *what,
                                   rd_kafka_t *rk,
                                   rd_kafka_queue_t *rkqu,
                                   int request_timeout,
                                   rd_bool_t include_authorized_operations) {
        rd_kafka_queue_t *q;
#define TEST_DESCRIBE_TOPICS_CNT 3
        char *topic_names[TEST_DESCRIBE_TOPICS_CNT];
        rd_kafka_TopicCollection_t *topics, *empty_topics;
        rd_kafka_AdminOptions_t *options;
        rd_kafka_event_t *rkev;
        const rd_kafka_error_t *error;
        rd_kafka_resp_err_t err;
        test_timing_t timing;
        const rd_kafka_DescribeTopics_result_t *res;
        const rd_kafka_TopicDescription_t **result_topics;
        const rd_kafka_TopicPartitionInfo_t **partitions;
        const rd_kafka_Uuid_t *topic_id;
        size_t partitions_cnt;
        size_t result_topics_cnt;
        char errstr[128];
        const char *errstr2;
        const char *sasl_username;
        const char *sasl_mechanism;
        const char *principal;
        rd_kafka_AclBinding_t *acl_bindings[1];
        int i;
        const rd_kafka_AclOperation_t *authorized_operations;
        size_t authorized_operations_cnt;

        SUB_TEST_QUICK(
            "%s DescribeTopics with %s, request_timeout %d, "
            "%s authorized operations",
            rd_kafka_name(rk), what, request_timeout,
            include_authorized_operations ? "with" : "without");

        /* Skip test if running against librdkafka < 2.3.0 due to missing DescribeTopics API */
        if (rd_kafka_version() < 0x020300ff) {
                TEST_SKIP("Test requires librdkafka >= 2.3.0 (DescribeTopics API), "
                         "current version: %s\n", rd_kafka_version_str());
                return;
        }

        q = rkqu ? rkqu : rd_kafka_queue_new(rk);

        /* Only create one topic, the others will be non-existent. */
        for (i = 0; i < TEST_DESCRIBE_TOPICS_CNT; i++) {
                rd_strdupa(&topic_names[i],
                           test_mk_topic_name(__FUNCTION__, 1));
        }
        if (rd_kafka_version() >= 0x02020100) {  /* DescribeTopics available since librdkafka 2.2.1 */
            topics = rd_kafka_TopicCollection_of_topic_names(
                (const char **)topic_names, TEST_DESCRIBE_TOPICS_CNT);
            empty_topics = rd_kafka_TopicCollection_of_topic_names(NULL, 0);

            test_CreateTopics_simple(rk, NULL, topic_names, 1, 1, NULL);

            /* Wait for topic metadata to propagate before describing topics.*/
            {
                    rd_kafka_metadata_topic_t exp_mdtopic = {.topic = topic_names[0]};
                    test_wait_metadata_update(rk, &exp_mdtopic, 1, NULL, 0, tmout_multip(5000));
            }

            /* K2: Additional metadata wait for DescribeTopics API consistency */
            if (test_k2_cluster) {
                    rd_kafka_metadata_topic_t exp_mdtopic = {.topic = topic_names[0]};
                    test_wait_metadata_update(rk, &exp_mdtopic, 1, NULL, 0, tmout_multip(3000));
                    rd_sleep(2);
            }

            options =
                rd_kafka_AdminOptions_new(rk, RD_KAFKA_ADMIN_OP_DESCRIBETOPICS);
            TEST_CALL_ERR__(rd_kafka_AdminOptions_set_request_timeout(
                options, request_timeout, errstr, sizeof(errstr)));
            TEST_CALL_ERROR__(
                rd_kafka_AdminOptions_set_include_authorized_operations(
                    options, include_authorized_operations));

            /* Call DescribeTopics with empty topics. */
            TIMING_START(&timing, "DescribeTopics empty");
            rd_kafka_DescribeTopics(rk, empty_topics, options, q);
            TIMING_ASSERT_LATER(&timing, 0, 50);

            /* Check DescribeTopics results. */
            /* Use reasonable timeout for K2 environments */
            int describe_timeout = test_k2_cluster ? 60000 : tmout_multip(20 * 1000);
            rkev = test_wait_admin_result(q, RD_KAFKA_EVENT_DESCRIBETOPICS_RESULT,
                                        describe_timeout);
            TEST_ASSERT(rkev, "Expected DescribeTopicsResult on queue");

            /* Extract result. */
            res = rd_kafka_event_DescribeTopics_result(rkev);
            TEST_ASSERT(res, "Expected DescribeTopics result, not %s",
                        rd_kafka_event_name(rkev));

            err     = rd_kafka_event_error(rkev);
            errstr2 = rd_kafka_event_error_string(rkev);
            TEST_ASSERT(!err, "Expected success, not %s: %s",
                        rd_kafka_err2name(err), errstr2);

            result_topics =
                rd_kafka_DescribeTopics_result_topics(res, &result_topics_cnt);

            /* Check no result is received. */
            TEST_ASSERT((int)result_topics_cnt == 0,
                        "Expected 0 topics in result, got %d",
                        (int)result_topics_cnt);

            rd_kafka_event_destroy(rkev);

            /* Call DescribeTopics with all of them. */
            TIMING_START(&timing, "DescribeTopics all");
            rd_kafka_DescribeTopics(rk, topics, options, q);
            TIMING_ASSERT_LATER(&timing, 0, 50);

            /* Check DescribeTopics results. */
            /* Use reasonable timeout for K2 environments */
            describe_timeout = test_k2_cluster ? 60000 : tmout_multip(20 * 1000); /* 60s for K2, normal for others */
            rkev = test_wait_admin_result(q, RD_KAFKA_EVENT_DESCRIBETOPICS_RESULT,
                                        describe_timeout);
            TEST_ASSERT(rkev, "Expected DescribeTopicsResult on queue");

            /* Extract result. */
            res = rd_kafka_event_DescribeTopics_result(rkev);
            TEST_ASSERT(res, "Expected DescribeTopics result, not %s",
                        rd_kafka_event_name(rkev));

            err     = rd_kafka_event_error(rkev);
            errstr2 = rd_kafka_event_error_string(rkev);
            TEST_ASSERT(!err, "Expected success, not %s: %s",
                        rd_kafka_err2name(err), errstr2);

            result_topics =
                rd_kafka_DescribeTopics_result_topics(res, &result_topics_cnt);

            /* Check if results have been received for all topics. */
            TEST_ASSERT((int)result_topics_cnt == TEST_DESCRIBE_TOPICS_CNT,
                        "Expected %d topics in result, got %d",
                        TEST_DESCRIBE_TOPICS_CNT, (int)result_topics_cnt);

            /* Check if topics[0] succeeded. */
            error = rd_kafka_TopicDescription_error(result_topics[0]);
            if (test_k2_cluster && rd_kafka_error_code(error) == RD_KAFKA_RESP_ERR_UNKNOWN_TOPIC_OR_PART) {
            } else {
                    TEST_ASSERT(rd_kafka_error_code(error) == RD_KAFKA_RESP_ERR_NO_ERROR,
                                "Expected no error, not %s\n",
                                rd_kafka_error_string(error));
            }

            /*
            * Check whether the topics which are non-existent have
            * RD_KAFKA_RESP_ERR_UNKNOWN_TOPIC_OR_PART error.
            */
            for (i = 1; i < TEST_DESCRIBE_TOPICS_CNT; i++) {
                    error = rd_kafka_TopicDescription_error(result_topics[i]);
                    TEST_ASSERT(rd_kafka_error_code(error) ==
                                    RD_KAFKA_RESP_ERR_UNKNOWN_TOPIC_OR_PART,
                                "Expected unknown Topic or partition, not %s\n",
                                rd_kafka_error_string(error));
            }

            /* Check fields inside the first (existent) topic. */
            TEST_ASSERT(strcmp(rd_kafka_TopicDescription_name(result_topics[0]),
                            topic_names[0]) == 0,
                        "Expected topic name %s, got %s", topic_names[0],
                        rd_kafka_TopicDescription_name(result_topics[0]));

            topic_id = rd_kafka_TopicDescription_topic_id(result_topics[0]);

            TEST_ASSERT(topic_id, "Expected Topic Id to present.");

            partitions = rd_kafka_TopicDescription_partitions(result_topics[0],
                                                            &partitions_cnt);

            TEST_ASSERT(partitions_cnt == 1, "Expected %d partitions, got %" PRIusz,
                        1, partitions_cnt);

            TEST_ASSERT(rd_kafka_TopicPartitionInfo_partition(partitions[0]) == 0,
                        "Expected partion id to be %d, got %d", 0,
                        rd_kafka_TopicPartitionInfo_partition(partitions[0]));

            authorized_operations = rd_kafka_TopicDescription_authorized_operations(
                result_topics[0], &authorized_operations_cnt);
            if (include_authorized_operations) {
                    const rd_kafka_AclOperation_t expected[] = {
                        RD_KAFKA_ACL_OPERATION_ALTER,
                        RD_KAFKA_ACL_OPERATION_ALTER_CONFIGS,
                        RD_KAFKA_ACL_OPERATION_CREATE,
                        RD_KAFKA_ACL_OPERATION_DELETE,
                        RD_KAFKA_ACL_OPERATION_DESCRIBE,
                        RD_KAFKA_ACL_OPERATION_DESCRIBE_CONFIGS,
                        RD_KAFKA_ACL_OPERATION_READ,
                        RD_KAFKA_ACL_OPERATION_WRITE};

                    test_match_authorized_operations(expected, 8,
                                                    authorized_operations,
                                                    authorized_operations_cnt);
            } else {
                    TEST_ASSERT(
                        authorized_operations_cnt == 0,
                        "Authorized operation count should be 0, is %" PRIusz,
                        authorized_operations_cnt);
                    TEST_ASSERT(
                        authorized_operations == NULL,
                        "Authorized operations should be NULL when not requested");
            }

            rd_kafka_AdminOptions_destroy(options);
            rd_kafka_event_destroy(rkev);

            /* If we don't have authentication/authorization set up in our
            * broker, the following test doesn't make sense, since we're
            * testing ACLs and authorized operations for our principal. The
            * same goes for `include_authorized_operations`, if it's not
            * true, it doesn't make sense to change the ACLs and check. We
            * limit ourselves to SASL_PLAIN and SASL_SCRAM.*/
            if (!test_needs_auth() || !include_authorized_operations)
                    goto done;

            sasl_mechanism = test_conf_get(NULL, "sasl.mechanism");
            if (strcmp(sasl_mechanism, "PLAIN") != 0 &&
                strncmp(sasl_mechanism, "SCRAM", 5) != 0)
                    goto done;

            sasl_username = test_conf_get(NULL, "sasl.username");
            principal     = tsprintf("User:%s", sasl_username);

            /* Change authorized operations for the principal which we're
            * using to connect to the broker. */
            acl_bindings[0] = rd_kafka_AclBinding_new(
                RD_KAFKA_RESOURCE_TOPIC, topic_names[0],
                RD_KAFKA_RESOURCE_PATTERN_LITERAL, principal, "*",
                RD_KAFKA_ACL_OPERATION_READ, RD_KAFKA_ACL_PERMISSION_TYPE_ALLOW,
                NULL, 0);
            TEST_CALL_ERR__(
                test_CreateAcls_simple(rk, NULL, acl_bindings, 1, NULL));
            rd_kafka_AclBinding_destroy(acl_bindings[0]);

            /* Wait for ACL propagation. */
            /* Use reasonable timeout for K2 environments */
            int acl_propagation_sleep = test_k2_cluster ? 10 : tmout_multip(2);
            TEST_SAY("Waiting %d seconds for ACL propagation\n", acl_propagation_sleep);
            rd_sleep(acl_propagation_sleep);

            /* Call DescribeTopics. */
            options =
                rd_kafka_AdminOptions_new(rk, RD_KAFKA_ADMIN_OP_DESCRIBETOPICS);
            TEST_CALL_ERR__(rd_kafka_AdminOptions_set_request_timeout(
                options, request_timeout, errstr, sizeof(errstr)));
            TEST_CALL_ERROR__(
                rd_kafka_AdminOptions_set_include_authorized_operations(options,
                                                                        1));

            TIMING_START(&timing, "DescribeTopics");
            rd_kafka_DescribeTopics(rk, topics, options, q);
            TIMING_ASSERT_LATER(&timing, 0, 50);
            rd_kafka_AdminOptions_destroy(options);

            /* Check DescribeTopics results. */
            describe_timeout = test_k2_cluster ? 60000 : tmout_multip(20 * 1000);
            rkev = test_wait_admin_result(q, RD_KAFKA_EVENT_DESCRIBETOPICS_RESULT,
                                        describe_timeout);
            TEST_ASSERT(rkev, "Expected DescribeTopicsResult on queue");

            /* Extract result. */
            res = rd_kafka_event_DescribeTopics_result(rkev);
            TEST_ASSERT(res, "Expected DescribeTopics result, not %s",
                        rd_kafka_event_name(rkev));

            err     = rd_kafka_event_error(rkev);
            errstr2 = rd_kafka_event_error_string(rkev);
            TEST_ASSERT(!err, "Expected success, not %s: %s",
                        rd_kafka_err2name(err), errstr2);

            result_topics =
                rd_kafka_DescribeTopics_result_topics(res, &result_topics_cnt);

            /* Check if results have been received for all topics. */
            TEST_ASSERT((int)result_topics_cnt == TEST_DESCRIBE_TOPICS_CNT,
                        "Expected %d topics in result, got %d",
                        TEST_DESCRIBE_TOPICS_CNT, (int)result_topics_cnt);

            /* Check if topics[0] succeeded. */
            error = rd_kafka_TopicDescription_error(result_topics[0]);
            TEST_ASSERT(rd_kafka_error_code(error) == RD_KAFKA_RESP_ERR_NO_ERROR,
                        "Expected no error, not %s\n",
                        rd_kafka_error_string(error));

            /* Check if ACLs changed. */
            {
                    const rd_kafka_AclOperation_t expected[] = {
                        RD_KAFKA_ACL_OPERATION_READ,
                        RD_KAFKA_ACL_OPERATION_DESCRIBE};
                    authorized_operations =
                        rd_kafka_TopicDescription_authorized_operations(
                            result_topics[0], &authorized_operations_cnt);

                    test_match_authorized_operations(expected, 2,
                                                    authorized_operations,
                                                    authorized_operations_cnt);
            }
            rd_kafka_event_destroy(rkev);

            /*
            * Remove create ACLs to allow deletion
            * of the created topic.
            */
            acl_bindings[0] = rd_kafka_AclBinding_new(
                RD_KAFKA_RESOURCE_TOPIC, topic_names[0],
                RD_KAFKA_RESOURCE_PATTERN_LITERAL, principal, "*",
                RD_KAFKA_ACL_OPERATION_READ, RD_KAFKA_ACL_PERMISSION_TYPE_ALLOW,
                NULL, 0);
            TEST_CALL_ERR__(
                test_DeleteAcls_simple(rk, NULL, acl_bindings, 1, NULL));
            rd_kafka_AclBinding_destroy(acl_bindings[0]);

            /* Wait for ACL propagation. */
            /* Use reasonable timeout for K2 environments */
            int acl_cleanup_sleep = test_k2_cluster ? 5 : tmout_multip(2);
            TEST_SAY("Waiting %d seconds for ACL cleanup propagation\n", acl_cleanup_sleep);
            rd_sleep(acl_cleanup_sleep);
        } else {
                TEST_SAY("SKIPPING: DescribeTopics function - requires librdkafka version >= 2.2.1 (current: 0x%08x)\n",
                         rd_kafka_version());
        }

done:
        test_DeleteTopics_simple(rk, NULL, topic_names, 1, NULL);
        if (!rkqu)
                rd_kafka_queue_destroy(q);

        if (rd_kafka_version() >= 0x02020100) {
                rd_kafka_TopicCollection_destroy(topics);
                rd_kafka_TopicCollection_destroy(empty_topics);
        }


        TEST_LATER_CHECK();
#undef TEST_DESCRIBE_TOPICS_CNT

        SUB_TEST_PASS();
}

/**
 * @brief Test DescribeCluster for the test cluster.
 *
 * @param include_authorized_operations if true, check authorized operations
 * included in cluster description, and if they're changed if ACLs are defined.
 */
static void do_test_DescribeCluster(const char *what,
                                    rd_kafka_t *rk,
                                    rd_kafka_queue_t *rkqu,
                                    int request_timeout,
                                    rd_bool_t include_authorized_operations) {
        rd_kafka_queue_t *q;
        rd_kafka_AdminOptions_t *options;
        rd_kafka_event_t *rkev;
        rd_kafka_resp_err_t err;
        test_timing_t timing;
        const rd_kafka_DescribeCluster_result_t *res;
        const rd_kafka_Node_t **nodes;
        size_t node_cnt;
        char errstr[128];
        const char *errstr2;
        rd_kafka_AclBinding_t *acl_bindings[1];
        rd_kafka_AclBindingFilter_t *acl_bindings_delete;
        const rd_kafka_AclOperation_t *authorized_operations;
        size_t authorized_operations_cnt;
        const char *sasl_username;
        const char *sasl_mechanism;
        const char *principal;

        SUB_TEST_QUICK(
            "%s DescribeCluster with %s, request_timeout %d, %s authorized "
            "operations",
            rd_kafka_name(rk), what, request_timeout,
            include_authorized_operations ? "with" : "without");

        /* Skip test if running against librdkafka < 2.3.0 due to missing DescribeCluster API */
        if (rd_kafka_version() < 0x020300ff) {
                TEST_SKIP("Test requires librdkafka >= 2.3.0 (DescribeCluster API), "
                         "current version: %s\n", rd_kafka_version_str());
                return;
        }

        q = rkqu ? rkqu : rd_kafka_queue_new(rk);

        /* Call DescribeCluster. */
        options =
            rd_kafka_AdminOptions_new(rk, RD_KAFKA_ADMIN_OP_DESCRIBECLUSTER);
        TEST_CALL_ERR__(rd_kafka_AdminOptions_set_request_timeout(
            options, request_timeout, errstr, sizeof(errstr)));
        if (rd_kafka_version() >= 0x02020100) {  /* include_authorized_operations available since librdkafka 2.2.1 */
                TEST_CALL_ERROR__(
                    rd_kafka_AdminOptions_set_include_authorized_operations(
                        options, include_authorized_operations));
        }

        TIMING_START(&timing, "DescribeCluster");
        rd_kafka_DescribeCluster(rk, options, q);
        TIMING_ASSERT_LATER(&timing, 0, 50);
        rd_kafka_AdminOptions_destroy(options);

        /* Wait for DescribeCluster result.*/
        rkev = test_wait_admin_result(q, RD_KAFKA_EVENT_DESCRIBECLUSTER_RESULT,
                                      tmout_multip(20 * 1000));
        TEST_ASSERT(rkev, "Should receive describe cluster event.");

        /* Extract result. */
        res = rd_kafka_event_DescribeCluster_result(rkev);
        TEST_ASSERT(res, "Expected DescribeCluster result, not %s",
                    rd_kafka_event_name(rkev));

        err     = rd_kafka_event_error(rkev);
        errstr2 = rd_kafka_event_error_string(rkev);
        TEST_ASSERT(!err, "Expected success, not %s: %s",
                    rd_kafka_err2name(err), errstr2);

        /* Sanity checks on fields inside the result. There's not much we can
         * say here deterministically, since it depends on the test environment.
         */
        TEST_ASSERT(strlen(rd_kafka_DescribeCluster_result_cluster_id(res)),
                    "Length of cluster id should be non-null.");

        nodes = rd_kafka_DescribeCluster_result_nodes(res, &node_cnt);
        TEST_ASSERT(node_cnt, "Expected non-zero node count for cluster.");

        TEST_ASSERT(rd_kafka_Node_host(nodes[0]),
                    "Expected first node of cluster to have a hostname");
        TEST_ASSERT(rd_kafka_Node_port(nodes[0]),
                    "Expected first node of cluster to have a port");

        authorized_operations =
            rd_kafka_DescribeCluster_result_authorized_operations(
                res, &authorized_operations_cnt);
        if (include_authorized_operations) {
                const rd_kafka_AclOperation_t expected[] = {
                    RD_KAFKA_ACL_OPERATION_ALTER,
                    RD_KAFKA_ACL_OPERATION_ALTER_CONFIGS,
                    RD_KAFKA_ACL_OPERATION_CLUSTER_ACTION,
                    RD_KAFKA_ACL_OPERATION_CREATE,
                    RD_KAFKA_ACL_OPERATION_DESCRIBE,
                    RD_KAFKA_ACL_OPERATION_DESCRIBE_CONFIGS,
                    RD_KAFKA_ACL_OPERATION_IDEMPOTENT_WRITE};

                test_match_authorized_operations(expected, 7,
                                                 authorized_operations,
                                                 authorized_operations_cnt);
        } else {
                TEST_ASSERT(
                    authorized_operations_cnt == 0,
                    "Authorized operation count should be 0, is %" PRIusz,
                    authorized_operations_cnt);
                TEST_ASSERT(
                    authorized_operations == NULL,
                    "Authorized operations should be NULL when not requested");
        }

        rd_kafka_event_destroy(rkev);

        /* If we don't have authentication/authorization set up in our broker,
         * the following test doesn't make sense, since we're testing ACLs and
         * authorized operations for our principal. The same goes for
         * `include_authorized_operations`, if it's not true, it doesn't make
         * sense to change the ACLs and check. We limit ourselves to SASL_PLAIN
         * and SASL_SCRAM.*/
        if (!test_needs_auth() || !include_authorized_operations)
                goto done;

        sasl_mechanism = test_conf_get(NULL, "sasl.mechanism");
        if (strcmp(sasl_mechanism, "PLAIN") != 0 &&
            strncmp(sasl_mechanism, "SCRAM", 5) != 0)
                goto done;

        sasl_username = test_conf_get(NULL, "sasl.username");
        principal     = tsprintf("User:%s", sasl_username);

        /* Change authorized operations for the principal which we're using to
         * connect to the broker. */
        acl_bindings[0] = rd_kafka_AclBinding_new(
            RD_KAFKA_RESOURCE_BROKER, "kafka-cluster",
            RD_KAFKA_RESOURCE_PATTERN_LITERAL, principal, "*",
            RD_KAFKA_ACL_OPERATION_ALTER, RD_KAFKA_ACL_PERMISSION_TYPE_ALLOW,
            NULL, 0);
        test_CreateAcls_simple(rk, NULL, acl_bindings, 1, NULL);
        rd_kafka_AclBinding_destroy(acl_bindings[0]);

        /* Wait for ACL propagation. */
        /* Use reasonable timeout for K2 environments */
        int acl_sleep = test_k2_cluster ? 5 : tmout_multip(2);
        TEST_SAY("Waiting %d seconds for ACL propagation\n", acl_sleep);
        rd_sleep(acl_sleep);

        /* Call DescribeCluster. */
        options =
            rd_kafka_AdminOptions_new(rk, RD_KAFKA_ADMIN_OP_DESCRIBECLUSTER);

        TEST_CALL_ERR__(rd_kafka_AdminOptions_set_request_timeout(
            options, request_timeout, errstr, sizeof(errstr)));
        TEST_CALL_ERROR__(
            rd_kafka_AdminOptions_set_include_authorized_operations(options,
                                                                    1));

        TIMING_START(&timing, "DescribeCluster");
        rd_kafka_DescribeCluster(rk, options, q);
        TIMING_ASSERT_LATER(&timing, 0, 50);
        rd_kafka_AdminOptions_destroy(options);

        rkev = test_wait_admin_result(q, RD_KAFKA_EVENT_DESCRIBECLUSTER_RESULT,
                                      tmout_multip(20 * 1000));
        TEST_ASSERT(rkev, "Should receive describe cluster event.");

        /*  Extract result. */
        res = rd_kafka_event_DescribeCluster_result(rkev);
        TEST_ASSERT(res, "Expected DescribeCluster result, not %s",
                    rd_kafka_event_name(rkev));

        err     = rd_kafka_event_error(rkev);
        errstr2 = rd_kafka_event_error_string(rkev);
        TEST_ASSERT(!err, "Expected success, not %s: %s",
                    rd_kafka_err2name(err), errstr2);

        /*
         * After CreateAcls call with
         * only RD_KAFKA_ACL_OPERATION_ALTER allowed, the allowed operations
         * should be 2 (DESCRIBE is implicitly derived from ALTER).
         */
        {
                const rd_kafka_AclOperation_t expected[] = {
                    RD_KAFKA_ACL_OPERATION_ALTER,
                    RD_KAFKA_ACL_OPERATION_DESCRIBE};
                authorized_operations =
                    rd_kafka_DescribeCluster_result_authorized_operations(
                        res, &authorized_operations_cnt);

                test_match_authorized_operations(expected, 2,
                                                 authorized_operations,
                                                 authorized_operations_cnt);
        }

        rd_kafka_event_destroy(rkev);

        /*
         * Remove the previously created ACL so that it doesn't affect other
         * tests.
         */
        acl_bindings_delete = rd_kafka_AclBindingFilter_new(
            RD_KAFKA_RESOURCE_BROKER, "kafka-cluster",
            RD_KAFKA_RESOURCE_PATTERN_MATCH, principal, "*",
            RD_KAFKA_ACL_OPERATION_ALTER, RD_KAFKA_ACL_PERMISSION_TYPE_ALLOW,
            NULL, 0);
        test_DeleteAcls_simple(rk, NULL, &acl_bindings_delete, 1, NULL);
        rd_kafka_AclBinding_destroy(acl_bindings_delete);

        /* Wait for ACL propagation. */
        /* Use reasonable timeout for K2 environments */
        acl_sleep = test_k2_cluster ? 5 : tmout_multip(2);
        TEST_SAY("Waiting %d seconds for ACL cleanup propagation\n", acl_sleep);
        rd_sleep(acl_sleep);

done:
        TEST_LATER_CHECK();

        if (!rkqu)
                rd_kafka_queue_destroy(q);

        SUB_TEST_PASS();
}

/**
 * @brief Test DescribeConsumerGroups's authorized_operations, creating a
 * consumer for a group, describing it, changing ACLs, and describing it again.
 */
static void
do_test_DescribeConsumerGroups_with_authorized_ops(const char *what,
                                                   rd_kafka_t *rk,
                                                   rd_kafka_queue_t *useq,
                                                   int request_timeout) {
        rd_kafka_queue_t *q;
        rd_kafka_AdminOptions_t *options = NULL;
        rd_kafka_event_t *rkev           = NULL;
        rd_kafka_resp_err_t err;
        const rd_kafka_error_t *error;
        char errstr[512];
        const char *errstr2;
#define TEST_DESCRIBE_CONSUMER_GROUPS_CNT 4
        const int partitions_cnt = 1;
        const int msgs_cnt       = 100;
        char *topic, *group_id;
        rd_kafka_AclBinding_t *acl_bindings[TEST_DESCRIBE_CONSUMER_GROUPS_CNT];
        int64_t testid = test_id_generate();
        const rd_kafka_ConsumerGroupDescription_t **results = NULL;
        size_t results_cnt;
        const rd_kafka_DescribeConsumerGroups_result_t *res;
        const char *principal, *sasl_mechanism, *sasl_username;
        const rd_kafka_AclOperation_t *authorized_operations;
        size_t authorized_operations_cnt;
        int acl_sleep;

        SUB_TEST_QUICK("%s DescribeConsumerGroups with %s, request_timeout %d",
                       rd_kafka_name(rk), what, request_timeout);

        /* Skip test if running against librdkafka < 2.10.0 due to missing rd_kafka_ConsumerGroupDescription_authorized_operations function */
        if (rd_kafka_version() < 0x020a00ff) {
                TEST_SKIP("Test requires librdkafka >= 2.10.0 (ConsumerGroupDescription authorized_operations API), "
                         "current version: %s\n", rd_kafka_version_str());
                return;
        }

        if (!test_needs_auth())
                SUB_TEST_SKIP("Test requires authorization to be setup.");

        sasl_mechanism = test_conf_get(NULL, "sasl.mechanism");
        if (strcmp(sasl_mechanism, "PLAIN") != 0 &&
            strncmp(sasl_mechanism, "SCRAM", 5) != 0)
                SUB_TEST_SKIP("Test requites SASL_PLAIN or SASL_SCRAM, got %s",
                              sasl_mechanism);

        sasl_username = test_conf_get(NULL, "sasl.username");
        principal     = tsprintf("User:%s", sasl_username);

        topic = rd_strdup(test_mk_topic_name(__FUNCTION__, 1));

        /* Create the topic. */
        test_CreateTopics_simple(rk, NULL, &topic, 1, partitions_cnt, NULL);

        /* Wait for topic metadata to propagate before describing consumer groups.*/
        {
                rd_kafka_metadata_topic_t exp_mdtopic = {.topic = topic};
                test_wait_metadata_update(rk, &exp_mdtopic, 1, NULL, 0, tmout_multip(5000));
        }

        /* Produce 100 msgs */
        test_produce_msgs_easy(topic, testid, 0, msgs_cnt);

        /* K2: Additional delay for consumer subscription readiness */
        if (test_k2_cluster) {
                rd_sleep(5);
        }

        /* Create and consumer (and consumer group). */
        group_id = rd_strdup(test_mk_topic_name(__FUNCTION__, 1));
        test_consume_msgs_easy(group_id, topic, testid, -1, 100, NULL);

        q = useq ? useq : rd_kafka_queue_new(rk);

        options = rd_kafka_AdminOptions_new(
            rk, RD_KAFKA_ADMIN_OP_DESCRIBECONSUMERGROUPS);

        TEST_CALL_ERR__(rd_kafka_AdminOptions_set_request_timeout(
            options, request_timeout, errstr, sizeof(errstr)));
        TEST_CALL_ERROR__(
            rd_kafka_AdminOptions_set_include_authorized_operations(options,
                                                                    1));

        rd_kafka_DescribeConsumerGroups(rk, (const char **)(&group_id), 1,
                                        options, q);
        rd_kafka_AdminOptions_destroy(options);

        rkev = test_wait_admin_result(
            q, RD_KAFKA_EVENT_DESCRIBECONSUMERGROUPS_RESULT,
            tmout_multip(20 * 1000));
        TEST_ASSERT(rkev, "Should receive describe consumer groups event.");

        /*  Extract result. */
        res = rd_kafka_event_DescribeConsumerGroups_result(rkev);
        TEST_ASSERT(res, "Expected DescribeConsumerGroup result, not %s",
                    rd_kafka_event_name(rkev));

        err     = rd_kafka_event_error(rkev);
        errstr2 = rd_kafka_event_error_string(rkev);
        TEST_ASSERT(!err, "Expected success, not %s: %s",
                    rd_kafka_err2name(err), errstr2);

        results =
            rd_kafka_DescribeConsumerGroups_result_groups(res, &results_cnt);
        TEST_ASSERT((int)results_cnt == 1, "Expected 1 group, got %d",
                    (int)results_cnt);

        error = rd_kafka_ConsumerGroupDescription_error(results[0]);
        TEST_ASSERT(!error, "Expected no error in describing group, got: %s",
                    rd_kafka_error_string(error));

        {
                const rd_kafka_AclOperation_t expected_ak3[] = {
                    RD_KAFKA_ACL_OPERATION_DELETE,
                    RD_KAFKA_ACL_OPERATION_DESCRIBE,
                    RD_KAFKA_ACL_OPERATION_READ};
                const rd_kafka_AclOperation_t expected_ak4[] = {
                    RD_KAFKA_ACL_OPERATION_DELETE,
                    RD_KAFKA_ACL_OPERATION_DESCRIBE,
                    RD_KAFKA_ACL_OPERATION_READ,
                    RD_KAFKA_ACL_OPERATION_DESCRIBE_CONFIGS,
                    RD_KAFKA_ACL_OPERATION_ALTER_CONFIGS};
                if (rd_kafka_version() >= 0x02020100) {  /* authorized_operations available since librdkafka 2.2.1 */
                        authorized_operations =
                            rd_kafka_ConsumerGroupDescription_authorized_operations(
                                results[0], &authorized_operations_cnt);
                        if (test_broker_version < TEST_BRKVER(4, 0, 0, 0))
                                test_match_authorized_operations(
                                    expected_ak3, 3, authorized_operations,
                                    authorized_operations_cnt);
                        else
                                test_match_authorized_operations(
                                    expected_ak4, 5, authorized_operations,
                                    authorized_operations_cnt);
                }
        }

        rd_kafka_event_destroy(rkev);

        /* Change authorized operations for the principal which we're using to
         * connect to the broker. */
        acl_bindings[0] = rd_kafka_AclBinding_new(
            RD_KAFKA_RESOURCE_GROUP, group_id,
            RD_KAFKA_RESOURCE_PATTERN_LITERAL, principal, "*",
            RD_KAFKA_ACL_OPERATION_READ, RD_KAFKA_ACL_PERMISSION_TYPE_ALLOW,
            NULL, 0);
        test_CreateAcls_simple(rk, NULL, acl_bindings, 1, NULL);
        rd_kafka_AclBinding_destroy(acl_bindings[0]);

        /* It seems to be taking some time on the cluster for the ACLs to
         * propagate for a group.*/
        /* Use reasonable timeout for K2 environments */
        acl_sleep = test_k2_cluster ? 5 : tmout_multip(2);
        TEST_SAY("Waiting %d seconds for ACL propagation\n", acl_sleep);
        rd_sleep(acl_sleep);

        options = rd_kafka_AdminOptions_new(
            rk, RD_KAFKA_ADMIN_OP_DESCRIBECONSUMERGROUPS);

        TEST_CALL_ERR__(rd_kafka_AdminOptions_set_request_timeout(
            options, request_timeout, errstr, sizeof(errstr)));
        TEST_CALL_ERROR__(
            rd_kafka_AdminOptions_set_include_authorized_operations(options,
                                                                    1));

        rd_kafka_DescribeConsumerGroups(rk, (const char **)(&group_id), 1,
                                        options, q);
        rd_kafka_AdminOptions_destroy(options);

        /* Use reasonable timeout for K2 environments - don't let tmout_multip make it too long */
        int describe_groups_timeout = test_k2_cluster ? 60000 : tmout_multip(20 * 1000); /* 60s for K2, normal for others */
        rkev = test_wait_admin_result(
            q, RD_KAFKA_EVENT_DESCRIBECONSUMERGROUPS_RESULT,
            describe_groups_timeout);
        TEST_ASSERT(rkev, "Should receive describe consumer groups event.");

        /*  Extract result. */
        res = rd_kafka_event_DescribeConsumerGroups_result(rkev);
        TEST_ASSERT(res, "Expected DescribeConsumerGroup result, not %s ",
                    rd_kafka_event_name(rkev));

        err     = rd_kafka_event_error(rkev);
        errstr2 = rd_kafka_event_error_string(rkev);
        TEST_ASSERT(!err, "Expected success, not %s: %s",
                    rd_kafka_err2name(err), errstr2);

        results =
            rd_kafka_DescribeConsumerGroups_result_groups(res, &results_cnt);
        TEST_ASSERT((int)results_cnt == 1, "Expected 1 group, got %d",
                    (int)results_cnt);

        error = rd_kafka_ConsumerGroupDescription_error(results[0]);
        TEST_ASSERT(!error, "Expected no error in describing group, got: %s",
                    rd_kafka_error_string(error));


        if (rd_kafka_version() >= 0x02020100) {  /* authorized_operations available since librdkafka 2.2.1 */
                {
                        const rd_kafka_AclOperation_t expected[] = {
                            RD_KAFKA_ACL_OPERATION_DESCRIBE,
                            RD_KAFKA_ACL_OPERATION_READ};
                        authorized_operations =
                            rd_kafka_ConsumerGroupDescription_authorized_operations(
                                results[0], &authorized_operations_cnt);
                        test_match_authorized_operations(expected, 2,
                                                         authorized_operations,
                                                         authorized_operations_cnt);
                }
        }

        rd_kafka_event_destroy(rkev);

        acl_bindings[0] = rd_kafka_AclBinding_new(
            RD_KAFKA_RESOURCE_GROUP, group_id,
            RD_KAFKA_RESOURCE_PATTERN_LITERAL, principal, "*",
            RD_KAFKA_ACL_OPERATION_READ, RD_KAFKA_ACL_PERMISSION_TYPE_ALLOW,
            NULL, 0);
        test_DeleteAcls_simple(rk, NULL, acl_bindings, 1, NULL);
        rd_kafka_AclBinding_destroy(acl_bindings[0]);

        /* Wait for ACL propagation. */
        /* Use reasonable timeout for K2 environments */
        int acl_propagation_sleep = test_k2_cluster ? 10 : tmout_multip(2);
        TEST_SAY("Waiting %d seconds for ACL propagation\n", acl_propagation_sleep);
        rd_sleep(acl_propagation_sleep);

        test_DeleteGroups_simple(rk, NULL, &group_id, 1, NULL);
        test_DeleteTopics_simple(rk, q, &topic, 1, NULL);

        rd_free(topic);
        rd_free(group_id);

        if (!useq)
                rd_kafka_queue_destroy(q);


        TEST_LATER_CHECK();
#undef TEST_DESCRIBE_CONSUMER_GROUPS_CNT

        SUB_TEST_PASS();
}
/**
 * @brief Test deletion of committed offsets.
 *
 *
 */
static void do_test_DeleteConsumerGroupOffsets(const char *what,
                                               rd_kafka_t *rk,
                                               rd_kafka_queue_t *useq,
                                               int req_timeout_ms,
                                               rd_bool_t sub_consumer) {
        rd_kafka_queue_t *q;
        rd_kafka_AdminOptions_t *options = NULL;
        rd_kafka_topic_partition_list_t *orig_offsets, *offsets, *to_delete,
            *committed, *deleted, *subscription = NULL;
        rd_kafka_event_t *rkev = NULL;
        rd_kafka_resp_err_t err;
        char errstr[512];
        const char *errstr2;
#define MY_TOPIC_CNT 3
        int i;
        const int partitions_cnt = 3;
        char *topics[MY_TOPIC_CNT];
        rd_kafka_metadata_topic_t exp_mdtopics[MY_TOPIC_CNT] = {{0}};
        int exp_mdtopic_cnt                                  = 0;
        test_timing_t timing;
        rd_kafka_resp_err_t exp_err = RD_KAFKA_RESP_ERR_NO_ERROR;
        rd_kafka_DeleteConsumerGroupOffsets_t *cgoffsets;
        const rd_kafka_DeleteConsumerGroupOffsets_result_t *res;
        const rd_kafka_group_result_t **gres;
        size_t gres_cnt;
        rd_kafka_t *consumer;
        char *groupid;

        SUB_TEST_QUICK(
            "%s DeleteConsumerGroupOffsets with %s, req_timeout_ms %d%s",
            rd_kafka_name(rk), what, req_timeout_ms,
            sub_consumer ? ", with subscribing consumer" : "");

        if (sub_consumer)
                exp_err = RD_KAFKA_RESP_ERR_GROUP_SUBSCRIBED_TO_TOPIC;

        q = useq ? useq : rd_kafka_queue_new(rk);

        if (req_timeout_ms != -1) {
                options = rd_kafka_AdminOptions_new(
                    rk, RD_KAFKA_ADMIN_OP_DELETECONSUMERGROUPOFFSETS);

                err = rd_kafka_AdminOptions_set_request_timeout(
                    options, req_timeout_ms, errstr, sizeof(errstr));
                TEST_ASSERT(!err, "%s", rd_kafka_err2str(err));
        }


        subscription = rd_kafka_topic_partition_list_new(MY_TOPIC_CNT);

        for (i = 0; i < MY_TOPIC_CNT; i++) {
                char pfx[64];
                char *topic;

                rd_snprintf(pfx, sizeof(pfx), "DCGO-topic%d", i);
                topic = rd_strdup(test_mk_topic_name(pfx, 1));

                topics[i]                             = topic;
                exp_mdtopics[exp_mdtopic_cnt++].topic = topic;

                rd_kafka_topic_partition_list_add(subscription, topic,
                                                  RD_KAFKA_PARTITION_UA);
        }

        groupid = topics[0];

        /* Create the topics first. */
        test_CreateTopics_simple(rk, NULL, topics, MY_TOPIC_CNT, partitions_cnt,
                                 NULL);

        /* Verify that topics are reported by metadata */
        test_wait_metadata_update(rk, exp_mdtopics, exp_mdtopic_cnt, NULL, 0,
                                  15 * 1000);

        /* K2: Additional delay for topic/partition readiness */
        if (test_k2_cluster) {
                rd_sleep(5);
        }

        consumer = test_create_consumer(groupid, NULL, NULL, NULL);

        if (sub_consumer) {
                TEST_CALL_ERR__(rd_kafka_subscribe(consumer, subscription));
                test_consumer_wait_assignment(consumer, rd_true);
        }

        /* Commit some offsets */
        orig_offsets = rd_kafka_topic_partition_list_new(MY_TOPIC_CNT * 2);
        for (i = 0; i < MY_TOPIC_CNT * 2; i++)
                rd_kafka_topic_partition_list_add(orig_offsets, topics[i / 2],
                                                  i % MY_TOPIC_CNT)
                    ->offset = (i + 1) * 10;

        TEST_CALL_ERR__(rd_kafka_commit(consumer, orig_offsets, 0 /*sync*/));

        /* Verify committed offsets match */
        committed = rd_kafka_topic_partition_list_copy(orig_offsets);
        /* Use reasonable timeout for K2 environments */
        int committed_timeout = test_k2_cluster ? 30000 : tmout_multip(5 * 1000); /* 30s for K2, normal for others */
        TEST_CALL_ERR__(
            rd_kafka_committed(consumer, committed, committed_timeout));

        if (test_partition_list_and_offsets_cmp(committed, orig_offsets)) {
                TEST_SAY("commit() list:\n");
                test_print_partition_list(orig_offsets);
                TEST_SAY("committed() list:\n");
                test_print_partition_list(committed);
                TEST_FAIL("committed offsets don't match");
        }

        rd_kafka_topic_partition_list_destroy(committed);

        /* Now delete second half of the commits */
        offsets   = rd_kafka_topic_partition_list_new(orig_offsets->cnt / 2);
        to_delete = rd_kafka_topic_partition_list_new(orig_offsets->cnt / 2);
        for (i = 0; i < orig_offsets->cnt; i++) {
                rd_kafka_topic_partition_t *rktpar;
                if (i < orig_offsets->cnt / 2) {
                        rktpar = rd_kafka_topic_partition_list_add(
                            offsets, orig_offsets->elems[i].topic,
                            orig_offsets->elems[i].partition);
                        rktpar->offset = orig_offsets->elems[i].offset;
                } else {
                        rktpar = rd_kafka_topic_partition_list_add(
                            to_delete, orig_offsets->elems[i].topic,
                            orig_offsets->elems[i].partition);
                        rktpar->offset = RD_KAFKA_OFFSET_INVALID;
                        rktpar         = rd_kafka_topic_partition_list_add(
                            offsets, orig_offsets->elems[i].topic,
                            orig_offsets->elems[i].partition);
                        rktpar->offset = RD_KAFKA_OFFSET_INVALID;
                }
        }

        cgoffsets = rd_kafka_DeleteConsumerGroupOffsets_new(groupid, to_delete);

        TIMING_START(&timing, "DeleteConsumerGroupOffsets");
        TEST_SAY("Call DeleteConsumerGroupOffsets\n");
        rd_kafka_DeleteConsumerGroupOffsets(rk, &cgoffsets, 1, options, q);
        TIMING_ASSERT_LATER(&timing, 0, 50);

        rd_kafka_DeleteConsumerGroupOffsets_destroy(cgoffsets);

        TIMING_START(&timing, "DeleteConsumerGroupOffsets.queue_poll");
        /* Poll result queue for DeleteConsumerGroupOffsets result.
         * Print but otherwise ignore other event types
         * (typically generic Error events). */
        while (1) {
                rkev = rd_kafka_queue_poll(q, tmout_multip(10 * 1000));
                TEST_SAY("DeleteConsumerGroupOffsets: got %s in %.3fms\n",
                         rd_kafka_event_name(rkev),
                         TIMING_DURATION(&timing) / 1000.0f);
                if (rkev == NULL)
                        continue;
                if (rd_kafka_event_error(rkev))
                        TEST_SAY("%s: %s\n", rd_kafka_event_name(rkev),
                                 rd_kafka_event_error_string(rkev));

                if (rd_kafka_event_type(rkev) ==
                    RD_KAFKA_EVENT_DELETECONSUMERGROUPOFFSETS_RESULT)
                        break;

                rd_kafka_event_destroy(rkev);
        }

        /* Convert event to proper result */
        res = rd_kafka_event_DeleteConsumerGroupOffsets_result(rkev);
        TEST_ASSERT(res, "expected DeleteConsumerGroupOffsets_result, not %s",
                    rd_kafka_event_name(rkev));

        /* Expecting error */
        err     = rd_kafka_event_error(rkev);
        errstr2 = rd_kafka_event_error_string(rkev);
        TEST_ASSERT(!err,
                    "expected DeleteConsumerGroupOffsets to succeed, "
                    "got %s (%s)",
                    rd_kafka_err2name(err), err ? errstr2 : "n/a");

        TEST_SAY("DeleteConsumerGroupOffsets: returned %s (%s)\n",
                 rd_kafka_err2str(err), err ? errstr2 : "n/a");

        gres =
            rd_kafka_DeleteConsumerGroupOffsets_result_groups(res, &gres_cnt);
        TEST_ASSERT(gres && gres_cnt == 1,
                    "expected gres_cnt == 1, not %" PRIusz, gres_cnt);

        deleted = rd_kafka_topic_partition_list_copy(
            rd_kafka_group_result_partitions(gres[0]));

        if (test_partition_list_and_offsets_cmp(deleted, to_delete)) {
                TEST_SAY("Result list:\n");
                test_print_partition_list(deleted);
                TEST_SAY("Partitions passed to DeleteConsumerGroupOffsets:\n");
                test_print_partition_list(to_delete);
                TEST_FAIL("deleted/requested offsets don't match");
        }

        /* Verify expected errors */
        for (i = 0; i < deleted->cnt; i++) {
                TEST_ASSERT_LATER(deleted->elems[i].err == exp_err,
                                  "Result %s [%" PRId32
                                  "] has error %s, "
                                  "expected %s",
                                  deleted->elems[i].topic,
                                  deleted->elems[i].partition,
                                  rd_kafka_err2name(deleted->elems[i].err),
                                  rd_kafka_err2name(exp_err));
        }

        TEST_LATER_CHECK();

        rd_kafka_topic_partition_list_destroy(deleted);
        rd_kafka_topic_partition_list_destroy(to_delete);

        rd_kafka_event_destroy(rkev);


        /* Verify committed offsets match */
        committed = rd_kafka_topic_partition_list_copy(orig_offsets);
        /* Use reasonable timeout for K2 environments */
        committed_timeout = test_k2_cluster ? 30000 : tmout_multip(5 * 1000);
        TEST_CALL_ERR__(
            rd_kafka_committed(consumer, committed, committed_timeout));

        TEST_SAY("Original committed offsets:\n");
        test_print_partition_list(orig_offsets);

        TEST_SAY("Committed offsets after delete:\n");
        test_print_partition_list(committed);

        rd_kafka_topic_partition_list_t *expected = offsets;
        if (sub_consumer)
                expected = orig_offsets;

        if (test_partition_list_and_offsets_cmp(committed, expected)) {
                TEST_SAY("expected list:\n");
                test_print_partition_list(expected);
                TEST_SAY("committed() list:\n");
                test_print_partition_list(committed);
                TEST_FAIL("committed offsets don't match");
        }

        rd_kafka_topic_partition_list_destroy(committed);
        rd_kafka_topic_partition_list_destroy(offsets);
        rd_kafka_topic_partition_list_destroy(orig_offsets);
        rd_kafka_topic_partition_list_destroy(subscription);

        for (i = 0; i < MY_TOPIC_CNT; i++)
                rd_free(topics[i]);

        rd_kafka_destroy(consumer);

        if (options)
                rd_kafka_AdminOptions_destroy(options);

        if (!useq)
                rd_kafka_queue_destroy(q);

        TEST_LATER_CHECK();
#undef MY_TOPIC_CNT

        SUB_TEST_PASS();
}


/**
 * @brief Test altering of committed offsets.
 *
 *
 */
static void do_test_AlterConsumerGroupOffsets(const char *what,
                                              rd_kafka_t *rk,
                                              rd_kafka_queue_t *useq,
                                              int req_timeout_ms,
                                              rd_bool_t sub_consumer,
                                              rd_bool_t create_topics) {
        rd_kafka_queue_t *q;
        rd_kafka_AdminOptions_t *options = NULL;
        rd_kafka_topic_partition_list_t *orig_offsets, *offsets, *to_alter,
            *committed, *alterd, *subscription = NULL;
        rd_kafka_event_t *rkev = NULL;
        rd_kafka_resp_err_t err;
        char errstr[512];
        const char *errstr2;
#define TEST_ALTER_CONSUMER_GROUP_OFFSETS_TOPIC_CNT 3
        int i;
        const int partitions_cnt = 3;
        char *topics[TEST_ALTER_CONSUMER_GROUP_OFFSETS_TOPIC_CNT];
        rd_kafka_metadata_topic_t
            exp_mdtopics[TEST_ALTER_CONSUMER_GROUP_OFFSETS_TOPIC_CNT] = {{0}};
        int exp_mdtopic_cnt                                           = 0;
        test_timing_t timing;
        rd_kafka_resp_err_t exp_err = RD_KAFKA_RESP_ERR_NO_ERROR;
        rd_kafka_AlterConsumerGroupOffsets_t *cgoffsets;
        const rd_kafka_AlterConsumerGroupOffsets_result_t *res;
        const rd_kafka_group_result_t **gres;
        size_t gres_cnt;
        rd_kafka_t *consumer = NULL;
        char *group_id;

        SUB_TEST_QUICK(
            "%s AlterConsumerGroupOffsets with %s, "
            "request_timeout %d%s",
            rd_kafka_name(rk), what, req_timeout_ms,
            sub_consumer ? ", with subscribing consumer" : "");

        if (!create_topics)
                exp_err = RD_KAFKA_RESP_ERR_UNKNOWN_TOPIC_OR_PART;
        else if (sub_consumer)
                exp_err = RD_KAFKA_RESP_ERR_UNKNOWN_MEMBER_ID;

        if (sub_consumer && !create_topics)
                TEST_FAIL(
                    "Can't use set sub_consumer and unset create_topics at the "
                    "same time");

        q = useq ? useq : rd_kafka_queue_new(rk);

        if (req_timeout_ms != -1) {
                options = rd_kafka_AdminOptions_new(
                    rk, RD_KAFKA_ADMIN_OP_ALTERCONSUMERGROUPOFFSETS);

                err = rd_kafka_AdminOptions_set_request_timeout(
                    options, req_timeout_ms, errstr, sizeof(errstr));
                TEST_ASSERT(!err, "%s", rd_kafka_err2str(err));
        }


        subscription = rd_kafka_topic_partition_list_new(
            TEST_ALTER_CONSUMER_GROUP_OFFSETS_TOPIC_CNT);

        for (i = 0; i < TEST_ALTER_CONSUMER_GROUP_OFFSETS_TOPIC_CNT; i++) {
                char pfx[64];
                char *topic;

                rd_snprintf(pfx, sizeof(pfx), "DCGO-topic%d", i);
                topic = rd_strdup(test_mk_topic_name(pfx, 1));

                topics[i]                             = topic;
                exp_mdtopics[exp_mdtopic_cnt++].topic = topic;

                rd_kafka_topic_partition_list_add(subscription, topic,
                                                  RD_KAFKA_PARTITION_UA);
        }

        group_id = topics[0];

        /* Create the topics first if needed. */
        if (create_topics) {
                test_CreateTopics_simple(
                    rk, NULL, topics,
                    TEST_ALTER_CONSUMER_GROUP_OFFSETS_TOPIC_CNT, partitions_cnt,
                    NULL);

                /* Verify that topics are reported by metadata */
                test_wait_metadata_update(rk, exp_mdtopics, exp_mdtopic_cnt,
                                          NULL, 0, 15 * 1000);

                /* K2: Additional delay for topic/partition readiness */
                if (test_k2_cluster) {
                        rd_sleep(5);
                }

                consumer = test_create_consumer(group_id, NULL, NULL, NULL);

                if (sub_consumer) {
                        TEST_CALL_ERR__(
                            rd_kafka_subscribe(consumer, subscription));
                        test_consumer_wait_assignment(consumer, rd_true);
                }
        }

        orig_offsets = rd_kafka_topic_partition_list_new(
            TEST_ALTER_CONSUMER_GROUP_OFFSETS_TOPIC_CNT * partitions_cnt);
        for (i = 0;
             i < TEST_ALTER_CONSUMER_GROUP_OFFSETS_TOPIC_CNT * partitions_cnt;
             i++) {
                rd_kafka_topic_partition_t *rktpar;
                rktpar = rd_kafka_topic_partition_list_add(
                    orig_offsets, topics[i / partitions_cnt],
                    i % partitions_cnt);
                rktpar->offset = (i + 1) * 10;
                rd_kafka_topic_partition_set_leader_epoch(rktpar, 1);
        }

        /* Commit some offsets, if topics exists */
        if (create_topics) {
                TEST_CALL_ERR__(
                    rd_kafka_commit(consumer, orig_offsets, 0 /*sync*/));

                /* Verify committed offsets match */
                committed = rd_kafka_topic_partition_list_copy(orig_offsets);
                TEST_CALL_ERR__(rd_kafka_committed(consumer, committed,
                                                   tmout_multip(5 * 1000)));

                if (test_partition_list_and_offsets_cmp(committed,
                                                        orig_offsets)) {
                        TEST_SAY("commit() list:\n");
                        test_print_partition_list(orig_offsets);
                        TEST_SAY("committed() list:\n");
                        test_print_partition_list(committed);
                        TEST_FAIL("committed offsets don't match");
                }
                rd_kafka_topic_partition_list_destroy(committed);
        }

        /* Now alter second half of the commits */
        offsets  = rd_kafka_topic_partition_list_new(orig_offsets->cnt / 2);
        to_alter = rd_kafka_topic_partition_list_new(orig_offsets->cnt / 2);
        for (i = 0; i < orig_offsets->cnt; i++) {
                rd_kafka_topic_partition_t *rktpar;
                if (i < orig_offsets->cnt / 2) {
                        rktpar = rd_kafka_topic_partition_list_add(
                            offsets, orig_offsets->elems[i].topic,
                            orig_offsets->elems[i].partition);
                        rktpar->offset = orig_offsets->elems[i].offset;
                        rd_kafka_topic_partition_set_leader_epoch(
                            rktpar, rd_kafka_topic_partition_get_leader_epoch(
                                        &orig_offsets->elems[i]));
                } else {
                        rktpar = rd_kafka_topic_partition_list_add(
                            to_alter, orig_offsets->elems[i].topic,
                            orig_offsets->elems[i].partition);
                        rktpar->offset = 5;
                        rd_kafka_topic_partition_set_leader_epoch(rktpar, 2);
                        rktpar = rd_kafka_topic_partition_list_add(
                            offsets, orig_offsets->elems[i].topic,
                            orig_offsets->elems[i].partition);
                        rktpar->offset = 5;
                        rd_kafka_topic_partition_set_leader_epoch(rktpar, 2);
                }
        }

        cgoffsets = rd_kafka_AlterConsumerGroupOffsets_new(group_id, to_alter);

        TIMING_START(&timing, "AlterConsumerGroupOffsets");
        TEST_SAY("Call AlterConsumerGroupOffsets\n");
        rd_kafka_AlterConsumerGroupOffsets(rk, &cgoffsets, 1, options, q);
        TIMING_ASSERT_LATER(&timing, 0, 50);

        rd_kafka_AlterConsumerGroupOffsets_destroy(cgoffsets);

        TIMING_START(&timing, "AlterConsumerGroupOffsets.queue_poll");
        /* Poll result queue for AlterConsumerGroupOffsets result.
         * Print but otherwise ignore other event types
         * (typically generic Error events). */
        while (1) {
                rkev = rd_kafka_queue_poll(q, tmout_multip(10 * 1000));
                TEST_SAY("AlterConsumerGroupOffsets: got %s in %.3fms\n",
                         rd_kafka_event_name(rkev),
                         TIMING_DURATION(&timing) / 1000.0f);
                if (rkev == NULL)
                        continue;
                if (rd_kafka_event_error(rkev))
                        TEST_SAY("%s: %s\n", rd_kafka_event_name(rkev),
                                 rd_kafka_event_error_string(rkev));

                if (rd_kafka_event_type(rkev) ==
                    RD_KAFKA_EVENT_ALTERCONSUMERGROUPOFFSETS_RESULT)
                        break;

                rd_kafka_event_destroy(rkev);
        }

        /* Convert event to proper result */
        res = rd_kafka_event_AlterConsumerGroupOffsets_result(rkev);
        TEST_ASSERT(res, "expected AlterConsumerGroupOffsets_result, not %s",
                    rd_kafka_event_name(rkev));

        /* Expecting error */
        err     = rd_kafka_event_error(rkev);
        errstr2 = rd_kafka_event_error_string(rkev);
        TEST_ASSERT(!err,
                    "expected AlterConsumerGroupOffsets to succeed, "
                    "got %s (%s)",
                    rd_kafka_err2name(err), err ? errstr2 : "n/a");

        TEST_SAY("AlterConsumerGroupOffsets: returned %s (%s)\n",
                 rd_kafka_err2str(err), err ? errstr2 : "n/a");

        gres = rd_kafka_AlterConsumerGroupOffsets_result_groups(res, &gres_cnt);
        TEST_ASSERT(gres && gres_cnt == 1,
                    "expected gres_cnt == 1, not %" PRIusz, gres_cnt);

        alterd = rd_kafka_topic_partition_list_copy(
            rd_kafka_group_result_partitions(gres[0]));

        if (test_partition_list_and_offsets_cmp(alterd, to_alter)) {
                TEST_SAY("Result list:\n");
                test_print_partition_list(alterd);
                TEST_SAY("Partitions passed to AlterConsumerGroupOffsets:\n");
                test_print_partition_list(to_alter);
                TEST_FAIL("altered/requested offsets don't match");
        }

        /* Verify expected errors */
        for (i = 0; i < alterd->cnt; i++) {
                TEST_ASSERT_LATER(alterd->elems[i].err == exp_err,
                                  "Result %s [%" PRId32
                                  "] has error %s, "
                                  "expected %s",
                                  alterd->elems[i].topic,
                                  alterd->elems[i].partition,
                                  rd_kafka_err2name(alterd->elems[i].err),
                                  rd_kafka_err2name(exp_err));
        }

        TEST_LATER_CHECK();

        rd_kafka_topic_partition_list_destroy(alterd);
        rd_kafka_topic_partition_list_destroy(to_alter);

        rd_kafka_event_destroy(rkev);


        /* Verify committed offsets match, if topics exist. */
        if (create_topics) {
                committed = rd_kafka_topic_partition_list_copy(orig_offsets);
                TEST_CALL_ERR__(rd_kafka_committed(consumer, committed,
                                                   tmout_multip(5 * 1000)));

                rd_kafka_topic_partition_list_t *expected = offsets;
                if (sub_consumer) {
                        /* Alter fails with an active consumer */
                        expected = orig_offsets;
                }
                TEST_SAY("Original committed offsets:\n");
                test_print_partition_list(orig_offsets);

                TEST_SAY("Committed offsets after alter:\n");
                test_print_partition_list(committed);

                if (test_partition_list_and_offsets_cmp(committed, expected)) {
                        TEST_SAY("expected list:\n");
                        test_print_partition_list(expected);
                        TEST_SAY("committed() list:\n");
                        test_print_partition_list(committed);
                        TEST_FAIL("committed offsets don't match");
                }
                rd_kafka_topic_partition_list_destroy(committed);
        }

        rd_kafka_topic_partition_list_destroy(offsets);
        rd_kafka_topic_partition_list_destroy(orig_offsets);
        rd_kafka_topic_partition_list_destroy(subscription);

        for (i = 0; i < TEST_ALTER_CONSUMER_GROUP_OFFSETS_TOPIC_CNT; i++)
                rd_free(topics[i]);

        if (create_topics) /* consumer is created only if topics are. */
                rd_kafka_destroy(consumer);

        if (options)
                rd_kafka_AdminOptions_destroy(options);

        if (!useq)
                rd_kafka_queue_destroy(q);

        TEST_LATER_CHECK();
#undef TEST_ALTER_CONSUMER_GROUP_OFFSETS_TOPIC_CNT

        SUB_TEST_PASS();
}

/**
 * @brief Test listing of committed offsets.
 *
 *
 */
static void do_test_ListConsumerGroupOffsets(const char *what,
                                             rd_kafka_t *rk,
                                             rd_kafka_queue_t *useq,
                                             int req_timeout_ms,
                                             rd_bool_t sub_consumer,
                                             rd_bool_t null_toppars) {
        rd_kafka_queue_t *q;
        rd_kafka_AdminOptions_t *options = NULL;
        rd_kafka_topic_partition_list_t *orig_offsets, *to_list, *committed,
            *listd, *subscription = NULL;
        rd_kafka_event_t *rkev = NULL;
        rd_kafka_resp_err_t err;
        char errstr[512];
        const char *errstr2;
#define TEST_LIST_CONSUMER_GROUP_OFFSETS_TOPIC_CNT 3
        int i;
        const int partitions_cnt = 3;
        char *topics[TEST_LIST_CONSUMER_GROUP_OFFSETS_TOPIC_CNT];
        rd_kafka_metadata_topic_t
            exp_mdtopics[TEST_LIST_CONSUMER_GROUP_OFFSETS_TOPIC_CNT] = {{0}};
        int exp_mdtopic_cnt                                          = 0;
        test_timing_t timing;
        rd_kafka_resp_err_t exp_err = RD_KAFKA_RESP_ERR_NO_ERROR;
        rd_kafka_ListConsumerGroupOffsets_t *cgoffsets;
        const rd_kafka_ListConsumerGroupOffsets_result_t *res;
        const rd_kafka_group_result_t **gres;
        size_t gres_cnt;
        rd_kafka_t *consumer;
        char *group_id;

        SUB_TEST_QUICK(
            "%s ListConsumerGroupOffsets with %s, "
            "request timeout %d%s",
            rd_kafka_name(rk), what, req_timeout_ms,
            sub_consumer ? ", with subscribing consumer" : "");

        q = useq ? useq : rd_kafka_queue_new(rk);

        if (req_timeout_ms != -1) {
                options = rd_kafka_AdminOptions_new(
                    rk, RD_KAFKA_ADMIN_OP_LISTCONSUMERGROUPOFFSETS);

                err = rd_kafka_AdminOptions_set_request_timeout(
                    options, req_timeout_ms, errstr, sizeof(errstr));
                TEST_ASSERT(!err, "%s", rd_kafka_err2str(err));
        }


        subscription = rd_kafka_topic_partition_list_new(
            TEST_LIST_CONSUMER_GROUP_OFFSETS_TOPIC_CNT);

        for (i = 0; i < TEST_LIST_CONSUMER_GROUP_OFFSETS_TOPIC_CNT; i++) {
                char pfx[64];
                char *topic;

                rd_snprintf(pfx, sizeof(pfx), "DCGO-topic%d", i);
                topic = rd_strdup(test_mk_topic_name(pfx, 1));

                topics[i]                             = topic;
                exp_mdtopics[exp_mdtopic_cnt++].topic = topic;

                rd_kafka_topic_partition_list_add(subscription, topic,
                                                  RD_KAFKA_PARTITION_UA);
        }

        group_id = topics[0];

        /* Create the topics first. */
        test_CreateTopics_simple(rk, NULL, topics,
                                 TEST_LIST_CONSUMER_GROUP_OFFSETS_TOPIC_CNT,
                                 partitions_cnt, NULL);

        /* Verify that topics are reported by metadata */
        test_wait_metadata_update(rk, exp_mdtopics, exp_mdtopic_cnt, NULL, 0,
                                  15 * 1000);

        if (test_k2_cluster) {
                rd_sleep(5);
        }

        consumer = test_create_consumer(group_id, NULL, NULL, NULL);

        if (sub_consumer) {
                TEST_CALL_ERR__(rd_kafka_subscribe(consumer, subscription));
                test_consumer_wait_assignment(consumer, rd_true);
        }

        /* Commit some offsets */
        orig_offsets = rd_kafka_topic_partition_list_new(
            TEST_LIST_CONSUMER_GROUP_OFFSETS_TOPIC_CNT * 2);
        for (i = 0; i < TEST_LIST_CONSUMER_GROUP_OFFSETS_TOPIC_CNT * 2; i++) {
                rd_kafka_topic_partition_t *rktpar;
                rktpar = rd_kafka_topic_partition_list_add(
                    orig_offsets, topics[i / 2],
                    i % TEST_LIST_CONSUMER_GROUP_OFFSETS_TOPIC_CNT);
                rktpar->offset = (i + 1) * 10;
                rd_kafka_topic_partition_set_leader_epoch(rktpar, 2);
        }

        TEST_CALL_ERR__(rd_kafka_commit(consumer, orig_offsets, 0 /*sync*/));

        /* Verify committed offsets match */
        committed = rd_kafka_topic_partition_list_copy(orig_offsets);
        /* Use reasonable timeout for K2 environments */
        int committed_timeout = test_k2_cluster ? 30000 : tmout_multip(5 * 1000);
        TEST_CALL_ERR__(
            rd_kafka_committed(consumer, committed, committed_timeout));

        if (test_partition_list_and_offsets_cmp(committed, orig_offsets)) {
                TEST_SAY("commit() list:\n");
                test_print_partition_list(orig_offsets);
                TEST_SAY("committed() list:\n");
                test_print_partition_list(committed);
                TEST_FAIL("committed offsets don't match");
        }

        rd_kafka_topic_partition_list_destroy(committed);

        to_list = rd_kafka_topic_partition_list_new(orig_offsets->cnt);
        for (i = 0; i < orig_offsets->cnt; i++) {
                rd_kafka_topic_partition_list_add(
                    to_list, orig_offsets->elems[i].topic,
                    orig_offsets->elems[i].partition);
        }

        if (null_toppars) {
                cgoffsets =
                    rd_kafka_ListConsumerGroupOffsets_new(group_id, NULL);
        } else {
                cgoffsets =
                    rd_kafka_ListConsumerGroupOffsets_new(group_id, to_list);
        }

        TIMING_START(&timing, "ListConsumerGroupOffsets");
        TEST_SAY("Call ListConsumerGroupOffsets\n");
        rd_kafka_ListConsumerGroupOffsets(rk, &cgoffsets, 1, options, q);
        TIMING_ASSERT_LATER(&timing, 0, 50);

        rd_kafka_ListConsumerGroupOffsets_destroy(cgoffsets);

        TIMING_START(&timing, "ListConsumerGroupOffsets.queue_poll");
        /* Poll result queue for ListConsumerGroupOffsets result.
         * Print but otherwise ignore other event types
         * (typically generic Error events). */
        while (1) {
                rkev = rd_kafka_queue_poll(q, tmout_multip(10 * 1000));
                TEST_SAY("ListConsumerGroupOffsets: got %s in %.3fms\n",
                         rd_kafka_event_name(rkev),
                         TIMING_DURATION(&timing) / 1000.0f);
                if (rkev == NULL)
                        continue;
                if (rd_kafka_event_error(rkev))
                        TEST_SAY("%s: %s\n", rd_kafka_event_name(rkev),
                                 rd_kafka_event_error_string(rkev));

                if (rd_kafka_event_type(rkev) ==
                    RD_KAFKA_EVENT_LISTCONSUMERGROUPOFFSETS_RESULT)
                        break;

                rd_kafka_event_destroy(rkev);
        }

        /* Convert event to proper result */
        res = rd_kafka_event_ListConsumerGroupOffsets_result(rkev);
        TEST_ASSERT(res, "expected ListConsumerGroupOffsets_result, not %s",
                    rd_kafka_event_name(rkev));

        /* Expecting error */
        err     = rd_kafka_event_error(rkev);
        errstr2 = rd_kafka_event_error_string(rkev);
        TEST_ASSERT(!err,
                    "expected ListConsumerGroupOffsets to succeed, "
                    "got %s (%s)",
                    rd_kafka_err2name(err), err ? errstr2 : "n/a");

        TEST_SAY("ListConsumerGroupOffsets: returned %s (%s)\n",
                 rd_kafka_err2str(err), err ? errstr2 : "n/a");

        gres = rd_kafka_ListConsumerGroupOffsets_result_groups(res, &gres_cnt);
        TEST_ASSERT(gres && gres_cnt == 1,
                    "expected gres_cnt == 1, not %" PRIusz, gres_cnt);

        listd = rd_kafka_topic_partition_list_copy(
            rd_kafka_group_result_partitions(gres[0]));

        if (test_partition_list_and_offsets_cmp(listd, orig_offsets)) {
                TEST_SAY("Result list:\n");
                test_print_partition_list(listd);
                TEST_SAY("Partitions passed to ListConsumerGroupOffsets:\n");
                test_print_partition_list(orig_offsets);
                TEST_FAIL("listd/requested offsets don't match");
        }

        /* Verify expected errors */
        for (i = 0; i < listd->cnt; i++) {
                TEST_ASSERT_LATER(listd->elems[i].err == exp_err,
                                  "Result %s [%" PRId32
                                  "] has error %s, "
                                  "expected %s",
                                  listd->elems[i].topic,
                                  listd->elems[i].partition,
                                  rd_kafka_err2name(listd->elems[i].err),
                                  rd_kafka_err2name(exp_err));
        }

        TEST_LATER_CHECK();

        rd_kafka_topic_partition_list_destroy(listd);
        rd_kafka_topic_partition_list_destroy(to_list);

        rd_kafka_event_destroy(rkev);

        rd_kafka_topic_partition_list_destroy(orig_offsets);
        rd_kafka_topic_partition_list_destroy(subscription);

        for (i = 0; i < TEST_LIST_CONSUMER_GROUP_OFFSETS_TOPIC_CNT; i++)
                rd_free(topics[i]);

        rd_kafka_destroy(consumer);

        if (options)
                rd_kafka_AdminOptions_destroy(options);

        if (!useq)
                rd_kafka_queue_destroy(q);

        TEST_LATER_CHECK();

#undef TEST_LIST_CONSUMER_GROUP_OFFSETS_TOPIC_CNT

        SUB_TEST_PASS();
}

static void do_test_UserScramCredentials(const char *what,
                                         rd_kafka_t *rk,
                                         rd_kafka_queue_t *useq,
                                         rd_bool_t null_bytes) {
        rd_kafka_event_t *event;
        rd_kafka_resp_err_t err;
        const rd_kafka_DescribeUserScramCredentials_result_t *describe_result;
        const rd_kafka_UserScramCredentialsDescription_t **descriptions;
        const rd_kafka_UserScramCredentialsDescription_t *description;
        const rd_kafka_AlterUserScramCredentials_result_t *alter_result;
        const rd_kafka_AlterUserScramCredentials_result_response_t *
            *alter_responses;
        const rd_kafka_AlterUserScramCredentials_result_response_t *response;
        const rd_kafka_ScramCredentialInfo_t *scram_credential;
        rd_kafka_ScramMechanism_t mechanism;
        size_t response_cnt;
        size_t description_cnt;
        size_t num_credentials;
        char errstr[512];
        const char *username;
        const rd_kafka_error_t *error;
        int32_t iterations;
        rd_kafka_UserScramCredentialAlteration_t *alterations[1];
        char *salt           = tsprintf("%s", "salt");
        size_t salt_size     = 4;
        char *password       = tsprintf("%s", "password");
        size_t password_size = 8;
        rd_kafka_queue_t *queue;
        const char *users[1];
        users[0] = test_mk_topic_name("testuserforscram", 1);

        if (null_bytes) {
                salt[1]     = '\0';
                salt[3]     = '\0';
                password[0] = '\0';
                password[3] = '\0';
        }

        SUB_TEST_QUICK("%s, null bytes: %s", what, RD_STR_ToF(null_bytes));

        /* Skip test if running against librdkafka < 2.2.0 due to missing UserScramCredentials API */
        if (rd_kafka_version() < 0x020200ff) {
                TEST_SKIP("Test requires librdkafka >= 2.2.0 (UserScramCredentials API), "
                         "current version: %s\n", rd_kafka_version_str());
                return;
        }

        queue = useq ? useq : rd_kafka_queue_new(rk);

        rd_kafka_AdminOptions_t *options = rd_kafka_AdminOptions_new(
            rk, RD_KAFKA_ADMIN_OP_DESCRIBEUSERSCRAMCREDENTIALS);

        TEST_CALL_ERR__(rd_kafka_AdminOptions_set_request_timeout(
            options, 30 * 1000 /* 30s */, errstr, sizeof(errstr)));

        /* Describe an unknown user */
        rd_kafka_DescribeUserScramCredentials(rk, users, RD_ARRAY_SIZE(users),
                                              options, queue);
        rd_kafka_AdminOptions_destroy(options);
        event = rd_kafka_queue_poll(queue, -1 /*indefinitely*/);

        /* Request level error code should be 0, but cloud Kafka may return CLUSTER_AUTHORIZATION_FAILED */
        err = rd_kafka_event_error(event);
        if (err == RD_KAFKA_RESP_ERR_CLUSTER_AUTHORIZATION_FAILED) {
                /* Cloud Kafka doesn't allow SCRAM credential management - skip this test */
                TEST_SAY("SCRAM credential operations not allowed in cloud environment, skipping");
                SUB_TEST_PASS();
                return;
        }
        TEST_CALL_ERR__(err);
        TEST_ASSERT(err == RD_KAFKA_RESP_ERR_NO_ERROR,
                    "Expected NO_ERROR, not %s", rd_kafka_err2name(err));

        describe_result =
            rd_kafka_event_DescribeUserScramCredentials_result(event);
        descriptions =
            rd_kafka_DescribeUserScramCredentials_result_descriptions(
                describe_result, &description_cnt);

        /* Assert num_results should be 1 */
        TEST_ASSERT(description_cnt == 1,
                    "There should be exactly 1 description, got %" PRIusz,
                    description_cnt);

        description = descriptions[0];
        username = rd_kafka_UserScramCredentialsDescription_user(description);
        error    = rd_kafka_UserScramCredentialsDescription_error(description);
        err      = rd_kafka_error_code(error);

        num_credentials =
            rd_kafka_UserScramCredentialsDescription_scramcredentialinfo_count(
                description);
        /* username should be the same, err should be RESOURCE_NOT_FOUND
         * and num_credentials should be 0 */
        TEST_ASSERT(strcmp(users[0], username) == 0,
                    "Username should be %s, got %s", users[0], username);
        TEST_ASSERT(err == RD_KAFKA_RESP_ERR_RESOURCE_NOT_FOUND,
                    "Error code should be RESOURCE_NOT_FOUND as user "
                    "does not exist, got %s",
                    rd_kafka_err2name(err));
        TEST_ASSERT(num_credentials == 0,
                    "Credentials count should be 0, got %" PRIusz,
                    num_credentials);
        rd_kafka_event_destroy(event);

        /* Create a credential for user 0 */
        mechanism      = RD_KAFKA_SCRAM_MECHANISM_SHA_256;
        iterations     = 10000;
        alterations[0] = rd_kafka_UserScramCredentialUpsertion_new(
            users[0], mechanism, iterations, (unsigned char *)password,
            password_size, (unsigned char *)salt, salt_size);

        options = rd_kafka_AdminOptions_new(
            rk, RD_KAFKA_ADMIN_OP_ALTERUSERSCRAMCREDENTIALS);

        TEST_CALL_ERR__(rd_kafka_AdminOptions_set_request_timeout(
            options, 30 * 1000 /* 30s */, errstr, sizeof(errstr)));

        rd_kafka_AlterUserScramCredentials(
            rk, alterations, RD_ARRAY_SIZE(alterations), options, queue);
        rd_kafka_AdminOptions_destroy(options);
        rd_kafka_UserScramCredentialAlteration_destroy_array(
            alterations, RD_ARRAY_SIZE(alterations));

        /* Wait for results */
        event = rd_kafka_queue_poll(queue, -1 /*indefinitely*/);
        err   = rd_kafka_event_error(event);
#if !WITH_SSL
        TEST_ASSERT(err == RD_KAFKA_RESP_ERR__INVALID_ARG,
                    "Expected _INVALID_ARG, not %s", rd_kafka_err2name(err));
        rd_kafka_event_destroy(event);
        goto final_checks;
#else
        TEST_ASSERT(err == RD_KAFKA_RESP_ERR_NO_ERROR,
                    "Expected NO_ERROR, not %s", rd_kafka_err2name(err));

        alter_result = rd_kafka_event_AlterUserScramCredentials_result(event);
        alter_responses = rd_kafka_AlterUserScramCredentials_result_responses(
            alter_result, &response_cnt);

        /* response_cnt should be 1*/
        TEST_ASSERT(response_cnt == 1,
                    "There should be exactly 1 response, got %" PRIusz,
                    response_cnt);

        response = alter_responses[0];
        username =
            rd_kafka_AlterUserScramCredentials_result_response_user(response);
        error =
            rd_kafka_AlterUserScramCredentials_result_response_error(response);

        err = rd_kafka_error_code(error);
        /* username should be the same and err should be NO_ERROR*/
        TEST_ASSERT(strcmp(users[0], username) == 0,
                    "Username should be %s, got %s", users[0], username);
        TEST_ASSERT(err == RD_KAFKA_RESP_ERR_NO_ERROR,
                    "Error code should be NO_ERROR, got %s",
                    rd_kafka_err2name(err));

        rd_kafka_event_destroy(event);
#endif

        /* Wait for user propagation. */
        /* Use reasonable timeout for K2 environments */
        int acl_sleep = test_k2_cluster ? 5 : tmout_multip(2);
        TEST_SAY("Waiting %d seconds for user propagation\n", acl_sleep);
        rd_sleep(acl_sleep);

        /* Credential should be retrieved */
        options = rd_kafka_AdminOptions_new(
            rk, RD_KAFKA_ADMIN_OP_DESCRIBEUSERSCRAMCREDENTIALS);

        TEST_CALL_ERR__(rd_kafka_AdminOptions_set_request_timeout(
            options, 30 * 1000 /* 30s */, errstr, sizeof(errstr)));

        rd_kafka_DescribeUserScramCredentials(rk, users, RD_ARRAY_SIZE(users),
                                              options, queue);
        rd_kafka_AdminOptions_destroy(options);

        /* Wait for results */
        event = rd_kafka_queue_poll(queue, -1 /*indefinitely*/);
        err   = rd_kafka_event_error(event);
        TEST_ASSERT(err == RD_KAFKA_RESP_ERR_NO_ERROR,
                    "Expected NO_ERROR, not %s", rd_kafka_err2name(err));

        describe_result =
            rd_kafka_event_DescribeUserScramCredentials_result(event);
        descriptions =
            rd_kafka_DescribeUserScramCredentials_result_descriptions(
                describe_result, &description_cnt);
        /* Assert description_cnt should be 1 , request level error code should
         * be 0*/
        TEST_ASSERT(description_cnt == 1,
                    "There should be exactly 1 description, got %" PRIusz,
                    description_cnt);

        description = descriptions[0];
        username = rd_kafka_UserScramCredentialsDescription_user(description);
        error    = rd_kafka_UserScramCredentialsDescription_error(description);
        err      = rd_kafka_error_code(error);

        num_credentials =
            rd_kafka_UserScramCredentialsDescription_scramcredentialinfo_count(
                description);
        /* username should be the same, err should be NO_ERROR and
         * num_credentials should be 1 */
        TEST_ASSERT(strcmp(users[0], username) == 0,
                    "Username should be %s, got %s", users[0], username);
        TEST_ASSERT(err == RD_KAFKA_RESP_ERR_NO_ERROR,
                    "Error code should be NO_ERROR, got %s",
                    rd_kafka_err2name(err));
        TEST_ASSERT(num_credentials == 1,
                    "Credentials count should be 1, got %" PRIusz,
                    num_credentials);

        scram_credential =
            rd_kafka_UserScramCredentialsDescription_scramcredentialinfo(
                description, 0);
        mechanism  = rd_kafka_ScramCredentialInfo_mechanism(scram_credential);
        iterations = rd_kafka_ScramCredentialInfo_iterations(scram_credential);
        /* mechanism should be SHA 256 and iterations 10000 */
        TEST_ASSERT(mechanism == RD_KAFKA_SCRAM_MECHANISM_SHA_256,
                    "Mechanism should be %d, got: %d",
                    RD_KAFKA_SCRAM_MECHANISM_SHA_256, mechanism);
        TEST_ASSERT(iterations == 10000,
                    "Iterations should be 10000, got %" PRId32, iterations);

        rd_kafka_event_destroy(event);

        /* Delete the credential */
        alterations[0] =
            rd_kafka_UserScramCredentialDeletion_new(users[0], mechanism);

        options = rd_kafka_AdminOptions_new(
            rk, RD_KAFKA_ADMIN_OP_ALTERUSERSCRAMCREDENTIALS);

        TEST_CALL_ERR__(rd_kafka_AdminOptions_set_request_timeout(
            options, 30 * 1000 /* 30s */, errstr, sizeof(errstr)));

        rd_kafka_AlterUserScramCredentials(
            rk, alterations, RD_ARRAY_SIZE(alterations), options, queue);
        rd_kafka_AdminOptions_destroy(options);
        rd_kafka_UserScramCredentialAlteration_destroy_array(
            alterations, RD_ARRAY_SIZE(alterations));

        /* Wait for results */
        event = rd_kafka_queue_poll(queue, -1 /*indefinitely*/);
        err   = rd_kafka_event_error(event);
        TEST_ASSERT(err == RD_KAFKA_RESP_ERR_NO_ERROR,
                    "Expected NO_ERROR, not %s", rd_kafka_err2name(err));

        alter_result = rd_kafka_event_AlterUserScramCredentials_result(event);
        alter_responses = rd_kafka_AlterUserScramCredentials_result_responses(
            alter_result, &response_cnt);

        /* response_cnt should be 1*/
        TEST_ASSERT(response_cnt == 1,
                    "There should be exactly 1 response, got %" PRIusz,
                    response_cnt);

        response = alter_responses[0];
        username =
            rd_kafka_AlterUserScramCredentials_result_response_user(response);
        error =
            rd_kafka_AlterUserScramCredentials_result_response_error(response);

        err = rd_kafka_error_code(error);
        /* username should be the same and err should be NO_ERROR*/
        TEST_ASSERT(strcmp(users[0], username) == 0,
                    "Username should be %s, got %s", users[0], username);
        TEST_ASSERT(err == RD_KAFKA_RESP_ERR_NO_ERROR,
                    "Error code should be NO_ERROR, got %s",
                    rd_kafka_err2name(err));

        rd_kafka_event_destroy(event);

#if !WITH_SSL
final_checks:
#endif

        /* Wait for user propagation. */
        /* Use reasonable timeout for K2 environments */
        int acl_sleep_final = test_k2_cluster ? 5 : tmout_multip(2);
        TEST_SAY("Waiting %d seconds for user propagation\n", acl_sleep_final);
        rd_sleep(acl_sleep_final);

        /* Credential doesn't exist anymore for this user */

        options = rd_kafka_AdminOptions_new(
            rk, RD_KAFKA_ADMIN_OP_DESCRIBEUSERSCRAMCREDENTIALS);

        TEST_CALL_ERR__(rd_kafka_AdminOptions_set_request_timeout(
            options, 30 * 1000 /* 30s */, errstr, sizeof(errstr)));

        rd_kafka_DescribeUserScramCredentials(rk, users, RD_ARRAY_SIZE(users),
                                              options, queue);
        rd_kafka_AdminOptions_destroy(options);
        /* Wait for results */
        event = rd_kafka_queue_poll(queue, -1 /*indefinitely*/);
        err   = rd_kafka_event_error(event);
        TEST_ASSERT(err == RD_KAFKA_RESP_ERR_NO_ERROR,
                    "Expected NO_ERROR, not %s", rd_kafka_err2name(err));

        describe_result =
            rd_kafka_event_DescribeUserScramCredentials_result(event);
        descriptions =
            rd_kafka_DescribeUserScramCredentials_result_descriptions(
                describe_result, &description_cnt);
        /* Assert description_cnt should be 1, request level error code should
         * be 0*/
        TEST_ASSERT(description_cnt == 1,
                    "There should be exactly 1 description, got %" PRIusz,
                    description_cnt);

        description = descriptions[0];
        username = rd_kafka_UserScramCredentialsDescription_user(description);
        error    = rd_kafka_UserScramCredentialsDescription_error(description);
        err      = rd_kafka_error_code(error);
        num_credentials =
            rd_kafka_UserScramCredentialsDescription_scramcredentialinfo_count(
                description);
        /* username should be the same, err should be RESOURCE_NOT_FOUND
         * and num_credentials should be 0 */
        TEST_ASSERT(strcmp(users[0], username) == 0,
                    "Username should be %s, got %s", users[0], username);
        TEST_ASSERT(err == RD_KAFKA_RESP_ERR_RESOURCE_NOT_FOUND,
                    "Error code should be RESOURCE_NOT_FOUND, got %s",
                    rd_kafka_err2name(err));
        TEST_ASSERT(num_credentials == 0,
                    "Credentials count should be 0, got %" PRIusz,
                    num_credentials);

        rd_kafka_event_destroy(event);

        if (!useq)
                rd_kafka_queue_destroy(queue);

        SUB_TEST_PASS();
}

static void do_test_ListOffsets(const char *what,
                                rd_kafka_t *rk,
                                rd_kafka_queue_t *useq,
                                int req_timeout_ms) {
        char errstr[512];
        const char *topic = test_mk_topic_name(__FUNCTION__, 1);
        char *message     = "Message";
        rd_kafka_AdminOptions_t *options;
        rd_kafka_event_t *event;
        rd_kafka_queue_t *q;
        rd_kafka_t *p;
        size_t i = 0, cnt = 0;
        rd_kafka_topic_partition_list_t *topic_partitions,
            *empty_topic_partitions;
        const rd_kafka_ListOffsets_result_t *result;
        const rd_kafka_ListOffsetsResultInfo_t **result_infos;
        /* Use current time minus some hours to ensure broker accepts these timestamps */
        int64_t basetimestamp = (time(NULL) - 3600) * 1000; /* 1 hour ago in milliseconds */
        int64_t timestamps[]  = {
            basetimestamp + 100,
            basetimestamp + 400,
            basetimestamp + 250,
        };
        struct test_fixture_s {
                int64_t query;
                int64_t expected;
                int min_broker_version;
        } test_fixtures[] = {
            {.query = RD_KAFKA_OFFSET_SPEC_EARLIEST, .expected = 0},
            {.query = RD_KAFKA_OFFSET_SPEC_LATEST, .expected = 3},
            {.query              = RD_KAFKA_OFFSET_SPEC_MAX_TIMESTAMP,
             .expected           = 1,
             .min_broker_version = TEST_BRKVER(3, 0, 0, 0)},
            {.query = basetimestamp + 50, .expected = 0},
            {.query = basetimestamp + 300, .expected = 1},
            {.query = basetimestamp + 150, .expected = 1},
        };

        SUB_TEST_QUICK(
            "%s ListOffsets with %s, "
            "request_timeout %d",
            rd_kafka_name(rk), what, req_timeout_ms);

        /* Skip test if running against librdkafka < 2.3.0 due to missing ListOffsets API */
        if (rd_kafka_version() < 0x020300ff) {
                TEST_SKIP("Test requires librdkafka >= 2.3.0 (ListOffsets API), "
                         "current version: %s\n", rd_kafka_version_str());
                return;
        }

        q = useq ? useq : rd_kafka_queue_new(rk);

        test_CreateTopics_simple(rk, NULL, (char **)&topic, 1, 1, NULL);

        test_wait_topic_exists(rk, topic, 5000);

        /* K2: Additional delay for topic/partition readiness */
        if (test_k2_cluster) {
                rd_sleep(5);
        }

        p = test_create_producer();
        for (i = 0; i < RD_ARRAY_SIZE(timestamps); i++) {
                rd_kafka_producev(
                    /* Producer handle */
                    p,
                    /* Topic name */
                    RD_KAFKA_V_TOPIC(topic),
                    /* Make a copy of the payload. */
                    RD_KAFKA_V_MSGFLAGS(RD_KAFKA_MSG_F_COPY),
                    /* Message value and length */
                    RD_KAFKA_V_VALUE(message, strlen(message)),

                    RD_KAFKA_V_TIMESTAMP(timestamps[i]),
                    /* Per-Message opaque, provided in
                     * delivery report callback as
                     * msg_opaque. */
                    RD_KAFKA_V_OPAQUE(NULL),
                    /* End sentinel */
                    RD_KAFKA_V_END);
        }

        rd_kafka_flush(p, 20 * 1000);
        rd_kafka_destroy(p);

        /* Set timeout (optional) */
        options = rd_kafka_AdminOptions_new(rk, RD_KAFKA_ADMIN_OP_LISTOFFSETS);

        TEST_CALL_ERR__(rd_kafka_AdminOptions_set_request_timeout(
            options, 30 * 1000 /* 30s */, errstr, sizeof(errstr)));

        TEST_CALL_ERROR__(rd_kafka_AdminOptions_set_isolation_level(
            options, RD_KAFKA_ISOLATION_LEVEL_READ_COMMITTED));

        topic_partitions       = rd_kafka_topic_partition_list_new(1);
        empty_topic_partitions = rd_kafka_topic_partition_list_new(0);
        rd_kafka_topic_partition_list_add(topic_partitions, topic, 0);

        /* Call ListOffsets with empty partition list */
        rd_kafka_ListOffsets(rk, empty_topic_partitions, options, q);
        rd_kafka_topic_partition_list_destroy(empty_topic_partitions);
        /* Wait for results */
        event = rd_kafka_queue_poll(q, -1 /*indefinitely*/);
        if (!event)
                TEST_FAIL("Event missing");

        TEST_CALL_ERR__(rd_kafka_event_error(event));

        result       = rd_kafka_event_ListOffsets_result(event);
        result_infos = rd_kafka_ListOffsets_result_infos(result, &cnt);
        rd_kafka_event_destroy(event);

        TEST_ASSERT(!cnt,
                    "Expected empty result info array, got %" PRIusz
                    " result infos",
                    cnt);

        for (i = 0; i < RD_ARRAY_SIZE(test_fixtures); i++) {
                rd_bool_t retry = rd_true;
                rd_kafka_topic_partition_list_t *topic_partitions_copy;

                struct test_fixture_s test_fixture = test_fixtures[i];
                if (test_fixture.min_broker_version &&
                    test_broker_version < test_fixture.min_broker_version) {
                        TEST_SAY("Skipping offset %" PRId64
                                 ", as not supported\n",
                                 test_fixture.query);
                        continue;
                }
                if (test_fixture.query == RD_KAFKA_OFFSET_SPEC_MAX_TIMESTAMP &&
                    test_broker_version >= TEST_BRKVER(3, 7, 0, 0) &&
                    test_broker_version < TEST_BRKVER(3, 8, 0, 0)) {
                        /* 3.8.0 released fix for KAFKA-16310 */
                        TEST_SAY(
                            "Skipping offset MAX_TIMESTAMP,"
                            " as there was a regression in this version\n");
                        continue;
                }

                TEST_SAY("Testing offset %" PRId64 "\n", test_fixture.query);

                topic_partitions_copy =
                    rd_kafka_topic_partition_list_copy(topic_partitions);

                /* Set OffsetSpec */
                topic_partitions_copy->elems[0].offset = test_fixture.query;

                while (retry) {
                        size_t j;
                        rd_kafka_resp_err_t err;
                        /* Call ListOffsets */
                        rd_kafka_ListOffsets(rk, topic_partitions_copy, options,
                                             q);
                        /* Wait for results */
                        event = rd_kafka_queue_poll(q, -1 /*indefinitely*/);
                        if (!event)
                                TEST_FAIL("Event missing");

                        err = rd_kafka_event_error(event);
                        if (err == RD_KAFKA_RESP_ERR__NOENT) {
                                rd_kafka_event_destroy(event);
                                /* Still looking for the leader */
                                rd_usleep(100000, 0);
                                continue;
                        } else if (err) {
                                TEST_FAIL("Failed with error: %s",
                                          rd_kafka_err2name(err));
                        }

                        result = rd_kafka_event_ListOffsets_result(event);
                        result_infos =
                            rd_kafka_ListOffsets_result_infos(result, &cnt);
                        for (j = 0; j < cnt; j++) {
                                const rd_kafka_topic_partition_t *topic_partition =
                                    rd_kafka_ListOffsetsResultInfo_topic_partition(
                                        result_infos[j]);
                                TEST_ASSERT(
                                    topic_partition->err == 0,
                                    "Expected error NO_ERROR, got %s",
                                    rd_kafka_err2name(topic_partition->err));
                                TEST_ASSERT(topic_partition->offset ==
                                                test_fixture.expected,
                                            "Expected offset %" PRId64
                                            ", got %" PRId64,
                                            test_fixture.expected,
                                            topic_partition->offset);
                        }
                        rd_kafka_event_destroy(event);
                        retry = rd_false;
                }
                rd_kafka_topic_partition_list_destroy(topic_partitions_copy);
        }

        rd_kafka_AdminOptions_destroy(options);
        rd_kafka_topic_partition_list_destroy(topic_partitions);

        test_DeleteTopics_simple(rk, NULL, (char **)&topic, 1, NULL);

        if (!useq)
                rd_kafka_queue_destroy(q);

        SUB_TEST_PASS();
}

static void do_test_apis(rd_kafka_type_t cltype) {
        rd_kafka_t *rk;
        rd_kafka_conf_t *conf;
        rd_kafka_queue_t *mainq;

        /* Get the available brokers, but use a separate rd_kafka_t instance
         * so we don't jinx the tests by having up-to-date metadata. */
        avail_brokers = test_get_broker_ids(NULL, &avail_broker_cnt);
        TEST_SAY("%" PRIusz
                 " brokers in cluster "
                 "which will be used for replica sets\n",
                 avail_broker_cnt);

        do_test_unclean_destroy(cltype, 0 /*tempq*/);
        do_test_unclean_destroy(cltype, 1 /*mainq*/);

        test_conf_init(&conf, NULL, 180);
        test_conf_set(conf, "socket.timeout.ms", "10000");

        rk = test_create_handle(cltype, conf);

        mainq = rd_kafka_queue_get_main(rk);

        /* Create topics */
        /* FIXME: KRaft async CreateTopics is working differently than
         * wth Zookeeper
         * do_test_CreateTopics("temp queue, op timeout 0", rk, NULL, 0, 0); */
        do_test_CreateTopics("temp queue, op timeout 15000", rk, NULL, 15000,
                             0);
        do_test_CreateTopics(
            "temp queue, op timeout 300, "
            "validate only",
            rk, NULL, 300, rd_true);
        do_test_CreateTopics("temp queue, op timeout 9000, validate_only", rk,
                             NULL, 9000, rd_true);
        do_test_CreateTopics("main queue, options", rk, mainq, -1, 0);

        /* Delete topics */
        /* FIXME: KRaft async DeleteTopics is working differently than
         * with Zookeeper
         * do_test_DeleteTopics("temp queue, op timeout 0", rk, NULL, 0); */
        do_test_DeleteTopics("main queue, op timeout 15000", rk, mainq, 1500);

        if (test_broker_version >= TEST_BRKVER(1, 0, 0, 0)) {
                /* Create Partitions */
                do_test_CreatePartitions("temp queue, op timeout 6500", rk,
                                         NULL, 6500);
                /* FIXME: KRaft async CreatePartitions is working differently
                 * than with Zookeeper
                 * do_test_CreatePartitions("main queue, op timeout 0", rk,
                 * mainq, 0);
                 */
        }

        /* CreateAcls */
        do_test_CreateAcls(rk, mainq, 0);
        do_test_CreateAcls(rk, mainq, 1);

        /* DescribeAcls */
        do_test_DescribeAcls(rk, mainq, 0);
        do_test_DescribeAcls(rk, mainq, 1);

        /* DeleteAcls */
        do_test_DeleteAcls(rk, mainq, 0);
        do_test_DeleteAcls(rk, mainq, 1);

        /* AlterConfigs */
        do_test_AlterConfigs(rk, mainq);

        if (test_broker_version >= TEST_BRKVER(2, 3, 0, 0) && 
            rd_kafka_version() >= 0x020200ff) {
                /* IncrementalAlterConfigs */
                do_test_IncrementalAlterConfigs(rk, mainq);
        } else if (rd_kafka_version() < 0x020200ff) {
                TEST_SAY("SKIPPING: IncrementalAlterConfigs test - requires librdkafka >= 2.2.0, "
                        "current version: %s\n", rd_kafka_version_str());
        }

        /* DescribeConfigs */
        do_test_DescribeConfigs(rk, mainq);
        do_test_DescribeConfigs_groups(rk, mainq);

        if (!test_k2_cluster) {
            do_test_DeleteRecords("temp queue, op timeout 600000", rk, NULL, 600000);        /* 10 minutes */
            do_test_DeleteRecords("main queue, op timeout 300000", rk, mainq, 300000);       /* 5 minutes */
        } else {
                TEST_SAY("SKIPPING: DeleteRecords tests - not supported in K2/cloud environments\n");
        }
        /* List groups */
        if (rd_kafka_version() > 0x02050300) {  /* Only run if librdkafka version > 2.5.3 */
                do_test_ListConsumerGroups("temp queue", rk, NULL, -1, rd_false,
                                           rd_true);
                do_test_ListConsumerGroups("temp queue", rk, NULL, -1, rd_false,
                                           rd_false);
                do_test_ListConsumerGroups("main queue", rk, mainq, 1500, rd_true,
                                           rd_true);
                do_test_ListConsumerGroups("main queue", rk, mainq, 1500, rd_true,
                                           rd_false);
        } else {
                TEST_SAY("SKIPPING: ListConsumerGroups tests - requires librdkafka version > 2.5.3 (current: 0x%08x)\n", 
                         rd_kafka_version());
        }

        /* TODO: check this test after KIP-848 admin operation
         * implementation */
        if (test_consumer_group_protocol_classic()) {
                /* Describe groups */
                do_test_DescribeConsumerGroups("temp queue", rk, NULL, -1);
                do_test_DescribeConsumerGroups("main queue", rk, mainq, 1500);
        }

        if (rd_kafka_version() >= 0x02020100) {  /* DescribeTopics available since librdkafka 2.2.1 */
                do_test_DescribeTopics("temp queue", rk, NULL, 15000, rd_false);
                do_test_DescribeTopics("main queue", rk, mainq, 15000, rd_false);
        } else {
                TEST_SAY("SKIPPING: DescribeTopics tests - requires librdkafka version >= 2.2.1 (current: 0x%08x)\n",
                         rd_kafka_version());
        }

        if (rd_kafka_version() >= 0x02020100) {  /* DescribeCluster available since librdkafka 2.2.1 */
                do_test_DescribeCluster("temp queue", rk, NULL, 1500, rd_false);
                do_test_DescribeCluster("main queue", rk, mainq, 1500, rd_false);
        } else {
                TEST_SAY("SKIPPING: DescribeCluster tests - requires librdkafka version >= 2.2.1 (current: 0x%08x)\n",
                         rd_kafka_version());
        }

        if (test_broker_version >= TEST_BRKVER(2, 3, 0, 0)) {
                if (rd_kafka_version() >= 0x02020100) {  /* DescribeTopics with authorized ops available since librdkafka 2.2.1 */
                        do_test_DescribeTopics("temp queue", rk, NULL, 15000, rd_true);
                        do_test_DescribeTopics("main queue", rk, mainq, 15000, rd_true);

                        do_test_DescribeCluster("temp queue", rk, NULL, 1500, rd_true);
                        do_test_DescribeCluster("main queue", rk, mainq, 1500, rd_true);

                        do_test_DescribeConsumerGroups_with_authorized_ops(
                            "temp queue", rk, NULL, 1500);
                        do_test_DescribeConsumerGroups_with_authorized_ops(
                            "main queue", rk, mainq, 1500);
                } else {
                        TEST_SAY("SKIPPING: DescribeTopics/DescribeCluster/DescribeConsumerGroups with authorized ops tests - requires librdkafka version >= 2.2.1 (current: 0x%08x)\n",
                                 rd_kafka_version());
                }
        }

        /* Delete groups */
        do_test_DeleteGroups("temp queue", rk, NULL, -1);
        do_test_DeleteGroups("main queue", rk, mainq, 1500);

        if (test_broker_version >= TEST_BRKVER(2, 4, 0, 0)) {
                /* Delete committed offsets */
                do_test_DeleteConsumerGroupOffsets("temp queue", rk, NULL, -1,
                                                   rd_false);
                do_test_DeleteConsumerGroupOffsets("main queue", rk, mainq,
                                                   1500, rd_false);
                do_test_DeleteConsumerGroupOffsets(
                    "main queue", rk, mainq, 1500,
                    rd_true /*with subscribing consumer*/);
        }

        if (test_broker_version >= TEST_BRKVER(2, 5, 0, 0)) {
<<<<<<< HEAD
                if (rd_kafka_version() >= 0x02050000) {  /* ListOffsets and AlterConsumerGroupOffsets available since librdkafka 2.5.0 */
                        do_test_ListOffsets("temp queue", rk, NULL, -1);
                        do_test_ListOffsets("main queue", rk, mainq, 1500);

                        do_test_AlterConsumerGroupOffsets("temp queue", rk, NULL, -1,
                                                          rd_false, rd_true);
                        do_test_AlterConsumerGroupOffsets("main queue", rk, mainq, 1500,
                                                          rd_false, rd_true);
                        do_test_AlterConsumerGroupOffsets(
                            "main queue, nonexistent topics", rk, mainq, 1500, rd_false,
                            rd_false);

                        do_test_AlterConsumerGroupOffsets(
                            "main queue", rk, mainq, 1500,
                            rd_true,
                            rd_true);
                } else {
                        TEST_SAY("SKIPPING: ListOffsets and AlterConsumerGroupOffsets tests - requires librdkafka version >= 2.5.0 (current: 0x%08x)\n",
                                 rd_kafka_version());
                }
=======
                /* ListOffsets */
                if (rd_kafka_version() >= 0x020300ff) {
                        do_test_ListOffsets("temp queue", rk, NULL, -1);
                        do_test_ListOffsets("main queue", rk, mainq, 1500);
                } else {
                        TEST_SAY("SKIPPING: ListOffsets tests - require librdkafka >= 2.3.0, "
                                "current version: %s\n", rd_kafka_version_str());
                }

                /* Alter committed offsets */
                do_test_AlterConsumerGroupOffsets("temp queue", rk, NULL, -1,
                                                  rd_false, rd_true);
                do_test_AlterConsumerGroupOffsets("main queue", rk, mainq, 1500,
                                                  rd_false, rd_true);
                do_test_AlterConsumerGroupOffsets(
                    "main queue, nonexistent topics", rk, mainq, 1500, rd_false,
                    rd_false /* don't create topics */);

                do_test_AlterConsumerGroupOffsets(
                    "main queue", rk, mainq, 1500,
                    rd_true, /*with subscribing consumer*/
                    rd_true);
>>>>>>> c4c7f765
        }

        if (test_broker_version >= TEST_BRKVER(2, 0, 0, 0)) {
                if (rd_kafka_version() >= 0x02020100) {  /* ListConsumerGroupOffsets available since librdkafka 2.2.1 */
                        do_test_ListConsumerGroupOffsets("temp queue", rk, NULL, -1,
                                                         rd_false, rd_false);
                        do_test_ListConsumerGroupOffsets(
                            "main queue, op timeout "
                            "1500",
                            rk, mainq, 1500, rd_false, rd_false);
                        do_test_ListConsumerGroupOffsets(
                            "main queue", rk, mainq, 1500,
                            rd_true, rd_false);
                        do_test_ListConsumerGroupOffsets("temp queue", rk, NULL, -1,
                                                         rd_false, rd_true);
                        do_test_ListConsumerGroupOffsets("main queue", rk, mainq, 1500,
                                                         rd_false, rd_true);
                        do_test_ListConsumerGroupOffsets(
                            "main queue", rk, mainq, 1500,
                            rd_true, rd_true);
                } else {
                        TEST_SAY("SKIPPING: ListConsumerGroupOffsets tests - requires librdkafka version >= 2.2.1 (current: 0x%08x)\n",
                                 rd_kafka_version());
                }
        }

        if (test_broker_version >= TEST_BRKVER(2, 7, 0, 0) && 
            rd_kafka_version() >= 0x020200ff) {
                do_test_UserScramCredentials("main queue", rk, mainq, rd_false);
                do_test_UserScramCredentials("temp queue", rk, NULL, rd_false);
                do_test_UserScramCredentials("main queue", rk, mainq, rd_true);
        } else if (rd_kafka_version() < 0x020200ff) {
                TEST_SAY("SKIPPING: UserScramCredentials tests - require librdkafka >= 2.2.0, "
                        "current version: %s\n", rd_kafka_version_str());
        }

        rd_kafka_queue_destroy(mainq);

        rd_kafka_destroy(rk);

        free(avail_brokers);
}


int main_0081_admin(int argc, char **argv) {

        do_test_apis(RD_KAFKA_PRODUCER);
        if (test_quick) {
                TEST_SAY("Skipping further 0081 tests due to quick mode\n");
                return 0;
        }

        do_test_apis(RD_KAFKA_CONSUMER);

        return 0;
}<|MERGE_RESOLUTION|>--- conflicted
+++ resolved
@@ -2604,7 +2604,7 @@
 
         /* K2: Additional delay for topic readiness after metadata propagation */
         if (test_k2_cluster) {
-                rd_sleep(5);
+                rd_sleep(10);
         }
 
         /* Produce 100 msgs / partition */
@@ -3349,7 +3349,7 @@
 
         /* Additional wait for cloud environments to ensure topic stability for consumers */
         if (test_k2_cluster) {
-                rd_sleep(5);
+                rd_sleep(10);
         }
 
         /* Produce 100 msgs */
@@ -5852,7 +5852,7 @@
         /* AlterConfigs */
         do_test_AlterConfigs(rk, mainq);
 
-        if (test_broker_version >= TEST_BRKVER(2, 3, 0, 0) && 
+        if (test_broker_version >= TEST_BRKVER(2, 3, 0, 0) &&
             rd_kafka_version() >= 0x020200ff) {
                 /* IncrementalAlterConfigs */
                 do_test_IncrementalAlterConfigs(rk, mainq);
@@ -5882,7 +5882,7 @@
                 do_test_ListConsumerGroups("main queue", rk, mainq, 1500, rd_true,
                                            rd_false);
         } else {
-                TEST_SAY("SKIPPING: ListConsumerGroups tests - requires librdkafka version > 2.5.3 (current: 0x%08x)\n", 
+                TEST_SAY("SKIPPING: ListConsumerGroups tests - requires librdkafka version > 2.5.3 (current: 0x%08x)\n",
                          rd_kafka_version());
         }
 
@@ -5944,7 +5944,6 @@
         }
 
         if (test_broker_version >= TEST_BRKVER(2, 5, 0, 0)) {
-<<<<<<< HEAD
                 if (rd_kafka_version() >= 0x02050000) {  /* ListOffsets and AlterConsumerGroupOffsets available since librdkafka 2.5.0 */
                         do_test_ListOffsets("temp queue", rk, NULL, -1);
                         do_test_ListOffsets("main queue", rk, mainq, 1500);
@@ -5965,57 +5964,33 @@
                         TEST_SAY("SKIPPING: ListOffsets and AlterConsumerGroupOffsets tests - requires librdkafka version >= 2.5.0 (current: 0x%08x)\n",
                                  rd_kafka_version());
                 }
-=======
-                /* ListOffsets */
-                if (rd_kafka_version() >= 0x020300ff) {
-                        do_test_ListOffsets("temp queue", rk, NULL, -1);
-                        do_test_ListOffsets("main queue", rk, mainq, 1500);
-                } else {
-                        TEST_SAY("SKIPPING: ListOffsets tests - require librdkafka >= 2.3.0, "
-                                "current version: %s\n", rd_kafka_version_str());
-                }
-
-                /* Alter committed offsets */
-                do_test_AlterConsumerGroupOffsets("temp queue", rk, NULL, -1,
-                                                  rd_false, rd_true);
-                do_test_AlterConsumerGroupOffsets("main queue", rk, mainq, 1500,
-                                                  rd_false, rd_true);
-                do_test_AlterConsumerGroupOffsets(
-                    "main queue, nonexistent topics", rk, mainq, 1500, rd_false,
-                    rd_false /* don't create topics */);
-
-                do_test_AlterConsumerGroupOffsets(
-                    "main queue", rk, mainq, 1500,
-                    rd_true, /*with subscribing consumer*/
-                    rd_true);
->>>>>>> c4c7f765
         }
 
         if (test_broker_version >= TEST_BRKVER(2, 0, 0, 0)) {
-                if (rd_kafka_version() >= 0x02020100) {  /* ListConsumerGroupOffsets available since librdkafka 2.2.1 */
-                        do_test_ListConsumerGroupOffsets("temp queue", rk, NULL, -1,
-                                                         rd_false, rd_false);
-                        do_test_ListConsumerGroupOffsets(
-                            "main queue, op timeout "
-                            "1500",
-                            rk, mainq, 1500, rd_false, rd_false);
-                        do_test_ListConsumerGroupOffsets(
-                            "main queue", rk, mainq, 1500,
-                            rd_true, rd_false);
-                        do_test_ListConsumerGroupOffsets("temp queue", rk, NULL, -1,
-                                                         rd_false, rd_true);
-                        do_test_ListConsumerGroupOffsets("main queue", rk, mainq, 1500,
-                                                         rd_false, rd_true);
-                        do_test_ListConsumerGroupOffsets(
-                            "main queue", rk, mainq, 1500,
-                            rd_true, rd_true);
-                } else {
-                        TEST_SAY("SKIPPING: ListConsumerGroupOffsets tests - requires librdkafka version >= 2.2.1 (current: 0x%08x)\n",
-                                 rd_kafka_version());
-                }
-        }
-
-        if (test_broker_version >= TEST_BRKVER(2, 7, 0, 0) && 
+            if (rd_kafka_version() >= 0x02020100) {  /* ListConsumerGroupOffsets available since librdkafka 2.2.1 */
+                    do_test_ListConsumerGroupOffsets("temp queue", rk, NULL, -1,
+                                                     rd_false, rd_false);
+                    do_test_ListConsumerGroupOffsets(
+                        "main queue, op timeout "
+                        "1500",
+                        rk, mainq, 1500, rd_false, rd_false);
+                    do_test_ListConsumerGroupOffsets(
+                        "main queue", rk, mainq, 1500,
+                        rd_true, rd_false);
+                    do_test_ListConsumerGroupOffsets("temp queue", rk, NULL, -1,
+                                                     rd_false, rd_true);
+                    do_test_ListConsumerGroupOffsets("main queue", rk, mainq, 1500,
+                                                     rd_false, rd_true);
+                    do_test_ListConsumerGroupOffsets(
+                        "main queue", rk, mainq, 1500,
+                        rd_true, rd_true);
+            } else {
+                    TEST_SAY("SKIPPING: ListConsumerGroupOffsets tests - requires librdkafka version >= 2.2.1 (current: 0x%08x)\n",
+                             rd_kafka_version());
+            }
+    }
+
+        if (test_broker_version >= TEST_BRKVER(2, 7, 0, 0) &&
             rd_kafka_version() >= 0x020200ff) {
                 do_test_UserScramCredentials("main queue", rk, mainq, rd_false);
                 do_test_UserScramCredentials("temp queue", rk, NULL, rd_false);
