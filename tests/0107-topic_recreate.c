--- conflicted
+++ resolved
@@ -191,14 +191,9 @@
         /* Create topic */
         test_create_topic_wait_exists(consumer, topic, part_cnt_1, -1, 5000);
 
-<<<<<<< HEAD
         if (test_k2_cluster) {
                 rd_sleep(10);
-        } 
-=======
-        /* Additional wait for cloud environments - allow offset APIs to be ready */
-        rd_sleep(10); /* 30 seconds for cloud propagation */
->>>>>>> 04103da7
+        }
 
         /* Start consumer */
         test_consumer_subscribe(consumer, topic);
@@ -227,14 +222,9 @@
         /* Re-create topic */
         test_create_topic_wait_exists(consumer, topic, part_cnt_2, -1, 5000);
 
-<<<<<<< HEAD
         if (test_k2_cluster) {
                 rd_sleep(10);
-        } 
-=======
-        /* Additional wait for cloud environments - allow offset APIs to be ready for recreated topic */
-        rd_sleep(10); /* 45 seconds for cloud propagation of recreated topic */
->>>>>>> 04103da7
+        }
 
         mtx_lock(&value_mtx);
         value = "after";
