--- conflicted
+++ resolved
@@ -14,20 +14,22 @@
    Return authorized operations in Describe Responses.
    (#4240, @jainruchir).
  * Fixed ListConsumerGroupOffsets not fetching offsets for all the topics in a group with Apache Kafka version below 2.4.0.
-<<<<<<< HEAD
- * Fix for stored offsets not being committed if they lacked the leader epoch (#4442).
-=======
  * Add missing destroy that leads to leaking partition structure memory when there
    are partition leader changes and a stale leader epoch is received (#4429).
  * Fix a segmentation fault when closing a consumer using the
    cooperative-sticky assignor before the first assignment (#4381).
  * Fix for insufficient buffer allocation when allocating rack information (@wolfchimneyrock, #4449).
->>>>>>> cca5e756
+ * Fix for stored offsets not being committed if they lacked the leader epoch (#4442).
 
 
 ## Fixes
 
-<<<<<<< HEAD
+### General fixes
+
+ * An assertion failed with insufficient buffer size when allocating
+   rack information on 32bit architectures.
+   Solved by aligning all allocations to the maximum allowed word size (#4449).
+
 ### Consumer fixes
 
   * Stored offsets were excluded from the commit if the leader epoch was
@@ -36,13 +38,6 @@
     taken from the message.
     Solved by checking only that the stored offset is greater
     than committed one, if either stored or committed leader epoch is -1 (#4442).
-=======
-### General fixes
-
- * An assertion failed with insufficient buffer size when allocating
-   rack information on 32bit architectures.
-   Solved by aligning all allocations to the maximum allowed word size (#4449).
->>>>>>> cca5e756
 
 
 
