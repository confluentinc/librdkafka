/*
 * librdkafka - Apache Kafka C library
 *
 * Copyright (c) 2019-2022, Magnus Edenhill,
 *               2023, Confluent Inc.
 * All rights reserved.
 *
 * Redistribution and use in source and binary forms, with or without
 * modification, are permitted provided that the following conditions are met:
 *
 * 1. Redistributions of source code must retain the above copyright notice,
 *    this list of conditions and the following disclaimer.
 * 2. Redistributions in binary form must reproduce the above copyright notice,
 *    this list of conditions and the following disclaimer in the documentation
 *    and/or other materials provided with the distribution.
 *
 * THIS SOFTWARE IS PROVIDED BY THE COPYRIGHT HOLDERS AND CONTRIBUTORS "AS IS"
 * AND ANY EXPRESS OR IMPLIED WARRANTIES, INCLUDING, BUT NOT LIMITED TO, THE
 * IMPLIED WARRANTIES OF MERCHANTABILITY AND FITNESS FOR A PARTICULAR PURPOSE
 * ARE DISCLAIMED. IN NO EVENT SHALL THE COPYRIGHT OWNER OR CONTRIBUTORS BE
 * LIABLE FOR ANY DIRECT, INDIRECT, INCIDENTAL, SPECIAL, EXEMPLARY, OR
 * CONSEQUENTIAL DAMAGES (INCLUDING, BUT NOT LIMITED TO, PROCUREMENT OF
 * SUBSTITUTE GOODS OR SERVICES; LOSS OF USE, DATA, OR PROFITS; OR BUSINESS
 * INTERRUPTION) HOWEVER CAUSED AND ON ANY THEORY OF LIABILITY, WHETHER IN
 * CONTRACT, STRICT LIABILITY, OR TORT (INCLUDING NEGLIGENCE OR OTHERWISE)
 * ARISING IN ANY WAY OUT OF THE USE OF THIS SOFTWARE, EVEN IF ADVISED OF THE
 * POSSIBILITY OF SUCH DAMAGE.
 */

/**
 * Mocks - protocol request handlers
 *
 */

#include "rdkafka_int.h"
#include "rdbuf.h"
#include "rdrand.h"
#include "rdkafka_interceptor.h"
#include "rdkafka_mock_int.h"
#include "rdkafka_transport_int.h"
#include "rdkafka_offset.h"



/**
 * @brief Handle ProduceRequest
 */
static int rd_kafka_mock_handle_Produce(rd_kafka_mock_connection_t *mconn,
                                        rd_kafka_buf_t *rkbuf) {
        const rd_bool_t log_decode_errors = rd_true;
        rd_kafka_mock_cluster_t *mcluster = mconn->broker->cluster;
        rd_kafka_buf_t *resp = rd_kafka_mock_buf_new_response(rkbuf);
        int32_t TopicsCnt;
        rd_kafkap_str_t TransactionalId = RD_KAFKAP_STR_INITIALIZER;
        int16_t Acks;
        int32_t TimeoutMs;
        rd_kafka_resp_err_t all_err;

        if (rkbuf->rkbuf_reqhdr.ApiVersion >= 3)
                rd_kafka_buf_read_str(rkbuf, &TransactionalId);

        rd_kafka_buf_read_i16(rkbuf, &Acks);
        rd_kafka_buf_read_i32(rkbuf, &TimeoutMs);
        rd_kafka_buf_read_i32(rkbuf, &TopicsCnt);

        /* Response: #Topics */
        rd_kafka_buf_write_i32(resp, TopicsCnt);

        /* Inject error, if any */
        all_err = rd_kafka_mock_next_request_error(mconn, resp);

        while (TopicsCnt-- > 0) {
                rd_kafkap_str_t Topic;
                int32_t PartitionCnt;
                rd_kafka_mock_topic_t *mtopic;

                rd_kafka_buf_read_str(rkbuf, &Topic);
                rd_kafka_buf_read_i32(rkbuf, &PartitionCnt);

                mtopic = rd_kafka_mock_topic_find_by_kstr(mcluster, &Topic);

                /* Response: Topic */
                rd_kafka_buf_write_kstr(resp, &Topic);
                /* Response: #Partitions */
                rd_kafka_buf_write_i32(resp, PartitionCnt);

                while (PartitionCnt-- > 0) {
                        int32_t Partition;
                        rd_kafka_mock_partition_t *mpart = NULL;
                        rd_kafkap_bytes_t records;
                        rd_kafka_resp_err_t err = RD_KAFKA_RESP_ERR_NO_ERROR;
                        int64_t BaseOffset      = -1;

                        rd_kafka_buf_read_i32(rkbuf, &Partition);

                        if (mtopic)
                                mpart = rd_kafka_mock_partition_find(mtopic,
                                                                     Partition);

                        rd_kafka_buf_read_kbytes(rkbuf, &records);

                        /* Response: Partition */
                        rd_kafka_buf_write_i32(resp, Partition);

                        if (all_err)
                                err = all_err;
                        else if (!mpart)
                                err = RD_KAFKA_RESP_ERR_UNKNOWN_TOPIC_OR_PART;
                        else if (mpart->leader != mconn->broker)
                                err =
                                    RD_KAFKA_RESP_ERR_NOT_LEADER_FOR_PARTITION;

                        /* Append to partition log */
                        if (!err)
                                err = rd_kafka_mock_partition_log_append(
                                    mpart, &records, &TransactionalId,
                                    &BaseOffset);

                        /* Response: ErrorCode */
                        rd_kafka_buf_write_i16(resp, err);

                        if (err) {
                                /* Response: BaseOffset */
                                rd_kafka_buf_write_i64(resp, BaseOffset);

                                if (rkbuf->rkbuf_reqhdr.ApiVersion >= 2) {
                                        /* Response: LogAppendTimeMs */
                                        rd_kafka_buf_write_i64(resp, -1);
                                }
                                if (rkbuf->rkbuf_reqhdr.ApiVersion >= 6) {
                                        /* Response: LogStartOffset */
                                        rd_kafka_buf_write_i64(resp, -1);
                                }

                        } else {
                                /* Response: BaseOffset */
                                rd_kafka_buf_write_i64(resp, BaseOffset);

                                if (rkbuf->rkbuf_reqhdr.ApiVersion >= 2) {
                                        /* Response: LogAppendTimeMs */
                                        rd_kafka_buf_write_i64(resp, 1234);
                                }
                                if (rkbuf->rkbuf_reqhdr.ApiVersion >= 6) {
                                        /* Response: LogStartOffset */
                                        rd_kafka_buf_write_i64(
                                            resp, mpart->start_offset);
                                }
                        }
                }
        }

        if (rkbuf->rkbuf_reqhdr.ApiVersion >= 1) {
                /* Response: ThrottleTime */
                rd_kafka_buf_write_i32(resp, 0);
        }

        rd_kafka_mock_connection_send_response(mconn, resp);

        return 0;

err_parse:
        rd_kafka_buf_destroy(resp);
        return -1;
}



/**
 * @brief Handle FetchRequest
 */
static int rd_kafka_mock_handle_Fetch(rd_kafka_mock_connection_t *mconn,
                                      rd_kafka_buf_t *rkbuf) {
        const rd_bool_t log_decode_errors = rd_true;
        rd_kafka_mock_cluster_t *mcluster = mconn->broker->cluster;
        rd_kafka_buf_t *resp = rd_kafka_mock_buf_new_response(rkbuf);
        rd_kafka_resp_err_t all_err;
        int32_t ReplicaId, MaxWait, MinBytes, MaxBytes = -1, SessionId = -1,
                                              Epoch, TopicsCnt;
        int8_t IsolationLevel;
        size_t totsize = 0;

        rd_kafka_buf_read_i32(rkbuf, &ReplicaId);
        rd_kafka_buf_read_i32(rkbuf, &MaxWait);
        rd_kafka_buf_read_i32(rkbuf, &MinBytes);
        if (rkbuf->rkbuf_reqhdr.ApiVersion >= 3)
                rd_kafka_buf_read_i32(rkbuf, &MaxBytes);
        if (rkbuf->rkbuf_reqhdr.ApiVersion >= 4)
                rd_kafka_buf_read_i8(rkbuf, &IsolationLevel);
        if (rkbuf->rkbuf_reqhdr.ApiVersion >= 7) {
                rd_kafka_buf_read_i32(rkbuf, &SessionId);
                rd_kafka_buf_read_i32(rkbuf, &Epoch);
        }

        if (rkbuf->rkbuf_reqhdr.ApiVersion >= 1) {
                /* Response: ThrottleTime */
                rd_kafka_buf_write_i32(resp, 0);
        }


        /* Inject error, if any */
        all_err = rd_kafka_mock_next_request_error(mconn, resp);

        if (rkbuf->rkbuf_reqhdr.ApiVersion >= 7) {
                /* Response: ErrorCode */
                rd_kafka_buf_write_i16(resp, all_err);

                /* Response: SessionId */
                rd_kafka_buf_write_i32(resp, SessionId);
        }

        rd_kafka_buf_read_i32(rkbuf, &TopicsCnt);

        /* Response: #Topics */
        rd_kafka_buf_write_i32(resp, TopicsCnt);

        while (TopicsCnt-- > 0) {
                rd_kafkap_str_t Topic;
                int32_t PartitionCnt;
                rd_kafka_mock_topic_t *mtopic;

                rd_kafka_buf_read_str(rkbuf, &Topic);
                rd_kafka_buf_read_i32(rkbuf, &PartitionCnt);

                mtopic = rd_kafka_mock_topic_find_by_kstr(mcluster, &Topic);

                /* Response: Topic */
                rd_kafka_buf_write_kstr(resp, &Topic);
                /* Response: #Partitions */
                rd_kafka_buf_write_i32(resp, PartitionCnt);

                while (PartitionCnt-- > 0) {
                        int32_t Partition, CurrentLeaderEpoch = -1,
                                           PartMaxBytes;
                        int64_t FetchOffset, LogStartOffset;
                        rd_kafka_mock_partition_t *mpart = NULL;
                        rd_kafka_resp_err_t err          = all_err;
                        rd_bool_t on_follower;
                        size_t partsize                    = 0;
                        const rd_kafka_mock_msgset_t *mset = NULL;

                        rd_kafka_buf_read_i32(rkbuf, &Partition);

                        if (rkbuf->rkbuf_reqhdr.ApiVersion >= 9)
                                rd_kafka_buf_read_i32(rkbuf,
                                                      &CurrentLeaderEpoch);

                        rd_kafka_buf_read_i64(rkbuf, &FetchOffset);

                        if (rkbuf->rkbuf_reqhdr.ApiVersion >= 5)
                                rd_kafka_buf_read_i64(rkbuf, &LogStartOffset);

                        rd_kafka_buf_read_i32(rkbuf, &PartMaxBytes);

                        if (mtopic)
                                mpart = rd_kafka_mock_partition_find(mtopic,
                                                                     Partition);

                        /* Response: Partition */
                        rd_kafka_buf_write_i32(resp, Partition);

                        /* Fetch is directed at follower and this is
                         * the follower broker. */
                        on_follower =
                            mpart && mpart->follower_id == mconn->broker->id;

                        if (!all_err && !mpart)
                                err = RD_KAFKA_RESP_ERR_UNKNOWN_TOPIC_OR_PART;
                        else if (!all_err && mpart->leader != mconn->broker &&
                                 !on_follower)
                                err =
                                    RD_KAFKA_RESP_ERR_NOT_LEADER_FOR_PARTITION;

                        if (!err && mpart)
                                err =
                                    rd_kafka_mock_partition_leader_epoch_check(
                                        mpart, CurrentLeaderEpoch);

                        /* Find MessageSet for FetchOffset */
                        if (!err && FetchOffset != mpart->end_offset) {
                                /* Kafka currently only returns
                                 * OFFSET_NOT_AVAILABLE
                                 * in ListOffsets calls */
                                if (!(mset = rd_kafka_mock_msgset_find(
                                          mpart, FetchOffset, on_follower)))
                                        err =
                                            RD_KAFKA_RESP_ERR_OFFSET_OUT_OF_RANGE;
                                rd_kafka_dbg(
                                    mcluster->rk, MOCK, "MOCK",
                                    "Topic %.*s [%" PRId32
                                    "] fetch err %s for offset %" PRId64
                                    " mset %p, on_follower %d, "
                                    "start %" PRId64 ", end_offset %" PRId64
                                    ", current epoch %" PRId32,
                                    RD_KAFKAP_STR_PR(&Topic), Partition,
                                    rd_kafka_err2name(err), FetchOffset, mset,
                                    on_follower, mpart->start_offset,
                                    mpart->end_offset, mpart->leader_epoch);
                        }


                        /* Response: ErrorCode */
                        rd_kafka_buf_write_i16(resp, err);

                        /* Response: Highwatermark */
                        rd_kafka_buf_write_i64(
                            resp,
                            mpart ? (on_follower ? mpart->follower_end_offset
                                                 : mpart->end_offset)
                                  : -1);

                        if (rkbuf->rkbuf_reqhdr.ApiVersion >= 4) {
                                /* Response: LastStableOffset */
                                rd_kafka_buf_write_i64(
                                    resp, mpart ? mpart->end_offset : -1);
                        }

                        if (rkbuf->rkbuf_reqhdr.ApiVersion >= 5) {
                                /* Response: LogStartOffset */
                                rd_kafka_buf_write_i64(
                                    resp,
                                    !mpart ? -1
                                           : (on_follower
                                                  ? mpart->follower_start_offset
                                                  : mpart->start_offset));
                        }

                        if (rkbuf->rkbuf_reqhdr.ApiVersion >= 4) {
                                /* Response: #Aborted */
                                rd_kafka_buf_write_i32(resp, 0);
                        }


                        if (rkbuf->rkbuf_reqhdr.ApiVersion >= 11) {
                                int32_t PreferredReadReplica =
                                    mpart && mpart->leader == mconn->broker &&
                                            mpart->follower_id != -1
                                        ? mpart->follower_id
                                        : -1;

                                /* Response: PreferredReplica */
                                rd_kafka_buf_write_i32(resp,
                                                       PreferredReadReplica);

                                if (PreferredReadReplica != -1) {
                                        /* Don't return any data when
                                         * PreferredReadReplica is set */
                                        mset    = NULL;
                                        MaxWait = 0;
                                }
                        }


                        if (mset && partsize < (size_t)PartMaxBytes &&
                            totsize < (size_t)MaxBytes) {
                                /* Response: Records */
                                size_t written = rd_kafka_buf_write_kbytes(
                                    resp, &mset->bytes);
                                partsize += written;
                                totsize += written;

                                /* FIXME: Multiple messageSets ? */
                        } else {
                                /* Empty Response: Records: Null */
                                rd_kafka_buf_write_i32(resp, 0);
                        }
                }
        }

        if (rkbuf->rkbuf_reqhdr.ApiVersion >= 7) {
                int32_t ForgottenTopicCnt;
                rd_kafka_buf_read_i32(rkbuf, &ForgottenTopicCnt);
                while (ForgottenTopicCnt-- > 0) {
                        rd_kafkap_str_t Topic;
                        int32_t ForgPartCnt;
                        rd_kafka_buf_read_str(rkbuf, &Topic);
                        rd_kafka_buf_read_i32(rkbuf, &ForgPartCnt);
                        while (ForgPartCnt-- > 0) {
                                int32_t Partition;
                                rd_kafka_buf_read_i32(rkbuf, &Partition);
                        }
                }
        }

        if (rkbuf->rkbuf_reqhdr.ApiVersion >= 11) {
                rd_kafkap_str_t RackId;
                char *rack;
                rd_kafka_buf_read_str(rkbuf, &RackId);
                RD_KAFKAP_STR_DUPA(&rack, &RackId);
                /* Matt might do something sensible with this */
        }

        /* If there was no data, delay up to MaxWait.
         * This isn't strictly correct since we should cut the wait short
         * and feed newly produced data if a producer writes to the
         * partitions, but that is too much of a hassle here since we
         * can't block the thread. */
        if (!totsize && MaxWait > 0)
                resp->rkbuf_ts_retry = rd_clock() + (MaxWait * 1000);

        rd_kafka_mock_connection_send_response(mconn, resp);

        return 0;

err_parse:
        rd_kafka_buf_destroy(resp);
        return -1;
}



/**
 * @brief Handle ListOffsets
 */
static int rd_kafka_mock_handle_ListOffsets(rd_kafka_mock_connection_t *mconn,
                                            rd_kafka_buf_t *rkbuf) {
        const rd_bool_t log_decode_errors = rd_true;
        rd_kafka_mock_cluster_t *mcluster = mconn->broker->cluster;
        rd_kafka_buf_t *resp = rd_kafka_mock_buf_new_response(rkbuf);
        rd_kafka_resp_err_t all_err;
        int32_t ReplicaId, TopicsCnt;
        int8_t IsolationLevel;

        rd_kafka_buf_read_i32(rkbuf, &ReplicaId);
        if (rkbuf->rkbuf_reqhdr.ApiVersion >= 2)
                rd_kafka_buf_read_i8(rkbuf, &IsolationLevel);

        if (rkbuf->rkbuf_reqhdr.ApiVersion >= 2) {
                /* Response: ThrottleTime */
                rd_kafka_buf_write_i32(resp, 0);
        }


        /* Inject error, if any */
        all_err = rd_kafka_mock_next_request_error(mconn, resp);

        rd_kafka_buf_read_i32(rkbuf, &TopicsCnt);

        /* Response: #Topics */
        rd_kafka_buf_write_i32(resp, TopicsCnt);

        while (TopicsCnt-- > 0) {
                rd_kafkap_str_t Topic;
                int32_t PartitionCnt;
                rd_kafka_mock_topic_t *mtopic;

                rd_kafka_buf_read_str(rkbuf, &Topic);
                rd_kafka_buf_read_i32(rkbuf, &PartitionCnt);

                mtopic = rd_kafka_mock_topic_find_by_kstr(mcluster, &Topic);

                /* Response: Topic */
                rd_kafka_buf_write_kstr(resp, &Topic);
                /* Response: #Partitions */
                rd_kafka_buf_write_i32(resp, PartitionCnt);

                while (PartitionCnt-- > 0) {
                        int32_t Partition, CurrentLeaderEpoch = -1;
                        int64_t Timestamp, Offset             = -1;
                        int32_t MaxNumOffsets;
                        rd_kafka_mock_partition_t *mpart = NULL;
                        rd_kafka_resp_err_t err          = all_err;

                        rd_kafka_buf_read_i32(rkbuf, &Partition);

                        if (rkbuf->rkbuf_reqhdr.ApiVersion >= 4)
                                rd_kafka_buf_read_i32(rkbuf,
                                                      &CurrentLeaderEpoch);

                        rd_kafka_buf_read_i64(rkbuf, &Timestamp);

                        if (rkbuf->rkbuf_reqhdr.ApiVersion == 0)
                                rd_kafka_buf_read_i32(rkbuf, &MaxNumOffsets);

                        if (mtopic)
                                mpart = rd_kafka_mock_partition_find(mtopic,
                                                                     Partition);

                        /* Response: Partition */
                        rd_kafka_buf_write_i32(resp, Partition);

                        if (!all_err && !mpart)
                                err = RD_KAFKA_RESP_ERR_UNKNOWN_TOPIC_OR_PART;
                        else if (!all_err && mpart->leader != mconn->broker)
                                err =
                                    RD_KAFKA_RESP_ERR_NOT_LEADER_FOR_PARTITION;

                        if (!err && mpart)
                                err =
                                    rd_kafka_mock_partition_leader_epoch_check(
                                        mpart, CurrentLeaderEpoch);

                        /* Response: ErrorCode */
                        rd_kafka_buf_write_i16(resp, err);

                        if (!err && mpart) {
                                if (Timestamp == RD_KAFKA_OFFSET_BEGINNING)
                                        Offset = mpart->start_offset;
                                else if (Timestamp == RD_KAFKA_OFFSET_END)
                                        Offset = mpart->end_offset;
                                else if (Timestamp < 0)
                                        Offset = -1;
                                else /* FIXME: by timestamp */
                                        Offset = -1;
                        }

                        if (rkbuf->rkbuf_reqhdr.ApiVersion == 0) {
                                /* Response: #OldStyleOffsets */
                                rd_kafka_buf_write_i32(resp,
                                                       Offset != -1 ? 1 : 0);
                                /* Response: OldStyleOffsets[0] */
                                if (Offset != -1)
                                        rd_kafka_buf_write_i64(resp, Offset);
                        } else {
                                /* Response: Timestamp (FIXME) */
                                rd_kafka_buf_write_i64(resp, -1);

                                /* Response: Offset */
                                rd_kafka_buf_write_i64(resp, Offset);
                        }

                        if (rkbuf->rkbuf_reqhdr.ApiVersion >= 4) {
                                /* Response: LeaderEpoch */
                                rd_kafka_buf_write_i32(
                                    resp, mpart ? mpart->leader_epoch : -1);
                        }

                        rd_kafka_dbg(mcluster->rk, MOCK, "MOCK",
                                     "Topic %.*s [%" PRId32
                                     "] returning "
                                     "offset %" PRId64 " (leader epoch %" PRId32
                                     ") for %s: %s",
                                     RD_KAFKAP_STR_PR(&Topic), Partition,
                                     Offset, mpart ? mpart->leader_epoch : -1,
                                     rd_kafka_offset2str(Timestamp),
                                     rd_kafka_err2str(err));
                }
        }


        rd_kafka_mock_connection_send_response(mconn, resp);

        return 0;

err_parse:
        rd_kafka_buf_destroy(resp);
        return -1;
}


/**
 * @brief Handle OffsetFetch (fetch committed offsets)
 */
static int rd_kafka_mock_handle_OffsetFetch(rd_kafka_mock_connection_t *mconn,
                                            rd_kafka_buf_t *rkbuf) {
        const rd_bool_t log_decode_errors = rd_true;
        rd_kafka_mock_cluster_t *mcluster = mconn->broker->cluster;
        rd_kafka_buf_t *resp = rd_kafka_mock_buf_new_response(rkbuf);
        rd_kafka_mock_broker_t *mrkb;
        rd_kafka_resp_err_t all_err;
        int32_t TopicsCnt;
        rd_kafkap_str_t GroupId;

        if (rkbuf->rkbuf_reqhdr.ApiVersion >= 3) {
                /* Response: ThrottleTime */
                rd_kafka_buf_write_i32(resp, 0);
        }

        rd_kafka_buf_read_str(rkbuf, &GroupId);

        /* Inject error, if any */
        all_err = rd_kafka_mock_next_request_error(mconn, resp);

        mrkb = rd_kafka_mock_cluster_get_coord(mcluster, RD_KAFKA_COORD_GROUP,
                                               &GroupId);
        if (!mrkb && !all_err)
                all_err = RD_KAFKA_RESP_ERR_NOT_COORDINATOR;  // FIXME? check if
                                                              // its this mrkb?


        rd_kafka_buf_read_arraycnt(rkbuf, &TopicsCnt, 100000);

        /* Response: #Topics */
        rd_kafka_buf_write_arraycnt(resp, TopicsCnt);

        while (TopicsCnt-- > 0) {
                rd_kafkap_str_t Topic;
                int32_t PartitionCnt;
                rd_kafka_mock_topic_t *mtopic;

                rd_kafka_buf_read_str(rkbuf, &Topic);
                rd_kafka_buf_read_arraycnt(rkbuf, &PartitionCnt, 100000);

                mtopic = rd_kafka_mock_topic_find_by_kstr(mcluster, &Topic);

                /* Response: Topic */
                rd_kafka_buf_write_kstr(resp, &Topic);
                /* Response: #Partitions */
                rd_kafka_buf_write_arraycnt(resp, PartitionCnt);

                while (PartitionCnt-- > 0) {
                        int32_t Partition;
                        rd_kafka_mock_partition_t *mpart             = NULL;
                        const rd_kafka_mock_committed_offset_t *coff = NULL;
                        rd_kafka_resp_err_t err                      = all_err;

                        rd_kafka_buf_read_i32(rkbuf, &Partition);

                        if (mtopic)
                                mpart = rd_kafka_mock_partition_find(mtopic,
                                                                     Partition);

                        /* Response: Partition */
                        rd_kafka_buf_write_i32(resp, Partition);

                        if (!all_err && !mpart)
                                err = RD_KAFKA_RESP_ERR_UNKNOWN_TOPIC_OR_PART;

                        if (!err)
                                coff = rd_kafka_mock_committed_offset_find(
                                    mpart, &GroupId);

                        /* Response: CommittedOffset */
                        rd_kafka_buf_write_i64(resp, coff ? coff->offset : -1);

                        if (rkbuf->rkbuf_reqhdr.ApiVersion >= 5) {
                                /* Response: CommittedLeaderEpoch */
                                rd_kafka_buf_write_i32(
                                    resp, mpart ? mpart->leader_epoch : -1);
                        }

                        /* Response: Metadata */
                        rd_kafka_buf_write_kstr(resp,
                                                coff ? coff->metadata : NULL);

                        /* Response: ErrorCode */
                        rd_kafka_buf_write_i16(resp, err);

                        /* Response: Struct tags */
                        rd_kafka_buf_write_tags(resp);

                        if (coff)
                                rd_kafka_dbg(mcluster->rk, MOCK, "MOCK",
                                             "Topic %s [%" PRId32
                                             "] returning "
                                             "committed offset %" PRId64
                                             " for group %s",
                                             mtopic->name, mpart->id,
                                             coff->offset, coff->group);
                        else
                                rd_kafka_dbg(mcluster->rk, MOCK, "MOCK",
                                             "Topic %.*s [%" PRId32
                                             "] has no "
                                             "committed offset for group %.*s: "
                                             "%s",
                                             RD_KAFKAP_STR_PR(&Topic),
                                             Partition,
                                             RD_KAFKAP_STR_PR(&GroupId),
                                             rd_kafka_err2str(err));
                }

                /* Request: Skip struct tags */
                rd_kafka_buf_skip_tags(rkbuf);

                /* Response: Struct tags */
                rd_kafka_buf_write_tags(resp);
        }

        if (rkbuf->rkbuf_reqhdr.ApiVersion >= 2) {
                /* Response: Outer ErrorCode */
                rd_kafka_buf_write_i16(resp, all_err);
        }


        rd_kafka_mock_connection_send_response(mconn, resp);

        return 0;

err_parse:
        rd_kafka_buf_destroy(resp);
        return -1;
}



/**
 * @brief Handle OffsetCommit
 */
static int rd_kafka_mock_handle_OffsetCommit(rd_kafka_mock_connection_t *mconn,
                                             rd_kafka_buf_t *rkbuf) {
        const rd_bool_t log_decode_errors = rd_true;
        rd_kafka_mock_cluster_t *mcluster = mconn->broker->cluster;
        rd_kafka_buf_t *resp = rd_kafka_mock_buf_new_response(rkbuf);
        rd_kafka_mock_broker_t *mrkb;
        rd_kafka_resp_err_t all_err;
        int32_t GenerationId = -1, TopicsCnt;
        rd_kafkap_str_t GroupId, MemberId, GroupInstanceId;

        if (rkbuf->rkbuf_reqhdr.ApiVersion >= 3) {
                /* Response: ThrottleTime */
                rd_kafka_buf_write_i32(resp, 0);
        }

        rd_kafka_buf_read_str(rkbuf, &GroupId);

        if (rkbuf->rkbuf_reqhdr.ApiVersion >= 1) {
                rd_kafka_buf_read_i32(rkbuf, &GenerationId);
                rd_kafka_buf_read_str(rkbuf, &MemberId);
        }

        if (rkbuf->rkbuf_reqhdr.ApiVersion >= 7)
                rd_kafka_buf_read_str(rkbuf, &GroupInstanceId);

        if (rkbuf->rkbuf_reqhdr.ApiVersion >= 2 &&
            rkbuf->rkbuf_reqhdr.ApiVersion <= 4) {
                int64_t RetentionTimeMs;
                rd_kafka_buf_read_i64(rkbuf, &RetentionTimeMs);
        }


        /* Inject error, if any */
        all_err = rd_kafka_mock_next_request_error(mconn, resp);

        mrkb = rd_kafka_mock_cluster_get_coord(mcluster, RD_KAFKA_COORD_GROUP,
                                               &GroupId);
        if (!mrkb && !all_err)
                all_err = RD_KAFKA_RESP_ERR_NOT_COORDINATOR;


        if (!all_err) {
                rd_kafka_mock_cgrp_t *mcgrp;

                mcgrp = rd_kafka_mock_cgrp_find(mcluster, &GroupId);
                if (mcgrp) {
                        rd_kafka_mock_cgrp_member_t *member = NULL;

                        if (!RD_KAFKAP_STR_IS_NULL(&MemberId))
                                member = rd_kafka_mock_cgrp_member_find(
                                    mcgrp, &MemberId);

                        if (!member)
                                all_err = RD_KAFKA_RESP_ERR_UNKNOWN_MEMBER_ID;
                        else
                                all_err = rd_kafka_mock_cgrp_check_state(
                                    mcgrp, member, rkbuf, GenerationId);
                }

                /* FIXME: also check that partitions are assigned to member */
        }

        rd_kafka_buf_read_i32(rkbuf, &TopicsCnt);

        /* Response: #Topics */
        rd_kafka_buf_write_i32(resp, TopicsCnt);

        while (TopicsCnt-- > 0) {
                rd_kafkap_str_t Topic;
                int32_t PartitionCnt;
                rd_kafka_mock_topic_t *mtopic;

                rd_kafka_buf_read_str(rkbuf, &Topic);
                rd_kafka_buf_read_i32(rkbuf, &PartitionCnt);

                mtopic = rd_kafka_mock_topic_find_by_kstr(mcluster, &Topic);

                /* Response: Topic */
                rd_kafka_buf_write_kstr(resp, &Topic);
                /* Response: #Partitions */
                rd_kafka_buf_write_i32(resp, PartitionCnt);

                while (PartitionCnt-- > 0) {
                        int32_t Partition;
                        rd_kafka_mock_partition_t *mpart = NULL;
                        rd_kafka_resp_err_t err          = all_err;
                        int64_t CommittedOffset;
                        rd_kafkap_str_t Metadata;

                        rd_kafka_buf_read_i32(rkbuf, &Partition);

                        if (mtopic)
                                mpart = rd_kafka_mock_partition_find(mtopic,
                                                                     Partition);

                        /* Response: Partition */
                        rd_kafka_buf_write_i32(resp, Partition);

                        if (!all_err && !mpart)
                                err = RD_KAFKA_RESP_ERR_UNKNOWN_TOPIC_OR_PART;

                        rd_kafka_buf_read_i64(rkbuf, &CommittedOffset);

                        if (rkbuf->rkbuf_reqhdr.ApiVersion >= 6) {
                                int32_t CommittedLeaderEpoch;
                                rd_kafka_buf_read_i32(rkbuf,
                                                      &CommittedLeaderEpoch);

                                if (!err && mpart)
                                        err =
                                            rd_kafka_mock_partition_leader_epoch_check(
                                                mpart, CommittedLeaderEpoch);
                        }

                        if (rkbuf->rkbuf_reqhdr.ApiVersion == 1) {
                                int64_t CommitTimestamp;
                                rd_kafka_buf_read_i64(rkbuf, &CommitTimestamp);
                        }

                        rd_kafka_buf_read_str(rkbuf, &Metadata);

                        if (!err)
                                rd_kafka_mock_commit_offset(mpart, &GroupId,
                                                            CommittedOffset,
                                                            &Metadata);

                        /* Response: ErrorCode */
                        rd_kafka_buf_write_i16(resp, err);
                }
        }

        rd_kafka_mock_connection_send_response(mconn, resp);

        return 0;

err_parse:
        rd_kafka_buf_destroy(resp);
        return -1;
}



/**
 * @brief Handle ApiVersionRequest
 */
static int rd_kafka_mock_handle_ApiVersion(rd_kafka_mock_connection_t *mconn,
                                           rd_kafka_buf_t *rkbuf);


/**
 * @brief Write a MetadataResponse.Topics. entry to \p resp.
 *
 * @param mtopic may be NULL
 */
static void
rd_kafka_mock_buf_write_Metadata_Topic(rd_kafka_buf_t *resp,
                                       int16_t ApiVersion,
                                       const char *topic,
                                       const rd_kafka_mock_topic_t *mtopic,
                                       rd_kafka_resp_err_t err) {
        int i;
        int partition_cnt =
            (!mtopic || err == RD_KAFKA_RESP_ERR_UNKNOWN_TOPIC_OR_PART)
                ? 0
                : mtopic->partition_cnt;

        /* Response: Topics.ErrorCode */
        rd_kafka_buf_write_i16(resp, err);
        /* Response: Topics.Name */
        rd_kafka_buf_write_str(resp, topic, -1);
        if (ApiVersion >= 1) {
                /* Response: Topics.IsInternal */
                rd_kafka_buf_write_bool(resp, rd_false);
        }
        /* Response: Topics.#Partitions */
        rd_kafka_buf_write_arraycnt(resp, partition_cnt);

        for (i = 0; mtopic && i < partition_cnt; i++) {
                const rd_kafka_mock_partition_t *mpart = &mtopic->partitions[i];
                int r;

                /* Response: ..Partitions.ErrorCode */
                rd_kafka_buf_write_i16(resp, 0);
                /* Response: ..Partitions.PartitionIndex */
                rd_kafka_buf_write_i32(resp, mpart->id);
                /* Response: ..Partitions.Leader */
                rd_kafka_buf_write_i32(resp,
                                       mpart->leader ? mpart->leader->id : -1);

                if (ApiVersion >= 7) {
                        /* Response: ..Partitions.LeaderEpoch */
                        rd_kafka_buf_write_i32(resp, mpart->leader_epoch);
                }

                /* Response: ..Partitions.#ReplicaNodes */
                rd_kafka_buf_write_arraycnt(resp, mpart->replica_cnt);
                for (r = 0; r < mpart->replica_cnt; r++)
                        rd_kafka_buf_write_i32(resp, mpart->replicas[r]->id);

                /* Response: ..Partitions.#IsrNodes */
                /* Let Replicas == ISRs for now */
                rd_kafka_buf_write_arraycnt(resp, mpart->replica_cnt);
                for (r = 0; r < mpart->replica_cnt; r++)
                        rd_kafka_buf_write_i32(resp, mpart->replicas[r]->id);

                if (ApiVersion >= 5) {
                        /* Response: ...OfflineReplicas */
                        rd_kafka_buf_write_arraycnt(resp, 0);
                }

                rd_kafka_buf_write_tags(resp);
        }

        if (ApiVersion >= 8) {
                /* Response: Topics.TopicAuthorizedOperations */
                rd_kafka_buf_write_i32(resp, INT32_MIN);
        }

        rd_kafka_buf_write_tags(resp);
}


/**
 * @brief Handle MetadataRequest
 */
static int rd_kafka_mock_handle_Metadata(rd_kafka_mock_connection_t *mconn,
                                         rd_kafka_buf_t *rkbuf) {
        const rd_bool_t log_decode_errors = rd_true;
        rd_kafka_mock_cluster_t *mcluster = mconn->broker->cluster;
        rd_bool_t AllowAutoTopicCreation  = rd_true;
        rd_kafka_buf_t *resp = rd_kafka_mock_buf_new_response(rkbuf);
        const rd_kafka_mock_broker_t *mrkb;
        rd_kafka_topic_partition_list_t *requested_topics = NULL;
        rd_bool_t list_all_topics                         = rd_false;
        int32_t TopicsCnt;
        int i;

        if (rkbuf->rkbuf_reqhdr.ApiVersion >= 3) {
                /* Response: ThrottleTime */
                rd_kafka_buf_write_i32(resp, 0);
        }

        /* Response: #Brokers */
        rd_kafka_buf_write_arraycnt(resp, mcluster->broker_cnt);

        TAILQ_FOREACH(mrkb, &mcluster->brokers, link) {
                /* Response: Brokers.Nodeid */
                rd_kafka_buf_write_i32(resp, mrkb->id);
                /* Response: Brokers.Host */
                rd_kafka_buf_write_str(resp, mrkb->advertised_listener, -1);
                /* Response: Brokers.Port */
                rd_kafka_buf_write_i32(resp, (int32_t)mrkb->port);
                if (rkbuf->rkbuf_reqhdr.ApiVersion >= 1) {
                        /* Response: Brokers.Rack (Matt's going to love this) */
                        rd_kafka_buf_write_str(resp, mrkb->rack, -1);
                }
                rd_kafka_buf_write_tags(resp);
        }

        if (rkbuf->rkbuf_reqhdr.ApiVersion >= 2) {
                /* Response: ClusterId */
                rd_kafka_buf_write_str(resp, mcluster->id, -1);
        }

        if (rkbuf->rkbuf_reqhdr.ApiVersion >= 1) {
                /* Response: ControllerId */
                rd_kafka_buf_write_i32(resp, mcluster->controller_id);
        }

        /* #Topics */
        rd_kafka_buf_read_arraycnt(rkbuf, &TopicsCnt, RD_KAFKAP_TOPICS_MAX);

        if (TopicsCnt > 0)
                requested_topics = rd_kafka_topic_partition_list_new(TopicsCnt);
        else if (rkbuf->rkbuf_reqhdr.ApiVersion == 0 || TopicsCnt == -1)
                list_all_topics = rd_true;

        for (i = 0; i < TopicsCnt; i++) {
                rd_kafkap_str_t Topic;
                char *topic;

                rd_kafka_buf_read_str(rkbuf, &Topic);
                RD_KAFKAP_STR_DUPA(&topic, &Topic);

                rd_kafka_topic_partition_list_add(requested_topics, topic,
                                                  RD_KAFKA_PARTITION_UA);
                rd_kafka_buf_skip_tags(rkbuf);
        }

        if (rkbuf->rkbuf_reqhdr.ApiVersion >= 4)
                rd_kafka_buf_read_bool(rkbuf, &AllowAutoTopicCreation);

        if (rkbuf->rkbuf_reqhdr.ApiVersion >= 8) {
                rd_bool_t IncludeClusterAuthorizedOperations;
                rd_bool_t IncludeTopicAuthorizedOperations;
                rd_kafka_buf_read_bool(rkbuf,
                                       &IncludeClusterAuthorizedOperations);
                rd_kafka_buf_read_bool(rkbuf,
                                       &IncludeTopicAuthorizedOperations);
        }

        if (list_all_topics) {
                rd_kafka_mock_topic_t *mtopic;
                /* Response: #Topics */
                rd_kafka_buf_write_arraycnt(resp, mcluster->topic_cnt);

                TAILQ_FOREACH(mtopic, &mcluster->topics, link) {
                        rd_kafka_mock_buf_write_Metadata_Topic(
                            resp, rkbuf->rkbuf_reqhdr.ApiVersion, mtopic->name,
                            mtopic, mtopic->err);
                }

        } else if (requested_topics) {
                /* Response: #Topics */
                rd_kafka_buf_write_arraycnt(resp, requested_topics->cnt);

                for (i = 0; i < requested_topics->cnt; i++) {
                        const rd_kafka_topic_partition_t *rktpar =
                            &requested_topics->elems[i];
                        rd_kafka_mock_topic_t *mtopic;
                        rd_kafka_resp_err_t err = RD_KAFKA_RESP_ERR_NO_ERROR;

                        mtopic =
                            rd_kafka_mock_topic_find(mcluster, rktpar->topic);
                        if (!mtopic && AllowAutoTopicCreation)
                                mtopic = rd_kafka_mock_topic_auto_create(
                                    mcluster, rktpar->topic, -1, &err);
                        else if (!mtopic)
                                err = RD_KAFKA_RESP_ERR_UNKNOWN_TOPIC_OR_PART;

                        rd_kafka_mock_buf_write_Metadata_Topic(
                            resp, rkbuf->rkbuf_reqhdr.ApiVersion, rktpar->topic,
                            mtopic, err ? err : mtopic->err);
                }

        } else {
                /* Response: #Topics: brokers only */
                rd_kafka_buf_write_arraycnt(resp, 0);
        }

        if (rkbuf->rkbuf_reqhdr.ApiVersion >= 8 &&
            rkbuf->rkbuf_reqhdr.ApiVersion <= 10) {
                /* ClusterAuthorizedOperations */
                rd_kafka_buf_write_i32(resp, INT32_MIN);
        }

        rd_kafka_buf_skip_tags(rkbuf);
        rd_kafka_buf_write_tags(resp);

        if (requested_topics)
                rd_kafka_topic_partition_list_destroy(requested_topics);

        rd_kafka_mock_connection_send_response(mconn, resp);

        return 0;

err_parse:
        if (requested_topics)
                rd_kafka_topic_partition_list_destroy(requested_topics);

        rd_kafka_buf_destroy(resp);
        return -1;
}


/**
 * @brief Handle FindCoordinatorRequest
 */
static int
rd_kafka_mock_handle_FindCoordinator(rd_kafka_mock_connection_t *mconn,
                                     rd_kafka_buf_t *rkbuf) {
        rd_kafka_mock_cluster_t *mcluster = mconn->broker->cluster;
        const rd_bool_t log_decode_errors = rd_true;
        rd_kafka_buf_t *resp = rd_kafka_mock_buf_new_response(rkbuf);
        rd_kafkap_str_t Key;
        int8_t KeyType                     = RD_KAFKA_COORD_GROUP;
        const rd_kafka_mock_broker_t *mrkb = NULL;
        rd_kafka_resp_err_t err;

        /* Key */
        rd_kafka_buf_read_str(rkbuf, &Key);

        if (rkbuf->rkbuf_reqhdr.ApiVersion >= 1) {
                /* KeyType */
                rd_kafka_buf_read_i8(rkbuf, &KeyType);
        }


        /*
         * Construct response
         */
        if (rkbuf->rkbuf_reqhdr.ApiVersion >= 1) {
                /* Response: Throttle */
                rd_kafka_buf_write_i32(resp, 0);
        }

        /* Inject error, if any */
        err = rd_kafka_mock_next_request_error(mconn, resp);

        if (!err && RD_KAFKAP_STR_LEN(&Key) > 0) {
                mrkb = rd_kafka_mock_cluster_get_coord(mcluster, KeyType, &Key);
                rd_assert(mrkb);
        }

        if (!mrkb && !err)
                err = RD_KAFKA_RESP_ERR_COORDINATOR_NOT_AVAILABLE;

        if (err) {
                /* Response: ErrorCode and ErrorMessage */
                rd_kafka_buf_write_i16(resp, err);
                if (rkbuf->rkbuf_reqhdr.ApiVersion >= 1)
                        rd_kafka_buf_write_str(resp, rd_kafka_err2str(err), -1);

                /* Response: NodeId, Host, Port */
                rd_kafka_buf_write_i32(resp, -1);
                rd_kafka_buf_write_str(resp, NULL, -1);
                rd_kafka_buf_write_i32(resp, -1);
        } else {
                /* Response: ErrorCode and ErrorMessage */
                rd_kafka_buf_write_i16(resp, 0);
                if (rkbuf->rkbuf_reqhdr.ApiVersion >= 1)
                        rd_kafka_buf_write_str(resp, NULL, -1);

                /* Response: NodeId, Host, Port */
                rd_kafka_buf_write_i32(resp, mrkb->id);
                rd_kafka_buf_write_str(resp, mrkb->advertised_listener, -1);
                rd_kafka_buf_write_i32(resp, (int32_t)mrkb->port);
        }

        rd_kafka_mock_connection_send_response(mconn, resp);
        return 0;

err_parse:
        rd_kafka_buf_destroy(resp);
        return -1;
}



/**
 * @brief Handle JoinGroupRequest
 */
static int rd_kafka_mock_handle_JoinGroup(rd_kafka_mock_connection_t *mconn,
                                          rd_kafka_buf_t *rkbuf) {
        rd_kafka_mock_cluster_t *mcluster = mconn->broker->cluster;
        rd_kafka_mock_broker_t *mrkb;
        const rd_bool_t log_decode_errors = rd_true;
        rd_kafka_buf_t *resp = rd_kafka_mock_buf_new_response(rkbuf);
        rd_kafkap_str_t GroupId, MemberId, ProtocolType;
        rd_kafkap_str_t GroupInstanceId = RD_KAFKAP_STR_INITIALIZER;
        int32_t SessionTimeoutMs;
        int32_t MaxPollIntervalMs = -1;
        int32_t ProtocolCnt       = 0;
        int32_t i;
        rd_kafka_resp_err_t err;
        rd_kafka_mock_cgrp_t *mcgrp;
        rd_kafka_mock_cgrp_proto_t *protos = NULL;

        rd_kafka_buf_read_str(rkbuf, &GroupId);
        rd_kafka_buf_read_i32(rkbuf, &SessionTimeoutMs);
        if (rkbuf->rkbuf_reqhdr.ApiVersion >= 1)
                rd_kafka_buf_read_i32(rkbuf, &MaxPollIntervalMs);
        rd_kafka_buf_read_str(rkbuf, &MemberId);
        if (rkbuf->rkbuf_reqhdr.ApiVersion >= 5)
                rd_kafka_buf_read_str(rkbuf, &GroupInstanceId);
        rd_kafka_buf_read_str(rkbuf, &ProtocolType);
        rd_kafka_buf_read_i32(rkbuf, &ProtocolCnt);

        if (ProtocolCnt > 1000) {
                rd_kafka_dbg(mcluster->rk, MOCK, "MOCK",
                             "JoinGroupRequest: ProtocolCnt %" PRId32
                             " > max allowed 1000",
                             ProtocolCnt);
                rd_kafka_buf_destroy(resp);
                return -1;
        }

        protos = rd_malloc(sizeof(*protos) * ProtocolCnt);
        for (i = 0; i < ProtocolCnt; i++) {
                rd_kafkap_str_t ProtocolName;
                rd_kafkap_bytes_t Metadata;
                rd_kafka_buf_read_str(rkbuf, &ProtocolName);
                rd_kafka_buf_read_kbytes(rkbuf, &Metadata);
                protos[i].name     = rd_kafkap_str_copy(&ProtocolName);
                protos[i].metadata = rd_kafkap_bytes_copy(&Metadata);
        }

        /*
         * Construct response
         */
        if (rkbuf->rkbuf_reqhdr.ApiVersion >= 2) {
                /* Response: Throttle */
                rd_kafka_buf_write_i32(resp, 0);
        }

        /* Inject error, if any */
        err = rd_kafka_mock_next_request_error(mconn, resp);

        if (!err) {
                mrkb = rd_kafka_mock_cluster_get_coord(
                    mcluster, RD_KAFKA_COORD_GROUP, &GroupId);

                if (!mrkb)
                        err = RD_KAFKA_RESP_ERR_COORDINATOR_NOT_AVAILABLE;
                else if (mrkb != mconn->broker)
                        err = RD_KAFKA_RESP_ERR_NOT_COORDINATOR;
        }

        if (!err) {
                mcgrp =
                    rd_kafka_mock_cgrp_get(mcluster, &GroupId, &ProtocolType);
                rd_assert(mcgrp);

                /* This triggers an async rebalance, the response will be
                 * sent later. */
                err = rd_kafka_mock_cgrp_member_add(
                    mcgrp, mconn, resp, &MemberId, &ProtocolType,
                    &GroupInstanceId, protos, ProtocolCnt, SessionTimeoutMs);
                if (!err) {
                        /* .._add() assumes ownership of resp and protos */
                        protos = NULL;
                        rd_kafka_mock_connection_set_blocking(mconn, rd_true);
                        return 0;
                }
        }

        rd_kafka_mock_cgrp_protos_destroy(protos, ProtocolCnt);

        /* Error case */
        rd_kafka_buf_write_i16(resp, err);      /* ErrorCode */
        rd_kafka_buf_write_i32(resp, -1);       /* GenerationId */
        rd_kafka_buf_write_str(resp, NULL, -1); /* ProtocolName */
        rd_kafka_buf_write_str(resp, NULL, -1); /* LeaderId */
        rd_kafka_buf_write_kstr(resp, NULL);    /* MemberId */
        rd_kafka_buf_write_i32(resp, 0);        /* MemberCnt */

        rd_kafka_mock_connection_send_response(mconn, resp);

        return 0;

err_parse:
        rd_kafka_buf_destroy(resp);
        if (protos)
                rd_kafka_mock_cgrp_protos_destroy(protos, ProtocolCnt);
        return -1;
}


/**
 * @brief Handle HeartbeatRequest
 */
static int rd_kafka_mock_handle_Heartbeat(rd_kafka_mock_connection_t *mconn,
                                          rd_kafka_buf_t *rkbuf) {
        rd_kafka_mock_cluster_t *mcluster = mconn->broker->cluster;
        rd_kafka_mock_broker_t *mrkb;
        const rd_bool_t log_decode_errors = rd_true;
        rd_kafka_buf_t *resp = rd_kafka_mock_buf_new_response(rkbuf);
        rd_kafkap_str_t GroupId, MemberId;
        rd_kafkap_str_t GroupInstanceId = RD_KAFKAP_STR_INITIALIZER;
        int32_t GenerationId;
        rd_kafka_resp_err_t err;
        rd_kafka_mock_cgrp_t *mcgrp;
        rd_kafka_mock_cgrp_member_t *member = NULL;

        rd_kafka_buf_read_str(rkbuf, &GroupId);
        rd_kafka_buf_read_i32(rkbuf, &GenerationId);
        rd_kafka_buf_read_str(rkbuf, &MemberId);
        if (rkbuf->rkbuf_reqhdr.ApiVersion >= 3)
                rd_kafka_buf_read_str(rkbuf, &GroupInstanceId);

        /*
         * Construct response
         */
        if (rkbuf->rkbuf_reqhdr.ApiVersion >= 1) {
                /* Response: Throttle */
                rd_kafka_buf_write_i32(resp, 0);
        }

        /* Inject error, if any */
        err = rd_kafka_mock_next_request_error(mconn, resp);
        if (!err) {
                mrkb = rd_kafka_mock_cluster_get_coord(
                    mcluster, RD_KAFKA_COORD_GROUP, &GroupId);

                if (!mrkb)
                        err = RD_KAFKA_RESP_ERR_COORDINATOR_NOT_AVAILABLE;
                else if (mrkb != mconn->broker)
                        err = RD_KAFKA_RESP_ERR_NOT_COORDINATOR;
        }

        if (!err) {
                mcgrp = rd_kafka_mock_cgrp_find(mcluster, &GroupId);
                if (!mcgrp)
                        err = RD_KAFKA_RESP_ERR_GROUP_ID_NOT_FOUND;
        }

        if (!err) {
                member = rd_kafka_mock_cgrp_member_find(mcgrp, &MemberId);
                if (!member)
                        err = RD_KAFKA_RESP_ERR_UNKNOWN_MEMBER_ID;
        }

        if (!err)
                err = rd_kafka_mock_cgrp_check_state(mcgrp, member, rkbuf,
                                                     GenerationId);

        if (!err)
                rd_kafka_mock_cgrp_member_active(mcgrp, member);

        rd_kafka_buf_write_i16(resp, err); /* ErrorCode */

        rd_kafka_mock_connection_send_response(mconn, resp);

        return 0;

err_parse:
        rd_kafka_buf_destroy(resp);
        return -1;
}


/**
 * @brief Handle LeaveGroupRequest
 */
static int rd_kafka_mock_handle_LeaveGroup(rd_kafka_mock_connection_t *mconn,
                                           rd_kafka_buf_t *rkbuf) {
        rd_kafka_mock_cluster_t *mcluster = mconn->broker->cluster;
        rd_kafka_mock_broker_t *mrkb;
        const rd_bool_t log_decode_errors = rd_true;
        rd_kafka_buf_t *resp = rd_kafka_mock_buf_new_response(rkbuf);
        rd_kafkap_str_t GroupId, MemberId;
        rd_kafka_resp_err_t err;
        rd_kafka_mock_cgrp_t *mcgrp;
        rd_kafka_mock_cgrp_member_t *member = NULL;

        rd_kafka_buf_read_str(rkbuf, &GroupId);
        rd_kafka_buf_read_str(rkbuf, &MemberId);

        /*
         * Construct response
         */

        if (rkbuf->rkbuf_reqhdr.ApiVersion >= 1) {
                /* Response: Throttle */
                rd_kafka_buf_write_i32(resp, 0);
        }

        /* Inject error, if any */
        err = rd_kafka_mock_next_request_error(mconn, resp);
        if (!err) {
                mrkb = rd_kafka_mock_cluster_get_coord(
                    mcluster, RD_KAFKA_COORD_GROUP, &GroupId);

                if (!mrkb)
                        err = RD_KAFKA_RESP_ERR_COORDINATOR_NOT_AVAILABLE;
                else if (mrkb != mconn->broker)
                        err = RD_KAFKA_RESP_ERR_NOT_COORDINATOR;
        }

        if (!err) {
                mcgrp = rd_kafka_mock_cgrp_find(mcluster, &GroupId);
                if (!mcgrp)
                        err = RD_KAFKA_RESP_ERR_GROUP_ID_NOT_FOUND;
        }

        if (!err) {
                member = rd_kafka_mock_cgrp_member_find(mcgrp, &MemberId);
                if (!member)
                        err = RD_KAFKA_RESP_ERR_UNKNOWN_MEMBER_ID;
        }

        if (!err)
                err = rd_kafka_mock_cgrp_check_state(mcgrp, member, rkbuf, -1);

        if (!err)
                rd_kafka_mock_cgrp_member_leave(mcgrp, member);

        rd_kafka_buf_write_i16(resp, err); /* ErrorCode */

        rd_kafka_mock_connection_send_response(mconn, resp);

        return 0;

err_parse:
        rd_kafka_buf_destroy(resp);
        return -1;
}



/**
 * @brief Handle SyncGroupRequest
 */
static int rd_kafka_mock_handle_SyncGroup(rd_kafka_mock_connection_t *mconn,
                                          rd_kafka_buf_t *rkbuf) {
        rd_kafka_mock_cluster_t *mcluster = mconn->broker->cluster;
        rd_kafka_mock_broker_t *mrkb;
        const rd_bool_t log_decode_errors = rd_true;
        rd_kafka_buf_t *resp = rd_kafka_mock_buf_new_response(rkbuf);
        rd_kafkap_str_t GroupId, MemberId;
        rd_kafkap_str_t GroupInstanceId = RD_KAFKAP_STR_INITIALIZER;
        int32_t GenerationId, AssignmentCnt;
        int32_t i;
        rd_kafka_resp_err_t err;
        rd_kafka_mock_cgrp_t *mcgrp         = NULL;
        rd_kafka_mock_cgrp_member_t *member = NULL;

        rd_kafka_buf_read_str(rkbuf, &GroupId);
        rd_kafka_buf_read_i32(rkbuf, &GenerationId);
        rd_kafka_buf_read_str(rkbuf, &MemberId);
        if (rkbuf->rkbuf_reqhdr.ApiVersion >= 3)
                rd_kafka_buf_read_str(rkbuf, &GroupInstanceId);
        rd_kafka_buf_read_i32(rkbuf, &AssignmentCnt);

        /*
         * Construct response
         */
        if (rkbuf->rkbuf_reqhdr.ApiVersion >= 1) {
                /* Response: Throttle */
                rd_kafka_buf_write_i32(resp, 0);
        }

        /* Inject error, if any */
        err = rd_kafka_mock_next_request_error(mconn, resp);
        if (!err) {
                mrkb = rd_kafka_mock_cluster_get_coord(
                    mcluster, RD_KAFKA_COORD_GROUP, &GroupId);

                if (!mrkb)
                        err = RD_KAFKA_RESP_ERR_COORDINATOR_NOT_AVAILABLE;
                else if (mrkb != mconn->broker)
                        err = RD_KAFKA_RESP_ERR_NOT_COORDINATOR;
        }

        if (!err) {
                mcgrp = rd_kafka_mock_cgrp_find(mcluster, &GroupId);
                if (!mcgrp)
                        err = RD_KAFKA_RESP_ERR_GROUP_ID_NOT_FOUND;
        }

        if (!err) {
                member = rd_kafka_mock_cgrp_member_find(mcgrp, &MemberId);
                if (!member)
                        err = RD_KAFKA_RESP_ERR_UNKNOWN_MEMBER_ID;
        }

        if (!err)
                err = rd_kafka_mock_cgrp_check_state(mcgrp, member, rkbuf,
                                                     GenerationId);

        if (!err)
                rd_kafka_mock_cgrp_member_active(mcgrp, member);

        if (!err) {
                rd_bool_t is_leader = mcgrp->leader && mcgrp->leader == member;

                if (AssignmentCnt > 0 && !is_leader)
                        err =
                            RD_KAFKA_RESP_ERR_NOT_LEADER_FOR_PARTITION; /* FIXME
                                                                         */
                else if (AssignmentCnt == 0 && is_leader)
                        err = RD_KAFKA_RESP_ERR_INVALID_PARTITIONS; /* FIXME */
        }

        for (i = 0; i < AssignmentCnt; i++) {
                rd_kafkap_str_t MemberId2;
                rd_kafkap_bytes_t Metadata;
                rd_kafka_mock_cgrp_member_t *member2;

                rd_kafka_buf_read_str(rkbuf, &MemberId2);
                rd_kafka_buf_read_kbytes(rkbuf, &Metadata);

                if (err)
                        continue;

                /* Find member */
                member2 = rd_kafka_mock_cgrp_member_find(mcgrp, &MemberId2);
                if (!member2)
                        continue;

                rd_kafka_mock_cgrp_member_assignment_set(mcgrp, member2,
                                                         &Metadata);
        }

        if (!err) {
                err = rd_kafka_mock_cgrp_member_sync_set(mcgrp, member, mconn,
                                                         resp);
                /* .._sync_set() assumes ownership of resp */
                if (!err)
                        return 0; /* Response will be sent when all members
                                   * are synchronized */
        }

        /* Error case */
        rd_kafka_buf_write_i16(resp, err);        /* ErrorCode */
        rd_kafka_buf_write_bytes(resp, NULL, -1); /* MemberState */

        rd_kafka_mock_connection_send_response(mconn, resp);

        return 0;

err_parse:
        rd_kafka_buf_destroy(resp);
        return -1;
}



/**
 * @brief Generate a unique ProducerID
 */
static const rd_kafka_pid_t
rd_kafka_mock_pid_new(rd_kafka_mock_cluster_t *mcluster,
                      const rd_kafkap_str_t *TransactionalId) {
        size_t tidlen =
            TransactionalId ? RD_KAFKAP_STR_LEN(TransactionalId) : 0;
        rd_kafka_mock_pid_t *mpid = rd_malloc(sizeof(*mpid) + tidlen);
        rd_kafka_pid_t ret;

        mpid->pid.id    = rd_jitter(1, 900000) * 1000;
        mpid->pid.epoch = 0;

        if (tidlen > 0)
                memcpy(mpid->TransactionalId, TransactionalId->str, tidlen);
        mpid->TransactionalId[tidlen] = '\0';

        mtx_lock(&mcluster->lock);
        rd_list_add(&mcluster->pids, mpid);
        ret = mpid->pid;
        mtx_unlock(&mcluster->lock);

        return ret;
}


/**
 * @brief Finds a matching mcluster mock PID for the given \p pid.
 *
 * @locks_required mcluster->lock
 */
rd_kafka_resp_err_t
rd_kafka_mock_pid_find(rd_kafka_mock_cluster_t *mcluster,
                       const rd_kafkap_str_t *TransactionalId,
                       const rd_kafka_pid_t pid,
                       rd_kafka_mock_pid_t **mpidp) {
        rd_kafka_mock_pid_t *mpid;
        rd_kafka_mock_pid_t skel = {pid};

        *mpidp = NULL;
        mpid = rd_list_find(&mcluster->pids, &skel, rd_kafka_mock_pid_cmp_pid);

        if (!mpid)
                return RD_KAFKA_RESP_ERR_UNKNOWN_PRODUCER_ID;
        else if (((TransactionalId != NULL) !=
                  (*mpid->TransactionalId != '\0')) ||
                 (TransactionalId &&
                  rd_kafkap_str_cmp_str(TransactionalId,
                                        mpid->TransactionalId)))
                return RD_KAFKA_RESP_ERR_INVALID_PRODUCER_ID_MAPPING;

        *mpidp = mpid;
        return RD_KAFKA_RESP_ERR_NO_ERROR;
}


/**
 * @brief Checks if the given pid is known, else returns an error.
 */
static rd_kafka_resp_err_t
rd_kafka_mock_pid_check(rd_kafka_mock_cluster_t *mcluster,
                        const rd_kafkap_str_t *TransactionalId,
                        const rd_kafka_pid_t check_pid) {
        rd_kafka_mock_pid_t *mpid;
        rd_kafka_resp_err_t err = RD_KAFKA_RESP_ERR_NO_ERROR;

        mtx_lock(&mcluster->lock);
        err =
            rd_kafka_mock_pid_find(mcluster, TransactionalId, check_pid, &mpid);
        if (!err && check_pid.epoch != mpid->pid.epoch)
                err = RD_KAFKA_RESP_ERR_INVALID_PRODUCER_EPOCH;
        mtx_unlock(&mcluster->lock);

        if (unlikely(err))
                rd_kafka_dbg(mcluster->rk, MOCK, "MOCK",
                             "PID check failed for TransactionalId=%.*s: "
                             "expected %s, not %s: %s",
                             RD_KAFKAP_STR_PR(TransactionalId),
                             mpid ? rd_kafka_pid2str(mpid->pid) : "none",
                             rd_kafka_pid2str(check_pid),
                             rd_kafka_err2name(err));
        return err;
}


/**
 * @brief Bump the epoch for an existing pid, or return an error
 *        if the current_pid does not match an existing pid.
 */
static rd_kafka_resp_err_t
rd_kafka_mock_pid_bump(rd_kafka_mock_cluster_t *mcluster,
                       const rd_kafkap_str_t *TransactionalId,
                       rd_kafka_pid_t *current_pid) {
        rd_kafka_mock_pid_t *mpid;
        rd_kafka_resp_err_t err;

        mtx_lock(&mcluster->lock);
        err = rd_kafka_mock_pid_find(mcluster, TransactionalId, *current_pid,
                                     &mpid);
        if (err) {
                mtx_unlock(&mcluster->lock);
                return err;
        }

        if (current_pid->epoch != mpid->pid.epoch) {
                mtx_unlock(&mcluster->lock);
                return RD_KAFKA_RESP_ERR_INVALID_PRODUCER_EPOCH;
        }

        mpid->pid.epoch++;
        *current_pid = mpid->pid;
        mtx_unlock(&mcluster->lock);

        rd_kafka_dbg(mcluster->rk, MOCK, "MOCK", "Bumped PID %s",
                     rd_kafka_pid2str(*current_pid));

        return RD_KAFKA_RESP_ERR_NO_ERROR;
}


/**
 * @brief Handle InitProducerId
 */
static int
rd_kafka_mock_handle_InitProducerId(rd_kafka_mock_connection_t *mconn,
                                    rd_kafka_buf_t *rkbuf) {
        rd_kafka_mock_cluster_t *mcluster = mconn->broker->cluster;
        const rd_bool_t log_decode_errors = rd_true;
        rd_kafka_buf_t *resp = rd_kafka_mock_buf_new_response(rkbuf);
        rd_kafkap_str_t TransactionalId;
        rd_kafka_pid_t pid         = RD_KAFKA_PID_INITIALIZER;
        rd_kafka_pid_t current_pid = RD_KAFKA_PID_INITIALIZER;
        int32_t TxnTimeoutMs;
        rd_kafka_resp_err_t err;

        /* TransactionalId */
        rd_kafka_buf_read_str(rkbuf, &TransactionalId);
        /* TransactionTimeoutMs */
        rd_kafka_buf_read_i32(rkbuf, &TxnTimeoutMs);

        if (rkbuf->rkbuf_reqhdr.ApiVersion >= 3) {
                /* ProducerId */
                rd_kafka_buf_read_i64(rkbuf, &current_pid.id);
                /* ProducerEpoch */
                rd_kafka_buf_read_i16(rkbuf, &current_pid.epoch);
        }

        /*
         * Construct response
         */

        /* ThrottleTimeMs */
        rd_kafka_buf_write_i32(resp, 0);

        /* Inject error */
        err = rd_kafka_mock_next_request_error(mconn, resp);

        if (!err && !RD_KAFKAP_STR_IS_NULL(&TransactionalId)) {
                if (RD_KAFKAP_STR_LEN(&TransactionalId) == 0)
                        err = RD_KAFKA_RESP_ERR_INVALID_REQUEST;
                else if (rd_kafka_mock_cluster_get_coord(
                             mcluster, RD_KAFKA_COORD_TXN, &TransactionalId) !=
                         mconn->broker)
                        err = RD_KAFKA_RESP_ERR_NOT_COORDINATOR;
        }

        if (!err) {
                if (rd_kafka_pid_valid(current_pid)) {
                        /* Producer is asking for the transactional coordinator
                         * to bump the epoch (KIP-360).
                         * Verify that current_pid matches and then
                         * bump the epoch. */
                        err = rd_kafka_mock_pid_bump(mcluster, &TransactionalId,
                                                     &current_pid);
                        if (!err)
                                pid = current_pid;

                } else {
                        /* Generate a new pid */
                        pid = rd_kafka_mock_pid_new(mcluster, &TransactionalId);
                }
        }

        /* ErrorCode */
        rd_kafka_buf_write_i16(resp, err);

        /* ProducerId */
        rd_kafka_buf_write_i64(resp, pid.id);
        /* ProducerEpoch */
        rd_kafka_buf_write_i16(resp, pid.epoch);

        rd_kafka_mock_connection_send_response(mconn, resp);

        return 0;

err_parse:
        rd_kafka_buf_destroy(resp);
        return -1;
}



/**
 * @brief Handle AddPartitionsToTxn
 */
static int
rd_kafka_mock_handle_AddPartitionsToTxn(rd_kafka_mock_connection_t *mconn,
                                        rd_kafka_buf_t *rkbuf) {
        rd_kafka_mock_cluster_t *mcluster = mconn->broker->cluster;
        const rd_bool_t log_decode_errors = rd_true;
        rd_kafka_buf_t *resp = rd_kafka_mock_buf_new_response(rkbuf);
        rd_kafka_resp_err_t all_err;
        rd_kafkap_str_t TransactionalId;
        rd_kafka_pid_t pid;
        int32_t TopicsCnt;

        /* Response: ThrottleTimeMs */
        rd_kafka_buf_write_i32(resp, 0);

        /* TransactionalId */
        rd_kafka_buf_read_str(rkbuf, &TransactionalId);
        /* ProducerId */
        rd_kafka_buf_read_i64(rkbuf, &pid.id);
        /* Epoch */
        rd_kafka_buf_read_i16(rkbuf, &pid.epoch);
        /* #Topics */
        rd_kafka_buf_read_i32(rkbuf, &TopicsCnt);

        /* Response: #Results */
        rd_kafka_buf_write_i32(resp, TopicsCnt);

        /* Inject error */
        all_err = rd_kafka_mock_next_request_error(mconn, resp);

        if (!all_err &&
            rd_kafka_mock_cluster_get_coord(mcluster, RD_KAFKA_COORD_TXN,
                                            &TransactionalId) != mconn->broker)
                all_err = RD_KAFKA_RESP_ERR_NOT_COORDINATOR;

        if (!all_err)
                all_err =
                    rd_kafka_mock_pid_check(mcluster, &TransactionalId, pid);

        while (TopicsCnt-- > 0) {
                rd_kafkap_str_t Topic;
                int32_t PartsCnt;
                const rd_kafka_mock_topic_t *mtopic;

                /* Topic */
                rd_kafka_buf_read_str(rkbuf, &Topic);
                /* Response: Topic */
                rd_kafka_buf_write_kstr(resp, &Topic);

                /* #Partitions */
                rd_kafka_buf_read_i32(rkbuf, &PartsCnt);
                /* Response: #Partitions */
                rd_kafka_buf_write_i32(resp, PartsCnt);

                mtopic = rd_kafka_mock_topic_find_by_kstr(mcluster, &Topic);

                while (PartsCnt--) {
                        int32_t Partition;
                        rd_kafka_resp_err_t err = all_err;

                        /* Partition */
                        rd_kafka_buf_read_i32(rkbuf, &Partition);
                        /* Response: Partition */
                        rd_kafka_buf_write_i32(resp, Partition);

                        if (!mtopic || Partition < 0 ||
                            Partition >= mtopic->partition_cnt)
                                err = RD_KAFKA_RESP_ERR_UNKNOWN_TOPIC_OR_PART;
                        else if (mtopic && mtopic->err)
                                err = mtopic->err;

                        /* Response: ErrorCode */
                        rd_kafka_buf_write_i16(resp, err);
                }
        }

        rd_kafka_mock_connection_send_response(mconn, resp);

        return 0;

err_parse:
        rd_kafka_buf_destroy(resp);
        return -1;
}


/**
 * @brief Handle AddOffsetsToTxn
 */
static int
rd_kafka_mock_handle_AddOffsetsToTxn(rd_kafka_mock_connection_t *mconn,
                                     rd_kafka_buf_t *rkbuf) {
        rd_kafka_mock_cluster_t *mcluster = mconn->broker->cluster;
        const rd_bool_t log_decode_errors = rd_true;
        rd_kafka_buf_t *resp = rd_kafka_mock_buf_new_response(rkbuf);
        rd_kafka_resp_err_t err;
        rd_kafkap_str_t TransactionalId, GroupId;
        rd_kafka_pid_t pid;

        /* TransactionalId */
        rd_kafka_buf_read_str(rkbuf, &TransactionalId);
        /* ProducerId */
        rd_kafka_buf_read_i64(rkbuf, &pid.id);
        /* Epoch */
        rd_kafka_buf_read_i16(rkbuf, &pid.epoch);
        /* GroupIdId */
        rd_kafka_buf_read_str(rkbuf, &GroupId);

        /* Response: ThrottleTimeMs */
        rd_kafka_buf_write_i32(resp, 0);

        /* Inject error */
        err = rd_kafka_mock_next_request_error(mconn, resp);

        if (!err &&
            rd_kafka_mock_cluster_get_coord(mcluster, RD_KAFKA_COORD_TXN,
                                            &TransactionalId) != mconn->broker)
                err = RD_KAFKA_RESP_ERR_NOT_COORDINATOR;

        if (!err)
                err = rd_kafka_mock_pid_check(mcluster, &TransactionalId, pid);

        /* Response: ErrorCode */
        rd_kafka_buf_write_i16(resp, err);

        rd_kafka_mock_connection_send_response(mconn, resp);

        return 0;

err_parse:
        rd_kafka_buf_destroy(resp);
        return -1;
}


/**
 * @brief Handle TxnOffsetCommit
 */
static int
rd_kafka_mock_handle_TxnOffsetCommit(rd_kafka_mock_connection_t *mconn,
                                     rd_kafka_buf_t *rkbuf) {
        rd_kafka_mock_cluster_t *mcluster = mconn->broker->cluster;
        const rd_bool_t log_decode_errors = rd_true;
        rd_kafka_buf_t *resp = rd_kafka_mock_buf_new_response(rkbuf);
        rd_kafka_resp_err_t err;
        rd_kafkap_str_t TransactionalId, GroupId;
        rd_kafka_pid_t pid;
        int32_t TopicsCnt;

        /* Response: ThrottleTimeMs */
        rd_kafka_buf_write_i32(resp, 0);

        /* TransactionalId */
        rd_kafka_buf_read_str(rkbuf, &TransactionalId);
        /* GroupId */
        rd_kafka_buf_read_str(rkbuf, &GroupId);
        /* ProducerId */
        rd_kafka_buf_read_i64(rkbuf, &pid.id);
        /* Epoch */
        rd_kafka_buf_read_i16(rkbuf, &pid.epoch);

        if (rkbuf->rkbuf_reqhdr.ApiVersion >= 3) {
                int32_t GenerationId;
                rd_kafkap_str_t kMemberId, kGroupInstanceId;

                /* GenerationId */
                rd_kafka_buf_read_i32(rkbuf, &GenerationId);
                /* MemberId */
                rd_kafka_buf_read_str(rkbuf, &kMemberId);
                /* GroupInstanceId */
                rd_kafka_buf_read_str(rkbuf, &kGroupInstanceId);
        }

        /* #Topics */
        rd_kafka_buf_read_arraycnt(rkbuf, &TopicsCnt, 100000);

        /* Response: #Results */
        rd_kafka_buf_write_arraycnt(resp, TopicsCnt);

        /* Inject error */
        err = rd_kafka_mock_next_request_error(mconn, resp);

        if (!err &&
            rd_kafka_mock_cluster_get_coord(mcluster, RD_KAFKA_COORD_GROUP,
                                            &GroupId) != mconn->broker)
                err = RD_KAFKA_RESP_ERR_NOT_COORDINATOR;

        if (!err)
                err = rd_kafka_mock_pid_check(mcluster, &TransactionalId, pid);

        while (TopicsCnt-- > 0) {
                rd_kafkap_str_t Topic;
                int32_t PartsCnt;
                rd_kafka_mock_topic_t *mtopic;

                /* Topic */
                rd_kafka_buf_read_str(rkbuf, &Topic);
                /* Response: Topic */
                rd_kafka_buf_write_kstr(resp, &Topic);

                mtopic = rd_kafka_mock_topic_find_by_kstr(mcluster, &Topic);

                /* #Partitions */
                rd_kafka_buf_read_arraycnt(rkbuf, &PartsCnt, 100000);

                /* Response: #Partitions */
                rd_kafka_buf_write_arraycnt(resp, PartsCnt);

                while (PartsCnt-- > 0) {
                        int32_t Partition;
                        int64_t Offset;
                        rd_kafkap_str_t Metadata;
                        rd_kafka_mock_partition_t *mpart;

                        /* Partition */
                        rd_kafka_buf_read_i32(rkbuf, &Partition);
                        /* Response: Partition */
                        rd_kafka_buf_write_i32(resp, Partition);

                        mpart = rd_kafka_mock_partition_find(mtopic, Partition);
                        if (!err && !mpart)
                                err = RD_KAFKA_RESP_ERR_UNKNOWN_TOPIC_OR_PART;

                        /* CommittedOffset */
                        rd_kafka_buf_read_i64(rkbuf, &Offset);

                        if (rkbuf->rkbuf_reqhdr.ApiVersion >= 2) {
                                /* CommittedLeaderEpoch */
                                int32_t CommittedLeaderEpoch;
                                rd_kafka_buf_read_i32(rkbuf,
                                                      &CommittedLeaderEpoch);
                                if (!err && mpart)
                                        err =
                                            rd_kafka_mock_partition_leader_epoch_check(
                                                mpart, CommittedLeaderEpoch);
                        }

                        /* CommittedMetadata */
                        rd_kafka_buf_read_str(rkbuf, &Metadata);

                        /* Response: ErrorCode */
                        rd_kafka_buf_write_i16(resp, err);

                        /* Request: Struct tags */
                        rd_kafka_buf_skip_tags(rkbuf);

                        /* Response: Struct tags */
                        rd_kafka_buf_write_tags(resp);
                }

                /* Request: Struct tags */
                rd_kafka_buf_skip_tags(rkbuf);

                /* Response: Struct tags */
                rd_kafka_buf_write_tags(resp);
        }

        rd_kafka_mock_connection_send_response(mconn, resp);

        return 0;

err_parse:
        rd_kafka_buf_destroy(resp);
        return -1;
}


/**
 * @brief Handle EndTxn
 */
static int rd_kafka_mock_handle_EndTxn(rd_kafka_mock_connection_t *mconn,
                                       rd_kafka_buf_t *rkbuf) {
        rd_kafka_mock_cluster_t *mcluster = mconn->broker->cluster;
        const rd_bool_t log_decode_errors = rd_true;
        rd_kafka_buf_t *resp = rd_kafka_mock_buf_new_response(rkbuf);
        rd_kafka_resp_err_t err;
        rd_kafkap_str_t TransactionalId;
        rd_kafka_pid_t pid;
        rd_bool_t committed;

        /* TransactionalId */
        rd_kafka_buf_read_str(rkbuf, &TransactionalId);
        /* ProducerId */
        rd_kafka_buf_read_i64(rkbuf, &pid.id);
        /* ProducerEpoch */
        rd_kafka_buf_read_i16(rkbuf, &pid.epoch);
        /* Committed */
        rd_kafka_buf_read_bool(rkbuf, &committed);

        /*
         * Construct response
         */

        /* ThrottleTimeMs */
        rd_kafka_buf_write_i32(resp, 0);

        /* Inject error */
        err = rd_kafka_mock_next_request_error(mconn, resp);

        if (!err &&
            rd_kafka_mock_cluster_get_coord(mcluster, RD_KAFKA_COORD_TXN,
                                            &TransactionalId) != mconn->broker)
                err = RD_KAFKA_RESP_ERR_NOT_COORDINATOR;

        if (!err)
                err = rd_kafka_mock_pid_check(mcluster, &TransactionalId, pid);

        /* ErrorCode */
        rd_kafka_buf_write_i16(resp, err);

        rd_kafka_mock_connection_send_response(mconn, resp);

        return 0;

err_parse:
        rd_kafka_buf_destroy(resp);
        return -1;
}

static int
rd_kafka_mock_handle_OffsetForLeaderEpoch(rd_kafka_mock_connection_t *mconn,
                                          rd_kafka_buf_t *rkbuf) {
        const rd_bool_t log_decode_errors = rd_true;
        rd_kafka_mock_cluster_t *mcluster = mconn->broker->cluster;
        rd_kafka_buf_t *resp = rd_kafka_mock_buf_new_response(rkbuf);
        rd_kafka_resp_err_t err;
        int32_t TopicsCnt, i;

        /* Response: ThrottleTimeMs */
        rd_kafka_buf_write_i32(resp, 0);

        /* #Topics */
        rd_kafka_buf_read_arraycnt(rkbuf, &TopicsCnt, RD_KAFKAP_TOPICS_MAX);

        /* Response: #Topics */
        rd_kafka_buf_write_arraycnt(resp, TopicsCnt);

        /* Inject error */
        err = rd_kafka_mock_next_request_error(mconn, resp);

        for (i = 0; i < TopicsCnt; i++) {
                rd_kafkap_str_t Topic;
                int32_t PartitionsCnt, j;
                rd_kafka_mock_topic_t *mtopic;

                /* Topic */
                rd_kafka_buf_read_str(rkbuf, &Topic);

                mtopic = rd_kafka_mock_topic_find_by_kstr(mcluster, &Topic);

                /* Response: Topic */
                rd_kafka_buf_write_kstr(resp, &Topic);

                /* #Partitions */
                rd_kafka_buf_read_arraycnt(rkbuf, &PartitionsCnt,
                                           RD_KAFKAP_PARTITIONS_MAX);

                /* Response: #Partitions */
                rd_kafka_buf_write_arraycnt(resp, PartitionsCnt);

                for (j = 0; j < PartitionsCnt; j++) {
                        rd_kafka_mock_partition_t *mpart;
                        int32_t Partition, CurrentLeaderEpoch, LeaderEpoch;
                        int64_t EndOffset = -1;

                        /* Partition */
                        rd_kafka_buf_read_i32(rkbuf, &Partition);
                        /* CurrentLeaderEpoch */
                        rd_kafka_buf_read_i32(rkbuf, &CurrentLeaderEpoch);
                        /* LeaderEpoch */
                        rd_kafka_buf_read_i32(rkbuf, &LeaderEpoch);

                        mpart = rd_kafka_mock_partition_find(mtopic, Partition);
                        if (!err && !mpart)
                                err = RD_KAFKA_RESP_ERR_UNKNOWN_TOPIC_OR_PART;

                        if (!err && mpart)
                                err =
                                    rd_kafka_mock_partition_leader_epoch_check(
                                        mpart, CurrentLeaderEpoch);

                        if (!err && mpart) {
                                EndOffset =
                                    rd_kafka_mock_partition_offset_for_leader_epoch(
                                        mpart, LeaderEpoch);
                        }

                        /* Response: ErrorCode */
                        rd_kafka_buf_write_i16(resp, err);
                        /* Response: Partition */
                        rd_kafka_buf_write_i32(resp, Partition);
                        /* Response: LeaderEpoch */
                        rd_kafka_buf_write_i32(resp, LeaderEpoch);
                        /* Response: Partition */
                        rd_kafka_buf_write_i64(resp, EndOffset);
                }
        }

        rd_kafka_mock_connection_send_response(mconn, resp);

        return 0;

err_parse:
        rd_kafka_buf_destroy(resp);
        return -1;
}

<<<<<<< HEAD
=======
static int rd_kafka_mock_handle_PushTelemetry(rd_kafka_mock_connection_t *mconn,
                                                           rd_kafka_buf_t *rkbuf) {
        const rd_bool_t log_decode_errors = rd_true;
        rd_kafka_mock_cluster_t *mcluster = mconn->broker->cluster;
        rd_kafka_buf_t *resp = rd_kafka_mock_buf_new_response(rkbuf);
        rd_kafka_resp_err_t err;

        rd_kafka_buf_write_i32(resp, 0);

        /* Inject error */
        err = rd_kafka_mock_next_request_error(mconn, resp);

        rd_kafka_mock_connection_send_response(mconn, resp);

        return 0;

err_parse:
        rd_kafka_buf_destroy(resp);
        return -1;
}

>>>>>>> d8864ead
static int rd_kafka_mock_handle_GetTelemetrySubscriptions(
    rd_kafka_mock_connection_t *mconn,
    rd_kafka_buf_t *rkbuf) {
        const rd_bool_t log_decode_errors = rd_true;
        rd_kafka_mock_cluster_t *mcluster = mconn->broker->cluster;
        rd_kafka_buf_t *resp = rd_kafka_mock_buf_new_response(rkbuf);
<<<<<<< HEAD
        fprintf(stderr, "MILIND:: response buffer flexver? %d\n", (rkbuf->rkbuf_flags & RD_KAFKA_OP_F_FLEXVER));
=======
>>>>>>> d8864ead
        rd_kafka_resp_err_t err;
        int32_t TopicsCnt, i;
        rd_kafka_uuid_t ClientInstanceId;
        rd_kafka_uuid_t zero_uuid = RD_KAFKA_ZERO_UUID;

        /* Request: ClientInstanceId */
        rd_kafka_buf_read_uuid(rkbuf, &ClientInstanceId);
        if (ClientInstanceId.least_significant_bits ==
                zero_uuid.least_significant_bits &&
            ClientInstanceId.most_significant_bits ==
                zero_uuid.most_significant_bits) {
<<<<<<< HEAD
                /* Some random numbers */
=======
>>>>>>> d8864ead
                ClientInstanceId.least_significant_bits = 129;
                ClientInstanceId.most_significant_bits  = 298;
        }

        /* Response: ThrottleTimeMs */
        rd_kafka_buf_write_i32(resp, 0);

        /* Inject error */
        err = rd_kafka_mock_next_request_error(mconn, resp);

        /* Response: ErrorCode */
        rd_kafka_buf_write_i16(resp, err);

        /* Response: ClientInstanceId*/
        rd_kafka_buf_write_uuid(resp, &ClientInstanceId);

        /* Response: SubscriptionId */
        // TODO: Calculate subscription ID.
        rd_kafka_buf_write_i32(resp, 0);

        /* Response: #AcceptedCompressionTypes */
        rd_kafka_buf_write_arraycnt(resp, 1);

        /* We send NONE here, despite the broker never actually sending NONE. */
        /* Response: AcceptedCompressionTypes */
        rd_kafka_buf_write_i8(resp, RD_KAFKA_COMPRESSION_NONE);

        /* Response: PushIntervalMs */
        rd_kafka_buf_write_i32(resp, 5000);

<<<<<<< HEAD
        /* Response: DeltaTemporality */
        rd_kafka_buf_write_bool(resp, rd_true);

        /* Response: #RequestedMetrics */
        rd_kafka_buf_write_arraycnt(resp, mcluster->metrics_cnt);

        for (i = 0; i < mcluster->metrics_cnt; i++)
                rd_kafka_buf_write_str(resp, mcluster->metrics[i], -1);
=======
        /* Response: #RequestedMetrics */
//        rd_kafka_buf_write_arraycnt(resp, mcluster->metrics_cnt);

//        for (i = 0; i < mcluster->metrics_cnt; i++)
//                rd_kafka_buf_write_str(resp, mcluster->metrics[i], -1);
>>>>>>> d8864ead

        rd_kafka_mock_connection_send_response(mconn, resp);

        return 0;

err_parse:
        rd_kafka_buf_destroy(resp);
        return -1;
}
<<<<<<< HEAD
=======

>>>>>>> d8864ead

/**
 * @brief Default request handlers
 */
const struct rd_kafka_mock_api_handler
    rd_kafka_mock_api_handlers[RD_KAFKAP__NUM] = {
        /* [request-type] = { MinVersion, MaxVersion, FlexVersion, callback } */
        [RD_KAFKAP_Produce]      = {0, 7, -1, rd_kafka_mock_handle_Produce},
        [RD_KAFKAP_Fetch]        = {0, 11, -1, rd_kafka_mock_handle_Fetch},
        [RD_KAFKAP_ListOffsets]  = {0, 5, -1, rd_kafka_mock_handle_ListOffsets},
        [RD_KAFKAP_OffsetFetch]  = {0, 6, 6, rd_kafka_mock_handle_OffsetFetch},
        [RD_KAFKAP_OffsetCommit] = {0, 8, 8, rd_kafka_mock_handle_OffsetCommit},
        [RD_KAFKAP_ApiVersion]   = {0, 2, 3, rd_kafka_mock_handle_ApiVersion},
        [RD_KAFKAP_Metadata]     = {0, 9, 9, rd_kafka_mock_handle_Metadata},
        [RD_KAFKAP_FindCoordinator] = {0, 3, 3,
                                       rd_kafka_mock_handle_FindCoordinator},
        [RD_KAFKAP_InitProducerId]  = {0, 4, 2,
                                      rd_kafka_mock_handle_InitProducerId},
        [RD_KAFKAP_JoinGroup]       = {0, 6, 6, rd_kafka_mock_handle_JoinGroup},
        [RD_KAFKAP_Heartbeat]       = {0, 5, 4, rd_kafka_mock_handle_Heartbeat},
        [RD_KAFKAP_LeaveGroup] = {0, 4, 4, rd_kafka_mock_handle_LeaveGroup},
        [RD_KAFKAP_SyncGroup]  = {0, 4, 4, rd_kafka_mock_handle_SyncGroup},
        [RD_KAFKAP_AddPartitionsToTxn] =
            {0, 1, -1, rd_kafka_mock_handle_AddPartitionsToTxn},
        [RD_KAFKAP_AddOffsetsToTxn] = {0, 1, -1,
                                       rd_kafka_mock_handle_AddOffsetsToTxn},
        [RD_KAFKAP_TxnOffsetCommit] = {0, 3, 3,
                                       rd_kafka_mock_handle_TxnOffsetCommit},
        [RD_KAFKAP_EndTxn]          = {0, 1, -1, rd_kafka_mock_handle_EndTxn},
        [RD_KAFKAP_OffsetForLeaderEpoch] =
            {2, 2, -1, rd_kafka_mock_handle_OffsetForLeaderEpoch},
        [RD_KAFKAP_GetTelemetrySubscriptions] =
            {0, 0, 0, rd_kafka_mock_handle_GetTelemetrySubscriptions},
<<<<<<< HEAD
=======
        [RD_KAFKAP_PushTelemetry] = {0, 0, 0, rd_kafka_mock_handle_PushTelemetry},
>>>>>>> d8864ead
};



/**
 * @brief Handle ApiVersionRequest.
 *
 * @remark This is the only handler that needs to handle unsupported
 * ApiVersions.
 */
static int rd_kafka_mock_handle_ApiVersion(rd_kafka_mock_connection_t *mconn,
                                           rd_kafka_buf_t *rkbuf) {
        rd_kafka_mock_cluster_t *mcluster = mconn->broker->cluster;
        rd_kafka_buf_t *resp = rd_kafka_mock_buf_new_response(rkbuf);
        size_t of_ApiKeysCnt;
        int cnt                 = 0;
        rd_kafka_resp_err_t err = RD_KAFKA_RESP_ERR_NO_ERROR;
        int i;

        /* Inject error */
        err = rd_kafka_mock_next_request_error(mconn, resp);

        if (!err && !rd_kafka_mock_cluster_ApiVersion_check(
                        mcluster, rkbuf->rkbuf_reqhdr.ApiKey,
                        rkbuf->rkbuf_reqhdr.ApiVersion))
                err = RD_KAFKA_RESP_ERR_UNSUPPORTED_VERSION;

        /* ApiVersionRequest/Response with flexver (>=v3) has a mix
         * of flexver and standard fields for backwards compatibility reasons,
         * so we handcraft the response instead. */
        resp->rkbuf_flags &= ~RD_KAFKA_OP_F_FLEXVER;

        /* ErrorCode */
        rd_kafka_buf_write_i16(resp, err);

        /* #ApiKeys (updated later) */
        /* FIXME: FLEXVER: This is a uvarint and will require more than 1 byte
         *        if the array count exceeds 126. */
        if (rkbuf->rkbuf_flags & RD_KAFKA_OP_F_FLEXVER)
                of_ApiKeysCnt = rd_kafka_buf_write_i8(resp, 0);
        else
                of_ApiKeysCnt = rd_kafka_buf_write_i32(resp, 0);

        for (i = 0; i < RD_KAFKAP__NUM; i++) {
                if (!mcluster->api_handlers[i].cb ||
                    mcluster->api_handlers[i].MaxVersion == -1)
                        continue;


                if (rkbuf->rkbuf_reqhdr.ApiVersion >= 3) {
                        if (err && i != RD_KAFKAP_ApiVersion)
                                continue;
                }

                /* ApiKey */
                rd_kafka_buf_write_i16(resp, (int16_t)i);
                /* MinVersion */
                rd_kafka_buf_write_i16(resp,
                                       mcluster->api_handlers[i].MinVersion);
                /* MaxVersion */
                rd_kafka_buf_write_i16(resp,
                                       mcluster->api_handlers[i].MaxVersion);

                cnt++;
        }

        /* FIXME: uvarint */
        if (rkbuf->rkbuf_flags & RD_KAFKA_OP_F_FLEXVER) {
                rd_assert(cnt <= 126);
                rd_kafka_buf_update_i8(resp, of_ApiKeysCnt, cnt);
        } else
                rd_kafka_buf_update_i32(resp, of_ApiKeysCnt, cnt);

        if (rkbuf->rkbuf_reqhdr.ApiVersion >= 1) {
                /* ThrottletimeMs */
                rd_kafka_buf_write_i32(resp, 0);
        }

        rd_kafka_mock_connection_send_response(mconn, resp);

        return 0;
}<|MERGE_RESOLUTION|>--- conflicted
+++ resolved
@@ -2105,8 +2105,72 @@
         return -1;
 }
 
-<<<<<<< HEAD
-=======
+static int rd_kafka_mock_handle_GetTelemetrySubscriptions(
+    rd_kafka_mock_connection_t *mconn,
+    rd_kafka_buf_t *rkbuf) {
+        const rd_bool_t log_decode_errors = rd_true;
+        rd_kafka_mock_cluster_t *mcluster = mconn->broker->cluster;
+        rd_kafka_buf_t *resp = rd_kafka_mock_buf_new_response(rkbuf);
+        fprintf(stderr, "MILIND:: response buffer flexver? %d\n", (rkbuf->rkbuf_flags & RD_KAFKA_OP_F_FLEXVER));
+        rd_kafka_resp_err_t err;
+        int32_t TopicsCnt, i;
+        rd_kafka_uuid_t ClientInstanceId;
+        rd_kafka_uuid_t zero_uuid = RD_KAFKA_ZERO_UUID;
+
+        /* Request: ClientInstanceId */
+        rd_kafka_buf_read_uuid(rkbuf, &ClientInstanceId);
+        if (ClientInstanceId.least_significant_bits ==
+                zero_uuid.least_significant_bits &&
+            ClientInstanceId.most_significant_bits ==
+                zero_uuid.most_significant_bits) {
+                /* Some random numbers */
+                ClientInstanceId.least_significant_bits = 129;
+                ClientInstanceId.most_significant_bits  = 298;
+        }
+
+        /* Response: ThrottleTimeMs */
+        rd_kafka_buf_write_i32(resp, 0);
+
+        /* Inject error */
+        err = rd_kafka_mock_next_request_error(mconn, resp);
+
+        /* Response: ErrorCode */
+        rd_kafka_buf_write_i16(resp, err);
+
+        /* Response: ClientInstanceId*/
+        rd_kafka_buf_write_uuid(resp, &ClientInstanceId);
+
+        /* Response: SubscriptionId */
+        // TODO: Calculate subscription ID.
+        rd_kafka_buf_write_i32(resp, 0);
+
+        /* Response: #AcceptedCompressionTypes */
+        rd_kafka_buf_write_arraycnt(resp, 1);
+
+        /* We send NONE here, despite the broker never actually sending NONE. */
+        /* Response: AcceptedCompressionTypes */
+        rd_kafka_buf_write_i8(resp, RD_KAFKA_COMPRESSION_NONE);
+
+        /* Response: PushIntervalMs */
+        rd_kafka_buf_write_i32(resp, 5000);
+
+        /* Response: DeltaTemporality */
+        rd_kafka_buf_write_bool(resp, rd_true);
+
+        /* Response: #RequestedMetrics */
+        rd_kafka_buf_write_arraycnt(resp, mcluster->metrics_cnt);
+
+        for (i = 0; i < mcluster->metrics_cnt; i++)
+                rd_kafka_buf_write_str(resp, mcluster->metrics[i], -1);
+
+        rd_kafka_mock_connection_send_response(mconn, resp);
+
+        return 0;
+
+err_parse:
+        rd_kafka_buf_destroy(resp);
+        return -1;
+}
 static int rd_kafka_mock_handle_PushTelemetry(rd_kafka_mock_connection_t *mconn,
                                                            rd_kafka_buf_t *rkbuf) {
         const rd_bool_t log_decode_errors = rd_true;
@@ -2128,17 +2192,12 @@
         return -1;
 }
 
->>>>>>> d8864ead
 static int rd_kafka_mock_handle_GetTelemetrySubscriptions(
     rd_kafka_mock_connection_t *mconn,
     rd_kafka_buf_t *rkbuf) {
         const rd_bool_t log_decode_errors = rd_true;
         rd_kafka_mock_cluster_t *mcluster = mconn->broker->cluster;
         rd_kafka_buf_t *resp = rd_kafka_mock_buf_new_response(rkbuf);
-<<<<<<< HEAD
-        fprintf(stderr, "MILIND:: response buffer flexver? %d\n", (rkbuf->rkbuf_flags & RD_KAFKA_OP_F_FLEXVER));
-=======
->>>>>>> d8864ead
         rd_kafka_resp_err_t err;
         int32_t TopicsCnt, i;
         rd_kafka_uuid_t ClientInstanceId;
@@ -2150,10 +2209,6 @@
                 zero_uuid.least_significant_bits &&
             ClientInstanceId.most_significant_bits ==
                 zero_uuid.most_significant_bits) {
-<<<<<<< HEAD
-                /* Some random numbers */
-=======
->>>>>>> d8864ead
                 ClientInstanceId.least_significant_bits = 129;
                 ClientInstanceId.most_significant_bits  = 298;
         }
@@ -2184,22 +2239,11 @@
         /* Response: PushIntervalMs */
         rd_kafka_buf_write_i32(resp, 5000);
 
-<<<<<<< HEAD
-        /* Response: DeltaTemporality */
-        rd_kafka_buf_write_bool(resp, rd_true);
-
-        /* Response: #RequestedMetrics */
-        rd_kafka_buf_write_arraycnt(resp, mcluster->metrics_cnt);
-
-        for (i = 0; i < mcluster->metrics_cnt; i++)
-                rd_kafka_buf_write_str(resp, mcluster->metrics[i], -1);
-=======
         /* Response: #RequestedMetrics */
 //        rd_kafka_buf_write_arraycnt(resp, mcluster->metrics_cnt);
 
 //        for (i = 0; i < mcluster->metrics_cnt; i++)
 //                rd_kafka_buf_write_str(resp, mcluster->metrics[i], -1);
->>>>>>> d8864ead
 
         rd_kafka_mock_connection_send_response(mconn, resp);
 
@@ -2209,10 +2253,7 @@
         rd_kafka_buf_destroy(resp);
         return -1;
 }
-<<<<<<< HEAD
-=======
-
->>>>>>> d8864ead
+
 
 /**
  * @brief Default request handlers
@@ -2246,10 +2287,7 @@
             {2, 2, -1, rd_kafka_mock_handle_OffsetForLeaderEpoch},
         [RD_KAFKAP_GetTelemetrySubscriptions] =
             {0, 0, 0, rd_kafka_mock_handle_GetTelemetrySubscriptions},
-<<<<<<< HEAD
-=======
         [RD_KAFKAP_PushTelemetry] = {0, 0, 0, rd_kafka_mock_handle_PushTelemetry},
->>>>>>> d8864ead
 };
 
 
