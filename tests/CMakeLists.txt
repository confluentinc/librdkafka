--- conflicted
+++ resolved
@@ -77,11 +77,8 @@
     0082-fetch_max_bytes.cpp
     0083-cb_event.c
     0084-destroy_flags.c
-<<<<<<< HEAD
     0085-headers.cpp
-=======
     0088-produce_metadata_timeout.c
->>>>>>> 849c066b
     8000-idle.cpp
     test.c
     testcpp.cpp
