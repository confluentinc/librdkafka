/*
 * librd - Rapid Development C library
 *
 * Copyright (c) 2012, Magnus Edenhill
 * All rights reserved.
 *
 * Redistribution and use in source and binary forms, with or without
 * modification, are permitted provided that the following conditions are met:
 *
 * 1. Redistributions of source code must retain the above copyright notice,
 *    this list of conditions and the following disclaimer.
 * 2. Redistributions in binary form must reproduce the above copyright notice,
 *    this list of conditions and the following disclaimer in the documentation
 *    and/or other materials provided with the distribution.
 *
 * THIS SOFTWARE IS PROVIDED BY THE COPYRIGHT HOLDERS AND CONTRIBUTORS "AS IS"
 * AND ANY EXPRESS OR IMPLIED WARRANTIES, INCLUDING, BUT NOT LIMITED TO, THE
 * IMPLIED WARRANTIES OF MERCHANTABILITY AND FITNESS FOR A PARTICULAR PURPOSE
 * ARE DISCLAIMED. IN NO EVENT SHALL THE COPYRIGHT OWNER OR CONTRIBUTORS BE
 * LIABLE FOR ANY DIRECT, INDIRECT, INCIDENTAL, SPECIAL, EXEMPLARY, OR
 * CONSEQUENTIAL DAMAGES (INCLUDING, BUT NOT LIMITED TO, PROCUREMENT OF
 * SUBSTITUTE GOODS OR SERVICES; LOSS OF USE, DATA, OR PROFITS; OR BUSINESS
 * INTERRUPTION) HOWEVER CAUSED AND ON ANY THEORY OF LIABILITY, WHETHER IN
 * CONTRACT, STRICT LIABILITY, OR TORT (INCLUDING NEGLIGENCE OR OTHERWISE)
 * ARISING IN ANY WAY OUT OF THE USE OF THIS SOFTWARE, EVEN IF ADVISED OF THE
 * POSSIBILITY OF SUCH DAMAGE.
 */

#ifndef _RDTIME_H_
#define _RDTIME_H_


#ifndef TIMEVAL_TO_TIMESPEC
#define TIMEVAL_TO_TIMESPEC(tv, ts)                                            \
        do {                                                                   \
                (ts)->tv_sec  = (tv)->tv_sec;                                  \
                (ts)->tv_nsec = (tv)->tv_usec * 1000;                          \
        } while (0)

#define TIMESPEC_TO_TIMEVAL(tv, ts)                                            \
        do {                                                                   \
                (tv)->tv_sec  = (ts)->tv_sec;                                  \
                (tv)->tv_usec = (ts)->tv_nsec / 1000;                          \
        } while (0)
#endif

#define TIMESPEC_TO_TS(ts)                                                     \
        (((rd_ts_t)(ts)->tv_sec * 1000000LLU) + ((ts)->tv_nsec / 1000))

#define TS_TO_TIMESPEC(ts, tsx)                                                \
        do {                                                                   \
                (ts)->tv_sec  = (tsx) / 1000000;                               \
                (ts)->tv_nsec = ((tsx) % 1000000) * 1000;                      \
                if ((ts)->tv_nsec >= 1000000000LLU) {                          \
                        (ts)->tv_sec++;                                        \
                        (ts)->tv_nsec -= 1000000000LLU;                        \
                }                                                              \
        } while (0)

#define TIMESPEC_CLEAR(ts) ((ts)->tv_sec = (ts)->tv_nsec = 0LLU)


#define RD_POLL_INFINITE -1
#define RD_POLL_NOWAIT   0


#if RD_UNITTEST_QPC_OVERRIDES
/* Overrides for rd_clock() unittest using QPC on Windows */
BOOL rd_ut_QueryPerformanceFrequency(_Out_ LARGE_INTEGER *lpFrequency);
BOOL rd_ut_QueryPerformanceCounter(_Out_ LARGE_INTEGER *lpPerformanceCount);
#define rd_QueryPerformanceFrequency(IFREQ)                                    \
        rd_ut_QueryPerformanceFrequency(IFREQ)
#define rd_QueryPerformanceCounter(PC) rd_ut_QueryPerformanceCounter(PC)
#else
#define rd_QueryPerformanceFrequency(IFREQ) QueryPerformanceFrequency(IFREQ)
#define rd_QueryPerformanceCounter(PC)      QueryPerformanceCounter(PC)
#endif

/**
 * @returns a monotonically increasing clock in microseconds.
 * @remark There is no monotonic clock on OSX, the system time
 *         is returned instead.
 */
<<<<<<< HEAD
static RD_INLINE rd_ts_t rd_clock (void) RD_UNUSED;
static RD_INLINE rd_ts_t rd_clock (void) {
#if defined(__APPLE__) || (defined(__ANDROID__) && __ANDROID_API__ < 29) || defined(__OS400__)
	/* No monotonic clock on Darwin */
	struct timeval tv;
	gettimeofday(&tv, NULL);
	return ((rd_ts_t)tv.tv_sec * 1000000LLU) + (rd_ts_t)tv.tv_usec;
=======
static RD_INLINE rd_ts_t rd_clock(void) RD_UNUSED;
static RD_INLINE rd_ts_t rd_clock(void) {
#if defined(__APPLE__) || (defined(__ANDROID__) && __ANDROID_API__ < 29)
        /* No monotonic clock on Darwin */
        struct timeval tv;
        gettimeofday(&tv, NULL);
        return ((rd_ts_t)tv.tv_sec * 1000000LLU) + (rd_ts_t)tv.tv_usec;
>>>>>>> cd955b13
#elif defined(_WIN32)
        LARGE_INTEGER now;
        static RD_TLS double freq = 0.0;
        if (!freq) {
                LARGE_INTEGER ifreq;
                rd_QueryPerformanceFrequency(&ifreq);
                /* Convert frequency to double to avoid overflow in
                 * return statement */
                freq = (double)ifreq.QuadPart / 1000000.0;
        }
        rd_QueryPerformanceCounter(&now);
        return (rd_ts_t)((double)now.QuadPart / freq);
#else
        struct timespec ts;
        clock_gettime(CLOCK_MONOTONIC, &ts);
        return ((rd_ts_t)ts.tv_sec * 1000000LLU) +
               ((rd_ts_t)ts.tv_nsec / 1000LLU);
#endif
}


/**
 * @returns UTC wallclock time as number of microseconds since
 *          beginning of the epoch.
 */
static RD_INLINE RD_UNUSED rd_ts_t rd_uclock(void) {
        struct timeval tv;
        rd_gettimeofday(&tv, NULL);
        return ((rd_ts_t)tv.tv_sec * 1000000LLU) + (rd_ts_t)tv.tv_usec;
}



/**
 * Thread-safe version of ctime() that strips the trailing newline.
 */
static RD_INLINE const char *rd_ctime(const time_t *t) RD_UNUSED;
static RD_INLINE const char *rd_ctime(const time_t *t) {
        static RD_TLS char ret[27];

#ifndef _WIN32
        ctime_r(t, ret);
#else
        ctime_s(ret, sizeof(ret), t);
#endif
        ret[25] = '\0';

        return ret;
}


/**
 * @brief Convert a relative millisecond timeout to microseconds,
 *        properly handling RD_POLL_NOWAIT, et.al.
 */
static RD_INLINE rd_ts_t rd_timeout_us(int timeout_ms) {
        if (timeout_ms <= 0)
                return (rd_ts_t)timeout_ms;
        else
                return (rd_ts_t)timeout_ms * 1000;
}

/**
 * @brief Convert a relative microsecond timeout to milliseconds,
 *        properly handling RD_POLL_NOWAIT, et.al.
 */
static RD_INLINE int rd_timeout_ms(rd_ts_t timeout_us) {
        if (timeout_us <= 0)
                return (int)timeout_us;
        else
                /* + 999: Round up to millisecond to
                 * avoid busy-looping during the last
                 * millisecond. */
                return (int)((timeout_us + 999) / 1000);
}


/**
 * @brief Initialize an absolute timeout based on the provided \p timeout_ms
 *
 * To be used with rd_timeout_adjust().
 *
 * Honours RD_POLL_INFINITE, RD_POLL_NOWAIT.
 *
 * @returns the absolute timeout which should later be passed
 *          to rd_timeout_adjust().
 */
static RD_INLINE rd_ts_t rd_timeout_init(int timeout_ms) {
        if (timeout_ms == RD_POLL_INFINITE || timeout_ms == RD_POLL_NOWAIT)
                return timeout_ms;

        return rd_clock() + ((rd_ts_t)timeout_ms * 1000);
}


/**
 * @brief Initialize an absolute timespec timeout based on the provided
 *        relative \p timeout_us.
 *
 * To be used with cnd_timedwait_abs().
 *
 * Honours RD_POLL_INFITE and RD_POLL_NOWAIT (reflected in tspec.tv_sec).
 */
static RD_INLINE void rd_timeout_init_timespec_us(struct timespec *tspec,
                                                  rd_ts_t timeout_us) {
        if (timeout_us == RD_POLL_INFINITE || timeout_us == RD_POLL_NOWAIT) {
                tspec->tv_sec  = timeout_us;
                tspec->tv_nsec = 0;
        } else {
#if defined(__APPLE__) || (defined(__ANDROID__) && __ANDROID_API__ < 29) || defined(__OS400__)
                struct timeval tv;
                gettimeofday(&tv, NULL);
                TIMEVAL_TO_TIMESPEC(&tv, tspec);
#else
                timespec_get(tspec, TIME_UTC);
#endif
                tspec->tv_sec += timeout_us / 1000000;
                tspec->tv_nsec += (timeout_us % 1000000) * 1000;
                if (tspec->tv_nsec >= 1000000000) {
                        tspec->tv_nsec -= 1000000000;
                        tspec->tv_sec++;
                }
        }
}

/**
 * @brief Initialize an absolute timespec timeout based on the provided
 *        relative \p timeout_ms.
 *
 * To be used with cnd_timedwait_abs().
 *
 * Honours RD_POLL_INFITE and RD_POLL_NOWAIT (reflected in tspec.tv_sec).
 */
static RD_INLINE void rd_timeout_init_timespec(struct timespec *tspec,
                                               int timeout_ms) {
        if (timeout_ms == RD_POLL_INFINITE || timeout_ms == RD_POLL_NOWAIT) {
                tspec->tv_sec  = timeout_ms;
                tspec->tv_nsec = 0;
        } else {
#if defined(__APPLE__) || (defined(__ANDROID__) && __ANDROID_API__ < 29)
                struct timeval tv;
                gettimeofday(&tv, NULL);
                TIMEVAL_TO_TIMESPEC(&tv, tspec);
#else
                timespec_get(tspec, TIME_UTC);
#endif
                tspec->tv_sec += timeout_ms / 1000;
                tspec->tv_nsec += (timeout_ms % 1000) * 1000000;
                if (tspec->tv_nsec >= 1000000000) {
                        tspec->tv_nsec -= 1000000000;
                        tspec->tv_sec++;
                }
        }
}


/**
 * @brief Same as rd_timeout_remains() but with microsecond precision
 */
static RD_INLINE rd_ts_t rd_timeout_remains_us(rd_ts_t abs_timeout) {
        rd_ts_t timeout_us;

        if (abs_timeout == RD_POLL_INFINITE || abs_timeout == RD_POLL_NOWAIT)
                return (rd_ts_t)abs_timeout;

        timeout_us = abs_timeout - rd_clock();
        if (timeout_us <= 0)
                return RD_POLL_NOWAIT;
        else
                return timeout_us;
}

/**
 * @returns the remaining timeout for timeout \p abs_timeout previously set
 *          up by rd_timeout_init()
 *
 * Honours RD_POLL_INFINITE, RD_POLL_NOWAIT.
 *
 * @remark Check explicitly for 0 (NOWAIT) to check if there is
 *         no remaining time to wait. Any other value, even negative (INFINITE),
 *         means there is remaining time.
 *         rd_timeout_expired() can be used to check the return value
 *         in a bool fashion.
 */
static RD_INLINE int rd_timeout_remains(rd_ts_t abs_timeout) {
        return rd_timeout_ms(rd_timeout_remains_us(abs_timeout));
}



/**
 * @brief Like rd_timeout_remains() but limits the maximum time to \p limit_ms,
 *        and operates on the return value of rd_timeout_remains().
 */
static RD_INLINE int rd_timeout_remains_limit0(int remains_ms, int limit_ms) {
        if (remains_ms == RD_POLL_INFINITE || remains_ms > limit_ms)
                return limit_ms;
        else
                return remains_ms;
}

/**
 * @brief Like rd_timeout_remains() but limits the maximum time to \p limit_ms
 */
static RD_INLINE int rd_timeout_remains_limit(rd_ts_t abs_timeout,
                                              int limit_ms) {
        return rd_timeout_remains_limit0(rd_timeout_remains(abs_timeout),
                                         limit_ms);
}

/**
 * @returns 1 if the **relative** timeout as returned by rd_timeout_remains()
 *          has timed out / expired, else 0.
 */
static RD_INLINE int rd_timeout_expired(int timeout_ms) {
        return timeout_ms == RD_POLL_NOWAIT;
}

#endif /* _RDTIME_H_ */<|MERGE_RESOLUTION|>--- conflicted
+++ resolved
@@ -81,23 +81,13 @@
  * @remark There is no monotonic clock on OSX, the system time
  *         is returned instead.
  */
-<<<<<<< HEAD
-static RD_INLINE rd_ts_t rd_clock (void) RD_UNUSED;
-static RD_INLINE rd_ts_t rd_clock (void) {
-#if defined(__APPLE__) || (defined(__ANDROID__) && __ANDROID_API__ < 29) || defined(__OS400__)
-	/* No monotonic clock on Darwin */
-	struct timeval tv;
-	gettimeofday(&tv, NULL);
-	return ((rd_ts_t)tv.tv_sec * 1000000LLU) + (rd_ts_t)tv.tv_usec;
-=======
 static RD_INLINE rd_ts_t rd_clock(void) RD_UNUSED;
 static RD_INLINE rd_ts_t rd_clock(void) {
-#if defined(__APPLE__) || (defined(__ANDROID__) && __ANDROID_API__ < 29)
+#if defined(__APPLE__) || (defined(__ANDROID__) && __ANDROID_API__ < 29) || defined(__OS400__)
         /* No monotonic clock on Darwin */
         struct timeval tv;
         gettimeofday(&tv, NULL);
         return ((rd_ts_t)tv.tv_sec * 1000000LLU) + (rd_ts_t)tv.tv_usec;
->>>>>>> cd955b13
 #elif defined(_WIN32)
         LARGE_INTEGER now;
         static RD_TLS double freq = 0.0;
