--- conflicted
+++ resolved
@@ -167,11 +167,8 @@
     <ClCompile Include="..\..\tests\0082-fetch_max_bytes.cpp" />
     <ClCompile Include="..\..\tests\0083-cb_event.c" />
     <ClCompile Include="..\..\tests\0084-destroy_flags.c" />
-<<<<<<< HEAD
     <ClCompile Include="..\..\tests\0085-headers.cpp" />
-=======
     <ClCompile Include="..\..\tests\0088-produce_metadata_timeout.c" />
->>>>>>> 849c066b
     <ClCompile Include="..\..\tests\8000-idle.cpp" />
     <ClCompile Include="..\..\tests\test.c" />
     <ClCompile Include="..\..\tests\testcpp.cpp" />
