/*
 * librdkafka - Apache Kafka C library
 *
 * Copyright (c) 2012-2022, Magnus Edenhill
 *               2023, Confluent Inc.
 * All rights reserved.
 *
 * Redistribution and use in source and binary forms, with or without
 * modification, are permitted provided that the following conditions are met:
 *
 * 1. Redistributions of source code must retain the above copyright notice,
 *    this list of conditions and the following disclaimer.
 * 2. Redistributions in binary form must reproduce the above copyright notice,
 *    this list of conditions and the following disclaimer in the documentation
 *    and/or other materials provided with the distribution.
 *
 * THIS SOFTWARE IS PROVIDED BY THE COPYRIGHT HOLDERS AND CONTRIBUTORS "AS IS"
 * AND ANY EXPRESS OR IMPLIED WARRANTIES, INCLUDING, BUT NOT LIMITED TO, THE
 * IMPLIED WARRANTIES OF MERCHANTABILITY AND FITNESS FOR A PARTICULAR PURPOSE
 * ARE DISCLAIMED. IN NO EVENT SHALL THE COPYRIGHT OWNER OR CONTRIBUTORS BE
 * LIABLE FOR ANY DIRECT, INDIRECT, INCIDENTAL, SPECIAL, EXEMPLARY, OR
 * CONSEQUENTIAL DAMAGES (INCLUDING, BUT NOT LIMITED TO, PROCUREMENT OF
 * SUBSTITUTE GOODS OR SERVICES; LOSS OF USE, DATA, OR PROFITS; OR BUSINESS
 * INTERRUPTION) HOWEVER CAUSED AND ON ANY THEORY OF LIABILITY, WHETHER IN
 * CONTRACT, STRICT LIABILITY, OR TORT (INCLUDING NEGLIGENCE OR OTHERWISE)
 * ARISING IN ANY WAY OUT OF THE USE OF THIS SOFTWARE, EVEN IF ADVISED OF THE
 * POSSIBILITY OF SUCH DAMAGE.
 */

#include <stdarg.h>

#include "rdkafka_int.h"
#include "rdkafka_op.h"
#include "rdkafka_topic.h"
#include "rdkafka_partition.h"
#include "rdkafka_proto.h"
#include "rdkafka_offset.h"
#include "rdkafka_error.h"

/* Current number of rd_kafka_op_t */
rd_atomic32_t rd_kafka_op_cnt;


const char *rd_kafka_op2str(rd_kafka_op_type_t type) {
        int skiplen                                = 6;
        static const char *names[RD_KAFKA_OP__END] = {
            [RD_KAFKA_OP_NONE]             = "REPLY:NONE",
            [RD_KAFKA_OP_FETCH]            = "REPLY:FETCH",
            [RD_KAFKA_OP_ERR]              = "REPLY:ERR",
            [RD_KAFKA_OP_CONSUMER_ERR]     = "REPLY:CONSUMER_ERR",
            [RD_KAFKA_OP_DR]               = "REPLY:DR",
            [RD_KAFKA_OP_STATS]            = "REPLY:STATS",
            [RD_KAFKA_OP_OFFSET_COMMIT]    = "REPLY:OFFSET_COMMIT",
            [RD_KAFKA_OP_NODE_UPDATE]      = "REPLY:NODE_UPDATE",
            [RD_KAFKA_OP_XMIT_BUF]         = "REPLY:XMIT_BUF",
            [RD_KAFKA_OP_RECV_BUF]         = "REPLY:RECV_BUF",
            [RD_KAFKA_OP_XMIT_RETRY]       = "REPLY:XMIT_RETRY",
            [RD_KAFKA_OP_FETCH_START]      = "REPLY:FETCH_START",
            [RD_KAFKA_OP_FETCH_STOP]       = "REPLY:FETCH_STOP",
            [RD_KAFKA_OP_SEEK]             = "REPLY:SEEK",
            [RD_KAFKA_OP_PAUSE]            = "REPLY:PAUSE",
            [RD_KAFKA_OP_OFFSET_FETCH]     = "REPLY:OFFSET_FETCH",
            [RD_KAFKA_OP_PARTITION_JOIN]   = "REPLY:PARTITION_JOIN",
            [RD_KAFKA_OP_PARTITION_LEAVE]  = "REPLY:PARTITION_LEAVE",
            [RD_KAFKA_OP_REBALANCE]        = "REPLY:REBALANCE",
            [RD_KAFKA_OP_TERMINATE]        = "REPLY:TERMINATE",
            [RD_KAFKA_OP_COORD_QUERY]      = "REPLY:COORD_QUERY",
            [RD_KAFKA_OP_SUBSCRIBE]        = "REPLY:SUBSCRIBE",
            [RD_KAFKA_OP_ASSIGN]           = "REPLY:ASSIGN",
            [RD_KAFKA_OP_GET_SUBSCRIPTION] = "REPLY:GET_SUBSCRIPTION",
            [RD_KAFKA_OP_GET_ASSIGNMENT]   = "REPLY:GET_ASSIGNMENT",
            [RD_KAFKA_OP_THROTTLE]         = "REPLY:THROTTLE",
            [RD_KAFKA_OP_NAME]             = "REPLY:NAME",
            [RD_KAFKA_OP_CG_METADATA]      = "REPLY:CG_METADATA",
            [RD_KAFKA_OP_OFFSET_RESET]     = "REPLY:OFFSET_RESET",
            [RD_KAFKA_OP_METADATA]         = "REPLY:METADATA",
            [RD_KAFKA_OP_LOG]              = "REPLY:LOG",
            [RD_KAFKA_OP_WAKEUP]           = "REPLY:WAKEUP",
            [RD_KAFKA_OP_CREATETOPICS]     = "REPLY:CREATETOPICS",
            [RD_KAFKA_OP_DELETETOPICS]     = "REPLY:DELETETOPICS",
            [RD_KAFKA_OP_CREATEPARTITIONS] = "REPLY:CREATEPARTITIONS",
            [RD_KAFKA_OP_ALTERCONFIGS]     = "REPLY:ALTERCONFIGS",
            [RD_KAFKA_OP_INCREMENTALALTERCONFIGS] =
                "REPLY:INCREMENTALALTERCONFIGS",
            [RD_KAFKA_OP_DESCRIBECONFIGS]    = "REPLY:DESCRIBECONFIGS",
            [RD_KAFKA_OP_DELETERECORDS]      = "REPLY:DELETERECORDS",
            [RD_KAFKA_OP_LISTCONSUMERGROUPS] = "REPLY:LISTCONSUMERGROUPS",
            [RD_KAFKA_OP_DESCRIBECONSUMERGROUPS] =
                "REPLY:DESCRIBECONSUMERGROUPS",
            [RD_KAFKA_OP_DESCRIBETOPICS]  = "REPLY:DESCRIBETOPICS",
            [RD_KAFKA_OP_DESCRIBECLUSTER] = "REPLY:DESCRIBECLUSTER",
            [RD_KAFKA_OP_DELETEGROUPS]    = "REPLY:DELETEGROUPS",
            [RD_KAFKA_OP_DELETECONSUMERGROUPOFFSETS] =
                "REPLY:DELETECONSUMERGROUPOFFSETS",
            [RD_KAFKA_OP_CREATEACLS]   = "REPLY:CREATEACLS",
            [RD_KAFKA_OP_DESCRIBEACLS] = "REPLY:DESCRIBEACLS",
            [RD_KAFKA_OP_DELETEACLS]   = "REPLY:DELETEACLS",
            [RD_KAFKA_OP_ALTERCONSUMERGROUPOFFSETS] =
                "REPLY:ALTERCONSUMERGROUPOFFSETS",
            [RD_KAFKA_OP_LISTCONSUMERGROUPOFFSETS] =
                "REPLY:LISTCONSUMERGROUPOFFSETS",
            [RD_KAFKA_OP_ADMIN_FANOUT]        = "REPLY:ADMIN_FANOUT",
            [RD_KAFKA_OP_ADMIN_RESULT]        = "REPLY:ADMIN_RESULT",
            [RD_KAFKA_OP_PURGE]               = "REPLY:PURGE",
            [RD_KAFKA_OP_CONNECT]             = "REPLY:CONNECT",
            [RD_KAFKA_OP_OAUTHBEARER_REFRESH] = "REPLY:OAUTHBEARER_REFRESH",
            [RD_KAFKA_OP_MOCK]                = "REPLY:MOCK",
            [RD_KAFKA_OP_BROKER_MONITOR]      = "REPLY:BROKER_MONITOR",
            [RD_KAFKA_OP_TXN]                 = "REPLY:TXN",
            [RD_KAFKA_OP_GET_REBALANCE_PROTOCOL] =
                "REPLY:GET_REBALANCE_PROTOCOL",
            [RD_KAFKA_OP_LEADERS]     = "REPLY:LEADERS",
            [RD_KAFKA_OP_BARRIER]     = "REPLY:BARRIER",
            [RD_KAFKA_OP_SASL_REAUTH] = "REPLY:SASL_REAUTH",
            [RD_KAFKA_OP_ALTERUSERSCRAMCREDENTIALS] =
                "REPLY:ALTERUSERSCRAMCREDENTIALS",
            [RD_KAFKA_OP_DESCRIBEUSERSCRAMCREDENTIALS] =
                "REPLY:DESCRIBEUSERSCRAMCREDENTIALS",
<<<<<<< HEAD
            [RD_KAFKA_OP_LISTOFFSETS] = "REPLY:LISTOFFSETS",
            [RD_KAFKA_OP_ELECTLEADER] = "REPLY:ELECTLEADER",
=======
            [RD_KAFKA_OP_LISTOFFSETS]     = "REPLY:LISTOFFSETS",
            [RD_KAFKA_OP_METADATA_UPDATE] = "REPLY:METADATA_UPDATE",
>>>>>>> 0e3128c6
        };

        if (type & RD_KAFKA_OP_REPLY)
                skiplen = 0;

        rd_assert((names[type & ~RD_KAFKA_OP_FLAGMASK] != NULL) ||
                  !*"add OP type to rd_kafka_op2str()");
        return names[type & ~RD_KAFKA_OP_FLAGMASK] + skiplen;
}


void rd_kafka_op_print(FILE *fp, const char *prefix, rd_kafka_op_t *rko) {
        fprintf(fp,
                "%s((rd_kafka_op_t*)%p)\n"
                "%s Type: %s (0x%x), Version: %" PRId32 "\n",
                prefix, rko, prefix, rd_kafka_op2str(rko->rko_type),
                rko->rko_type, rko->rko_version);
        if (rko->rko_err)
                fprintf(fp, "%s Error: %s\n", prefix,
                        rd_kafka_err2str(rko->rko_err));
        if (rko->rko_replyq.q)
                fprintf(fp, "%s Replyq %p v%d (%s)\n", prefix,
                        rko->rko_replyq.q, rko->rko_replyq.version,
#if ENABLE_DEVEL
                        rko->rko_replyq._id
#else
                        ""
#endif
                );
        if (rko->rko_rktp) {
                fprintf(fp,
                        "%s ((rd_kafka_toppar_t*)%p) "
                        "%s [%" PRId32 "] v%d\n",
                        prefix, rko->rko_rktp,
                        rko->rko_rktp->rktp_rkt->rkt_topic->str,
                        rko->rko_rktp->rktp_partition,
                        rd_atomic32_get(&rko->rko_rktp->rktp_version));
        }

        switch (rko->rko_type & ~RD_KAFKA_OP_FLAGMASK) {
        case RD_KAFKA_OP_FETCH:
                fprintf(fp, "%s Offset: %" PRId64 "\n", prefix,
                        rko->rko_u.fetch.rkm.rkm_offset);
                break;
        case RD_KAFKA_OP_CONSUMER_ERR:
                fprintf(fp, "%s Offset: %" PRId64 "\n", prefix,
                        rko->rko_u.err.offset);
                /* FALLTHRU */
        case RD_KAFKA_OP_ERR:
                fprintf(fp, "%s Reason: %s\n", prefix, rko->rko_u.err.errstr);
                break;
        case RD_KAFKA_OP_DR:
                fprintf(fp, "%s %" PRId32 " messages on %s\n", prefix,
                        rko->rko_u.dr.msgq.rkmq_msg_cnt,
                        rko->rko_u.dr.rkt ? rko->rko_u.dr.rkt->rkt_topic->str
                                          : "(n/a)");
                break;
        case RD_KAFKA_OP_OFFSET_COMMIT:
                fprintf(fp, "%s Callback: %p (opaque %p)\n", prefix,
                        rko->rko_u.offset_commit.cb,
                        rko->rko_u.offset_commit.opaque);
                fprintf(fp, "%s %d partitions\n", prefix,
                        rko->rko_u.offset_commit.partitions
                            ? rko->rko_u.offset_commit.partitions->cnt
                            : 0);
                break;

        case RD_KAFKA_OP_LOG:
                fprintf(fp, "%s Log: %%%d %s: %s\n", prefix,
                        rko->rko_u.log.level, rko->rko_u.log.fac,
                        rko->rko_u.log.str);
                break;

        default:
                break;
        }
}


rd_kafka_op_t *rd_kafka_op_new0(const char *source, rd_kafka_op_type_t type) {
        rd_kafka_op_t *rko;
#define _RD_KAFKA_OP_EMPTY                                                     \
        1234567 /* Special value to be able to assert                          \
                 * on default-initialized (0) sizes                            \
                 * if we forgot to add an op type to                           \
                 * this list. */
        static const size_t op2size[RD_KAFKA_OP__END] = {
            [RD_KAFKA_OP_FETCH]            = sizeof(rko->rko_u.fetch),
            [RD_KAFKA_OP_ERR]              = sizeof(rko->rko_u.err),
            [RD_KAFKA_OP_CONSUMER_ERR]     = sizeof(rko->rko_u.err),
            [RD_KAFKA_OP_DR]               = sizeof(rko->rko_u.dr),
            [RD_KAFKA_OP_STATS]            = sizeof(rko->rko_u.stats),
            [RD_KAFKA_OP_OFFSET_COMMIT]    = sizeof(rko->rko_u.offset_commit),
            [RD_KAFKA_OP_NODE_UPDATE]      = sizeof(rko->rko_u.node),
            [RD_KAFKA_OP_XMIT_BUF]         = sizeof(rko->rko_u.xbuf),
            [RD_KAFKA_OP_RECV_BUF]         = sizeof(rko->rko_u.xbuf),
            [RD_KAFKA_OP_XMIT_RETRY]       = sizeof(rko->rko_u.xbuf),
            [RD_KAFKA_OP_FETCH_START]      = sizeof(rko->rko_u.fetch_start),
            [RD_KAFKA_OP_FETCH_STOP]       = _RD_KAFKA_OP_EMPTY,
            [RD_KAFKA_OP_SEEK]             = sizeof(rko->rko_u.fetch_start),
            [RD_KAFKA_OP_PAUSE]            = sizeof(rko->rko_u.pause),
            [RD_KAFKA_OP_OFFSET_FETCH]     = sizeof(rko->rko_u.offset_fetch),
            [RD_KAFKA_OP_PARTITION_JOIN]   = _RD_KAFKA_OP_EMPTY,
            [RD_KAFKA_OP_PARTITION_LEAVE]  = _RD_KAFKA_OP_EMPTY,
            [RD_KAFKA_OP_REBALANCE]        = sizeof(rko->rko_u.rebalance),
            [RD_KAFKA_OP_TERMINATE]        = _RD_KAFKA_OP_EMPTY,
            [RD_KAFKA_OP_COORD_QUERY]      = _RD_KAFKA_OP_EMPTY,
            [RD_KAFKA_OP_SUBSCRIBE]        = sizeof(rko->rko_u.subscribe),
            [RD_KAFKA_OP_ASSIGN]           = sizeof(rko->rko_u.assign),
            [RD_KAFKA_OP_GET_SUBSCRIPTION] = sizeof(rko->rko_u.subscribe),
            [RD_KAFKA_OP_GET_ASSIGNMENT]   = sizeof(rko->rko_u.assign),
            [RD_KAFKA_OP_THROTTLE]         = sizeof(rko->rko_u.throttle),
            [RD_KAFKA_OP_NAME]             = sizeof(rko->rko_u.name),
            [RD_KAFKA_OP_CG_METADATA]      = sizeof(rko->rko_u.cg_metadata),
            [RD_KAFKA_OP_OFFSET_RESET]     = sizeof(rko->rko_u.offset_reset),
            [RD_KAFKA_OP_METADATA]         = sizeof(rko->rko_u.metadata),
            [RD_KAFKA_OP_LOG]              = sizeof(rko->rko_u.log),
            [RD_KAFKA_OP_WAKEUP]           = _RD_KAFKA_OP_EMPTY,
            [RD_KAFKA_OP_CREATETOPICS]     = sizeof(rko->rko_u.admin_request),
            [RD_KAFKA_OP_DELETETOPICS]     = sizeof(rko->rko_u.admin_request),
            [RD_KAFKA_OP_CREATEPARTITIONS] = sizeof(rko->rko_u.admin_request),
            [RD_KAFKA_OP_ALTERCONFIGS]     = sizeof(rko->rko_u.admin_request),
            [RD_KAFKA_OP_INCREMENTALALTERCONFIGS] =
                sizeof(rko->rko_u.admin_request),
            [RD_KAFKA_OP_DESCRIBECONFIGS]    = sizeof(rko->rko_u.admin_request),
            [RD_KAFKA_OP_DELETERECORDS]      = sizeof(rko->rko_u.admin_request),
            [RD_KAFKA_OP_LISTCONSUMERGROUPS] = sizeof(rko->rko_u.admin_request),
            [RD_KAFKA_OP_DESCRIBECONSUMERGROUPS] =
                sizeof(rko->rko_u.admin_request),
            [RD_KAFKA_OP_DESCRIBETOPICS]  = sizeof(rko->rko_u.admin_request),
            [RD_KAFKA_OP_DESCRIBECLUSTER] = sizeof(rko->rko_u.admin_request),
            [RD_KAFKA_OP_DELETEGROUPS]    = sizeof(rko->rko_u.admin_request),
            [RD_KAFKA_OP_DELETECONSUMERGROUPOFFSETS] =
                sizeof(rko->rko_u.admin_request),
            [RD_KAFKA_OP_CREATEACLS]   = sizeof(rko->rko_u.admin_request),
            [RD_KAFKA_OP_DESCRIBEACLS] = sizeof(rko->rko_u.admin_request),
            [RD_KAFKA_OP_DELETEACLS]   = sizeof(rko->rko_u.admin_request),
            [RD_KAFKA_OP_ALTERCONSUMERGROUPOFFSETS] =
                sizeof(rko->rko_u.admin_request),
            [RD_KAFKA_OP_LISTCONSUMERGROUPOFFSETS] =
                sizeof(rko->rko_u.admin_request),
            [RD_KAFKA_OP_ADMIN_FANOUT] = sizeof(rko->rko_u.admin_request),
            [RD_KAFKA_OP_ADMIN_RESULT] = sizeof(rko->rko_u.admin_result),
            [RD_KAFKA_OP_PURGE]        = sizeof(rko->rko_u.purge),
            [RD_KAFKA_OP_CONNECT]      = _RD_KAFKA_OP_EMPTY,
            [RD_KAFKA_OP_OAUTHBEARER_REFRESH] = _RD_KAFKA_OP_EMPTY,
            [RD_KAFKA_OP_MOCK]                = sizeof(rko->rko_u.mock),
            [RD_KAFKA_OP_BROKER_MONITOR] = sizeof(rko->rko_u.broker_monitor),
            [RD_KAFKA_OP_TXN]            = sizeof(rko->rko_u.txn),
            [RD_KAFKA_OP_GET_REBALANCE_PROTOCOL] =
                sizeof(rko->rko_u.rebalance_protocol),
            [RD_KAFKA_OP_LEADERS]     = sizeof(rko->rko_u.leaders),
            [RD_KAFKA_OP_BARRIER]     = _RD_KAFKA_OP_EMPTY,
            [RD_KAFKA_OP_SASL_REAUTH] = _RD_KAFKA_OP_EMPTY,
            [RD_KAFKA_OP_ALTERUSERSCRAMCREDENTIALS] =
                sizeof(rko->rko_u.admin_request),
            [RD_KAFKA_OP_DESCRIBEUSERSCRAMCREDENTIALS] =
                sizeof(rko->rko_u.admin_request),
<<<<<<< HEAD
            [RD_KAFKA_OP_LISTOFFSETS] = sizeof(rko->rko_u.admin_request),
            [RD_KAFKA_OP_ELECTLEADER] = sizeof(rko->rko_u.admin_request),
=======
            [RD_KAFKA_OP_LISTOFFSETS]     = sizeof(rko->rko_u.admin_request),
            [RD_KAFKA_OP_METADATA_UPDATE] = sizeof(rko->rko_u.metadata),
>>>>>>> 0e3128c6
        };
        size_t tsize = op2size[type & ~RD_KAFKA_OP_FLAGMASK];

        rd_assert(tsize > 0 || !*"add OP type to rd_kafka_op_new0()");
        if (tsize == _RD_KAFKA_OP_EMPTY)
                tsize = 0;

        rko           = rd_calloc(1, sizeof(*rko) - sizeof(rko->rko_u) + tsize);
        rko->rko_type = type;

#if ENABLE_DEVEL
        rko->rko_source = source;
        rd_atomic32_add(&rd_kafka_op_cnt, 1);
#endif
        return rko;
}


void rd_kafka_op_destroy(rd_kafka_op_t *rko) {

        /* Call ops callback with ERR__DESTROY to let it
         * clean up its resources. */
        if ((rko->rko_type & RD_KAFKA_OP_CB) && rko->rko_op_cb) {
                rd_kafka_op_res_t res;
                rko->rko_err = RD_KAFKA_RESP_ERR__DESTROY;
                res          = rko->rko_op_cb(rko->rko_rk, NULL, rko);
                rd_assert(res != RD_KAFKA_OP_RES_YIELD);
                rd_assert(res != RD_KAFKA_OP_RES_KEEP);
        }


        switch (rko->rko_type & ~RD_KAFKA_OP_FLAGMASK) {
        case RD_KAFKA_OP_FETCH:
                rd_kafka_msg_destroy(NULL, &rko->rko_u.fetch.rkm);
                /* Decrease refcount on rkbuf to eventually rd_free shared buf*/
                if (rko->rko_u.fetch.rkbuf)
                        rd_kafka_buf_handle_op(rko, RD_KAFKA_RESP_ERR__DESTROY);

                break;

        case RD_KAFKA_OP_OFFSET_FETCH:
                if (rko->rko_u.offset_fetch.partitions &&
                    rko->rko_u.offset_fetch.do_free)
                        rd_kafka_topic_partition_list_destroy(
                            rko->rko_u.offset_fetch.partitions);
                break;

        case RD_KAFKA_OP_OFFSET_COMMIT:
                RD_IF_FREE(rko->rko_u.offset_commit.partitions,
                           rd_kafka_topic_partition_list_destroy);
                RD_IF_FREE(rko->rko_u.offset_commit.reason, rd_free);
                break;

        case RD_KAFKA_OP_SUBSCRIBE:
        case RD_KAFKA_OP_GET_SUBSCRIPTION:
                RD_IF_FREE(rko->rko_u.subscribe.topics,
                           rd_kafka_topic_partition_list_destroy);
                break;

        case RD_KAFKA_OP_ASSIGN:
        case RD_KAFKA_OP_GET_ASSIGNMENT:
                RD_IF_FREE(rko->rko_u.assign.partitions,
                           rd_kafka_topic_partition_list_destroy);
                break;

        case RD_KAFKA_OP_REBALANCE:
                RD_IF_FREE(rko->rko_u.rebalance.partitions,
                           rd_kafka_topic_partition_list_destroy);
                break;

        case RD_KAFKA_OP_NAME:
                RD_IF_FREE(rko->rko_u.name.str, rd_free);
                break;

        case RD_KAFKA_OP_CG_METADATA:
                RD_IF_FREE(rko->rko_u.cg_metadata,
                           rd_kafka_consumer_group_metadata_destroy);
                break;

        case RD_KAFKA_OP_ERR:
        case RD_KAFKA_OP_CONSUMER_ERR:
                RD_IF_FREE(rko->rko_u.err.errstr, rd_free);
                rd_kafka_msg_destroy(NULL, &rko->rko_u.err.rkm);
                break;

                break;

        case RD_KAFKA_OP_THROTTLE:
                RD_IF_FREE(rko->rko_u.throttle.nodename, rd_free);
                break;

        case RD_KAFKA_OP_STATS:
                RD_IF_FREE(rko->rko_u.stats.json, rd_free);
                break;

        case RD_KAFKA_OP_XMIT_RETRY:
        case RD_KAFKA_OP_XMIT_BUF:
        case RD_KAFKA_OP_RECV_BUF:
                if (rko->rko_u.xbuf.rkbuf)
                        rd_kafka_buf_handle_op(rko, RD_KAFKA_RESP_ERR__DESTROY);

                RD_IF_FREE(rko->rko_u.xbuf.rkbuf, rd_kafka_buf_destroy);
                break;

        case RD_KAFKA_OP_DR:
                rd_kafka_msgq_purge(rko->rko_rk, &rko->rko_u.dr.msgq);
                if (rko->rko_u.dr.do_purge2)
                        rd_kafka_msgq_purge(rko->rko_rk, &rko->rko_u.dr.msgq2);

                if (rko->rko_u.dr.rkt)
                        rd_kafka_topic_destroy0(rko->rko_u.dr.rkt);
                if (rko->rko_u.dr.presult)
                        rd_kafka_Produce_result_destroy(rko->rko_u.dr.presult);
                break;

        case RD_KAFKA_OP_OFFSET_RESET:
                RD_IF_FREE(rko->rko_u.offset_reset.reason, rd_free);
                break;

        case RD_KAFKA_OP_METADATA:
                RD_IF_FREE(rko->rko_u.metadata.md, rd_kafka_metadata_destroy);
                /* It's not needed to free metadata.mdi because they
                   are the in the same memory allocation. */
                break;

        case RD_KAFKA_OP_LOG:
                rd_free(rko->rko_u.log.str);
                break;

        case RD_KAFKA_OP_ADMIN_FANOUT:
                rd_assert(rko->rko_u.admin_request.fanout.outstanding == 0);
                rd_list_destroy(&rko->rko_u.admin_request.fanout.results);
        case RD_KAFKA_OP_CREATETOPICS:
        case RD_KAFKA_OP_DELETETOPICS:
        case RD_KAFKA_OP_CREATEPARTITIONS:
        case RD_KAFKA_OP_ALTERCONFIGS:
        case RD_KAFKA_OP_INCREMENTALALTERCONFIGS:
        case RD_KAFKA_OP_DESCRIBECONFIGS:
        case RD_KAFKA_OP_DELETERECORDS:
        case RD_KAFKA_OP_LISTCONSUMERGROUPS:
        case RD_KAFKA_OP_DESCRIBECONSUMERGROUPS:
        case RD_KAFKA_OP_DELETEGROUPS:
        case RD_KAFKA_OP_DELETECONSUMERGROUPOFFSETS:
        case RD_KAFKA_OP_CREATEACLS:
        case RD_KAFKA_OP_DESCRIBEACLS:
        case RD_KAFKA_OP_DELETEACLS:
        case RD_KAFKA_OP_ALTERCONSUMERGROUPOFFSETS:
        case RD_KAFKA_OP_DESCRIBETOPICS:
        case RD_KAFKA_OP_DESCRIBECLUSTER:
        case RD_KAFKA_OP_LISTCONSUMERGROUPOFFSETS:
        case RD_KAFKA_OP_ALTERUSERSCRAMCREDENTIALS:
        case RD_KAFKA_OP_DESCRIBEUSERSCRAMCREDENTIALS:
        case RD_KAFKA_OP_LISTOFFSETS:
        case RD_KAFKA_OP_ELECTLEADER:
                rd_kafka_replyq_destroy(&rko->rko_u.admin_request.replyq);
                rd_list_destroy(&rko->rko_u.admin_request.args);
                if (rko->rko_u.admin_request.options.match_consumer_group_states
                        .u.PTR) {
                        rd_list_destroy(rko->rko_u.admin_request.options
                                            .match_consumer_group_states.u.PTR);
                }
                rd_assert(!rko->rko_u.admin_request.fanout_parent);
                RD_IF_FREE(rko->rko_u.admin_request.coordkey, rd_free);
                break;

        case RD_KAFKA_OP_ADMIN_RESULT:
                rd_list_destroy(&rko->rko_u.admin_result.args);
                rd_list_destroy(&rko->rko_u.admin_result.results);
                RD_IF_FREE(rko->rko_u.admin_result.errstr, rd_free);
                rd_assert(!rko->rko_u.admin_result.fanout_parent);
                ;
                break;

        case RD_KAFKA_OP_MOCK:
                RD_IF_FREE(rko->rko_u.mock.name, rd_free);
                RD_IF_FREE(rko->rko_u.mock.str, rd_free);
                break;

        case RD_KAFKA_OP_BROKER_MONITOR:
                rd_kafka_broker_destroy(rko->rko_u.broker_monitor.rkb);
                break;

        case RD_KAFKA_OP_TXN:
                RD_IF_FREE(rko->rko_u.txn.group_id, rd_free);
                RD_IF_FREE(rko->rko_u.txn.offsets,
                           rd_kafka_topic_partition_list_destroy);
                RD_IF_FREE(rko->rko_u.txn.cgmetadata,
                           rd_kafka_consumer_group_metadata_destroy);
                break;

        case RD_KAFKA_OP_LEADERS:
                rd_assert(!rko->rko_u.leaders.eonce);
                rd_assert(!rko->rko_u.leaders.replyq.q);
                RD_IF_FREE(rko->rko_u.leaders.leaders, rd_list_destroy);
                RD_IF_FREE(rko->rko_u.leaders.partitions,
                           rd_kafka_topic_partition_list_destroy);
                break;

        case RD_KAFKA_OP_METADATA_UPDATE:
                RD_IF_FREE(rko->rko_u.metadata.md, rd_kafka_metadata_destroy);
                /* It's not needed to free metadata.mdi because they
                   are the in the same memory allocation. */
                break;

        default:
                break;
        }

        RD_IF_FREE(rko->rko_rktp, rd_kafka_toppar_destroy);

        RD_IF_FREE(rko->rko_error, rd_kafka_error_destroy);

        rd_kafka_replyq_destroy(&rko->rko_replyq);

#if ENABLE_DEVEL
        if (rd_atomic32_sub(&rd_kafka_op_cnt, 1) < 0)
                rd_kafka_assert(NULL, !*"rd_kafka_op_cnt < 0");
#endif

        rd_free(rko);
}



/**
 * Propagate an error event to the application on a specific queue.
 */
void rd_kafka_q_op_err(rd_kafka_q_t *rkq,
                       rd_kafka_resp_err_t err,
                       const char *fmt,
                       ...) {
        va_list ap;
        char buf[2048];
        rd_kafka_op_t *rko;

        va_start(ap, fmt);
        rd_vsnprintf(buf, sizeof(buf), fmt, ap);
        va_end(ap);

        rko                   = rd_kafka_op_new(RD_KAFKA_OP_ERR);
        rko->rko_err          = err;
        rko->rko_u.err.errstr = rd_strdup(buf);

        rd_kafka_q_enq(rkq, rko);
}



/**
 * @brief Enqueue RD_KAFKA_OP_CONSUMER_ERR on \p rkq.
 *
 * @param broker_id Is the relevant broker id, or RD_KAFKA_NODEID_UA (-1)
 *                  if not applicable.
 * @param err Error code.
 * @param version Queue version barrier, or 0 if not applicable.
 * @param topic May be NULL.
 * @param rktp May be NULL. Takes precedence over \p topic.
 * @param offset RD_KAFKA_OFFSET_INVALID if not applicable.
 *
 * @sa rd_kafka_q_op_err()
 */
void rd_kafka_consumer_err(rd_kafka_q_t *rkq,
                           int32_t broker_id,
                           rd_kafka_resp_err_t err,
                           int32_t version,
                           const char *topic,
                           rd_kafka_toppar_t *rktp,
                           int64_t offset,
                           const char *fmt,
                           ...) {
        va_list ap;
        char buf[2048];
        rd_kafka_op_t *rko;

        va_start(ap, fmt);
        rd_vsnprintf(buf, sizeof(buf), fmt, ap);
        va_end(ap);

        rko                   = rd_kafka_op_new(RD_KAFKA_OP_CONSUMER_ERR);
        rko->rko_version      = version;
        rko->rko_err          = err;
        rko->rko_u.err.offset = offset;
        rko->rko_u.err.errstr = rd_strdup(buf);
        rko->rko_u.err.rkm.rkm_broker_id = broker_id;

        if (rktp)
                rko->rko_rktp = rd_kafka_toppar_keep(rktp);
        else if (topic)
                rko->rko_u.err.rkm.rkm_rkmessage.rkt =
                    (rd_kafka_topic_t *)rd_kafka_lwtopic_new(rkq->rkq_rk,
                                                             topic);


        rd_kafka_q_enq(rkq, rko);
}


/**
 * Creates a reply op based on 'rko_orig'.
 * If 'rko_orig' has rko_op_cb set the reply op will be OR:ed with
 * RD_KAFKA_OP_CB, else the reply type will be the original rko_type OR:ed
 * with RD_KAFKA_OP_REPLY.
 */
rd_kafka_op_t *rd_kafka_op_new_reply(rd_kafka_op_t *rko_orig,
                                     rd_kafka_resp_err_t err) {
        rd_kafka_op_t *rko;

        rko = rd_kafka_op_new(rko_orig->rko_type | RD_KAFKA_OP_REPLY);
        rd_kafka_op_get_reply_version(rko, rko_orig);
        rko->rko_err = err;
        if (rko_orig->rko_rktp)
                rko->rko_rktp = rd_kafka_toppar_keep(rko_orig->rko_rktp);

        return rko;
}


/**
 * @brief Create new callback op for type \p type
 */
rd_kafka_op_t *rd_kafka_op_new_cb(rd_kafka_t *rk,
                                  rd_kafka_op_type_t type,
                                  rd_kafka_op_cb_t *cb) {
        rd_kafka_op_t *rko;
        rko            = rd_kafka_op_new(type | RD_KAFKA_OP_CB);
        rko->rko_op_cb = cb;
        rko->rko_rk    = rk;
        return rko;
}


/**
 * @brief Reply to 'rko' re-using the same rko with rko_err
 *        specified by \p err. rko_error is set to NULL.
 *
 * If there is no replyq the rko is destroyed.
 *
 * @returns 1 if op was enqueued, else 0 and rko is destroyed.
 */
int rd_kafka_op_reply(rd_kafka_op_t *rko, rd_kafka_resp_err_t err) {

        if (!rko->rko_replyq.q) {
                rd_kafka_op_destroy(rko);
                return 0;
        }

        rko->rko_type |= (rko->rko_op_cb ? RD_KAFKA_OP_CB : RD_KAFKA_OP_REPLY);
        rko->rko_err   = err;
        rko->rko_error = NULL;

        return rd_kafka_replyq_enq(&rko->rko_replyq, rko, 0);
}


/**
 * @brief Reply to 'rko' re-using the same rko with rko_error specified
 *        by \p error (may be NULL) and rko_err set to the corresponding
 *        error code. Assumes ownership of \p error.
 *
 * If there is no replyq the rko is destroyed.
 *
 * @returns 1 if op was enqueued, else 0 and rko is destroyed.
 */
int rd_kafka_op_error_reply(rd_kafka_op_t *rko, rd_kafka_error_t *error) {

        if (!rko->rko_replyq.q) {
                RD_IF_FREE(error, rd_kafka_error_destroy);
                rd_kafka_op_destroy(rko);
                return 0;
        }

        rko->rko_type |= (rko->rko_op_cb ? RD_KAFKA_OP_CB : RD_KAFKA_OP_REPLY);
        rko->rko_err =
            error ? rd_kafka_error_code(error) : RD_KAFKA_RESP_ERR_NO_ERROR;
        rko->rko_error = error;

        return rd_kafka_replyq_enq(&rko->rko_replyq, rko, 0);
}


/**
 * @brief Send request to queue, wait for response.
 *
 * @returns response on success or NULL if destq is disabled.
 */
rd_kafka_op_t *rd_kafka_op_req0(rd_kafka_q_t *destq,
                                rd_kafka_q_t *recvq,
                                rd_kafka_op_t *rko,
                                int timeout_ms) {
        rd_kafka_op_t *reply;

        /* Indicate to destination where to send reply. */
        rd_kafka_op_set_replyq(rko, recvq, NULL);

        /* Enqueue op */
        if (!rd_kafka_q_enq(destq, rko))
                return NULL;

        /* Wait for reply */
        reply = rd_kafka_q_pop(recvq, rd_timeout_us(timeout_ms), 0);

        /* May be NULL for timeout */
        return reply;
}

/**
 * Send request to queue, wait for response.
 * Creates a temporary reply queue.
 */
rd_kafka_op_t *
rd_kafka_op_req(rd_kafka_q_t *destq, rd_kafka_op_t *rko, int timeout_ms) {
        rd_kafka_q_t *recvq;
        rd_kafka_op_t *reply;

        recvq = rd_kafka_q_new(destq->rkq_rk);

        reply = rd_kafka_op_req0(destq, recvq, rko, timeout_ms);

        rd_kafka_q_destroy_owner(recvq);

        return reply;
}


/**
 * Send simple type-only request to queue, wait for response.
 */
rd_kafka_op_t *rd_kafka_op_req2(rd_kafka_q_t *destq, rd_kafka_op_type_t type) {
        rd_kafka_op_t *rko;

        rko = rd_kafka_op_new(type);
        return rd_kafka_op_req(destq, rko, RD_POLL_INFINITE);
}


/**
 * Destroys the rko and returns its err.
 */
rd_kafka_resp_err_t rd_kafka_op_err_destroy(rd_kafka_op_t *rko) {
        rd_kafka_resp_err_t err = RD_KAFKA_RESP_ERR__TIMED_OUT;

        if (rko) {
                err = rko->rko_err;
                rd_kafka_op_destroy(rko);
        }
        return err;
}


/**
 * Destroys the rko and returns its error object or NULL if no error.
 */
rd_kafka_error_t *rd_kafka_op_error_destroy(rd_kafka_op_t *rko) {
        if (rko) {
                rd_kafka_error_t *error = rko->rko_error;
                rko->rko_error          = NULL;
                rd_kafka_op_destroy(rko);
                return error;
        }

        return rd_kafka_error_new(RD_KAFKA_RESP_ERR__TIMED_OUT,
                                  "Operation timed out");
}


/**
 * Call op callback
 */
rd_kafka_op_res_t
rd_kafka_op_call(rd_kafka_t *rk, rd_kafka_q_t *rkq, rd_kafka_op_t *rko) {
        rd_kafka_op_res_t res;
        rd_assert(rko->rko_op_cb);
        res = rko->rko_op_cb(rk, rkq, rko);
        if (unlikely(res == RD_KAFKA_OP_RES_YIELD || rd_kafka_yield_thread))
                return RD_KAFKA_OP_RES_YIELD;
        if (res != RD_KAFKA_OP_RES_KEEP)
                rko->rko_op_cb = NULL;
        return res;
}


/**
 * @brief Creates a new RD_KAFKA_OP_FETCH op representing a
 *        control message. The rkm_flags property is set to
 *        RD_KAFKA_MSG_F_CONTROL.
 */
rd_kafka_op_t *rd_kafka_op_new_ctrl_msg(rd_kafka_toppar_t *rktp,
                                        int32_t version,
                                        rd_kafka_buf_t *rkbuf,
                                        rd_kafka_fetch_pos_t pos) {
        rd_kafka_msg_t *rkm;
        rd_kafka_op_t *rko;

        rko = rd_kafka_op_new_fetch_msg(&rkm, rktp, version, rkbuf, pos, 0,
                                        NULL, 0, NULL);

        rkm->rkm_flags |= RD_KAFKA_MSG_F_CONTROL;

        return rko;
}

/**
 * @brief Creates a new RD_KAFKA_OP_FETCH op and sets up the
 *        embedded message according to the parameters.
 *
 * @param rkmp will be set to the embedded rkm in the rko (for convenience)
 * @param offset may be updated later if relative offset.
 */
rd_kafka_op_t *rd_kafka_op_new_fetch_msg(rd_kafka_msg_t **rkmp,
                                         rd_kafka_toppar_t *rktp,
                                         int32_t version,
                                         rd_kafka_buf_t *rkbuf,
                                         rd_kafka_fetch_pos_t pos,
                                         size_t key_len,
                                         const void *key,
                                         size_t val_len,
                                         const void *val) {
        rd_kafka_msg_t *rkm;
        rd_kafka_op_t *rko;

        rko              = rd_kafka_op_new(RD_KAFKA_OP_FETCH);
        rko->rko_rktp    = rd_kafka_toppar_keep(rktp);
        rko->rko_version = version;
        rkm              = &rko->rko_u.fetch.rkm;
        *rkmp            = rkm;

        /* Since all the ops share the same payload buffer
         * a refcnt is used on the rkbuf that makes sure all
         * consume_cb() will have been
         * called for each of these ops before the rkbuf
         * and its memory backing buffers are freed. */
        rko->rko_u.fetch.rkbuf = rkbuf;
        rd_kafka_buf_keep(rkbuf);

        rkm->rkm_offset                  = pos.offset;
        rkm->rkm_u.consumer.leader_epoch = pos.leader_epoch;

        rkm->rkm_key     = (void *)key;
        rkm->rkm_key_len = key_len;

        rkm->rkm_payload = (void *)val;
        rkm->rkm_len     = val_len;
        rko->rko_len     = (int32_t)rkm->rkm_len;

        rkm->rkm_partition = rktp->rktp_partition;

        /* Persistence status is always PERSISTED for consumed messages
         * since we managed to read the message. */
        rkm->rkm_status = RD_KAFKA_MSG_STATUS_PERSISTED;

        return rko;
}


/**
 * Enqueue ERR__THROTTLE op, if desired.
 */
void rd_kafka_op_throttle_time(rd_kafka_broker_t *rkb,
                               rd_kafka_q_t *rkq,
                               int throttle_time) {
        rd_kafka_op_t *rko;

        if (unlikely(throttle_time > 0))
                rd_avg_add(&rkb->rkb_avg_throttle, throttle_time);

        /* We send throttle events when:
         *  - throttle_time > 0
         *  - throttle_time == 0 and last throttle_time > 0
         */
        if (!rkb->rkb_rk->rk_conf.throttle_cb ||
            (!throttle_time &&
             !rd_atomic32_get(&rkb->rkb_rk->rk_last_throttle)))
                return;

        rd_atomic32_set(&rkb->rkb_rk->rk_last_throttle, throttle_time);

        rko = rd_kafka_op_new(RD_KAFKA_OP_THROTTLE);
        rd_kafka_op_set_prio(rko, RD_KAFKA_PRIO_HIGH);
        rko->rko_u.throttle.nodename      = rd_strdup(rkb->rkb_nodename);
        rko->rko_u.throttle.nodeid        = rkb->rkb_nodeid;
        rko->rko_u.throttle.throttle_time = throttle_time;
        rd_kafka_q_enq(rkq, rko);
}


/**
 * @brief Handle standard op types.
 */
rd_kafka_op_res_t rd_kafka_op_handle_std(rd_kafka_t *rk,
                                         rd_kafka_q_t *rkq,
                                         rd_kafka_op_t *rko,
                                         int cb_type) {
        if (cb_type == RD_KAFKA_Q_CB_FORCE_RETURN)
                return RD_KAFKA_OP_RES_PASS;
        else if (unlikely(rd_kafka_op_is_ctrl_msg(rko))) {
                /* Control messages must not be exposed to the application
                 * but we need to store their offsets. */
                rd_kafka_fetch_op_app_prepare(rk, rko);
                return RD_KAFKA_OP_RES_HANDLED;
        } else if (cb_type != RD_KAFKA_Q_CB_EVENT &&
                   rko->rko_type & RD_KAFKA_OP_CB)
                return rd_kafka_op_call(rk, rkq, rko);
        else if (rko->rko_type == RD_KAFKA_OP_RECV_BUF) /* Handle Response */
                rd_kafka_buf_handle_op(rko, rko->rko_err);
        else if (cb_type != RD_KAFKA_Q_CB_RETURN &&
                 rko->rko_type & RD_KAFKA_OP_REPLY &&
                 rko->rko_err == RD_KAFKA_RESP_ERR__DESTROY)
                return RD_KAFKA_OP_RES_HANDLED; /* dest queue was
                                                 * probably disabled. */
        else
                return RD_KAFKA_OP_RES_PASS;

        return RD_KAFKA_OP_RES_HANDLED;
}


/**
 * @brief Attempt to handle op using its queue's serve callback,
 *        or the passed callback, or op_handle_std(), else do nothing.
 *
 * @param rkq is \p rko's queue (which it was unlinked from) with rkq_lock
 *            being held. Callback may re-enqueue the op on this queue
 *            and return YIELD.
 *
 * @returns HANDLED if op was handled (and destroyed), PASS if not,
 *          or YIELD if op was handled (maybe destroyed or re-enqueued)
 *          and caller must propagate yield upwards (cancel and return).
 */
rd_kafka_op_res_t rd_kafka_op_handle(rd_kafka_t *rk,
                                     rd_kafka_q_t *rkq,
                                     rd_kafka_op_t *rko,
                                     rd_kafka_q_cb_type_t cb_type,
                                     void *opaque,
                                     rd_kafka_q_serve_cb_t *callback) {
        rd_kafka_op_res_t res;

        if (rko->rko_serve) {
                callback              = rko->rko_serve;
                opaque                = rko->rko_serve_opaque;
                rko->rko_serve        = NULL;
                rko->rko_serve_opaque = NULL;
        }

        res = rd_kafka_op_handle_std(rk, rkq, rko, cb_type);
        if (res == RD_KAFKA_OP_RES_KEEP) {
                /* Op was handled but must not be destroyed. */
                return res;
        }
        if (res == RD_KAFKA_OP_RES_HANDLED) {
                rd_kafka_op_destroy(rko);
                return res;
        } else if (unlikely(res == RD_KAFKA_OP_RES_YIELD))
                return res;

        if (callback)
                res = callback(rk, rkq, rko, cb_type, opaque);

        return res;
}


/**
 * @brief Prepare passing message to application.
 *        This must be called just prior to passing/returning a consumed
 *        message to the application.
 *
 * Performs:
 *  - Store offset for fetched message + 1.
 *  - Updates the application offset (rktp_app_offset).
 *
 * @locks rktp_lock and rk_lock MUST NOT be held
 */
void rd_kafka_fetch_op_app_prepare(rd_kafka_t *rk, rd_kafka_op_t *rko) {
        rd_kafka_toppar_t *rktp;
        rd_kafka_fetch_pos_t pos;

        if (unlikely(rko->rko_type != RD_KAFKA_OP_FETCH || rko->rko_err))
                return;

        rktp = rko->rko_rktp;

        if (unlikely(!rk))
                rk = rktp->rktp_rkt->rkt_rk;

        pos.offset       = rko->rko_u.fetch.rkm.rkm_rkmessage.offset + 1;
        pos.leader_epoch = rko->rko_u.fetch.rkm.rkm_u.consumer.leader_epoch;

        rd_kafka_update_app_pos(rk, rktp, pos, RD_DO_LOCK);
}<|MERGE_RESOLUTION|>--- conflicted
+++ resolved
@@ -116,13 +116,9 @@
                 "REPLY:ALTERUSERSCRAMCREDENTIALS",
             [RD_KAFKA_OP_DESCRIBEUSERSCRAMCREDENTIALS] =
                 "REPLY:DESCRIBEUSERSCRAMCREDENTIALS",
-<<<<<<< HEAD
-            [RD_KAFKA_OP_LISTOFFSETS] = "REPLY:LISTOFFSETS",
+            [RD_KAFKA_OP_LISTOFFSETS]     = "REPLY:LISTOFFSETS",
             [RD_KAFKA_OP_ELECTLEADER] = "REPLY:ELECTLEADER",
-=======
-            [RD_KAFKA_OP_LISTOFFSETS]     = "REPLY:LISTOFFSETS",
             [RD_KAFKA_OP_METADATA_UPDATE] = "REPLY:METADATA_UPDATE",
->>>>>>> 0e3128c6
         };
 
         if (type & RD_KAFKA_OP_REPLY)
@@ -281,13 +277,9 @@
                 sizeof(rko->rko_u.admin_request),
             [RD_KAFKA_OP_DESCRIBEUSERSCRAMCREDENTIALS] =
                 sizeof(rko->rko_u.admin_request),
-<<<<<<< HEAD
-            [RD_KAFKA_OP_LISTOFFSETS] = sizeof(rko->rko_u.admin_request),
+            [RD_KAFKA_OP_LISTOFFSETS]     = sizeof(rko->rko_u.admin_request),
             [RD_KAFKA_OP_ELECTLEADER] = sizeof(rko->rko_u.admin_request),
-=======
-            [RD_KAFKA_OP_LISTOFFSETS]     = sizeof(rko->rko_u.admin_request),
             [RD_KAFKA_OP_METADATA_UPDATE] = sizeof(rko->rko_u.metadata),
->>>>>>> 0e3128c6
         };
         size_t tsize = op2size[type & ~RD_KAFKA_OP_FLAGMASK];
 
