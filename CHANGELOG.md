# librdkafka v1.6.0

librdkafka v1.6.0 is a feature release adding support for
[KIP-429 Incremental rebalancing](https://cwiki.apache.org/confluence/display/KAFKA/KIP-429%3A+Kafka+Consumer+Incremental+Rebalance+Protocol)
and the sticky consumer group partition assignor.

 * Incremental rebalancing and assignments - FIXME
 * Sticky consumer group partition assignor - FIXME
 * Sticky producer partitioning (`sticky.partitioning.linger.ms`) -
   achieves higher throughput and lower latency through sticky selection
   of random partition.


## Upgrade considerations

 * Sticky producer partitioning is enabled by default (10 milliseconds) which
   affects the distribution of randomly partitioned messages, where previously
   these messages would be evenly distributed over the available partitions
   they are now partitioned to a single partition for the duration of the
   sticky time (10 milliseconds by default) before a new random sticky
   partition is selected.


## Enhancements

 * Windows: Added `ssl.ca.certificate.stores` to specify a list of
   Windows Certificate Stores to read CA certificates from, e.g.,
   `CA,Root`. `Root` remains the default store.
 * Use reentrant `rand_r()` on supporting platforms which decreases lock
   contention (@azat).
 * Added `assignor` debug context for troubleshooting consumer partition
   assignments.
 * Updated to OpenSSL v1.1.1h when building dependencies.
<<<<<<< HEAD
 * Update bundled lz4 (used when `./configure --disable-lz4-ext`) to v1.9.3
   which has vast performance improvements.
=======
 * Added `rd_kafka_conf_get_default_topic_conf()` to retrieve the
   default topic configuration object from a global configuration object.
>>>>>>> 541c4aa8


## Fixes

### General fixes

 * Fix a use-after-free crash when certain coordinator requests were retried.


### Consumer fixes

 * The consumer assignment and consumer group implementations have been
   decoupled, simplified and made more strict and robust. This will sort out
   a number of edge cases for the consumer where the behaviour was previously
   undefined.
 * Consumer destroy without prior `close()` could hang in certain
   cgrp states (@gridaphobe, #3127).
 * Fix possible null dereference in `Message::errstr()` (#3140).
 * Partition fetch state was not set to STOPPED if OffsetCommit failed.

# librdkafka v1.5.2

librdkafka v1.5.2 is a maintenance release.


## Upgrade considerations

 * The default value for the producer configuration property `retries` has
   been increased from 2 to infinity, effectively limiting Produce retries to
   only `message.timeout.ms`.
   As the reasons for the automatic internal retries vary (various broker error
   codes as well as transport layer issues), it doesn't make much sense to limit
   the number of retries for retriable errors, but instead only limit the
   retries based on the allowed time to produce a message.
 * The default value for the producer configuration property
   `request.timeout.ms` has been increased from 5 to 30 seconds to match
   the Apache Kafka Java producer default.
   This change yields increased robustness for broker-side congestion.


## Enhancements

 * The generated `CONFIGURATION.md` (through `rd_kafka_conf_properties_show())`)
   now include all properties and values, regardless if they were included in
   the build, and setting a disabled property or value through
   `rd_kafka_conf_set()` now returns `RD_KAFKA_CONF_INVALID` and provides
   a more useful error string saying why the property can't be set.
 * Consumer configs on producers and vice versa will now be logged with
   warning messages on client instantiation.

## Fixes

### Security fixes

 * There was an incorrect call to zlib's `inflateGetHeader()` with
   unitialized memory pointers that could lead to the GZIP header of a fetched
   message batch to be copied to arbitrary memory.
   This function call has now been completely removed since the result was
   not used.
   Reported by Ilja van Sprundel.


### General fixes

 * `rd_kafka_topic_opaque()` (used by the C++ API) would cause object
   refcounting issues when used on light-weight (error-only) topic objects
   such as consumer errors (#2693).
 * Handle name resolution failures when formatting IP addresses in error logs,
   and increase printed hostname limit to ~256 bytes (was ~60).
 * Broker sockets would be closed twice (thus leading to potential race
   condition with fd-reuse in other threads) if a custom `socket_cb` would
   return error.

### Consumer fixes

 * The `roundrobin` `partition.assignment.strategy` could crash (assert)
   for certain combinations of members and partitions.
   This is a regression in v1.5.0. (#3024)
 * The C++ `KafkaConsumer` destructor did not destroy the underlying
   C `rd_kafka_t` instance, causing a leak if `close()` was not used.
 * Expose rich error strings for C++ Consumer `Message->errstr()`.
 * The consumer could get stuck if an outstanding commit failed during
   rebalancing (#2933).
 * Topic authorization errors during fetching are now reported only once (#3072).

### Producer fixes

 * Topic authorization errors are now properly propagated for produced messages,
   both through delivery reports and as `ERR_TOPIC_AUTHORIZATION_FAILED`
   return value from `produce*()` (#2215)
 * Treat cluster authentication failures as fatal in the transactional
   producer (#2994).
 * The transactional producer code did not properly reference-count partition
   objects which could in very rare circumstances lead to a use-after-free bug
   if a topic was deleted from the cluster when a transaction was using it.
 * `ERR_KAFKA_STORAGE_ERROR` is now correctly treated as a retriable
   produce error (#3026).
 * Messages that timed out locally would not fail the ongoing transaction.
   If the application did not take action on failed messages in its delivery
   report callback and went on to commit the transaction, the transaction would
   be successfully committed, simply omitting the failed messages.
 * EndTxnRequests (sent on commit/abort) are only retried in allowed
   states (#3041).
   Previously the transaction could hang on commit_transaction() if an abortable
   error was hit and the EndTxnRequest was to be retried.


*Note: there was no v1.5.1 librdkafka release*




# librdkafka v1.5.0

The v1.5.0 release brings usability improvements, enhancements and fixes to
librdkafka.

## Enhancements

 * Improved broker connection error reporting with more useful information and
   hints on the cause of the problem.
 * Consumer: Propagate errors when subscribing to unavailable topics (#1540)
 * Producer: Add `batch.size` producer configuration property (#638)
 * Add `topic.metadata.propagation.max.ms` to allow newly manually created
   topics to be propagated throughout the cluster before reporting them
   as non-existent. This fixes race issues where CreateTopics() is
   quickly followed by produce().
 * Prefer least idle connection for periodic metadata refreshes, et.al.,
   to allow truly idle connections to time out and to avoid load-balancer-killed
   idle connection errors (#2845)
 * Added `rd_kafka_event_debug_contexts()` to get the debug contexts for
   a debug log line (by @wolfchimneyrock).
 * Added Test scenarios which define the cluster configuration.
 * Added MinGW-w64 builds (@ed-alertedh, #2553)
 * `./configure --enable-XYZ` now requires the XYZ check to pass,
   and `--disable-XYZ` disables the feature altogether (@benesch)
 * Added `rd_kafka_produceva()` which takes an array of produce arguments
   for situations where the existing `rd_kafka_producev()` va-arg approach
   can't be used.
 * Added `rd_kafka_message_broker_id()` to see the broker that a message
   was produced or fetched from, or an error was associated with.
 * Added RTT/delay simulation to mock brokers.


## Upgrade considerations

 * Subscribing to non-existent and unauthorized topics will now propagate
   errors `RD_KAFKA_RESP_ERR_UNKNOWN_TOPIC_OR_PART` and
   `RD_KAFKA_RESP_ERR_TOPIC_AUTHORIZATION_FAILED` to the application through
   the standard consumer error (the err field in the message object).
 * Consumer will no longer trigger auto creation of topics,
   `allow.auto.create.topics=true` may be used to re-enable the old deprecated
   functionality.
 * The default consumer pre-fetch queue threshold `queued.max.messages.kbytes`
   has been decreased from 1GB to 64MB to avoid excessive network usage for low
   and medium throughput consumer applications. High throughput consumer
   applications may need to manually set this property to a higher value.
 * The default consumer Fetch wait time has been increased from 100ms to 500ms
   to avoid excessive network usage for low throughput topics.
 * If OpenSSL is linked statically, or `ssl.ca.location=probe` is configured,
   librdkafka will probe known CA certificate paths and automatically use the
   first one found. This should alleviate the need to configure
   `ssl.ca.location` when the statically linked OpenSSL's OPENSSLDIR differs
   from the system's CA certificate path.
 * The heuristics for handling Apache Kafka < 0.10 brokers has been removed to
   improve connection error handling for modern Kafka versions.
   Users on Brokers 0.9.x or older should already be configuring
   `api.version.request=false` and `broker.version.fallback=...` so there
   should be no functional change.
 * The default producer batch accumulation time, `linger.ms`, has been changed
   from 0.5ms to 5ms to improve batch sizes and throughput while reducing
   the per-message protocol overhead.
   Applications that require lower produce latency than 5ms will need to
   manually set `linger.ms` to a lower value.
 * librdkafka's build tooling now requires Python 3.x (python3 interpreter).


## Fixes

### General fixes

 * The client could crash in rare circumstances on ApiVersion or
   SaslHandshake request timeouts (#2326)
 * `./configure --LDFLAGS='a=b, c=d'` with arguments containing = are now
   supported (by @sky92zwq).
 * `./configure` arguments now take precedence over cached `configure` variables
   from previous invocation.
 * Fix theoretical crash on coord request failure.
 * Unknown partition error could be triggered for existing partitions when
   additional partitions were added to a topic (@benesch, #2915)
 * Quickly refresh topic metadata for desired but non-existent partitions.
   This will speed up the initial discovery delay when new partitions are added
   to an existing topic (#2917).


### Consumer fixes

 * The roundrobin partition assignor could crash if subscriptions
   where asymmetrical (different sets from different members of the group).
   Thanks to @ankon and @wilmai for identifying the root cause (#2121).
 * The consumer assignors could ignore some topics if there were more subscribed
   topics than consumers in taking part in the assignment.
 * The consumer would connect to all partition leaders of a topic even
   for partitions that were not being consumed (#2826).
 * Initial consumer group joins should now be a couple of seconds quicker
   thanks expedited query intervals (@benesch).
 * Fix crash and/or inconsistent subscriptions when using multiple consumers
   (in the same process) with wildcard topics on Windows.
 * Don't propagate temporary offset lookup errors to application.
 * Immediately refresh topic metadata when partitions are reassigned to other
   brokers, avoiding a fetch stall of up to `topic.metadata.refresh.interval.ms`. (#2955)
 * Memory for batches containing control messages would not be freed when
   using the batch consume APIs (@pf-qiu, #2990).


### Producer fixes

 * Proper locking for transaction state in EndTxn handler.



# librdkafka v1.4.4

v1.4.4 is a maintenance release with the following fixes and enhancements:

 * Transactional producer could crash on request timeout due to dereferencing
   NULL pointer of non-existent response object.
 * Mark `rd_kafka_send_offsets_to_transaction()` CONCURRENT_TRANSACTION (et.al)
   errors as retriable.
 * Fix crash on transactional coordinator FindCoordinator request failure.
 * Minimize broker re-connect delay when broker's connection is needed to
   send requests.
 * Proper locking for transaction state in EndTxn handler.
 * `socket.timeout.ms` was ignored when `transactional.id` was set.
 * Added RTT/delay simulation to mock brokers.

*Note: there was no v1.4.3 librdkafka release*



# librdkafka v1.4.2

v1.4.2 is a maintenance release with the following fixes and enhancements:

 * Fix produce/consume hang after partition goes away and comes back,
   such as when a topic is deleted and re-created.
 * Consumer: Reset the stored offset when partitions are un-assign()ed (fixes #2782).
    This fixes the case where a manual offset-less commit() or the auto-committer
    would commit a stored offset from a previous assignment before
    a new message was consumed by the application.
 * Probe known CA cert paths and set default `ssl.ca.location` accordingly
   if OpenSSL is statically linked or `ssl.ca.location` is set to `probe`.
 * Per-partition OffsetCommit errors were unhandled (fixes #2791)
 * Seed the PRNG (random number generator) by default, allow application to
   override with `enable.random.seed=false` (#2795)
 * Fix stack overwrite (of 1 byte) when SaslHandshake MechCnt is zero
 * Align bundled c11 threads (tinycthreads) constants to glibc and musl (#2681)
 * Fix return value of rd_kafka_test_fatal_error() (by @ckb42)
 * Ensure CMake sets disabled defines to zero on Windows (@benesch)


*Note: there was no v1.4.1 librdkafka release*





# Older releases

See https://github.com/edenhill/librdkafka/releases<|MERGE_RESOLUTION|>--- conflicted
+++ resolved
@@ -31,13 +31,10 @@
  * Added `assignor` debug context for troubleshooting consumer partition
    assignments.
  * Updated to OpenSSL v1.1.1h when building dependencies.
-<<<<<<< HEAD
  * Update bundled lz4 (used when `./configure --disable-lz4-ext`) to v1.9.3
    which has vast performance improvements.
-=======
  * Added `rd_kafka_conf_get_default_topic_conf()` to retrieve the
    default topic configuration object from a global configuration object.
->>>>>>> 541c4aa8
 
 
 ## Fixes
