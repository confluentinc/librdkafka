# librdkafka v2.0.0

librdkafka v2.0.0 is a feature release:

 * Fixes to the transactional and idempotent producer.
 * OpenSSL 3.0.x support - the maximum bundled OpenSSL version is now 3.0.7 (previously 1.1.1q).


## Upgrade considerations

### OpenSSL 3.0.x

#### OpenSSL default ciphers

The introduction of OpenSSL 3.0.x in the self-contained librdkafka bundles
changes the default set of available ciphers, in particular all obsolete
or insecure ciphers and algorithms as listed in the OpenSSL [legacy](https://www.openssl.org/docs/man3.0/man7/OSSL_PROVIDER-legacy.html) manual page
are now disabled by default.

**WARNING**: These ciphers are disabled for security reasons and it is
highly recommended NOT to use them.

Should you need to use any of these old ciphers you'll need to explicitly
enable the `legacy` provider by configuring `ssl.providers=default,legacy`
on the librdkafka client.

#### OpenSSL engines and providers

OpenSSL 3.0.x deprecates the use of engines, which is being replaced by
providers. As such librdkafka will emit a deprecation warning if
`ssl.engine.location` is configured.

OpenSSL providers may be configured with the new `ssl.providers`
configuration property.

<<<<<<< HEAD
## Known Issues

### Consumer issues

 * The Consumer Batch APIs `rd_kafka_consume_batch` and `rd_kafka_consume_batch_queue`
   are not thread safe if `rkmessages_size` is greater than 1 and any of the **seek**,
   **pause**, **resume** and **repartition** operation is performed in parallel. Some
   of the messages might be lost in the above scenario.

   It is strongly recommended to use the Consumer Batch APIs and the mentioned
   operations in sequential order in order to get consistent result.
   For **repartition** operation to work in sequencial manner, please set `rebalance_cb`
   configuration property (refer [examples/rdkafka_complex_consumer_example.c](examples/rdkafka_complex_consumer_example.c) for help with the usage) for the consumer.
=======
### Broker TLS certificate hostname verification

The default value for `ssl.endpoint.identification.algorithm` has been
changed from `none` (no hostname verification) to `https`, which enables
broker hostname verification (to counter man-in-the-middle
impersonation attacks) by default.

To restore the previous behaviour, set `ssl.endpoint.identification.algorithm` to `none`.

>>>>>>> cd955b13

## Enhancements

 * Self-contained static libraries can now be built on Linux arm64 (#4005).
 * Updated to zlib 1.2.13 and zstd 1.5.2 in self-contained librdkafka bundles.
 * Added `on_broker_state_change()` interceptor
 * The C++ API no longer returns strings by const value, which enables better move optimization in callers.
 * Added `rd_kafka_sasl_set_credentials()` API to update SASL credentials.
 * Setting `allow.auto.create.topics` will no longer give a warning if used by a producer, since that is an expected use case.
  Improvement in documentation for this property.
 * Added a `resolve_cb` configuration setting that permits using custom DNS resolution logic.
 * Added `rd_kafka_mock_broker_error_stack_cnt()`.

## Fixes

### General fixes

 * Windows: couldn't read a PKCS#12 keystore correctly because binary mode
   wasn't explicitly set and Windows defaults to text mode.
 * Fixed memory leak when loading SSL certificates (@Mekk, #3930)
 * Load all CA certificates from `ssl.ca.pem`, not just the first one.
 * Each HTTP request made when using OAUTHBEARER OIDC would leak a small
   amount of memory.

### Transactional producer fixes

 * When a PID epoch bump is requested and the producer is waiting
   to reconnect to the transaction coordinator, a failure in a find coordinator
   request could cause an assert to fail. This is fixed by retrying when the
   coordinator is known (#4020).
 * Transactional APIs (except `send_offsets_for_transaction()`) that
   timeout due to low timeout_ms may now be resumed by calling the same API
   again, as the operation continues in the background.
 * For fatal idempotent producer errors that may be recovered by bumping the
   epoch the current transaction must first be aborted prior to the epoch bump.
   This is now handled correctly, which fixes issues seen with fenced
   transactional producers on fatal idempotency errors.
 * Timeouts for EndTxn requests (transaction commits and aborts) are now
   automatically retried and the error raised to the application is also
   a retriable error.
 * TxnOffsetCommitRequests were retried immediately upon temporary errors in
   `send_offsets_to_transactions()`, causing excessive network requests.
   These retries are now delayed 500ms.
 * If `init_transactions()` is called with an infinite timeout (-1),
   the timeout will be limited to 2 * `transaction.timeout.ms`.
   The application may retry and resume the call if a retriable error is
   returned.


### Consumer fixes

 * Back-off and retry JoinGroup request if coordinator load is in progress.


# librdkafka v1.9.2

librdkafka v1.9.2 is a maintenance release:

 * The SASL OAUTHBEAR OIDC POST field was sometimes truncated by one byte (#3192).
 * The bundled version of OpenSSL has been upgraded to version 1.1.1q for non-Windows builds. Windows builds remain on OpenSSL 1.1.1n for the time being.
 * The bundled version of Curl has been upgraded to version 7.84.0.



# librdkafka v1.9.1

librdkafka v1.9.1 is a maintenance release:

 * The librdkafka.redist NuGet package now contains OSX M1/arm64 builds.
 * Self-contained static libraries can now be built on OSX M1 too, thanks to
   disabling curl's configure runtime check.



# librdkafka v1.9.0

librdkafka v1.9.0 is a feature release:

 * Added KIP-768 OUATHBEARER OIDC support (by @jliunyu, #3560)
 * Added KIP-140 Admin API ACL support (by @emasab, #2676)


## Upgrade considerations

 * Consumer:
   `rd_kafka_offsets_store()` (et.al) will now return an error for any
   partition that is not currently assigned (through `rd_kafka_*assign()`).
   This prevents a race condition where an application would store offsets
   after the assigned partitions had been revoked (which resets the stored
   offset), that could cause these old stored offsets to be committed later
   when the same partitions were assigned to this consumer again - effectively
   overwriting any committed offsets by any consumers that were assigned the
   same partitions previously. This would typically result in the offsets
   rewinding and messages to be reprocessed.
   As an extra effort to avoid this situation the stored offset is now
   also reset when partitions are assigned (through `rd_kafka_*assign()`).
   Applications that explicitly call `..offset*_store()` will now need
   to handle the case where `RD_KAFKA_RESP_ERR__STATE` is returned
   in the per-partition `.err` field - meaning the partition is no longer
   assigned to this consumer and the offset could not be stored for commit.


## Enhancements

 * Improved producer queue scheduling. Fixes the performance regression
   introduced in v1.7.0 for some produce patterns. (#3538, #2912)
 * Windows: Added native Win32 IO/Queue scheduling. This removes the
   internal TCP loopback connections that were previously used for timely
   queue wakeups.
 * Added `socket.connection.setup.timeout.ms` (default 30s).
   The maximum time allowed for broker connection setups (TCP connection as
   well as SSL and SASL handshakes) is now limited to this value.
   This fixes the issue with stalled broker connections in the case of network
   or load balancer problems.
   The Java clients has an exponential backoff to this timeout which is
   limited by `socket.connection.setup.timeout.max.ms` - this was not
   implemented in librdkafka due to differences in connection handling and
   `ERR__ALL_BROKERS_DOWN` error reporting. Having a lower initial connection
   setup timeout and then increase the timeout for the next attempt would
   yield possibly false-positive `ERR__ALL_BROKERS_DOWN` too early.
 * SASL OAUTHBEARER refresh callbacks can now be scheduled for execution
   on librdkafka's background thread. This solves the problem where an
   application has a custom SASL OAUTHBEARER refresh callback and thus needs to
   call `rd_kafka_poll()` (et.al.) at least once to trigger the
   refresh callback before being able to connect to brokers.
   With the new `rd_kafka_conf_enable_sasl_queue()` configuration API and
   `rd_kafka_sasl_background_callbacks_enable()` the refresh callbacks
   can now be triggered automatically on the librdkafka background thread.
 * `rd_kafka_queue_get_background()` now creates the background thread
   if not already created.
 * Added `rd_kafka_consumer_close_queue()` and `rd_kafka_consumer_closed()`.
   This allow applications and language bindings to implement asynchronous
   consumer close.
 * Bundled zlib upgraded to version 1.2.12.
 * Bundled OpenSSL upgraded to 1.1.1n.
 * Added `test.mock.broker.rtt` to simulate RTT/latency for mock brokers.


## Fixes

### General fixes

 * Fix various 1 second delays due to internal broker threads blocking on IO
   even though there are events to handle.
   These delays could be seen randomly in any of the non produce/consume
   request APIs, such as `commit_transaction()`, `list_groups()`, etc.
 * Windows: some applications would crash with an error message like
   `no OPENSSL_Applink()` written to the console if `ssl.keystore.location`
   was configured.
   This regression was introduced in v1.8.0 due to use of vcpkgs and how
   keystore file was read. #3554.
 * Windows 32-bit only: 64-bit atomic reads were in fact not atomic and could
   in rare circumstances yield incorrect values.
   One manifestation of this issue was the `max.poll.interval.ms` consumer
   timer expiring even though the application was polling according to profile.
   Fixed by @WhiteWind (#3815).
 * `rd_kafka_clusterid()` would previously fail with timeout if
   called on cluster with no visible topics (#3620).
   The clusterid is now returned as soon as metadata has been retrieved.
 * Fix hang in `rd_kafka_list_groups()` if there are no available brokers
   to connect to (#3705).
 * Millisecond timeouts (`timeout_ms`) in various APIs, such as `rd_kafka_poll()`,
   was limited to roughly 36 hours before wrapping. (#3034)
 * If a metadata request triggered by `rd_kafka_metadata()` or consumer group rebalancing
   encountered a non-retriable error it would not be propagated to the caller and thus
   cause a stall or timeout, this has now been fixed. (@aiquestion, #3625)
 * AdminAPI `DeleteGroups()` and `DeleteConsumerGroupOffsets()`:
   if the given coordinator connection was not up by the time these calls were
   initiated and the first connection attempt failed then no further connection
   attempts were performed, ulimately leading to the calls timing out.
   This is now fixed by keep retrying to connect to the group coordinator
   until the connection is successful or the call times out.
   Additionally, the coordinator will be now re-queried once per second until
   the coordinator comes up or the call times out, to detect change in
   coordinators.
 * Mock cluster `rd_kafka_mock_broker_set_down()` would previously
   accept and then disconnect new connections, it now refuses new connections.


### Consumer fixes

 * `rd_kafka_offsets_store()` (et.al) will now return an error for any
   partition that is not currently assigned (through `rd_kafka_*assign()`).
   See **Upgrade considerations** above for more information.
 * `rd_kafka_*assign()` will now reset/clear the stored offset.
   See **Upgrade considerations** above for more information.
 * `seek()` followed by `pause()` would overwrite the seeked offset when
   later calling `resume()`. This is now fixed. (#3471).
   **Note**: Avoid storing offsets (`offsets_store()`) after calling
   `seek()` as this may later interfere with resuming a paused partition,
   instead store offsets prior to calling seek.
 * A `ERR_MSG_SIZE_TOO_LARGE` consumer error would previously be raised
   if the consumer received a maximum sized FetchResponse only containing
   (transaction) aborted messages with no control messages. The fetching did
   not stop, but some applications would terminate upon receiving this error.
   No error is now raised in this case. (#2993)
   Thanks to @jacobmikesell for providing an application to reproduce the
   issue.
 * The consumer no longer backs off the next fetch request (default 500ms) when
   the parsed fetch response is truncated (which is a valid case).
   This should speed up the message fetch rate in case of maximum sized
   fetch responses.
 * Fix consumer crash (`assert: rkbuf->rkbuf_rkb`) when parsing
   malformed JoinGroupResponse consumer group metadata state.
 * Fix crash (`cant handle op type`) when using `consume_batch_queue()` (et.al)
   and an OAUTHBEARER refresh callback was set.
   The callback is now triggered by the consume call. (#3263)
 * Fix `partition.assignment.strategy` ordering when multiple strategies are configured.
   If there is more than one eligible strategy, preference is determined by the
   configured order of strategies. The partitions are assigned to group members according
   to the strategy order preference now. (#3818)
 * Any form of unassign*() (absolute or incremental) is now allowed during
   consumer close rebalancing and they're all treated as absolute unassigns.
   (@kevinconaway)


### Transactional producer fixes

 * Fix message loss in idempotent/transactional producer.
   A corner case has been identified that may cause idempotent/transactional
   messages to be lost despite being reported as successfully delivered:
   During cluster instability a restarting broker may report existing topics
   as non-existent for some time before it is able to acquire up to date
   cluster and topic metadata.
   If an idempotent/transactional producer updates its topic metadata cache
   from such a broker the producer will consider the topic to be removed from
   the cluster and thus remove its local partition objects for the given topic.
   This also removes the internal message sequence number counter for the given
   partitions.
   If the producer later receives proper topic metadata for the cluster the
   previously "removed" topics will be rediscovered and new partition objects
   will be created in the producer. These new partition objects, with no
   knowledge of previous incarnations, would start counting partition messages
   at zero again.
   If new messages were produced for these partitions by the same producer
   instance, the same message sequence numbers would be sent to the broker.
   If the broker still maintains state for the producer's PID and Epoch it could
   deem that these messages with reused sequence numbers had already been
   written to the log and treat them as legit duplicates.
   This would seem to the producer that these new messages were successfully
   written to the partition log by the broker when they were in fact discarded
   as duplicates, leading to silent message loss.
   The fix included in this release is to save the per-partition idempotency
   state when a partition is removed, and then recover and use that saved
   state if the partition comes back at a later time.
 * The transactional producer would retry (re)initializing its PID if a
   `PRODUCER_FENCED` error was returned from the
   broker (added in Apache Kafka 2.8), which could cause the producer to
   seemingly hang.
   This error code is now correctly handled by raising a fatal error.
 * If the given group coordinator connection was not up by the time
   `send_offsets_to_transactions()` was called, and the first connection
   attempt failed then no further connection attempts were performed, ulimately
   leading to `send_offsets_to_transactions()` timing out, and possibly
   also the transaction timing out on the transaction coordinator.
   This is now fixed by keep retrying to connect to the group coordinator
   until the connection is successful or the call times out.
   Additionally, the coordinator will be now re-queried once per second until
   the coordinator comes up or the call times out, to detect change in
   coordinators.


### Producer fixes

 * Improved producer queue wakeup scheduling. This should significantly
   decrease the number of wakeups and thus syscalls for high message rate
   producers. (#3538, #2912)
 * The logic for enforcing that `message.timeout.ms` is greather than
   an explicitly configured `linger.ms` was incorrect and instead of
   erroring out early the lingering time was automatically adjusted to the
   message timeout, ignoring the configured `linger.ms`.
   This has now been fixed so that an error is returned when instantiating the
   producer. Thanks to @larry-cdn77 for analysis and test-cases. (#3709)


# librdkafka v1.8.2

librdkafka v1.8.2 is a maintenance release.

## Enhancements

 * Added `ssl.ca.pem` to add CA certificate by PEM string. (#2380)
 * Prebuilt binaries for Mac OSX now contain statically linked OpenSSL v1.1.1l.
   Previously the OpenSSL version was either v1.1.1 or v1.0.2 depending on
   build type.

## Fixes

 * The `librdkafka.redist` 1.8.0 package had two flaws:
   - the linux-arm64 .so build was a linux-x64 build.
   - the included Windows MSVC 140 runtimes for x64 were infact x86.
   The release script has been updated to verify the architectures of
   provided artifacts to avoid this happening in the future.
 * Prebuilt binaries for Mac OSX Sierra (10.12) and older are no longer provided.
   This affects [confluent-kafka-go](https://github.com/confluentinc/confluent-kafka-go).
 * Some of the prebuilt binaries for Linux were built on Ubuntu 14.04,
   these builds are now performed on Ubuntu 16.04 instead.
   This may affect users on ancient Linux distributions.
 * It was not possible to configure `ssl.ca.location` on OSX, the property
   would automatically revert back to `probe` (default value).
   This regression was introduced in v1.8.0. (#3566)
 * librdkafka's internal timers would not start if the timeout was set to 0,
   which would result in some timeout operations not being enforced correctly,
   e.g., the transactional producer API timeouts.
   These timers are now started with a timeout of 1 microsecond.

### Transactional producer fixes

 * Upon quick repeated leader changes the transactional producer could receive
   an `OUT_OF_ORDER_SEQUENCE` error from the broker, which triggered an
   Epoch bump on the producer resulting in an InitProducerIdRequest being sent
   to the transaction coordinator in the middle of a transaction.
   This request would start a new transaction on the coordinator, but the
   producer would still think (erroneously) it was in current transaction.
   Any messages produced in the current transaction prior to this event would
   be silently lost when the application committed the transaction, leading
   to message loss.
   This has been fixed by setting the Abortable transaction error state
   in the producer. #3575.
 * The transactional producer could stall during a transaction if the transaction
   coordinator changed while adding offsets to the transaction (send_offsets_to_transaction()).
   This stall lasted until the coordinator connection went down, the
   transaction timed out, transaction was aborted, or messages were produced
   to a new partition, whichever came first. #3571.



*Note: there was no v1.8.1 librdkafka release*


# librdkafka v1.8.0

librdkafka v1.8.0 is a security release:

 * Upgrade bundled zlib version from 1.2.8 to 1.2.11 in the `librdkafka.redist`
   NuGet package. The updated zlib version fixes CVEs:
   CVE-2016-9840, CVE-2016-9841, CVE-2016-9842, CVE-2016-9843
   See https://github.com/edenhill/librdkafka/issues/2934 for more information.
 * librdkafka now uses [vcpkg](https://vcpkg.io/) for up-to-date Windows
   dependencies in the `librdkafka.redist` NuGet package:
   OpenSSL 1.1.1l, zlib 1.2.11, zstd 1.5.0.
 * The upstream dependency (OpenSSL, zstd, zlib) source archive checksums are
   now verified when building with `./configure --install-deps`.
   These builds are used by the librdkafka builds bundled with
   confluent-kafka-go, confluent-kafka-python and confluent-kafka-dotnet.


## Enhancements

 * Producer `flush()` now overrides the `linger.ms` setting for the duration
   of the `flush()` call, effectively triggering immediate transmission of
   queued messages. (#3489)

## Fixes

### General fixes

 * Correctly detect presence of zlib via compilation check. (Chris Novakovic)
 * `ERR__ALL_BROKERS_DOWN` is no longer emitted when the coordinator
   connection goes down, only when all standard named brokers have been tried.
   This fixes the issue with `ERR__ALL_BROKERS_DOWN` being triggered on
   `consumer_close()`. It is also now only emitted if the connection was fully
   up (past handshake), and not just connected.
 * `rd_kafka_query_watermark_offsets()`, `rd_kafka_offsets_for_times()`,
   `consumer_lag` metric, and `auto.offset.reset` now honour
   `isolation.level` and will return the Last Stable Offset (LSO)
   when `isolation.level` is set to `read_committed` (default), rather than
   the uncommitted high-watermark when it is set to `read_uncommitted`. (#3423)
 * SASL GSSAPI is now usable when `sasl.kerberos.min.time.before.relogin`
   is set to 0 - which disables ticket refreshes (by @mpekalski, #3431).
 * Rename internal crc32c() symbol to rd_crc32c() to avoid conflict with
   other static libraries (#3421).
 * `txidle` and `rxidle` in the statistics object was emitted as 18446744073709551615 when no idle was known. -1 is now emitted instead. (#3519)


### Consumer fixes

 * Automatically retry offset commits on `ERR_REQUEST_TIMED_OUT`,
   `ERR_COORDINATOR_NOT_AVAILABLE`, and `ERR_NOT_COORDINATOR` (#3398).
   Offset commits will be retried twice.
 * Timed auto commits did not work when only using assign() and not subscribe().
   This regression was introduced in v1.7.0.
 * If the topics matching the current subscription changed (or the application
   updated the subscription) while there was an outstanding JoinGroup or
   SyncGroup request, an additional request would sometimes be sent before
   handling the response of the first. This in turn lead to internal state
   issues that could cause a crash or malbehaviour.
   The consumer will now wait for any outstanding JoinGroup or SyncGroup
   responses before re-joining the group.
 * `auto.offset.reset` could previously be triggered by temporary errors,
   such as disconnects and timeouts (after the two retries are exhausted).
   This is now fixed so that the auto offset reset policy is only triggered
   for permanent errors.
 * The error that triggers `auto.offset.reset` is now logged to help the
   application owner identify the reason of the reset.
 * If a rebalance takes longer than a consumer's `session.timeout.ms`, the
   consumer will remain in the group as long as it receives heartbeat responses
   from the broker.


### Admin fixes

 * `DeleteRecords()` could crash if one of the underlying requests
   (for a given partition leader) failed at the transport level (e.g., timeout).
   (#3476).



# librdkafka v1.7.0

librdkafka v1.7.0 is feature release:

 * [KIP-360](https://cwiki.apache.org/confluence/pages/viewpage.action?pageId=89068820) - Improve reliability of transactional producer.
   Requires Apache Kafka 2.5 or later.
 * OpenSSL Engine support (`ssl.engine.location`) by @adinigam and @ajbarb.


## Enhancements

 * Added `connections.max.idle.ms` to automatically close idle broker
   connections.
   This feature is disabled by default unless `bootstrap.servers` contains
   the string `azure` in which case the default is set to <4 minutes to improve
   connection reliability and circumvent limitations with the Azure load
   balancers (see #3109 for more information).
 * Bumped to OpenSSL 1.1.1k in binary librdkafka artifacts.
 * The binary librdkafka artifacts for Alpine are now using Alpine 3.12.
   OpenSSL 1.1.1k.
 * Improved static librdkafka Windows builds using MinGW (@neptoess, #3130).
 * The `librdkafka.redist` NuGet package now has updated zlib, zstd and
   OpenSSL versions (from vcpkg).


## Security considerations

 * The zlib version bundled with the `librdkafka.redist` NuGet package has now been upgraded
   from zlib 1.2.8 to 1.2.11, fixing the following CVEs:
   * CVE-2016-9840: undefined behaviour (compiler dependent) in inflate (decompression) code: this is used by the librdkafka consumer. Risk of successfully exploitation through consumed messages is eastimated very low.
   * CVE-2016-9841: undefined behaviour (compiler dependent) in inflate code: this is used by the librdkafka consumer. Risk of successfully exploitation through consumed messages is eastimated very low.
   * CVE-2016-9842: undefined behaviour in inflateMark(): this API is not used by librdkafka.
   * CVE-2016-9843: issue in crc32_big() which is called from crc32_z(): this API is not used by librdkafka.

## Upgrade considerations

 * The C++ `oauthbearer_token_refresh_cb()` was missing a `Handle *`
   argument that has now been added. This is a breaking change but the original
   function signature is considered a bug.
   This change only affects C++ OAuth developers.
 * [KIP-735](https://cwiki.apache.org/confluence/display/KAFKA/KIP-735%3A+Increase+default+consumer+session+timeout) The consumer `session.timeout.ms`
   default was changed from 10 to 45 seconds to make consumer groups more
   robust and less sensitive to temporary network and cluster issues.
 * Statistics: `consumer_lag` is now using the `committed_offset`,
   while the new `consumer_lag_stored` is using `stored_offset`
   (offset to be committed).
   This is more correct than the previous `consumer_lag` which was using
   either `committed_offset` or `app_offset` (last message passed
   to application).
 * The `librdkafka.redist` NuGet package is now built with MSVC runtime v140
   (VS 2015). Previous versions were built with MSVC runtime v120 (VS 2013).


## Fixes

### General fixes

 * Fix accesses to freed metadata cache mutexes on client termination (#3279)
 * There was a race condition on receiving updated metadata where a broker id
   update (such as bootstrap to proper broker transformation) could finish after
   the topic metadata cache was updated, leading to existing brokers seemingly
   being not available.
   One occurrence of this issue was query_watermark_offsets() that could return
   `ERR__UNKNOWN_PARTITION` for existing partitions shortly after the
   client instance was created.
 * The OpenSSL context is now initialized with `TLS_client_method()`
   (on OpenSSL >= 1.1.0) instead of the deprecated and outdated
   `SSLv23_client_method()`.
 * The initial cluster connection on client instance creation could sometimes
   be delayed up to 1 second if a `group.id` or `transactional.id`
   was configured (#3305).
 * Speed up triggering of new broker connections in certain cases by exiting
   the broker thread io/op poll loop when a wakeup op is received.
 * SASL GSSAPI: The Kerberos kinit refresh command was triggered from
   `rd_kafka_new()` which made this call blocking if the refresh command
   was taking long. The refresh is now performed by the background rdkafka
   main thread.
 * Fix busy-loop (100% CPU on the broker threads) during the handshake phase
   of an SSL connection.
 * Disconnects during SSL handshake are now propagated as transport errors
   rather than SSL errors, since these disconnects are at the transport level
   (e.g., incorrect listener, flaky load balancer, etc) and not due to SSL
   issues.
 * Increment metadata fast refresh interval backoff exponentially (@ajbarb, #3237).
 * Unthrottled requests are no longer counted in the `brokers[].throttle`
   statistics object.
 * Log CONFWARN warning when global topic configuration properties
   are overwritten by explicitly setting a `default_topic_conf`.

### Consumer fixes

 * If a rebalance happened during a `consume_batch..()` call the already
   accumulated messages for revoked partitions were not purged, which would
   pass messages to the application for partitions that were no longer owned
   by the consumer. Fixed by @jliunyu. #3340.
 * Fix balancing and reassignment issues with the cooperative-sticky assignor.
   #3306.
 * Fix incorrect detection of first rebalance in sticky assignor (@hallfox).
 * Aborted transactions with no messages produced to a partition could
   cause further successfully committed messages in the same Fetch response to
   be ignored, resulting in consumer-side message loss.
   A log message along the lines `Abort txn ctrl msg bad order at offset
   7501: expected before or at 7702: messages in aborted transactions may be delivered to the application`
   would be seen.
   This is a rare occurrence where a transactional producer would register with
   the partition but not produce any messages before aborting the transaction.
 * The consumer group deemed cached metadata up to date by checking
   `topic.metadata.refresh.interval.ms`: if this property was set too low
   it would cause cached metadata to be unusable and new metadata to be fetched,
   which could delay the time it took for a rebalance to settle.
   It now correctly uses `metadata.max.age.ms` instead.
 * The consumer group timed auto commit would attempt commits during rebalances,
   which could result in "Illegal generation" errors. This is now fixed, the
   timed auto committer is only employed in the steady state when no rebalances
   are taking places. Offsets are still auto committed when partitions are
   revoked.
 * Retriable FindCoordinatorRequest errors are no longer propagated to
   the application as they are retried automatically.
 * Fix rare crash (assert `rktp_started`) on consumer termination
   (introduced in v1.6.0).
 * Fix unaligned access and possibly corrupted snappy decompression when
   building with MSVC (@azat)
 * A consumer configured with the `cooperative-sticky` assignor did
   not actively Leave the group on unsubscribe(). This delayed the
   rebalance for the remaining group members by up to `session.timeout.ms`.
 * The current subscription list was sometimes leaked when unsubscribing.

### Producer fixes

 * The timeout value of `flush()` was not respected when delivery reports
   were scheduled as events (such as for confluent-kafka-go) rather than
   callbacks.
 * There was a race conditition in `purge()` which could cause newly
   created partition objects, or partitions that were changing leaders, to
   not have their message queues purged. This could cause
   `abort_transaction()` to time out. This issue is now fixed.
 * In certain high-thruput produce rate patterns producing could stall for
   1 second, regardless of `linger.ms`, due to rate-limiting of internal
   queue wakeups. This is now fixed by not rate-limiting queue wakeups but
   instead limiting them to one wakeup per queue reader poll. #2912.

### Transactional Producer fixes

 * KIP-360: Fatal Idempotent producer errors are now recoverable by the
   transactional producer and will raise a `txn_requires_abort()` error.
 * If the cluster went down between `produce()` and `commit_transaction()`
   and before any partitions had been registered with the coordinator, the
   messages would time out but the commit would succeed because nothing
   had been sent to the coordinator. This is now fixed.
 * If the current transaction failed while `commit_transaction()` was
   checking the current transaction state an invalid state transaction could
   occur which in turn would trigger a assertion crash.
   This issue showed up as "Invalid txn state transition: .." crashes, and is
   now fixed by properly synchronizing both checking and transition of state.



# librdkafka v1.6.1

librdkafka v1.6.1 is a maintenance release.

## Upgrade considerations

 * Fatal idempotent producer errors are now also fatal to the transactional
   producer. This is a necessary step to maintain data integrity prior to
   librdkafka supporting KIP-360. Applications should check any transactional
   API errors for the is_fatal flag and decommission the transactional producer
   if the flag is set.
 * The consumer error raised by `auto.offset.reset=error` now has error-code
   set to `ERR__AUTO_OFFSET_RESET` to allow an application to differentiate
   between auto offset resets and other consumer errors.


## Fixes

### General fixes

 * Admin API and transactional `send_offsets_to_transaction()` coordinator
   requests, such as TxnOffsetCommitRequest, could in rare cases be sent
   multiple times which could cause a crash.
 * `ssl.ca.location=probe` is now enabled by default on Mac OSX since the
   librdkafka-bundled OpenSSL might not have the same default CA search paths
   as the system or brew installed OpenSSL. Probing scans all known locations.

### Transactional Producer fixes

 * Fatal idempotent producer errors are now also fatal to the transactional
   producer.
 * The transactional producer could crash if the transaction failed while
   `send_offsets_to_transaction()` was called.
 * Group coordinator requests for transactional
   `send_offsets_to_transaction()` calls would leak memory if the
   underlying request was attempted to be sent after the transaction had
   failed.
 * When gradually producing to multiple partitions (resulting in multiple
   underlying AddPartitionsToTxnRequests) subsequent partitions could get
   stuck in pending state under certain conditions. These pending partitions
   would not send queued messages to the broker and eventually trigger
   message timeouts, failing the current transaction. This is now fixed.
 * Committing an empty transaction (no messages were produced and no
   offsets were sent) would previously raise a fatal error due to invalid state
   on the transaction coordinator. We now allow empty/no-op transactions to
   be committed.

### Consumer fixes

 * The consumer will now retry indefinitely (or until the assignment is changed)
   to retrieve committed offsets. This fixes the issue where only two retries
   were attempted when outstanding transactions were blocking OffsetFetch
   requests with `ERR_UNSTABLE_OFFSET_COMMIT`. #3265





# librdkafka v1.6.0

librdkafka v1.6.0 is feature release:

 * [KIP-429 Incremental rebalancing](https://cwiki.apache.org/confluence/display/KAFKA/KIP-429%3A+Kafka+Consumer+Incremental+Rebalance+Protocol) with sticky
   consumer group partition assignor (KIP-54) (by @mhowlett).
 * [KIP-480 Sticky producer partitioning](https://cwiki.apache.org/confluence/display/KAFKA/KIP-480%3A+Sticky+Partitioner) (`sticky.partitioning.linger.ms`) -
   achieves higher throughput and lower latency through sticky selection
   of random partition (by @abbycriswell).
 * AdminAPI: Add support for `DeleteRecords()`, `DeleteGroups()` and
   `DeleteConsumerGroupOffsets()` (by @gridaphobe)
 * [KIP-447 Producer scalability for exactly once semantics](https://cwiki.apache.org/confluence/display/KAFKA/KIP-447%3A+Producer+scalability+for+exactly+once+semantics) -
   allows a single transactional producer to be used for multiple input
   partitions. Requires Apache Kafka 2.5 or later.
 * Transactional producer fixes and improvements, see **Transactional Producer fixes** below.
 * The [librdkafka.redist](https://www.nuget.org/packages/librdkafka.redist/)
   NuGet package now supports Linux ARM64/Aarch64.


## Upgrade considerations

 * Sticky producer partitioning (`sticky.partitioning.linger.ms`) is
   enabled by default (10 milliseconds) which affects the distribution of
   randomly partitioned messages, where previously these messages would be
   evenly distributed over the available partitions they are now partitioned
   to a single partition for the duration of the sticky time
   (10 milliseconds by default) before a new random sticky partition
   is selected.
 * The new KIP-447 transactional producer scalability guarantees are only
   supported on Apache Kafka 2.5 or later, on earlier releases you will
   need to use one producer per input partition for EOS. This limitation
   is not enforced by the producer or broker.
 * Error handling for the transactional producer has been improved, see
   the **Transactional Producer fixes** below for more information.


## Known issues

 * The Transactional Producer's API timeout handling is inconsistent with the
   underlying protocol requests, it is therefore strongly recommended that
   applications call `rd_kafka_commit_transaction()` and
   `rd_kafka_abort_transaction()` with the `timeout_ms` parameter
   set to `-1`, which will use the remaining transaction timeout.


## Enhancements

 * KIP-107, KIP-204: AdminAPI: Added `DeleteRecords()` (by @gridaphobe).
 * KIP-229: AdminAPI: Added `DeleteGroups()` (by @gridaphobe).
 * KIP-496: AdminAPI: Added `DeleteConsumerGroupOffsets()`.
 * KIP-464: AdminAPI: Added support for broker-side default partition count
   and replication factor for `CreateTopics()`.
 * Windows: Added `ssl.ca.certificate.stores` to specify a list of
   Windows Certificate Stores to read CA certificates from, e.g.,
   `CA,Root`. `Root` remains the default store.
 * Use reentrant `rand_r()` on supporting platforms which decreases lock
   contention (@azat).
 * Added `assignor` debug context for troubleshooting consumer partition
   assignments.
 * Updated to OpenSSL v1.1.1i when building dependencies.
 * Update bundled lz4 (used when `./configure --disable-lz4-ext`) to v1.9.3
   which has vast performance improvements.
 * Added `rd_kafka_conf_get_default_topic_conf()` to retrieve the
   default topic configuration object from a global configuration object.
 * Added `conf` debugging context to `debug` - shows set configuration
   properties on client and topic instantiation. Sensitive properties
   are redacted.
 * Added `rd_kafka_queue_yield()` to cancel a blocking queue call.
 * Will now log a warning when multiple ClusterIds are seen, which is an
   indication that the client might be erroneously configured to connect to
   multiple clusters which is not supported.
 * Added `rd_kafka_seek_partitions()` to seek multiple partitions to
   per-partition specific offsets.


## Fixes

### General fixes

 * Fix a use-after-free crash when certain coordinator requests were retried.
 * The C++ `oauthbearer_set_token()` function would call `free()` on
   a `new`-created pointer, possibly leading to crashes or heap corruption (#3194)

### Consumer fixes

 * The consumer assignment and consumer group implementations have been
   decoupled, simplified and made more strict and robust. This will sort out
   a number of edge cases for the consumer where the behaviour was previously
   undefined.
 * Partition fetch state was not set to STOPPED if OffsetCommit failed.
 * The session timeout is now enforced locally also when the coordinator
   connection is down, which was not previously the case.


### Transactional Producer fixes

 * Transaction commit or abort failures on the broker, such as when the
   producer was fenced by a newer instance, were not propagated to the
   application resulting in failed commits seeming successful.
   This was a critical race condition for applications that had a delay after
   producing messages (or sendings offsets) before committing or
   aborting the transaction. This issue has now been fixed and test coverage
   improved.
 * The transactional producer API would return `RD_KAFKA_RESP_ERR__STATE`
   when API calls were attempted after the transaction had failed, we now
   try to return the error that caused the transaction to fail in the first
   place, such as `RD_KAFKA_RESP_ERR__FENCED` when the producer has
   been fenced, or `RD_KAFKA_RESP_ERR__TIMED_OUT` when the transaction
   has timed out.
 * Transactional producer retry count for transactional control protocol
   requests has been increased from 3 to infinite, retriable errors
   are now automatically retried by the producer until success or the
   transaction timeout is exceeded. This fixes the case where
   `rd_kafka_send_offsets_to_transaction()` would fail the current
   transaction into an abortable state when `CONCURRENT_TRANSACTIONS` was
   returned by the broker (which is a transient error) and the 3 retries
   were exhausted.


### Producer fixes

 * Calling `rd_kafka_topic_new()` with a topic config object with
   `message.timeout.ms` set could sometimes adjust the global `linger.ms`
   property (if not explicitly configured) which was not desired, this is now
   fixed and the auto adjustment is only done based on the
   `default_topic_conf` at producer creation.
 * `rd_kafka_flush()` could previously return `RD_KAFKA_RESP_ERR__TIMED_OUT`
   just as the timeout was reached if the messages had been flushed but
   there were now no more messages. This has been fixed.




# librdkafka v1.5.3

librdkafka v1.5.3 is a maintenance release.

## Upgrade considerations

 * CentOS 6 is now EOL and is no longer included in binary librdkafka packages,
   such as NuGet.

## Fixes

### General fixes

 * Fix a use-after-free crash when certain coordinator requests were retried.
 * Coordinator requests could be left uncollected on instance destroy which
   could lead to hang.
 * Fix rare 1 second stalls by forcing rdkafka main thread wakeup when a new
   next-timer-to-be-fired is scheduled.
 * Fix additional cases where broker-side automatic topic creation might be
   triggered unexpectedly.
 * AdminAPI: The operation_timeout (on-broker timeout) previously defaulted to 0,
   but now defaults to `socket.timeout.ms` (60s).
 * Fix possible crash for Admin API protocol requests that fail at the
   transport layer or prior to sending.


### Consumer fixes

 * Consumer would not filter out messages for aborted transactions
   if the messages were compressed (#3020).
 * Consumer destroy without prior `close()` could hang in certain
   cgrp states (@gridaphobe, #3127).
 * Fix possible null dereference in `Message::errstr()` (#3140).
 * The `roundrobin` partition assignment strategy could get stuck in an
   endless loop or generate uneven assignments in case the group members
   had asymmetric subscriptions (e.g., c1 subscribes to t1,t2 while c2
   subscribes to t2,t3).  (#3159)
 * Mixing committed and logical or absolute offsets in the partitions
   passed to `rd_kafka_assign()` would in previous released ignore the
   logical or absolute offsets and use the committed offsets for all partitions.
   This is now fixed. (#2938)




# librdkafka v1.5.2

librdkafka v1.5.2 is a maintenance release.


## Upgrade considerations

 * The default value for the producer configuration property `retries` has
   been increased from 2 to infinity, effectively limiting Produce retries to
   only `message.timeout.ms`.
   As the reasons for the automatic internal retries vary (various broker error
   codes as well as transport layer issues), it doesn't make much sense to limit
   the number of retries for retriable errors, but instead only limit the
   retries based on the allowed time to produce a message.
 * The default value for the producer configuration property
   `request.timeout.ms` has been increased from 5 to 30 seconds to match
   the Apache Kafka Java producer default.
   This change yields increased robustness for broker-side congestion.


## Enhancements

 * The generated `CONFIGURATION.md` (through `rd_kafka_conf_properties_show())`)
   now include all properties and values, regardless if they were included in
   the build, and setting a disabled property or value through
   `rd_kafka_conf_set()` now returns `RD_KAFKA_CONF_INVALID` and provides
   a more useful error string saying why the property can't be set.
 * Consumer configs on producers and vice versa will now be logged with
   warning messages on client instantiation.

## Fixes

### Security fixes

 * There was an incorrect call to zlib's `inflateGetHeader()` with
   unitialized memory pointers that could lead to the GZIP header of a fetched
   message batch to be copied to arbitrary memory.
   This function call has now been completely removed since the result was
   not used.
   Reported by Ilja van Sprundel.


### General fixes

 * `rd_kafka_topic_opaque()` (used by the C++ API) would cause object
   refcounting issues when used on light-weight (error-only) topic objects
   such as consumer errors (#2693).
 * Handle name resolution failures when formatting IP addresses in error logs,
   and increase printed hostname limit to ~256 bytes (was ~60).
 * Broker sockets would be closed twice (thus leading to potential race
   condition with fd-reuse in other threads) if a custom `socket_cb` would
   return error.

### Consumer fixes

 * The `roundrobin` `partition.assignment.strategy` could crash (assert)
   for certain combinations of members and partitions.
   This is a regression in v1.5.0. (#3024)
 * The C++ `KafkaConsumer` destructor did not destroy the underlying
   C `rd_kafka_t` instance, causing a leak if `close()` was not used.
 * Expose rich error strings for C++ Consumer `Message->errstr()`.
 * The consumer could get stuck if an outstanding commit failed during
   rebalancing (#2933).
 * Topic authorization errors during fetching are now reported only once (#3072).

### Producer fixes

 * Topic authorization errors are now properly propagated for produced messages,
   both through delivery reports and as `ERR_TOPIC_AUTHORIZATION_FAILED`
   return value from `produce*()` (#2215)
 * Treat cluster authentication failures as fatal in the transactional
   producer (#2994).
 * The transactional producer code did not properly reference-count partition
   objects which could in very rare circumstances lead to a use-after-free bug
   if a topic was deleted from the cluster when a transaction was using it.
 * `ERR_KAFKA_STORAGE_ERROR` is now correctly treated as a retriable
   produce error (#3026).
 * Messages that timed out locally would not fail the ongoing transaction.
   If the application did not take action on failed messages in its delivery
   report callback and went on to commit the transaction, the transaction would
   be successfully committed, simply omitting the failed messages.
 * EndTxnRequests (sent on commit/abort) are only retried in allowed
   states (#3041).
   Previously the transaction could hang on commit_transaction() if an abortable
   error was hit and the EndTxnRequest was to be retried.


*Note: there was no v1.5.1 librdkafka release*




# librdkafka v1.5.0

The v1.5.0 release brings usability improvements, enhancements and fixes to
librdkafka.

## Enhancements

 * Improved broker connection error reporting with more useful information and
   hints on the cause of the problem.
 * Consumer: Propagate errors when subscribing to unavailable topics (#1540)
 * Producer: Add `batch.size` producer configuration property (#638)
 * Add `topic.metadata.propagation.max.ms` to allow newly manually created
   topics to be propagated throughout the cluster before reporting them
   as non-existent. This fixes race issues where CreateTopics() is
   quickly followed by produce().
 * Prefer least idle connection for periodic metadata refreshes, et.al.,
   to allow truly idle connections to time out and to avoid load-balancer-killed
   idle connection errors (#2845)
 * Added `rd_kafka_event_debug_contexts()` to get the debug contexts for
   a debug log line (by @wolfchimneyrock).
 * Added Test scenarios which define the cluster configuration.
 * Added MinGW-w64 builds (@ed-alertedh, #2553)
 * `./configure --enable-XYZ` now requires the XYZ check to pass,
   and `--disable-XYZ` disables the feature altogether (@benesch)
 * Added `rd_kafka_produceva()` which takes an array of produce arguments
   for situations where the existing `rd_kafka_producev()` va-arg approach
   can't be used.
 * Added `rd_kafka_message_broker_id()` to see the broker that a message
   was produced or fetched from, or an error was associated with.
 * Added RTT/delay simulation to mock brokers.


## Upgrade considerations

 * Subscribing to non-existent and unauthorized topics will now propagate
   errors `RD_KAFKA_RESP_ERR_UNKNOWN_TOPIC_OR_PART` and
   `RD_KAFKA_RESP_ERR_TOPIC_AUTHORIZATION_FAILED` to the application through
   the standard consumer error (the err field in the message object).
 * Consumer will no longer trigger auto creation of topics,
   `allow.auto.create.topics=true` may be used to re-enable the old deprecated
   functionality.
 * The default consumer pre-fetch queue threshold `queued.max.messages.kbytes`
   has been decreased from 1GB to 64MB to avoid excessive network usage for low
   and medium throughput consumer applications. High throughput consumer
   applications may need to manually set this property to a higher value.
 * The default consumer Fetch wait time has been increased from 100ms to 500ms
   to avoid excessive network usage for low throughput topics.
 * If OpenSSL is linked statically, or `ssl.ca.location=probe` is configured,
   librdkafka will probe known CA certificate paths and automatically use the
   first one found. This should alleviate the need to configure
   `ssl.ca.location` when the statically linked OpenSSL's OPENSSLDIR differs
   from the system's CA certificate path.
 * The heuristics for handling Apache Kafka < 0.10 brokers has been removed to
   improve connection error handling for modern Kafka versions.
   Users on Brokers 0.9.x or older should already be configuring
   `api.version.request=false` and `broker.version.fallback=...` so there
   should be no functional change.
 * The default producer batch accumulation time, `linger.ms`, has been changed
   from 0.5ms to 5ms to improve batch sizes and throughput while reducing
   the per-message protocol overhead.
   Applications that require lower produce latency than 5ms will need to
   manually set `linger.ms` to a lower value.
 * librdkafka's build tooling now requires Python 3.x (python3 interpreter).


## Fixes

### General fixes

 * The client could crash in rare circumstances on ApiVersion or
   SaslHandshake request timeouts (#2326)
 * `./configure --LDFLAGS='a=b, c=d'` with arguments containing = are now
   supported (by @sky92zwq).
 * `./configure` arguments now take precedence over cached `configure` variables
   from previous invocation.
 * Fix theoretical crash on coord request failure.
 * Unknown partition error could be triggered for existing partitions when
   additional partitions were added to a topic (@benesch, #2915)
 * Quickly refresh topic metadata for desired but non-existent partitions.
   This will speed up the initial discovery delay when new partitions are added
   to an existing topic (#2917).


### Consumer fixes

 * The roundrobin partition assignor could crash if subscriptions
   where asymmetrical (different sets from different members of the group).
   Thanks to @ankon and @wilmai for identifying the root cause (#2121).
 * The consumer assignors could ignore some topics if there were more subscribed
   topics than consumers in taking part in the assignment.
 * The consumer would connect to all partition leaders of a topic even
   for partitions that were not being consumed (#2826).
 * Initial consumer group joins should now be a couple of seconds quicker
   thanks expedited query intervals (@benesch).
 * Fix crash and/or inconsistent subscriptions when using multiple consumers
   (in the same process) with wildcard topics on Windows.
 * Don't propagate temporary offset lookup errors to application.
 * Immediately refresh topic metadata when partitions are reassigned to other
   brokers, avoiding a fetch stall of up to `topic.metadata.refresh.interval.ms`. (#2955)
 * Memory for batches containing control messages would not be freed when
   using the batch consume APIs (@pf-qiu, #2990).


### Producer fixes

 * Proper locking for transaction state in EndTxn handler.



# librdkafka v1.4.4

v1.4.4 is a maintenance release with the following fixes and enhancements:

 * Transactional producer could crash on request timeout due to dereferencing
   NULL pointer of non-existent response object.
 * Mark `rd_kafka_send_offsets_to_transaction()` CONCURRENT_TRANSACTION (et.al)
   errors as retriable.
 * Fix crash on transactional coordinator FindCoordinator request failure.
 * Minimize broker re-connect delay when broker's connection is needed to
   send requests.
 * Proper locking for transaction state in EndTxn handler.
 * `socket.timeout.ms` was ignored when `transactional.id` was set.
 * Added RTT/delay simulation to mock brokers.

*Note: there was no v1.4.3 librdkafka release*



# librdkafka v1.4.2

v1.4.2 is a maintenance release with the following fixes and enhancements:

 * Fix produce/consume hang after partition goes away and comes back,
   such as when a topic is deleted and re-created.
 * Consumer: Reset the stored offset when partitions are un-assign()ed (fixes #2782).
    This fixes the case where a manual offset-less commit() or the auto-committer
    would commit a stored offset from a previous assignment before
    a new message was consumed by the application.
 * Probe known CA cert paths and set default `ssl.ca.location` accordingly
   if OpenSSL is statically linked or `ssl.ca.location` is set to `probe`.
 * Per-partition OffsetCommit errors were unhandled (fixes #2791)
 * Seed the PRNG (random number generator) by default, allow application to
   override with `enable.random.seed=false` (#2795)
 * Fix stack overwrite (of 1 byte) when SaslHandshake MechCnt is zero
 * Align bundled c11 threads (tinycthreads) constants to glibc and musl (#2681)
 * Fix return value of rd_kafka_test_fatal_error() (by @ckb42)
 * Ensure CMake sets disabled defines to zero on Windows (@benesch)


*Note: there was no v1.4.1 librdkafka release*





# Older releases

See https://github.com/edenhill/librdkafka/releases<|MERGE_RESOLUTION|>--- conflicted
+++ resolved
@@ -33,7 +33,15 @@
 OpenSSL providers may be configured with the new `ssl.providers`
 configuration property.
 
-<<<<<<< HEAD
+### Broker TLS certificate hostname verification
+
+The default value for `ssl.endpoint.identification.algorithm` has been
+changed from `none` (no hostname verification) to `https`, which enables
+broker hostname verification (to counter man-in-the-middle
+impersonation attacks) by default.
+
+To restore the previous behaviour, set `ssl.endpoint.identification.algorithm` to `none`.
+
 ## Known Issues
 
 ### Consumer issues
@@ -45,19 +53,9 @@
 
    It is strongly recommended to use the Consumer Batch APIs and the mentioned
    operations in sequential order in order to get consistent result.
+   
    For **repartition** operation to work in sequencial manner, please set `rebalance_cb`
-   configuration property (refer [examples/rdkafka_complex_consumer_example.c](examples/rdkafka_complex_consumer_example.c) for help with the usage) for the consumer.
-=======
-### Broker TLS certificate hostname verification
-
-The default value for `ssl.endpoint.identification.algorithm` has been
-changed from `none` (no hostname verification) to `https`, which enables
-broker hostname verification (to counter man-in-the-middle
-impersonation attacks) by default.
-
-To restore the previous behaviour, set `ssl.endpoint.identification.algorithm` to `none`.
-
->>>>>>> cd955b13
+   configuration property (refer [examples/rdkafka_complex_consumer_example.c](examples/rdkafka_complex_consumer_example.c) for the help with the usage) for the consumer.
 
 ## Enhancements
 
