/*
 * librdkafka - Apache Kafka C library
 *
 * Copyright (c) 2023, Confluent Inc.
 * All rights reserved.
 *
 * Redistribution and use in source and binary forms, with or without
 * modification, are permitted provided that the following conditions are met:
 *
 * 1. Redistributions of source code must retain the above copyright notice,
 *    this list of conditions and the following disclaimer.
 * 2. Redistributions in binary form must reproduce the above copyright notice,
 *    this list of conditions and the following disclaimer in the documentation
 *    and/or other materials provided with the distribution.
 *
 * THIS SOFTWARE IS PROVIDED BY THE COPYRIGHT HOLDERS AND CONTRIBUTORS "AS IS"
 * AND ANY EXPRESS OR IMPLIED WARRANTIES, INCLUDING, BUT NOT LIMITED TO, THE
 * IMPLIED WARRANTIES OF MERCHANTABILITY AND FITNESS FOR A PARTICULAR PURPOSE
 * ARE DISCLAIMED. IN NO EVENT SHALL THE COPYRIGHT OWNER OR CONTRIBUTORS BE
 * LIABLE FOR ANY DIRECT, INDIRECT, INCIDENTAL, SPECIAL, EXEMPLARY, OR
 * CONSEQUENTIAL DAMAGES (INCLUDING, BUT NOT LIMITED TO, PROCUREMENT OF
 * SUBSTITUTE GOODS OR SERVICES; LOSS OF USE, DATA, OR PROFITS; OR BUSINESS
 * INTERRUPTION) HOWEVER CAUSED AND ON ANY THEORY OF LIABILITY, WHETHER IN
 * CONTRACT, STRICT LIABILITY, OR TORT (INCLUDING NEGLIGENCE OR OTHERWISE)
 * ARISING IN ANY WAY OUT OF THE USE OF THIS SOFTWARE, EVEN IF ADVISED OF THE
 * POSSIBILITY OF SUCH DAMAGE.
 */


#ifndef _RD_KAFKA_TELEMETRY_H_
#define _RD_KAFKA_TELEMETRY_H_

void rd_kafka_telemetry_fsm_tmr_cb(rd_kafka_timers_t* rkts, void *rk);

<<<<<<< HEAD
void rd_kafka_handle_get_telemetry_subscriptions(rd_kafka_t *rk,
                                                 rd_kafka_resp_err_t err);
void rd_kafka_handle_push_telemetry(rd_kafka_t *rk);
=======
void rd_kafka_handle_get_telemetry_subscriptions(rd_kafka_t *rk);
void rd_kafka_handle_push_telemetry(rd_kafka_t *rk, rd_kafka_resp_err_t err);
>>>>>>> d8864ead

#endif /* _RD_KAFKA_TELEMETRY_H_ */<|MERGE_RESOLUTION|>--- conflicted
+++ resolved
@@ -32,13 +32,8 @@
 
 void rd_kafka_telemetry_fsm_tmr_cb(rd_kafka_timers_t* rkts, void *rk);
 
-<<<<<<< HEAD
 void rd_kafka_handle_get_telemetry_subscriptions(rd_kafka_t *rk,
                                                  rd_kafka_resp_err_t err);
-void rd_kafka_handle_push_telemetry(rd_kafka_t *rk);
-=======
-void rd_kafka_handle_get_telemetry_subscriptions(rd_kafka_t *rk);
 void rd_kafka_handle_push_telemetry(rd_kafka_t *rk, rd_kafka_resp_err_t err);
->>>>>>> d8864ead
 
 #endif /* _RD_KAFKA_TELEMETRY_H_ */