# librdkafka v2.2.0

librdkafka v2.2.0 is a feature release:

 * Fix a segmentation fault when subscribing to non-existent topics and
   using the consume batch functions (#4273).
 * Store offset commit metadata in `rd_kafka_offsets_store` (@mathispesch, #4084).
 * Fix a bug that happens when skipping tags, causing buffer underflow in
   MetadataResponse (#4278).
 * [KIP-881](https://cwiki.apache.org/confluence/display/KAFKA/KIP-881%3A+Rack-aware+Partition+Assignment+for+Kafka+Consumers):
   Add support for rack-aware partition assignment for consumers
   (#4184, #4291, #4252).
 * Fix several bugs with sticky assignor in case of partition ownership
   changing between members of the consumer group (#4252).
<<<<<<< HEAD
 * [KIP-368](https://cwiki.apache.org/confluence/display/KAFKA/KIP-368%3A+Allow+SASL+Connections+to+Periodically+Re-Authenticate):
   Allow SASL Connections to Periodically Re-Authenticate
   (#4301, started by @vctoriawu).
=======
 * Avoid treating an OpenSSL error as a permanent error and treat unclean SSL
   closes as normal ones (#4294).
>>>>>>> 3e39a9e3


## Fixes

### General fixes

 * Fix a bug that happens when skipping tags, causing buffer underflow in
   MetadataResponse. This is triggered since RPC version 9 (v2.1.0),
   when using Confluent Platform, only when racks are set,
   observers are activated and there is more than one partition.
   Fixed by skipping the correct amount of bytes when tags are received.
 * Avoid treating an OpenSSL error as a permanent error and treat unclean SSL
   closes as normal ones. When SSL connections are closed without `close_notify`,
   in OpenSSL 3.x a new type of error is set and it was interpreted as permanent
   in librdkafka. It can cause a different issue depending on the RPC.
   If received when waiting for OffsetForLeaderEpoch response, it triggers
   an offset reset following the configured policy.
   Solved by treating SSL errors as transport errors and
   by setting an OpenSSL flag that allows to treat unclean SSL closes as normal
   ones. These types of errors can happen it the other side doesn't support `close_notify` or if there's a TCP connection reset.


### Consumer fixes

  * In case of multiple owners of a partition with different generations, the
    sticky assignor would pick the earliest (lowest generation) member as the
    current owner, which would lead to stickiness violations. Fixed by
    choosing the latest (highest generation) member.
  * In case where the same partition is owned by two members with the same
    generation, it indicates an issue. The sticky assignor had some code to
    handle this, but it was non-functional, and did not have parity with the
    Java assignor. Fixed by invalidating any such partition from the current
    assignment completely.


# librdkafka v2.1.1

librdkafka v2.1.1 is a maintenance release:

 * Avoid duplicate messages when a fetch response is received
   in the middle of an offset validation request (#4261).
 * Fix segmentation fault when subscribing to a non-existent topic and
   calling `rd_kafka_message_leader_epoch()` on the polled `rkmessage` (#4245).
 * Fix a segmentation fault when fetching from follower and the partition lease
   expires while waiting for the result of a list offsets operation (#4254).
 * Fix documentation for the admin request timeout, incorrectly stating -1 for infinite
   timeout. That timeout can't be infinite.
 * Fix CMake pkg-config cURL require and use
   pkg-config `Requires.private` field (@FantasqueX, @stertingen, #4180).
 * Fixes certain cases where polling would not keep the consumer
   in the group or make it rejoin it (#4256).
 * Fix to the C++ set_leader_epoch method of TopicPartitionImpl,
   that wasn't storing the passed value (@pavel-pimenov, #4267).

## Fixes

### Consumer fixes

 * Duplicate messages can be emitted when a fetch response is received
   in the middle of an offset validation request. Solved by avoiding
   a restart from last application offset when offset validation succeeds.
 * When fetching from follower, if the partition lease expires after 5 minutes,
   and a list offsets operation was requested to retrieve the earliest
   or latest offset, it resulted in segmentation fault. This was fixed by
   allowing threads different from the main one to call
   the `rd_kafka_toppar_set_fetch_state` function, given they hold
   the lock on the `rktp`.
 * In v2.1.0, a bug was fixed which caused polling any queue to reset the
   `max.poll.interval.ms`. Only certain functions were made to reset the timer,
   but it is possible for the user to obtain the queue with messages from
   the broker, skipping these functions. This was fixed by encoding information
   in a queue itself, that, whether polling, resets the timer.


# librdkafka v2.1.0

librdkafka v2.1.0 is a feature release:

* [KIP-320](https://cwiki.apache.org/confluence/display/KAFKA/KIP-320%3A+Allow+fetchers+to+detect+and+handle+log+truncation)
  Allow fetchers to detect and handle log truncation (#4122).
* Fix a reference count issue blocking the consumer from closing (#4187).
* Fix a protocol issue with ListGroups API, where an extra
  field was appended for API Versions greater than or equal to 3 (#4207).
* Fix an issue with `max.poll.interval.ms`, where polling any queue would cause
  the timeout to be reset (#4176).
* Fix seek partition timeout, was one thousand times lower than the passed
  value (#4230).
* Fix multiple inconsistent behaviour in batch APIs during **pause** or **resume** operations (#4208).
  See **Consumer fixes** section below for more information.
* Update lz4.c from upstream. Fixes [CVE-2021-3520](https://github.com/advisories/GHSA-gmc7-pqv9-966m)
  (by @filimonov, #4232).
* Upgrade OpenSSL to v3.0.8 with various security fixes,
  check the [release notes](https://www.openssl.org/news/cl30.txt) (#4215).

## Enhancements

 * Added `rd_kafka_topic_partition_get_leader_epoch()` (and `set..()`).
 * Added partition leader epoch APIs:
   - `rd_kafka_topic_partition_get_leader_epoch()` (and `set..()`)
   - `rd_kafka_message_leader_epoch()`
   - `rd_kafka_*assign()` and `rd_kafka_seek_partitions()` now supports
     partitions with a leader epoch set.
   - `rd_kafka_offsets_for_times()` will return per-partition leader-epochs.
   - `leader_epoch`, `stored_leader_epoch`, and `committed_leader_epoch`
     added to per-partition statistics.


## Fixes

### OpenSSL fixes

 * Fixed OpenSSL static build not able to use external modules like FIPS
   provider module.

### Consumer fixes

 * A reference count issue was blocking the consumer from closing.
   The problem would happen when a partition is lost, because forcibly
   unassigned from the consumer or if the corresponding topic is deleted.
 * When using `rd_kafka_seek_partitions`, the remaining timeout was
   converted from microseconds to milliseconds but the expected unit
   for that parameter is microseconds.
 * Fixed known issues related to Batch Consume APIs mentioned in v2.0.0
   release notes.
 * Fixed `rd_kafka_consume_batch()` and `rd_kafka_consume_batch_queue()`
   intermittently updating `app_offset` and `store_offset` incorrectly when
   **pause** or **resume** was being used for a partition.
 * Fixed `rd_kafka_consume_batch()` and `rd_kafka_consume_batch_queue()`
   intermittently skipping offsets when **pause** or **resume** was being
   used for a partition.


## Known Issues

### Consume Batch API

 * When `rd_kafka_consume_batch()` and `rd_kafka_consume_batch_queue()` APIs are used with
   any of the **seek**, **pause**, **resume** or **rebalancing** operation, `on_consume`
   interceptors might be called incorrectly (maybe multiple times) for not consumed messages.

### Consume API

 * Duplicate messages can be emitted when a fetch response is received
   in the middle of an offset validation request.
 * Segmentation fault when subscribing to a non-existent topic and
   calling `rd_kafka_message_leader_epoch()` on the polled `rkmessage`.



# librdkafka v2.0.2

librdkafka v2.0.2 is a maintenance release:

* Fix OpenSSL version in Win32 nuget package (#4152).



# librdkafka v2.0.1

librdkafka v2.0.1 is a maintenance release:

* Fixed nuget package for Linux ARM64 release (#4150).



# librdkafka v2.0.0

librdkafka v2.0.0 is a feature release:

 * [KIP-88](https://cwiki.apache.org/confluence/display/KAFKA/KIP-88%3A+OffsetFetch+Protocol+Update)
   OffsetFetch Protocol Update (#3995).
 * [KIP-222](https://cwiki.apache.org/confluence/display/KAFKA/KIP-222+-+Add+Consumer+Group+operations+to+Admin+API)
   Add Consumer Group operations to Admin API (started by @lesterfan, #3995).
 * [KIP-518](https://cwiki.apache.org/confluence/display/KAFKA/KIP-518%3A+Allow+listing+consumer+groups+per+state)
   Allow listing consumer groups per state (#3995).
 * [KIP-396](https://cwiki.apache.org/confluence/pages/viewpage.action?pageId=97551484)
   Partially implemented: support for AlterConsumerGroupOffsets
   (started by @lesterfan, #3995).
 * OpenSSL 3.0.x support - the maximum bundled OpenSSL version is now 3.0.7 (previously 1.1.1q).
 * Fixes to the transactional and idempotent producer.


## Upgrade considerations

### OpenSSL 3.0.x

#### OpenSSL default ciphers

The introduction of OpenSSL 3.0.x in the self-contained librdkafka bundles
changes the default set of available ciphers, in particular all obsolete
or insecure ciphers and algorithms as listed in the
OpenSSL [legacy](https://www.openssl.org/docs/man3.0/man7/OSSL_PROVIDER-legacy.html)
manual page are now disabled by default.

**WARNING**: These ciphers are disabled for security reasons and it is
highly recommended NOT to use them.

Should you need to use any of these old ciphers you'll need to explicitly
enable the `legacy` provider by configuring `ssl.providers=default,legacy`
on the librdkafka client.

#### OpenSSL engines and providers

OpenSSL 3.0.x deprecates the use of engines, which is being replaced by
providers. As such librdkafka will emit a deprecation warning if
`ssl.engine.location` is configured.

OpenSSL providers may be configured with the new `ssl.providers`
configuration property.

### Broker TLS certificate hostname verification

The default value for `ssl.endpoint.identification.algorithm` has been
changed from `none` (no hostname verification) to `https`, which enables
broker hostname verification (to counter man-in-the-middle
impersonation attacks) by default.

To restore the previous behaviour, set `ssl.endpoint.identification.algorithm` to `none`.

## Known Issues

### Poor Consumer batch API messaging guarantees

The Consumer Batch APIs `rd_kafka_consume_batch()` and `rd_kafka_consume_batch_queue()`
are not thread safe if `rkmessages_size` is greater than 1 and any of the **seek**,
**pause**, **resume** or **rebalancing** operation is performed in parallel with any of
the above APIs. Some of the messages might be lost, or erroneously returned to the
application, in the above scenario.

It is strongly recommended to use the Consumer Batch APIs and the mentioned
operations in sequential order in order to get consistent result.

For **rebalancing** operation to work in sequencial manner, please set `rebalance_cb`
configuration property (refer [examples/rdkafka_complex_consumer_example.c]
(examples/rdkafka_complex_consumer_example.c) for the help with the usage) for the consumer.

## Enhancements

 * Self-contained static libraries can now be built on Linux arm64 (#4005).
 * Updated to zlib 1.2.13, zstd 1.5.2, and curl 7.86.0 in self-contained
   librdkafka bundles.
 * Added `on_broker_state_change()` interceptor
 * The C++ API no longer returns strings by const value, which enables better move optimization in callers.
 * Added `rd_kafka_sasl_set_credentials()` API to update SASL credentials.
 * Setting `allow.auto.create.topics` will no longer give a warning if used by a producer, since that is an expected use case.
  Improvement in documentation for this property.
 * Added a `resolve_cb` configuration setting that permits using custom DNS resolution logic.
 * Added `rd_kafka_mock_broker_error_stack_cnt()`.
 * The librdkafka.redist NuGet package has been updated to have fewer external
   dependencies for its bundled librdkafka builds, as everything but cyrus-sasl
   is now built-in. There are bundled builds with and without linking to
   cyrus-sasl for maximum compatibility.
 * Admin API DescribeGroups() now provides the group instance id
   for static members [KIP-345](https://cwiki.apache.org/confluence/display/KAFKA/KIP-345%3A+Introduce+static+membership+protocol+to+reduce+consumer+rebalances) (#3995).


## Fixes

### General fixes

 * Windows: couldn't read a PKCS#12 keystore correctly because binary mode
   wasn't explicitly set and Windows defaults to text mode.
 * Fixed memory leak when loading SSL certificates (@Mekk, #3930)
 * Load all CA certificates from `ssl.ca.pem`, not just the first one.
 * Each HTTP request made when using OAUTHBEARER OIDC would leak a small
   amount of memory.

### Transactional producer fixes

 * When a PID epoch bump is requested and the producer is waiting
   to reconnect to the transaction coordinator, a failure in a find coordinator
   request could cause an assert to fail. This is fixed by retrying when the
   coordinator is known (#4020).
 * Transactional APIs (except `send_offsets_for_transaction()`) that
   timeout due to low timeout_ms may now be resumed by calling the same API
   again, as the operation continues in the background.
 * For fatal idempotent producer errors that may be recovered by bumping the
   epoch the current transaction must first be aborted prior to the epoch bump.
   This is now handled correctly, which fixes issues seen with fenced
   transactional producers on fatal idempotency errors.
 * Timeouts for EndTxn requests (transaction commits and aborts) are now
   automatically retried and the error raised to the application is also
   a retriable error.
 * TxnOffsetCommitRequests were retried immediately upon temporary errors in
   `send_offsets_to_transactions()`, causing excessive network requests.
   These retries are now delayed 500ms.
 * If `init_transactions()` is called with an infinite timeout (-1),
   the timeout will be limited to 2 * `transaction.timeout.ms`.
   The application may retry and resume the call if a retriable error is
   returned.


### Consumer fixes

 * Back-off and retry JoinGroup request if coordinator load is in progress.
 * Fix `rd_kafka_consume_batch()` and `rd_kafka_consume_batch_queue()` skipping
   other partitions' offsets intermittently when **seek**, **pause**, **resume**
   or **rebalancing** is used for a partition.
 * Fix `rd_kafka_consume_batch()` and `rd_kafka_consume_batch_queue()`
   intermittently returing incorrect partitions' messages if **rebalancing**
   happens during these operations.

# librdkafka v1.9.2

librdkafka v1.9.2 is a maintenance release:

 * The SASL OAUTHBEAR OIDC POST field was sometimes truncated by one byte (#3192).
 * The bundled version of OpenSSL has been upgraded to version 1.1.1q for non-Windows builds. Windows builds remain on OpenSSL 1.1.1n for the time being.
 * The bundled version of Curl has been upgraded to version 7.84.0.



# librdkafka v1.9.1

librdkafka v1.9.1 is a maintenance release:

 * The librdkafka.redist NuGet package now contains OSX M1/arm64 builds.
 * Self-contained static libraries can now be built on OSX M1 too, thanks to
   disabling curl's configure runtime check.



# librdkafka v1.9.0

librdkafka v1.9.0 is a feature release:

 * Added KIP-768 OUATHBEARER OIDC support (by @jliunyu, #3560)
 * Added KIP-140 Admin API ACL support (by @emasab, #2676)


## Upgrade considerations

 * Consumer:
   `rd_kafka_offsets_store()` (et.al) will now return an error for any
   partition that is not currently assigned (through `rd_kafka_*assign()`).
   This prevents a race condition where an application would store offsets
   after the assigned partitions had been revoked (which resets the stored
   offset), that could cause these old stored offsets to be committed later
   when the same partitions were assigned to this consumer again - effectively
   overwriting any committed offsets by any consumers that were assigned the
   same partitions previously. This would typically result in the offsets
   rewinding and messages to be reprocessed.
   As an extra effort to avoid this situation the stored offset is now
   also reset when partitions are assigned (through `rd_kafka_*assign()`).
   Applications that explicitly call `..offset*_store()` will now need
   to handle the case where `RD_KAFKA_RESP_ERR__STATE` is returned
   in the per-partition `.err` field - meaning the partition is no longer
   assigned to this consumer and the offset could not be stored for commit.


## Enhancements

 * Improved producer queue scheduling. Fixes the performance regression
   introduced in v1.7.0 for some produce patterns. (#3538, #2912)
 * Windows: Added native Win32 IO/Queue scheduling. This removes the
   internal TCP loopback connections that were previously used for timely
   queue wakeups.
 * Added `socket.connection.setup.timeout.ms` (default 30s).
   The maximum time allowed for broker connection setups (TCP connection as
   well as SSL and SASL handshakes) is now limited to this value.
   This fixes the issue with stalled broker connections in the case of network
   or load balancer problems.
   The Java clients has an exponential backoff to this timeout which is
   limited by `socket.connection.setup.timeout.max.ms` - this was not
   implemented in librdkafka due to differences in connection handling and
   `ERR__ALL_BROKERS_DOWN` error reporting. Having a lower initial connection
   setup timeout and then increase the timeout for the next attempt would
   yield possibly false-positive `ERR__ALL_BROKERS_DOWN` too early.
 * SASL OAUTHBEARER refresh callbacks can now be scheduled for execution
   on librdkafka's background thread. This solves the problem where an
   application has a custom SASL OAUTHBEARER refresh callback and thus needs to
   call `rd_kafka_poll()` (et.al.) at least once to trigger the
   refresh callback before being able to connect to brokers.
   With the new `rd_kafka_conf_enable_sasl_queue()` configuration API and
   `rd_kafka_sasl_background_callbacks_enable()` the refresh callbacks
   can now be triggered automatically on the librdkafka background thread.
 * `rd_kafka_queue_get_background()` now creates the background thread
   if not already created.
 * Added `rd_kafka_consumer_close_queue()` and `rd_kafka_consumer_closed()`.
   This allow applications and language bindings to implement asynchronous
   consumer close.
 * Bundled zlib upgraded to version 1.2.12.
 * Bundled OpenSSL upgraded to 1.1.1n.
 * Added `test.mock.broker.rtt` to simulate RTT/latency for mock brokers.


## Fixes

### General fixes

 * Fix various 1 second delays due to internal broker threads blocking on IO
   even though there are events to handle.
   These delays could be seen randomly in any of the non produce/consume
   request APIs, such as `commit_transaction()`, `list_groups()`, etc.
 * Windows: some applications would crash with an error message like
   `no OPENSSL_Applink()` written to the console if `ssl.keystore.location`
   was configured.
   This regression was introduced in v1.8.0 due to use of vcpkgs and how
   keystore file was read. #3554.
 * Windows 32-bit only: 64-bit atomic reads were in fact not atomic and could
   in rare circumstances yield incorrect values.
   One manifestation of this issue was the `max.poll.interval.ms` consumer
   timer expiring even though the application was polling according to profile.
   Fixed by @WhiteWind (#3815).
 * `rd_kafka_clusterid()` would previously fail with timeout if
   called on cluster with no visible topics (#3620).
   The clusterid is now returned as soon as metadata has been retrieved.
 * Fix hang in `rd_kafka_list_groups()` if there are no available brokers
   to connect to (#3705).
 * Millisecond timeouts (`timeout_ms`) in various APIs, such as `rd_kafka_poll()`,
   was limited to roughly 36 hours before wrapping. (#3034)
 * If a metadata request triggered by `rd_kafka_metadata()` or consumer group rebalancing
   encountered a non-retriable error it would not be propagated to the caller and thus
   cause a stall or timeout, this has now been fixed. (@aiquestion, #3625)
 * AdminAPI `DeleteGroups()` and `DeleteConsumerGroupOffsets()`:
   if the given coordinator connection was not up by the time these calls were
   initiated and the first connection attempt failed then no further connection
   attempts were performed, ulimately leading to the calls timing out.
   This is now fixed by keep retrying to connect to the group coordinator
   until the connection is successful or the call times out.
   Additionally, the coordinator will be now re-queried once per second until
   the coordinator comes up or the call times out, to detect change in
   coordinators.
 * Mock cluster `rd_kafka_mock_broker_set_down()` would previously
   accept and then disconnect new connections, it now refuses new connections.


### Consumer fixes

 * `rd_kafka_offsets_store()` (et.al) will now return an error for any
   partition that is not currently assigned (through `rd_kafka_*assign()`).
   See **Upgrade considerations** above for more information.
 * `rd_kafka_*assign()` will now reset/clear the stored offset.
   See **Upgrade considerations** above for more information.
 * `seek()` followed by `pause()` would overwrite the seeked offset when
   later calling `resume()`. This is now fixed. (#3471).
   **Note**: Avoid storing offsets (`offsets_store()`) after calling
   `seek()` as this may later interfere with resuming a paused partition,
   instead store offsets prior to calling seek.
 * A `ERR_MSG_SIZE_TOO_LARGE` consumer error would previously be raised
   if the consumer received a maximum sized FetchResponse only containing
   (transaction) aborted messages with no control messages. The fetching did
   not stop, but some applications would terminate upon receiving this error.
   No error is now raised in this case. (#2993)
   Thanks to @jacobmikesell for providing an application to reproduce the
   issue.
 * The consumer no longer backs off the next fetch request (default 500ms) when
   the parsed fetch response is truncated (which is a valid case).
   This should speed up the message fetch rate in case of maximum sized
   fetch responses.
 * Fix consumer crash (`assert: rkbuf->rkbuf_rkb`) when parsing
   malformed JoinGroupResponse consumer group metadata state.
 * Fix crash (`cant handle op type`) when using `consume_batch_queue()` (et.al)
   and an OAUTHBEARER refresh callback was set.
   The callback is now triggered by the consume call. (#3263)
 * Fix `partition.assignment.strategy` ordering when multiple strategies are configured.
   If there is more than one eligible strategy, preference is determined by the
   configured order of strategies. The partitions are assigned to group members according
   to the strategy order preference now. (#3818)
 * Any form of unassign*() (absolute or incremental) is now allowed during
   consumer close rebalancing and they're all treated as absolute unassigns.
   (@kevinconaway)


### Transactional producer fixes

 * Fix message loss in idempotent/transactional producer.
   A corner case has been identified that may cause idempotent/transactional
   messages to be lost despite being reported as successfully delivered:
   During cluster instability a restarting broker may report existing topics
   as non-existent for some time before it is able to acquire up to date
   cluster and topic metadata.
   If an idempotent/transactional producer updates its topic metadata cache
   from such a broker the producer will consider the topic to be removed from
   the cluster and thus remove its local partition objects for the given topic.
   This also removes the internal message sequence number counter for the given
   partitions.
   If the producer later receives proper topic metadata for the cluster the
   previously "removed" topics will be rediscovered and new partition objects
   will be created in the producer. These new partition objects, with no
   knowledge of previous incarnations, would start counting partition messages
   at zero again.
   If new messages were produced for these partitions by the same producer
   instance, the same message sequence numbers would be sent to the broker.
   If the broker still maintains state for the producer's PID and Epoch it could
   deem that these messages with reused sequence numbers had already been
   written to the log and treat them as legit duplicates.
   This would seem to the producer that these new messages were successfully
   written to the partition log by the broker when they were in fact discarded
   as duplicates, leading to silent message loss.
   The fix included in this release is to save the per-partition idempotency
   state when a partition is removed, and then recover and use that saved
   state if the partition comes back at a later time.
 * The transactional producer would retry (re)initializing its PID if a
   `PRODUCER_FENCED` error was returned from the
   broker (added in Apache Kafka 2.8), which could cause the producer to
   seemingly hang.
   This error code is now correctly handled by raising a fatal error.
 * If the given group coordinator connection was not up by the time
   `send_offsets_to_transactions()` was called, and the first connection
   attempt failed then no further connection attempts were performed, ulimately
   leading to `send_offsets_to_transactions()` timing out, and possibly
   also the transaction timing out on the transaction coordinator.
   This is now fixed by keep retrying to connect to the group coordinator
   until the connection is successful or the call times out.
   Additionally, the coordinator will be now re-queried once per second until
   the coordinator comes up or the call times out, to detect change in
   coordinators.


### Producer fixes

 * Improved producer queue wakeup scheduling. This should significantly
   decrease the number of wakeups and thus syscalls for high message rate
   producers. (#3538, #2912)
 * The logic for enforcing that `message.timeout.ms` is greather than
   an explicitly configured `linger.ms` was incorrect and instead of
   erroring out early the lingering time was automatically adjusted to the
   message timeout, ignoring the configured `linger.ms`.
   This has now been fixed so that an error is returned when instantiating the
   producer. Thanks to @larry-cdn77 for analysis and test-cases. (#3709)


# librdkafka v1.8.2

librdkafka v1.8.2 is a maintenance release.

## Enhancements

 * Added `ssl.ca.pem` to add CA certificate by PEM string. (#2380)
 * Prebuilt binaries for Mac OSX now contain statically linked OpenSSL v1.1.1l.
   Previously the OpenSSL version was either v1.1.1 or v1.0.2 depending on
   build type.

## Fixes

 * The `librdkafka.redist` 1.8.0 package had two flaws:
   - the linux-arm64 .so build was a linux-x64 build.
   - the included Windows MSVC 140 runtimes for x64 were infact x86.
   The release script has been updated to verify the architectures of
   provided artifacts to avoid this happening in the future.
 * Prebuilt binaries for Mac OSX Sierra (10.12) and older are no longer provided.
   This affects [confluent-kafka-go](https://github.com/confluentinc/confluent-kafka-go).
 * Some of the prebuilt binaries for Linux were built on Ubuntu 14.04,
   these builds are now performed on Ubuntu 16.04 instead.
   This may affect users on ancient Linux distributions.
 * It was not possible to configure `ssl.ca.location` on OSX, the property
   would automatically revert back to `probe` (default value).
   This regression was introduced in v1.8.0. (#3566)
 * librdkafka's internal timers would not start if the timeout was set to 0,
   which would result in some timeout operations not being enforced correctly,
   e.g., the transactional producer API timeouts.
   These timers are now started with a timeout of 1 microsecond.

### Transactional producer fixes

 * Upon quick repeated leader changes the transactional producer could receive
   an `OUT_OF_ORDER_SEQUENCE` error from the broker, which triggered an
   Epoch bump on the producer resulting in an InitProducerIdRequest being sent
   to the transaction coordinator in the middle of a transaction.
   This request would start a new transaction on the coordinator, but the
   producer would still think (erroneously) it was in current transaction.
   Any messages produced in the current transaction prior to this event would
   be silently lost when the application committed the transaction, leading
   to message loss.
   This has been fixed by setting the Abortable transaction error state
   in the producer. #3575.
 * The transactional producer could stall during a transaction if the transaction
   coordinator changed while adding offsets to the transaction (send_offsets_to_transaction()).
   This stall lasted until the coordinator connection went down, the
   transaction timed out, transaction was aborted, or messages were produced
   to a new partition, whichever came first. #3571.



*Note: there was no v1.8.1 librdkafka release*


# librdkafka v1.8.0

librdkafka v1.8.0 is a security release:

 * Upgrade bundled zlib version from 1.2.8 to 1.2.11 in the `librdkafka.redist`
   NuGet package. The updated zlib version fixes CVEs:
   CVE-2016-9840, CVE-2016-9841, CVE-2016-9842, CVE-2016-9843
   See https://github.com/edenhill/librdkafka/issues/2934 for more information.
 * librdkafka now uses [vcpkg](https://vcpkg.io/) for up-to-date Windows
   dependencies in the `librdkafka.redist` NuGet package:
   OpenSSL 1.1.1l, zlib 1.2.11, zstd 1.5.0.
 * The upstream dependency (OpenSSL, zstd, zlib) source archive checksums are
   now verified when building with `./configure --install-deps`.
   These builds are used by the librdkafka builds bundled with
   confluent-kafka-go, confluent-kafka-python and confluent-kafka-dotnet.


## Enhancements

 * Producer `flush()` now overrides the `linger.ms` setting for the duration
   of the `flush()` call, effectively triggering immediate transmission of
   queued messages. (#3489)

## Fixes

### General fixes

 * Correctly detect presence of zlib via compilation check. (Chris Novakovic)
 * `ERR__ALL_BROKERS_DOWN` is no longer emitted when the coordinator
   connection goes down, only when all standard named brokers have been tried.
   This fixes the issue with `ERR__ALL_BROKERS_DOWN` being triggered on
   `consumer_close()`. It is also now only emitted if the connection was fully
   up (past handshake), and not just connected.
 * `rd_kafka_query_watermark_offsets()`, `rd_kafka_offsets_for_times()`,
   `consumer_lag` metric, and `auto.offset.reset` now honour
   `isolation.level` and will return the Last Stable Offset (LSO)
   when `isolation.level` is set to `read_committed` (default), rather than
   the uncommitted high-watermark when it is set to `read_uncommitted`. (#3423)
 * SASL GSSAPI is now usable when `sasl.kerberos.min.time.before.relogin`
   is set to 0 - which disables ticket refreshes (by @mpekalski, #3431).
 * Rename internal crc32c() symbol to rd_crc32c() to avoid conflict with
   other static libraries (#3421).
 * `txidle` and `rxidle` in the statistics object was emitted as 18446744073709551615 when no idle was known. -1 is now emitted instead. (#3519)


### Consumer fixes

 * Automatically retry offset commits on `ERR_REQUEST_TIMED_OUT`,
   `ERR_COORDINATOR_NOT_AVAILABLE`, and `ERR_NOT_COORDINATOR` (#3398).
   Offset commits will be retried twice.
 * Timed auto commits did not work when only using assign() and not subscribe().
   This regression was introduced in v1.7.0.
 * If the topics matching the current subscription changed (or the application
   updated the subscription) while there was an outstanding JoinGroup or
   SyncGroup request, an additional request would sometimes be sent before
   handling the response of the first. This in turn lead to internal state
   issues that could cause a crash or malbehaviour.
   The consumer will now wait for any outstanding JoinGroup or SyncGroup
   responses before re-joining the group.
 * `auto.offset.reset` could previously be triggered by temporary errors,
   such as disconnects and timeouts (after the two retries are exhausted).
   This is now fixed so that the auto offset reset policy is only triggered
   for permanent errors.
 * The error that triggers `auto.offset.reset` is now logged to help the
   application owner identify the reason of the reset.
 * If a rebalance takes longer than a consumer's `session.timeout.ms`, the
   consumer will remain in the group as long as it receives heartbeat responses
   from the broker.


### Admin fixes

 * `DeleteRecords()` could crash if one of the underlying requests
   (for a given partition leader) failed at the transport level (e.g., timeout).
   (#3476).



# librdkafka v1.7.0

librdkafka v1.7.0 is feature release:

 * [KIP-360](https://cwiki.apache.org/confluence/pages/viewpage.action?pageId=89068820) - Improve reliability of transactional producer.
   Requires Apache Kafka 2.5 or later.
 * OpenSSL Engine support (`ssl.engine.location`) by @adinigam and @ajbarb.


## Enhancements

 * Added `connections.max.idle.ms` to automatically close idle broker
   connections.
   This feature is disabled by default unless `bootstrap.servers` contains
   the string `azure` in which case the default is set to <4 minutes to improve
   connection reliability and circumvent limitations with the Azure load
   balancers (see #3109 for more information).
 * Bumped to OpenSSL 1.1.1k in binary librdkafka artifacts.
 * The binary librdkafka artifacts for Alpine are now using Alpine 3.12.
   OpenSSL 1.1.1k.
 * Improved static librdkafka Windows builds using MinGW (@neptoess, #3130).
 * The `librdkafka.redist` NuGet package now has updated zlib, zstd and
   OpenSSL versions (from vcpkg).


## Security considerations

 * The zlib version bundled with the `librdkafka.redist` NuGet package has now been upgraded
   from zlib 1.2.8 to 1.2.11, fixing the following CVEs:
   * CVE-2016-9840: undefined behaviour (compiler dependent) in inflate (decompression) code: this is used by the librdkafka consumer. Risk of successfully exploitation through consumed messages is eastimated very low.
   * CVE-2016-9841: undefined behaviour (compiler dependent) in inflate code: this is used by the librdkafka consumer. Risk of successfully exploitation through consumed messages is eastimated very low.
   * CVE-2016-9842: undefined behaviour in inflateMark(): this API is not used by librdkafka.
   * CVE-2016-9843: issue in crc32_big() which is called from crc32_z(): this API is not used by librdkafka.

## Upgrade considerations

 * The C++ `oauthbearer_token_refresh_cb()` was missing a `Handle *`
   argument that has now been added. This is a breaking change but the original
   function signature is considered a bug.
   This change only affects C++ OAuth developers.
 * [KIP-735](https://cwiki.apache.org/confluence/display/KAFKA/KIP-735%3A+Increase+default+consumer+session+timeout) The consumer `session.timeout.ms`
   default was changed from 10 to 45 seconds to make consumer groups more
   robust and less sensitive to temporary network and cluster issues.
 * Statistics: `consumer_lag` is now using the `committed_offset`,
   while the new `consumer_lag_stored` is using `stored_offset`
   (offset to be committed).
   This is more correct than the previous `consumer_lag` which was using
   either `committed_offset` or `app_offset` (last message passed
   to application).
 * The `librdkafka.redist` NuGet package is now built with MSVC runtime v140
   (VS 2015). Previous versions were built with MSVC runtime v120 (VS 2013).


## Fixes

### General fixes

 * Fix accesses to freed metadata cache mutexes on client termination (#3279)
 * There was a race condition on receiving updated metadata where a broker id
   update (such as bootstrap to proper broker transformation) could finish after
   the topic metadata cache was updated, leading to existing brokers seemingly
   being not available.
   One occurrence of this issue was query_watermark_offsets() that could return
   `ERR__UNKNOWN_PARTITION` for existing partitions shortly after the
   client instance was created.
 * The OpenSSL context is now initialized with `TLS_client_method()`
   (on OpenSSL >= 1.1.0) instead of the deprecated and outdated
   `SSLv23_client_method()`.
 * The initial cluster connection on client instance creation could sometimes
   be delayed up to 1 second if a `group.id` or `transactional.id`
   was configured (#3305).
 * Speed up triggering of new broker connections in certain cases by exiting
   the broker thread io/op poll loop when a wakeup op is received.
 * SASL GSSAPI: The Kerberos kinit refresh command was triggered from
   `rd_kafka_new()` which made this call blocking if the refresh command
   was taking long. The refresh is now performed by the background rdkafka
   main thread.
 * Fix busy-loop (100% CPU on the broker threads) during the handshake phase
   of an SSL connection.
 * Disconnects during SSL handshake are now propagated as transport errors
   rather than SSL errors, since these disconnects are at the transport level
   (e.g., incorrect listener, flaky load balancer, etc) and not due to SSL
   issues.
 * Increment metadata fast refresh interval backoff exponentially (@ajbarb, #3237).
 * Unthrottled requests are no longer counted in the `brokers[].throttle`
   statistics object.
 * Log CONFWARN warning when global topic configuration properties
   are overwritten by explicitly setting a `default_topic_conf`.

### Consumer fixes

 * If a rebalance happened during a `consume_batch..()` call the already
   accumulated messages for revoked partitions were not purged, which would
   pass messages to the application for partitions that were no longer owned
   by the consumer. Fixed by @jliunyu. #3340.
 * Fix balancing and reassignment issues with the cooperative-sticky assignor.
   #3306.
 * Fix incorrect detection of first rebalance in sticky assignor (@hallfox).
 * Aborted transactions with no messages produced to a partition could
   cause further successfully committed messages in the same Fetch response to
   be ignored, resulting in consumer-side message loss.
   A log message along the lines `Abort txn ctrl msg bad order at offset
   7501: expected before or at 7702: messages in aborted transactions may be delivered to the application`
   would be seen.
   This is a rare occurrence where a transactional producer would register with
   the partition but not produce any messages before aborting the transaction.
 * The consumer group deemed cached metadata up to date by checking
   `topic.metadata.refresh.interval.ms`: if this property was set too low
   it would cause cached metadata to be unusable and new metadata to be fetched,
   which could delay the time it took for a rebalance to settle.
   It now correctly uses `metadata.max.age.ms` instead.
 * The consumer group timed auto commit would attempt commits during rebalances,
   which could result in "Illegal generation" errors. This is now fixed, the
   timed auto committer is only employed in the steady state when no rebalances
   are taking places. Offsets are still auto committed when partitions are
   revoked.
 * Retriable FindCoordinatorRequest errors are no longer propagated to
   the application as they are retried automatically.
 * Fix rare crash (assert `rktp_started`) on consumer termination
   (introduced in v1.6.0).
 * Fix unaligned access and possibly corrupted snappy decompression when
   building with MSVC (@azat)
 * A consumer configured with the `cooperative-sticky` assignor did
   not actively Leave the group on unsubscribe(). This delayed the
   rebalance for the remaining group members by up to `session.timeout.ms`.
 * The current subscription list was sometimes leaked when unsubscribing.

### Producer fixes

 * The timeout value of `flush()` was not respected when delivery reports
   were scheduled as events (such as for confluent-kafka-go) rather than
   callbacks.
 * There was a race conditition in `purge()` which could cause newly
   created partition objects, or partitions that were changing leaders, to
   not have their message queues purged. This could cause
   `abort_transaction()` to time out. This issue is now fixed.
 * In certain high-thruput produce rate patterns producing could stall for
   1 second, regardless of `linger.ms`, due to rate-limiting of internal
   queue wakeups. This is now fixed by not rate-limiting queue wakeups but
   instead limiting them to one wakeup per queue reader poll. #2912.

### Transactional Producer fixes

 * KIP-360: Fatal Idempotent producer errors are now recoverable by the
   transactional producer and will raise a `txn_requires_abort()` error.
 * If the cluster went down between `produce()` and `commit_transaction()`
   and before any partitions had been registered with the coordinator, the
   messages would time out but the commit would succeed because nothing
   had been sent to the coordinator. This is now fixed.
 * If the current transaction failed while `commit_transaction()` was
   checking the current transaction state an invalid state transaction could
   occur which in turn would trigger a assertion crash.
   This issue showed up as "Invalid txn state transition: .." crashes, and is
   now fixed by properly synchronizing both checking and transition of state.



# librdkafka v1.6.1

librdkafka v1.6.1 is a maintenance release.

## Upgrade considerations

 * Fatal idempotent producer errors are now also fatal to the transactional
   producer. This is a necessary step to maintain data integrity prior to
   librdkafka supporting KIP-360. Applications should check any transactional
   API errors for the is_fatal flag and decommission the transactional producer
   if the flag is set.
 * The consumer error raised by `auto.offset.reset=error` now has error-code
   set to `ERR__AUTO_OFFSET_RESET` to allow an application to differentiate
   between auto offset resets and other consumer errors.


## Fixes

### General fixes

 * Admin API and transactional `send_offsets_to_transaction()` coordinator
   requests, such as TxnOffsetCommitRequest, could in rare cases be sent
   multiple times which could cause a crash.
 * `ssl.ca.location=probe` is now enabled by default on Mac OSX since the
   librdkafka-bundled OpenSSL might not have the same default CA search paths
   as the system or brew installed OpenSSL. Probing scans all known locations.

### Transactional Producer fixes

 * Fatal idempotent producer errors are now also fatal to the transactional
   producer.
 * The transactional producer could crash if the transaction failed while
   `send_offsets_to_transaction()` was called.
 * Group coordinator requests for transactional
   `send_offsets_to_transaction()` calls would leak memory if the
   underlying request was attempted to be sent after the transaction had
   failed.
 * When gradually producing to multiple partitions (resulting in multiple
   underlying AddPartitionsToTxnRequests) subsequent partitions could get
   stuck in pending state under certain conditions. These pending partitions
   would not send queued messages to the broker and eventually trigger
   message timeouts, failing the current transaction. This is now fixed.
 * Committing an empty transaction (no messages were produced and no
   offsets were sent) would previously raise a fatal error due to invalid state
   on the transaction coordinator. We now allow empty/no-op transactions to
   be committed.

### Consumer fixes

 * The consumer will now retry indefinitely (or until the assignment is changed)
   to retrieve committed offsets. This fixes the issue where only two retries
   were attempted when outstanding transactions were blocking OffsetFetch
   requests with `ERR_UNSTABLE_OFFSET_COMMIT`. #3265





# librdkafka v1.6.0

librdkafka v1.6.0 is feature release:

 * [KIP-429 Incremental rebalancing](https://cwiki.apache.org/confluence/display/KAFKA/KIP-429%3A+Kafka+Consumer+Incremental+Rebalance+Protocol) with sticky
   consumer group partition assignor (KIP-54) (by @mhowlett).
 * [KIP-480 Sticky producer partitioning](https://cwiki.apache.org/confluence/display/KAFKA/KIP-480%3A+Sticky+Partitioner) (`sticky.partitioning.linger.ms`) -
   achieves higher throughput and lower latency through sticky selection
   of random partition (by @abbycriswell).
 * AdminAPI: Add support for `DeleteRecords()`, `DeleteGroups()` and
   `DeleteConsumerGroupOffsets()` (by @gridaphobe)
 * [KIP-447 Producer scalability for exactly once semantics](https://cwiki.apache.org/confluence/display/KAFKA/KIP-447%3A+Producer+scalability+for+exactly+once+semantics) -
   allows a single transactional producer to be used for multiple input
   partitions. Requires Apache Kafka 2.5 or later.
 * Transactional producer fixes and improvements, see **Transactional Producer fixes** below.
 * The [librdkafka.redist](https://www.nuget.org/packages/librdkafka.redist/)
   NuGet package now supports Linux ARM64/Aarch64.


## Upgrade considerations

 * Sticky producer partitioning (`sticky.partitioning.linger.ms`) is
   enabled by default (10 milliseconds) which affects the distribution of
   randomly partitioned messages, where previously these messages would be
   evenly distributed over the available partitions they are now partitioned
   to a single partition for the duration of the sticky time
   (10 milliseconds by default) before a new random sticky partition
   is selected.
 * The new KIP-447 transactional producer scalability guarantees are only
   supported on Apache Kafka 2.5 or later, on earlier releases you will
   need to use one producer per input partition for EOS. This limitation
   is not enforced by the producer or broker.
 * Error handling for the transactional producer has been improved, see
   the **Transactional Producer fixes** below for more information.


## Known issues

 * The Transactional Producer's API timeout handling is inconsistent with the
   underlying protocol requests, it is therefore strongly recommended that
   applications call `rd_kafka_commit_transaction()` and
   `rd_kafka_abort_transaction()` with the `timeout_ms` parameter
   set to `-1`, which will use the remaining transaction timeout.


## Enhancements

 * KIP-107, KIP-204: AdminAPI: Added `DeleteRecords()` (by @gridaphobe).
 * KIP-229: AdminAPI: Added `DeleteGroups()` (by @gridaphobe).
 * KIP-496: AdminAPI: Added `DeleteConsumerGroupOffsets()`.
 * KIP-464: AdminAPI: Added support for broker-side default partition count
   and replication factor for `CreateTopics()`.
 * Windows: Added `ssl.ca.certificate.stores` to specify a list of
   Windows Certificate Stores to read CA certificates from, e.g.,
   `CA,Root`. `Root` remains the default store.
 * Use reentrant `rand_r()` on supporting platforms which decreases lock
   contention (@azat).
 * Added `assignor` debug context for troubleshooting consumer partition
   assignments.
 * Updated to OpenSSL v1.1.1i when building dependencies.
 * Update bundled lz4 (used when `./configure --disable-lz4-ext`) to v1.9.3
   which has vast performance improvements.
 * Added `rd_kafka_conf_get_default_topic_conf()` to retrieve the
   default topic configuration object from a global configuration object.
 * Added `conf` debugging context to `debug` - shows set configuration
   properties on client and topic instantiation. Sensitive properties
   are redacted.
 * Added `rd_kafka_queue_yield()` to cancel a blocking queue call.
 * Will now log a warning when multiple ClusterIds are seen, which is an
   indication that the client might be erroneously configured to connect to
   multiple clusters which is not supported.
 * Added `rd_kafka_seek_partitions()` to seek multiple partitions to
   per-partition specific offsets.


## Fixes

### General fixes

 * Fix a use-after-free crash when certain coordinator requests were retried.
 * The C++ `oauthbearer_set_token()` function would call `free()` on
   a `new`-created pointer, possibly leading to crashes or heap corruption (#3194)

### Consumer fixes

 * The consumer assignment and consumer group implementations have been
   decoupled, simplified and made more strict and robust. This will sort out
   a number of edge cases for the consumer where the behaviour was previously
   undefined.
 * Partition fetch state was not set to STOPPED if OffsetCommit failed.
 * The session timeout is now enforced locally also when the coordinator
   connection is down, which was not previously the case.


### Transactional Producer fixes

 * Transaction commit or abort failures on the broker, such as when the
   producer was fenced by a newer instance, were not propagated to the
   application resulting in failed commits seeming successful.
   This was a critical race condition for applications that had a delay after
   producing messages (or sendings offsets) before committing or
   aborting the transaction. This issue has now been fixed and test coverage
   improved.
 * The transactional producer API would return `RD_KAFKA_RESP_ERR__STATE`
   when API calls were attempted after the transaction had failed, we now
   try to return the error that caused the transaction to fail in the first
   place, such as `RD_KAFKA_RESP_ERR__FENCED` when the producer has
   been fenced, or `RD_KAFKA_RESP_ERR__TIMED_OUT` when the transaction
   has timed out.
 * Transactional producer retry count for transactional control protocol
   requests has been increased from 3 to infinite, retriable errors
   are now automatically retried by the producer until success or the
   transaction timeout is exceeded. This fixes the case where
   `rd_kafka_send_offsets_to_transaction()` would fail the current
   transaction into an abortable state when `CONCURRENT_TRANSACTIONS` was
   returned by the broker (which is a transient error) and the 3 retries
   were exhausted.


### Producer fixes

 * Calling `rd_kafka_topic_new()` with a topic config object with
   `message.timeout.ms` set could sometimes adjust the global `linger.ms`
   property (if not explicitly configured) which was not desired, this is now
   fixed and the auto adjustment is only done based on the
   `default_topic_conf` at producer creation.
 * `rd_kafka_flush()` could previously return `RD_KAFKA_RESP_ERR__TIMED_OUT`
   just as the timeout was reached if the messages had been flushed but
   there were now no more messages. This has been fixed.




# librdkafka v1.5.3

librdkafka v1.5.3 is a maintenance release.

## Upgrade considerations

 * CentOS 6 is now EOL and is no longer included in binary librdkafka packages,
   such as NuGet.

## Fixes

### General fixes

 * Fix a use-after-free crash when certain coordinator requests were retried.
 * Coordinator requests could be left uncollected on instance destroy which
   could lead to hang.
 * Fix rare 1 second stalls by forcing rdkafka main thread wakeup when a new
   next-timer-to-be-fired is scheduled.
 * Fix additional cases where broker-side automatic topic creation might be
   triggered unexpectedly.
 * AdminAPI: The operation_timeout (on-broker timeout) previously defaulted to 0,
   but now defaults to `socket.timeout.ms` (60s).
 * Fix possible crash for Admin API protocol requests that fail at the
   transport layer or prior to sending.


### Consumer fixes

 * Consumer would not filter out messages for aborted transactions
   if the messages were compressed (#3020).
 * Consumer destroy without prior `close()` could hang in certain
   cgrp states (@gridaphobe, #3127).
 * Fix possible null dereference in `Message::errstr()` (#3140).
 * The `roundrobin` partition assignment strategy could get stuck in an
   endless loop or generate uneven assignments in case the group members
   had asymmetric subscriptions (e.g., c1 subscribes to t1,t2 while c2
   subscribes to t2,t3).  (#3159)
 * Mixing committed and logical or absolute offsets in the partitions
   passed to `rd_kafka_assign()` would in previous released ignore the
   logical or absolute offsets and use the committed offsets for all partitions.
   This is now fixed. (#2938)




# librdkafka v1.5.2

librdkafka v1.5.2 is a maintenance release.


## Upgrade considerations

 * The default value for the producer configuration property `retries` has
   been increased from 2 to infinity, effectively limiting Produce retries to
   only `message.timeout.ms`.
   As the reasons for the automatic internal retries vary (various broker error
   codes as well as transport layer issues), it doesn't make much sense to limit
   the number of retries for retriable errors, but instead only limit the
   retries based on the allowed time to produce a message.
 * The default value for the producer configuration property
   `request.timeout.ms` has been increased from 5 to 30 seconds to match
   the Apache Kafka Java producer default.
   This change yields increased robustness for broker-side congestion.


## Enhancements

 * The generated `CONFIGURATION.md` (through `rd_kafka_conf_properties_show())`)
   now include all properties and values, regardless if they were included in
   the build, and setting a disabled property or value through
   `rd_kafka_conf_set()` now returns `RD_KAFKA_CONF_INVALID` and provides
   a more useful error string saying why the property can't be set.
 * Consumer configs on producers and vice versa will now be logged with
   warning messages on client instantiation.

## Fixes

### Security fixes

 * There was an incorrect call to zlib's `inflateGetHeader()` with
   unitialized memory pointers that could lead to the GZIP header of a fetched
   message batch to be copied to arbitrary memory.
   This function call has now been completely removed since the result was
   not used.
   Reported by Ilja van Sprundel.


### General fixes

 * `rd_kafka_topic_opaque()` (used by the C++ API) would cause object
   refcounting issues when used on light-weight (error-only) topic objects
   such as consumer errors (#2693).
 * Handle name resolution failures when formatting IP addresses in error logs,
   and increase printed hostname limit to ~256 bytes (was ~60).
 * Broker sockets would be closed twice (thus leading to potential race
   condition with fd-reuse in other threads) if a custom `socket_cb` would
   return error.

### Consumer fixes

 * The `roundrobin` `partition.assignment.strategy` could crash (assert)
   for certain combinations of members and partitions.
   This is a regression in v1.5.0. (#3024)
 * The C++ `KafkaConsumer` destructor did not destroy the underlying
   C `rd_kafka_t` instance, causing a leak if `close()` was not used.
 * Expose rich error strings for C++ Consumer `Message->errstr()`.
 * The consumer could get stuck if an outstanding commit failed during
   rebalancing (#2933).
 * Topic authorization errors during fetching are now reported only once (#3072).

### Producer fixes

 * Topic authorization errors are now properly propagated for produced messages,
   both through delivery reports and as `ERR_TOPIC_AUTHORIZATION_FAILED`
   return value from `produce*()` (#2215)
 * Treat cluster authentication failures as fatal in the transactional
   producer (#2994).
 * The transactional producer code did not properly reference-count partition
   objects which could in very rare circumstances lead to a use-after-free bug
   if a topic was deleted from the cluster when a transaction was using it.
 * `ERR_KAFKA_STORAGE_ERROR` is now correctly treated as a retriable
   produce error (#3026).
 * Messages that timed out locally would not fail the ongoing transaction.
   If the application did not take action on failed messages in its delivery
   report callback and went on to commit the transaction, the transaction would
   be successfully committed, simply omitting the failed messages.
 * EndTxnRequests (sent on commit/abort) are only retried in allowed
   states (#3041).
   Previously the transaction could hang on commit_transaction() if an abortable
   error was hit and the EndTxnRequest was to be retried.


*Note: there was no v1.5.1 librdkafka release*




# librdkafka v1.5.0

The v1.5.0 release brings usability improvements, enhancements and fixes to
librdkafka.

## Enhancements

 * Improved broker connection error reporting with more useful information and
   hints on the cause of the problem.
 * Consumer: Propagate errors when subscribing to unavailable topics (#1540)
 * Producer: Add `batch.size` producer configuration property (#638)
 * Add `topic.metadata.propagation.max.ms` to allow newly manually created
   topics to be propagated throughout the cluster before reporting them
   as non-existent. This fixes race issues where CreateTopics() is
   quickly followed by produce().
 * Prefer least idle connection for periodic metadata refreshes, et.al.,
   to allow truly idle connections to time out and to avoid load-balancer-killed
   idle connection errors (#2845)
 * Added `rd_kafka_event_debug_contexts()` to get the debug contexts for
   a debug log line (by @wolfchimneyrock).
 * Added Test scenarios which define the cluster configuration.
 * Added MinGW-w64 builds (@ed-alertedh, #2553)
 * `./configure --enable-XYZ` now requires the XYZ check to pass,
   and `--disable-XYZ` disables the feature altogether (@benesch)
 * Added `rd_kafka_produceva()` which takes an array of produce arguments
   for situations where the existing `rd_kafka_producev()` va-arg approach
   can't be used.
 * Added `rd_kafka_message_broker_id()` to see the broker that a message
   was produced or fetched from, or an error was associated with.
 * Added RTT/delay simulation to mock brokers.


## Upgrade considerations

 * Subscribing to non-existent and unauthorized topics will now propagate
   errors `RD_KAFKA_RESP_ERR_UNKNOWN_TOPIC_OR_PART` and
   `RD_KAFKA_RESP_ERR_TOPIC_AUTHORIZATION_FAILED` to the application through
   the standard consumer error (the err field in the message object).
 * Consumer will no longer trigger auto creation of topics,
   `allow.auto.create.topics=true` may be used to re-enable the old deprecated
   functionality.
 * The default consumer pre-fetch queue threshold `queued.max.messages.kbytes`
   has been decreased from 1GB to 64MB to avoid excessive network usage for low
   and medium throughput consumer applications. High throughput consumer
   applications may need to manually set this property to a higher value.
 * The default consumer Fetch wait time has been increased from 100ms to 500ms
   to avoid excessive network usage for low throughput topics.
 * If OpenSSL is linked statically, or `ssl.ca.location=probe` is configured,
   librdkafka will probe known CA certificate paths and automatically use the
   first one found. This should alleviate the need to configure
   `ssl.ca.location` when the statically linked OpenSSL's OPENSSLDIR differs
   from the system's CA certificate path.
 * The heuristics for handling Apache Kafka < 0.10 brokers has been removed to
   improve connection error handling for modern Kafka versions.
   Users on Brokers 0.9.x or older should already be configuring
   `api.version.request=false` and `broker.version.fallback=...` so there
   should be no functional change.
 * The default producer batch accumulation time, `linger.ms`, has been changed
   from 0.5ms to 5ms to improve batch sizes and throughput while reducing
   the per-message protocol overhead.
   Applications that require lower produce latency than 5ms will need to
   manually set `linger.ms` to a lower value.
 * librdkafka's build tooling now requires Python 3.x (python3 interpreter).


## Fixes

### General fixes

 * The client could crash in rare circumstances on ApiVersion or
   SaslHandshake request timeouts (#2326)
 * `./configure --LDFLAGS='a=b, c=d'` with arguments containing = are now
   supported (by @sky92zwq).
 * `./configure` arguments now take precedence over cached `configure` variables
   from previous invocation.
 * Fix theoretical crash on coord request failure.
 * Unknown partition error could be triggered for existing partitions when
   additional partitions were added to a topic (@benesch, #2915)
 * Quickly refresh topic metadata for desired but non-existent partitions.
   This will speed up the initial discovery delay when new partitions are added
   to an existing topic (#2917).


### Consumer fixes

 * The roundrobin partition assignor could crash if subscriptions
   where asymmetrical (different sets from different members of the group).
   Thanks to @ankon and @wilmai for identifying the root cause (#2121).
 * The consumer assignors could ignore some topics if there were more subscribed
   topics than consumers in taking part in the assignment.
 * The consumer would connect to all partition leaders of a topic even
   for partitions that were not being consumed (#2826).
 * Initial consumer group joins should now be a couple of seconds quicker
   thanks expedited query intervals (@benesch).
 * Fix crash and/or inconsistent subscriptions when using multiple consumers
   (in the same process) with wildcard topics on Windows.
 * Don't propagate temporary offset lookup errors to application.
 * Immediately refresh topic metadata when partitions are reassigned to other
   brokers, avoiding a fetch stall of up to `topic.metadata.refresh.interval.ms`. (#2955)
 * Memory for batches containing control messages would not be freed when
   using the batch consume APIs (@pf-qiu, #2990).


### Producer fixes

 * Proper locking for transaction state in EndTxn handler.



# librdkafka v1.4.4

v1.4.4 is a maintenance release with the following fixes and enhancements:

 * Transactional producer could crash on request timeout due to dereferencing
   NULL pointer of non-existent response object.
 * Mark `rd_kafka_send_offsets_to_transaction()` CONCURRENT_TRANSACTION (et.al)
   errors as retriable.
 * Fix crash on transactional coordinator FindCoordinator request failure.
 * Minimize broker re-connect delay when broker's connection is needed to
   send requests.
 * Proper locking for transaction state in EndTxn handler.
 * `socket.timeout.ms` was ignored when `transactional.id` was set.
 * Added RTT/delay simulation to mock brokers.

*Note: there was no v1.4.3 librdkafka release*



# librdkafka v1.4.2

v1.4.2 is a maintenance release with the following fixes and enhancements:

 * Fix produce/consume hang after partition goes away and comes back,
   such as when a topic is deleted and re-created.
 * Consumer: Reset the stored offset when partitions are un-assign()ed (fixes #2782).
    This fixes the case where a manual offset-less commit() or the auto-committer
    would commit a stored offset from a previous assignment before
    a new message was consumed by the application.
 * Probe known CA cert paths and set default `ssl.ca.location` accordingly
   if OpenSSL is statically linked or `ssl.ca.location` is set to `probe`.
 * Per-partition OffsetCommit errors were unhandled (fixes #2791)
 * Seed the PRNG (random number generator) by default, allow application to
   override with `enable.random.seed=false` (#2795)
 * Fix stack overwrite (of 1 byte) when SaslHandshake MechCnt is zero
 * Align bundled c11 threads (tinycthreads) constants to glibc and musl (#2681)
 * Fix return value of rd_kafka_test_fatal_error() (by @ckb42)
 * Ensure CMake sets disabled defines to zero on Windows (@benesch)


*Note: there was no v1.4.1 librdkafka release*





# Older releases

See https://github.com/edenhill/librdkafka/releases<|MERGE_RESOLUTION|>--- conflicted
+++ resolved
@@ -12,14 +12,11 @@
    (#4184, #4291, #4252).
  * Fix several bugs with sticky assignor in case of partition ownership
    changing between members of the consumer group (#4252).
-<<<<<<< HEAD
  * [KIP-368](https://cwiki.apache.org/confluence/display/KAFKA/KIP-368%3A+Allow+SASL+Connections+to+Periodically+Re-Authenticate):
    Allow SASL Connections to Periodically Re-Authenticate
    (#4301, started by @vctoriawu).
-=======
  * Avoid treating an OpenSSL error as a permanent error and treat unclean SSL
    closes as normal ones (#4294).
->>>>>>> 3e39a9e3
 
 
 ## Fixes
