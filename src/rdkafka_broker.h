--- conflicted
+++ resolved
@@ -333,10 +333,6 @@
 					int timeout_ms);
 void rd_kafka_brokers_broadcast_state_change (rd_kafka_t *rk);
 
-<<<<<<< HEAD
-#endif /* _RDKAFKA_BROKER_H_ */
-=======
-
 
 
 /**
@@ -361,4 +357,5 @@
 
 void rd_kafka_broker_active_toppar_del (rd_kafka_broker_t *rkb,
                                         rd_kafka_toppar_t *rktp);
->>>>>>> ae34ad21
+
+#endif /* _RDKAFKA_BROKER_H_ */