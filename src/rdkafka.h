/*
 * librdkafka - Apache Kafka C library
 *
 * Copyright (c) 2012-2013 Magnus Edenhill
 * All rights reserved.
 * 
 * Redistribution and use in source and binary forms, with or without
 * modification, are permitted provided that the following conditions are met: 
 * 
 * 1. Redistributions of source code must retain the above copyright notice,
 *    this list of conditions and the following disclaimer. 
 * 2. Redistributions in binary form must reproduce the above copyright notice,
 *    this list of conditions and the following disclaimer in the documentation
 *    and/or other materials provided with the distribution. 
 * 
 * THIS SOFTWARE IS PROVIDED BY THE COPYRIGHT HOLDERS AND CONTRIBUTORS "AS IS"
 * AND ANY EXPRESS OR IMPLIED WARRANTIES, INCLUDING, BUT NOT LIMITED TO, THE 
 * IMPLIED WARRANTIES OF MERCHANTABILITY AND FITNESS FOR A PARTICULAR PURPOSE 
 * ARE DISCLAIMED. IN NO EVENT SHALL THE COPYRIGHT OWNER OR CONTRIBUTORS BE 
 * LIABLE FOR ANY DIRECT, INDIRECT, INCIDENTAL, SPECIAL, EXEMPLARY, OR 
 * CONSEQUENTIAL DAMAGES (INCLUDING, BUT NOT LIMITED TO, PROCUREMENT OF 
 * SUBSTITUTE GOODS OR SERVICES; LOSS OF USE, DATA, OR PROFITS; OR BUSINESS 
 * INTERRUPTION) HOWEVER CAUSED AND ON ANY THEORY OF LIABILITY, WHETHER IN 
 * CONTRACT, STRICT LIABILITY, OR TORT (INCLUDING NEGLIGENCE OR OTHERWISE)
 * ARISING IN ANY WAY OUT OF THE USE OF THIS SOFTWARE, EVEN IF ADVISED OF THE
 * POSSIBILITY OF SUCH DAMAGE.
 */

/**
 * @file rdkafka.h
 * @brief Apache Kafka C/C++ consumer and producer client library.
 *
 * rdkafka.h contains the public API for librdkafka.
 * The API is documented in this file as comments prefixing the function, type,
 * enum, define, etc.
 *
 * @sa For the C++ interface see rdkafkacpp.h
 *
 * @tableofcontents
 */


/* @cond NO_DOC */
#pragma once

#include <stdio.h>
#include <inttypes.h>
#include <sys/types.h>

#ifdef __cplusplus
extern "C" {
#if 0
} /* Restore indent */
#endif
#endif

#ifdef _MSC_VER
#include <basetsd.h>
#ifndef WIN32_MEAN_AND_LEAN
#define WIN32_MEAN_AND_LEAN
#endif
#include <Winsock2.h>  /* for sockaddr, .. */
typedef SSIZE_T ssize_t;
#define RD_UNUSED
#define RD_INLINE __inline
#define RD_DEPRECATED __declspec(deprecated)
#undef RD_EXPORT
#ifdef LIBRDKAFKA_STATICLIB
#define RD_EXPORT
#else
#ifdef LIBRDKAFKA_EXPORTS
#define RD_EXPORT __declspec(dllexport)
#else
#define RD_EXPORT __declspec(dllimport)
#endif
#ifndef LIBRDKAFKA_TYPECHECKS
#define LIBRDKAFKA_TYPECHECKS 0
#endif
#endif

#else
#include <sys/socket.h> /* for sockaddr, .. */

#define RD_UNUSED __attribute__((unused))
#define RD_INLINE inline
#define RD_EXPORT
#define RD_DEPRECATED __attribute__((deprecated))

#ifndef LIBRDKAFKA_TYPECHECKS
#define LIBRDKAFKA_TYPECHECKS 1
#endif
#endif


/**
 * @brief Type-checking macros
 * Compile-time checking that \p ARG is of type \p TYPE.
 * @returns \p RET
 */
#if LIBRDKAFKA_TYPECHECKS
#define _LRK_TYPECHECK(RET,TYPE,ARG)                    \
        ({ if (0) { TYPE __t RD_UNUSED = (ARG); } RET; })

#define _LRK_TYPECHECK2(RET,TYPE,ARG,TYPE2,ARG2)        \
        ({                                              \
                if (0) {                                \
                        TYPE __t RD_UNUSED = (ARG);     \
                        TYPE2 __t2 RD_UNUSED = (ARG2);  \
                }                                       \
                RET; })

#define _LRK_TYPECHECK3(RET,TYPE,ARG,TYPE2,ARG2,TYPE3,ARG3) \
        ({                                              \
                if (0) {                                \
                        TYPE __t RD_UNUSED = (ARG);     \
                        TYPE2 __t2 RD_UNUSED = (ARG2);  \
                        TYPE3 __t3 RD_UNUSED = (ARG3);  \
                }                                       \
                RET; })
#else
#define _LRK_TYPECHECK(RET,TYPE,ARG)  (RET)
#define _LRK_TYPECHECK2(RET,TYPE,ARG,TYPE2,ARG2) (RET)
#define _LRK_TYPECHECK3(RET,TYPE,ARG,TYPE2,ARG2,TYPE3,ARG3) (RET)
#endif

/* @endcond */


/**
 * @name librdkafka version
 * @{
 *
 *
 */

/**
 * @brief librdkafka version
 *
 * Interpreted as hex \c MM.mm.rr.xx:
 *  - MM = Major
 *  - mm = minor
 *  - rr = revision
 *  - xx = pre-release id (0xff is the final release)
 *
 * E.g.: \c 0x000801ff = 0.8.1
 *
 * @remark This value should only be used during compile time,
 *         for runtime checks of version use rd_kafka_version()
 */
#define RD_KAFKA_VERSION  0x000b01ff

/**
 * @brief Returns the librdkafka version as integer.
 *
 * @returns Version integer.
 *
 * @sa See RD_KAFKA_VERSION for how to parse the integer format.
 * @sa Use rd_kafka_version_str() to retreive the version as a string.
 */
RD_EXPORT
int rd_kafka_version(void);

/**
 * @brief Returns the librdkafka version as string.
 *
 * @returns Version string
 */
RD_EXPORT
const char *rd_kafka_version_str (void);

/**@}*/


/**
 * @name Constants, errors, types
 * @{
 *
 *
 */


/**
 * @enum rd_kafka_type_t
 *
 * @brief rd_kafka_t handle type.
 *
 * @sa rd_kafka_new()
 */
typedef enum rd_kafka_type_t {
	RD_KAFKA_PRODUCER, /**< Producer client */
	RD_KAFKA_CONSUMER  /**< Consumer client */
} rd_kafka_type_t;


/**
 * @enum Timestamp types
 *
 * @sa rd_kafka_message_timestamp()
 */
typedef enum rd_kafka_timestamp_type_t {
	RD_KAFKA_TIMESTAMP_NOT_AVAILABLE,   /**< Timestamp not available */
	RD_KAFKA_TIMESTAMP_CREATE_TIME,     /**< Message creation time */
	RD_KAFKA_TIMESTAMP_LOG_APPEND_TIME  /**< Log append time */
} rd_kafka_timestamp_type_t;



/**
 * @brief Retrieve supported debug contexts for use with the \c \"debug\"
 *        configuration property. (runtime)
 *
 * @returns Comma-separated list of available debugging contexts.
 */
RD_EXPORT
const char *rd_kafka_get_debug_contexts(void);

/**
 * @brief Supported debug contexts. (compile time)
 *
 * @deprecated This compile time value may be outdated at runtime due to
 *             linking another version of the library.
 *             Use rd_kafka_get_debug_contexts() instead.
 */
#define RD_KAFKA_DEBUG_CONTEXTS \
        "all,generic,broker,topic,metadata,feature,queue,msg,protocol,cgrp,security,fetch,interceptor,plugin,consumer"


/* @cond NO_DOC */
/* Private types to provide ABI compatibility */
typedef struct rd_kafka_s rd_kafka_t;
typedef struct rd_kafka_topic_s rd_kafka_topic_t;
typedef struct rd_kafka_conf_s rd_kafka_conf_t;
typedef struct rd_kafka_topic_conf_s rd_kafka_topic_conf_t;
typedef struct rd_kafka_queue_s rd_kafka_queue_t;
/* @endcond */


/**
 * @enum rd_kafka_resp_err_t
 * @brief Error codes.
 *
 * The negative error codes delimited by two underscores
 * (\c RD_KAFKA_RESP_ERR__..) denotes errors internal to librdkafka and are
 * displayed as \c \"Local: \<error string..\>\", while the error codes
 * delimited by a single underscore (\c RD_KAFKA_RESP_ERR_..) denote broker
 * errors and are displayed as \c \"Broker: \<error string..\>\".
 *
 * @sa Use rd_kafka_err2str() to translate an error code a human readable string
 */
typedef enum {
	/* Internal errors to rdkafka: */
	/** Begin internal error codes */
	RD_KAFKA_RESP_ERR__BEGIN = -200,
	/** Received message is incorrect */
	RD_KAFKA_RESP_ERR__BAD_MSG = -199,
	/** Bad/unknown compression */
	RD_KAFKA_RESP_ERR__BAD_COMPRESSION = -198,
	/** Broker is going away */
	RD_KAFKA_RESP_ERR__DESTROY = -197,
	/** Generic failure */
	RD_KAFKA_RESP_ERR__FAIL = -196,
	/** Broker transport failure */
	RD_KAFKA_RESP_ERR__TRANSPORT = -195,
	/** Critical system resource */
	RD_KAFKA_RESP_ERR__CRIT_SYS_RESOURCE = -194,
	/** Failed to resolve broker */
	RD_KAFKA_RESP_ERR__RESOLVE = -193,
	/** Produced message timed out*/
	RD_KAFKA_RESP_ERR__MSG_TIMED_OUT = -192,
	/** Reached the end of the topic+partition queue on
	 * the broker. Not really an error. */
	RD_KAFKA_RESP_ERR__PARTITION_EOF = -191,
	/** Permanent: Partition does not exist in cluster. */
	RD_KAFKA_RESP_ERR__UNKNOWN_PARTITION = -190,
	/** File or filesystem error */
	RD_KAFKA_RESP_ERR__FS = -189,
	 /** Permanent: Topic does not exist in cluster. */
	RD_KAFKA_RESP_ERR__UNKNOWN_TOPIC = -188,
	/** All broker connections are down. */
	RD_KAFKA_RESP_ERR__ALL_BROKERS_DOWN = -187,
	/** Invalid argument, or invalid configuration */
	RD_KAFKA_RESP_ERR__INVALID_ARG = -186,
	/** Operation timed out */
	RD_KAFKA_RESP_ERR__TIMED_OUT = -185,
	/** Queue is full */
	RD_KAFKA_RESP_ERR__QUEUE_FULL = -184,
	/** ISR count < required.acks */
        RD_KAFKA_RESP_ERR__ISR_INSUFF = -183,
	/** Broker node update */
        RD_KAFKA_RESP_ERR__NODE_UPDATE = -182,
	/** SSL error */
	RD_KAFKA_RESP_ERR__SSL = -181,
	/** Waiting for coordinator to become available. */
        RD_KAFKA_RESP_ERR__WAIT_COORD = -180,
	/** Unknown client group */
        RD_KAFKA_RESP_ERR__UNKNOWN_GROUP = -179,
	/** Operation in progress */
        RD_KAFKA_RESP_ERR__IN_PROGRESS = -178,
	 /** Previous operation in progress, wait for it to finish. */
        RD_KAFKA_RESP_ERR__PREV_IN_PROGRESS = -177,
	 /** This operation would interfere with an existing subscription */
        RD_KAFKA_RESP_ERR__EXISTING_SUBSCRIPTION = -176,
	/** Assigned partitions (rebalance_cb) */
        RD_KAFKA_RESP_ERR__ASSIGN_PARTITIONS = -175,
	/** Revoked partitions (rebalance_cb) */
        RD_KAFKA_RESP_ERR__REVOKE_PARTITIONS = -174,
	/** Conflicting use */
        RD_KAFKA_RESP_ERR__CONFLICT = -173,
	/** Wrong state */
        RD_KAFKA_RESP_ERR__STATE = -172,
	/** Unknown protocol */
        RD_KAFKA_RESP_ERR__UNKNOWN_PROTOCOL = -171,
	/** Not implemented */
        RD_KAFKA_RESP_ERR__NOT_IMPLEMENTED = -170,
	/** Authentication failure*/
	RD_KAFKA_RESP_ERR__AUTHENTICATION = -169,
	/** No stored offset */
	RD_KAFKA_RESP_ERR__NO_OFFSET = -168,
	/** Outdated */
	RD_KAFKA_RESP_ERR__OUTDATED = -167,
	/** Timed out in queue */
	RD_KAFKA_RESP_ERR__TIMED_OUT_QUEUE = -166,
        /** Feature not supported by broker */
        RD_KAFKA_RESP_ERR__UNSUPPORTED_FEATURE = -165,
        /** Awaiting cache update */
        RD_KAFKA_RESP_ERR__WAIT_CACHE = -164,
        /** Operation interrupted (e.g., due to yield)) */
        RD_KAFKA_RESP_ERR__INTR = -163,
        /** Key serialization error */
        RD_KAFKA_RESP_ERR__KEY_SERIALIZATION = -162,
        /** Value serialization error */
        RD_KAFKA_RESP_ERR__VALUE_SERIALIZATION = -161,
        /** Key deserialization error */
        RD_KAFKA_RESP_ERR__KEY_DESERIALIZATION = -160,
        /** Value deserialization error */
        RD_KAFKA_RESP_ERR__VALUE_DESERIALIZATION = -159,
        /** Partial response */
        RD_KAFKA_RESP_ERR__PARTIAL = -158,
        /** Modification attempted on read-only object */
        RD_KAFKA_RESP_ERR__READ_ONLY = -157,
        /** No such entry / item not found */
        RD_KAFKA_RESP_ERR__NOENT = -156,
        /** Read underflow */
        RD_KAFKA_RESP_ERR__UNDERFLOW = -155,

	/** End internal error codes */
	RD_KAFKA_RESP_ERR__END = -100,

	/* Kafka broker errors: */
	/** Unknown broker error */
	RD_KAFKA_RESP_ERR_UNKNOWN = -1,
	/** Success */
	RD_KAFKA_RESP_ERR_NO_ERROR = 0,
	/** Offset out of range */
	RD_KAFKA_RESP_ERR_OFFSET_OUT_OF_RANGE = 1,
	/** Invalid message */
	RD_KAFKA_RESP_ERR_INVALID_MSG = 2,
	/** Unknown topic or partition */
	RD_KAFKA_RESP_ERR_UNKNOWN_TOPIC_OR_PART = 3,
	/** Invalid message size */
	RD_KAFKA_RESP_ERR_INVALID_MSG_SIZE = 4,
	/** Leader not available */
	RD_KAFKA_RESP_ERR_LEADER_NOT_AVAILABLE = 5,
	/** Not leader for partition */
	RD_KAFKA_RESP_ERR_NOT_LEADER_FOR_PARTITION = 6,
	/** Request timed out */
	RD_KAFKA_RESP_ERR_REQUEST_TIMED_OUT = 7,
	/** Broker not available */
	RD_KAFKA_RESP_ERR_BROKER_NOT_AVAILABLE = 8,
	/** Replica not available */
	RD_KAFKA_RESP_ERR_REPLICA_NOT_AVAILABLE = 9,
	/** Message size too large */
	RD_KAFKA_RESP_ERR_MSG_SIZE_TOO_LARGE = 10,
	/** StaleControllerEpochCode */
	RD_KAFKA_RESP_ERR_STALE_CTRL_EPOCH = 11,
	/** Offset metadata string too large */
	RD_KAFKA_RESP_ERR_OFFSET_METADATA_TOO_LARGE = 12,
	/** Broker disconnected before response received */
	RD_KAFKA_RESP_ERR_NETWORK_EXCEPTION = 13,
	/** Group coordinator load in progress */
        RD_KAFKA_RESP_ERR_GROUP_LOAD_IN_PROGRESS = 14,
	 /** Group coordinator not available */
        RD_KAFKA_RESP_ERR_GROUP_COORDINATOR_NOT_AVAILABLE = 15,
	/** Not coordinator for group */
        RD_KAFKA_RESP_ERR_NOT_COORDINATOR_FOR_GROUP = 16,
	/** Invalid topic */
        RD_KAFKA_RESP_ERR_TOPIC_EXCEPTION = 17,
	/** Message batch larger than configured server segment size */
        RD_KAFKA_RESP_ERR_RECORD_LIST_TOO_LARGE = 18,
	/** Not enough in-sync replicas */
        RD_KAFKA_RESP_ERR_NOT_ENOUGH_REPLICAS = 19,
	/** Message(s) written to insufficient number of in-sync replicas */
        RD_KAFKA_RESP_ERR_NOT_ENOUGH_REPLICAS_AFTER_APPEND = 20,
	/** Invalid required acks value */
        RD_KAFKA_RESP_ERR_INVALID_REQUIRED_ACKS = 21,
	/** Specified group generation id is not valid */
        RD_KAFKA_RESP_ERR_ILLEGAL_GENERATION = 22,
	/** Inconsistent group protocol */
        RD_KAFKA_RESP_ERR_INCONSISTENT_GROUP_PROTOCOL = 23,
	/** Invalid group.id */
	RD_KAFKA_RESP_ERR_INVALID_GROUP_ID = 24,
	/** Unknown member */
        RD_KAFKA_RESP_ERR_UNKNOWN_MEMBER_ID = 25,
	/** Invalid session timeout */
        RD_KAFKA_RESP_ERR_INVALID_SESSION_TIMEOUT = 26,
	/** Group rebalance in progress */
	RD_KAFKA_RESP_ERR_REBALANCE_IN_PROGRESS = 27,
	/** Commit offset data size is not valid */
        RD_KAFKA_RESP_ERR_INVALID_COMMIT_OFFSET_SIZE = 28,
	/** Topic authorization failed */
        RD_KAFKA_RESP_ERR_TOPIC_AUTHORIZATION_FAILED = 29,
	/** Group authorization failed */
	RD_KAFKA_RESP_ERR_GROUP_AUTHORIZATION_FAILED = 30,
	/** Cluster authorization failed */
	RD_KAFKA_RESP_ERR_CLUSTER_AUTHORIZATION_FAILED = 31,
	/** Invalid timestamp */
	RD_KAFKA_RESP_ERR_INVALID_TIMESTAMP = 32,
	/** Unsupported SASL mechanism */
	RD_KAFKA_RESP_ERR_UNSUPPORTED_SASL_MECHANISM = 33,
	/** Illegal SASL state */
	RD_KAFKA_RESP_ERR_ILLEGAL_SASL_STATE = 34,
	/** Unuspported version */
	RD_KAFKA_RESP_ERR_UNSUPPORTED_VERSION = 35,
	/** Topic already exists */
	RD_KAFKA_RESP_ERR_TOPIC_ALREADY_EXISTS = 36,
	/** Invalid number of partitions */
	RD_KAFKA_RESP_ERR_INVALID_PARTITIONS = 37,
	/** Invalid replication factor */
	RD_KAFKA_RESP_ERR_INVALID_REPLICATION_FACTOR = 38,
	/** Invalid replica assignment */
	RD_KAFKA_RESP_ERR_INVALID_REPLICA_ASSIGNMENT = 39,
	/** Invalid config */
	RD_KAFKA_RESP_ERR_INVALID_CONFIG = 40,
	/** Not controller for cluster */
	RD_KAFKA_RESP_ERR_NOT_CONTROLLER = 41,
	/** Invalid request */
	RD_KAFKA_RESP_ERR_INVALID_REQUEST = 42,
	/** Message format on broker does not support request */
	RD_KAFKA_RESP_ERR_UNSUPPORTED_FOR_MESSAGE_FORMAT = 43,
        /** Isolation policy volation */
        RD_KAFKA_RESP_ERR_POLICY_VIOLATION = 44,
        /** Broker received an out of order sequence number */
        RD_KAFKA_RESP_ERR_OUT_OF_ORDER_SEQUENCE_NUMBER = 45,
        /** Broker received a duplicate sequence number */
        RD_KAFKA_RESP_ERR_DUPLICATE_SEQUENCE_NUMBER = 46,
        /** Producer attempted an operation with an old epoch */
        RD_KAFKA_RESP_ERR_INVALID_PRODUCER_EPOCH = 47,
        /** Producer attempted a transactional operation in an invalid state */
        RD_KAFKA_RESP_ERR_INVALID_TXN_STATE = 48,
        /** Producer attempted to use a producer id which is not
         *  currently assigned to its transactional id */
        RD_KAFKA_RESP_ERR_INVALID_PRODUCER_ID_MAPPING = 49,
        /** Transaction timeout is larger than the maximum
         *  value allowed by the broker's max.transaction.timeout.ms */
        RD_KAFKA_RESP_ERR_INVALID_TRANSACTION_TIMEOUT = 50,
        /** Producer attempted to update a transaction while another
         *  concurrent operation on the same transaction was ongoing */
        RD_KAFKA_RESP_ERR_CONCURRENT_TRANSACTIONS = 51,
        /** Indicates that the transaction coordinator sending a
         *  WriteTxnMarker is no longer the current coordinator for a
         *  given producer */
        RD_KAFKA_RESP_ERR_TRANSACTION_COORDINATOR_FENCED = 52,
        /** Transactional Id authorization failed */
        RD_KAFKA_RESP_ERR_TRANSACTIONAL_ID_AUTHORIZATION_FAILED = 53,
        /** Security features are disabled */
        RD_KAFKA_RESP_ERR_SECURITY_DISABLED = 54,
        /** Operation not attempted */
        RD_KAFKA_RESP_ERR_OPERATION_NOT_ATTEMPTED = 55,

	RD_KAFKA_RESP_ERR_END_ALL,
} rd_kafka_resp_err_t;


/**
 * @brief Error code value, name and description.
 *        Typically for use with language bindings to automatically expose
 *        the full set of librdkafka error codes.
 */
struct rd_kafka_err_desc {
	rd_kafka_resp_err_t code;/**< Error code */
	const char *name;      /**< Error name, same as code enum sans prefix */
	const char *desc;      /**< Human readable error description. */
};


/**
 * @brief Returns the full list of error codes.
 */
RD_EXPORT
void rd_kafka_get_err_descs (const struct rd_kafka_err_desc **errdescs,
			     size_t *cntp);




/**
 * @brief Returns a human readable representation of a kafka error.
 *
 * @param err Error code to translate
 */
RD_EXPORT
const char *rd_kafka_err2str (rd_kafka_resp_err_t err);



/**
 * @brief Returns the error code name (enum name).
 *
 * @param err Error code to translate
 */
RD_EXPORT
const char *rd_kafka_err2name (rd_kafka_resp_err_t err);


/**
 * @brief Returns the last error code generated by a legacy API call
 *        in the current thread.
 *
 * The legacy APIs are the ones using errno to propagate error value, namely:
 *  - rd_kafka_topic_new()
 *  - rd_kafka_consume_start()
 *  - rd_kafka_consume_stop()
 *  - rd_kafka_consume()
 *  - rd_kafka_consume_batch()
 *  - rd_kafka_consume_callback()
 *  - rd_kafka_consume_queue()
 *  - rd_kafka_produce()
 *
 * The main use for this function is to avoid converting system \p errno
 * values to rd_kafka_resp_err_t codes for legacy APIs.
 *
 * @remark The last error is stored per-thread, if multiple rd_kafka_t handles
 *         are used in the same application thread the developer needs to
 *         make sure rd_kafka_last_error() is called immediately after
 *         a failed API call.
 *
 * @remark errno propagation from librdkafka is not safe on Windows
 *         and should not be used, use rd_kafka_last_error() instead.
 */
RD_EXPORT
rd_kafka_resp_err_t rd_kafka_last_error (void);


/**
 * @brief Converts the system errno value \p errnox to a rd_kafka_resp_err_t
 *        error code upon failure from the following functions:
 *  - rd_kafka_topic_new()
 *  - rd_kafka_consume_start()
 *  - rd_kafka_consume_stop()
 *  - rd_kafka_consume()
 *  - rd_kafka_consume_batch()
 *  - rd_kafka_consume_callback()
 *  - rd_kafka_consume_queue()
 *  - rd_kafka_produce()
 *
 * @param errnox  System errno value to convert
 *
 * @returns Appropriate error code for \p errnox
 *
 * @remark A better alternative is to call rd_kafka_last_error() immediately
 *         after any of the above functions return -1 or NULL.
 *
 * @deprecated Use rd_kafka_last_error() to retrieve the last error code
 *             set by the legacy librdkafka APIs.
 *
 * @sa rd_kafka_last_error()
 */
RD_EXPORT RD_DEPRECATED
rd_kafka_resp_err_t rd_kafka_errno2err(int errnox);


/**
 * @brief Returns the thread-local system errno
 *
 * On most platforms this is the same as \p errno but in case of different
 * runtimes between library and application (e.g., Windows static DLLs)
 * this provides a means for exposing the errno librdkafka uses.
 *
 * @remark The value is local to the current calling thread.
 *
 * @deprecated Use rd_kafka_last_error() to retrieve the last error code
 *             set by the legacy librdkafka APIs.
 */
RD_EXPORT RD_DEPRECATED
int rd_kafka_errno (void);



/**
 * @brief Topic+Partition place holder
 *
 * Generic place holder for a Topic+Partition and its related information
 * used for multiple purposes:
 *   - consumer offset (see rd_kafka_commit(), et.al.)
 *   - group rebalancing callback (rd_kafka_conf_set_rebalance_cb())
 *   - offset commit result callback (rd_kafka_conf_set_offset_commit_cb())
 */

/**
 * @brief Generic place holder for a specific Topic+Partition.
 *
 * @sa rd_kafka_topic_partition_list_new()
 */
typedef struct rd_kafka_topic_partition_s {
        char        *topic;             /**< Topic name */
        int32_t      partition;         /**< Partition */
	int64_t      offset;            /**< Offset */
        void        *metadata;          /**< Metadata */
        size_t       metadata_size;     /**< Metadata size */
        void        *opaque;            /**< Application opaque */
        rd_kafka_resp_err_t err;        /**< Error code, depending on use. */
        void       *_private;           /**< INTERNAL USE ONLY,
                                         *   INITIALIZE TO ZERO, DO NOT TOUCH */
} rd_kafka_topic_partition_t;


/**
 * @brief Destroy a rd_kafka_topic_partition_t.
 * @remark This must not be called for elements in a topic partition list.
 */
RD_EXPORT
void rd_kafka_topic_partition_destroy (rd_kafka_topic_partition_t *rktpar);


/**
 * @brief A growable list of Topic+Partitions.
 *
 */
typedef struct rd_kafka_topic_partition_list_s {
        int cnt;               /**< Current number of elements */
        int size;              /**< Current allocated size */
        rd_kafka_topic_partition_t *elems; /**< Element array[] */
} rd_kafka_topic_partition_list_t;


/**
 * @brief Create a new list/vector Topic+Partition container.
 *
 * @param size  Initial allocated size used when the expected number of
 *              elements is known or can be estimated.
 *              Avoids reallocation and possibly relocation of the
 *              elems array.
 *
 * @returns A newly allocated Topic+Partition list.
 *
 * @remark Use rd_kafka_topic_partition_list_destroy() to free all resources
 *         in use by a list and the list itself.
 * @sa     rd_kafka_topic_partition_list_add()
 */
RD_EXPORT
rd_kafka_topic_partition_list_t *rd_kafka_topic_partition_list_new (int size);


/**
 * @brief Free all resources used by the list and the list itself.
 */
RD_EXPORT
void
rd_kafka_topic_partition_list_destroy (rd_kafka_topic_partition_list_t *rkparlist);

/**
 * @brief Add topic+partition to list
 *
 * @param rktparlist List to extend
 * @param topic      Topic name (copied)
 * @param partition  Partition id
 *
 * @returns The object which can be used to fill in additionals fields.
 */
RD_EXPORT
rd_kafka_topic_partition_t *
rd_kafka_topic_partition_list_add (rd_kafka_topic_partition_list_t *rktparlist,
                                   const char *topic, int32_t partition);


/**
 * @brief Add range of partitions from \p start to \p stop inclusive.
 *
 * @param rktparlist List to extend
 * @param topic      Topic name (copied)
 * @param start      Start partition of range
 * @param stop       Last partition of range (inclusive)
 */
RD_EXPORT
void
rd_kafka_topic_partition_list_add_range (rd_kafka_topic_partition_list_t
                                         *rktparlist,
                                         const char *topic,
                                         int32_t start, int32_t stop);



/**
 * @brief Delete partition from list.
 *
 * @param rktparlist List to modify
 * @param topic      Topic name to match
 * @param partition  Partition to match
 *
 * @returns 1 if partition was found (and removed), else 0.
 *
 * @remark Any held indices to elems[] are unusable after this call returns 1.
 */
RD_EXPORT
int
rd_kafka_topic_partition_list_del (rd_kafka_topic_partition_list_t *rktparlist,
				   const char *topic, int32_t partition);


/**
 * @brief Delete partition from list by elems[] index.
 *
 * @returns 1 if partition was found (and removed), else 0.
 *
 * @sa rd_kafka_topic_partition_list_del()
 */
RD_EXPORT
int
rd_kafka_topic_partition_list_del_by_idx (
	rd_kafka_topic_partition_list_t *rktparlist,
	int idx);


/**
 * @brief Make a copy of an existing list.
 *
 * @param src   The existing list to copy.
 *
 * @returns A new list fully populated to be identical to \p src
 */
RD_EXPORT
rd_kafka_topic_partition_list_t *
rd_kafka_topic_partition_list_copy (const rd_kafka_topic_partition_list_t *src);




/**
 * @brief Set offset to \p offset for \p topic and \p partition
 *
 * @returns RD_KAFKA_RESP_ERR_NO_ERROR on success or
 *          RD_KAFKA_RESP_ERR__UNKNOWN_PARTITION if \p partition was not found
 *          in the list.
 */
RD_EXPORT
rd_kafka_resp_err_t rd_kafka_topic_partition_list_set_offset (
	rd_kafka_topic_partition_list_t *rktparlist,
	const char *topic, int32_t partition, int64_t offset);



/**
 * @brief Find element by \p topic and \p partition.
 *
 * @returns a pointer to the first matching element, or NULL if not found.
 */
RD_EXPORT
rd_kafka_topic_partition_t *
rd_kafka_topic_partition_list_find (rd_kafka_topic_partition_list_t *rktparlist,
				    const char *topic, int32_t partition);


/**
 * @brief Sort list using comparator \p cmp.
 *
 * If \p cmp is NULL the default comparator will be used that
 * sorts by ascending topic name and partition.
 *
 */
RD_EXPORT void
rd_kafka_topic_partition_list_sort (rd_kafka_topic_partition_list_t *rktparlist,
                                    int (*cmp) (const void *a, const void *b,
                                                void *opaque),
                                    void *opaque);


/**@}*/



/**
 * @name Var-arg tag types
 * @{
 *
 */

/**
 * @enum rd_kafka_vtype_t
 *
 * @brief Var-arg tag types
 *
 * @sa rd_kafka_producev()
 */
typedef enum rd_kafka_vtype_t {
        RD_KAFKA_VTYPE_END,       /**< va-arg sentinel */
        RD_KAFKA_VTYPE_TOPIC,     /**< (const char *) Topic name */
        RD_KAFKA_VTYPE_RKT,       /**< (rd_kafka_topic_t *) Topic handle */
        RD_KAFKA_VTYPE_PARTITION, /**< (int32_t) Partition */
        RD_KAFKA_VTYPE_VALUE,     /**< (void *, size_t) Message value (payload)*/
        RD_KAFKA_VTYPE_KEY,       /**< (void *, size_t) Message key */
        RD_KAFKA_VTYPE_OPAQUE,    /**< (void *) Application opaque */
        RD_KAFKA_VTYPE_MSGFLAGS,  /**< (int) RD_KAFKA_MSG_F_.. flags */
        RD_KAFKA_VTYPE_TIMESTAMP, /**< (int64_t) Milliseconds since epoch UTC */
        RD_KAFKA_VTYPE_HEADER,    /**< (const char *, const void *, ssize_t)
                                   *   Message Header */
        RD_KAFKA_VTYPE_HEADERS,   /**< (rd_kafka_headers_t *) Headers list */
} rd_kafka_vtype_t;


/**
 * @brief Convenience macros for rd_kafka_vtype_t that takes the
 *        correct arguments for each vtype.
 */

/*!
 * va-arg end sentinel used to terminate the variable argument list
 */
#define RD_KAFKA_V_END RD_KAFKA_VTYPE_END

/*!
 * Topic name (const char *)
 */
#define RD_KAFKA_V_TOPIC(topic)                                         \
        _LRK_TYPECHECK(RD_KAFKA_VTYPE_TOPIC, const char *, topic),      \
        (const char *)topic
/*!
 * Topic object (rd_kafka_topic_t *)
 */
#define RD_KAFKA_V_RKT(rkt)                                             \
        _LRK_TYPECHECK(RD_KAFKA_VTYPE_RKT, rd_kafka_topic_t *, rkt),    \
        (rd_kafka_topic_t *)rkt
/*!
 * Partition (int32_t)
 */
#define RD_KAFKA_V_PARTITION(partition)                                 \
        _LRK_TYPECHECK(RD_KAFKA_VTYPE_PARTITION, int32_t, partition),   \
        (int32_t)partition
/*!
 * Message value/payload pointer and length (void *, size_t)
 */
#define RD_KAFKA_V_VALUE(VALUE,LEN)                                     \
        _LRK_TYPECHECK2(RD_KAFKA_VTYPE_VALUE, void *, VALUE, size_t, LEN), \
        (void *)VALUE, (size_t)LEN
/*!
 * Message key pointer and length (const void *, size_t)
 */
#define RD_KAFKA_V_KEY(KEY,LEN)                                         \
        _LRK_TYPECHECK2(RD_KAFKA_VTYPE_KEY, const void *, KEY, size_t, LEN), \
        (void *)KEY, (size_t)LEN
/*!
 * Opaque pointer (void *)
 */
#define RD_KAFKA_V_OPAQUE(opaque)                                 \
        _LRK_TYPECHECK(RD_KAFKA_VTYPE_OPAQUE, void *, opaque),    \
        (void *)opaque
/*!
 * Message flags (int)
 * @sa RD_KAFKA_MSG_F_COPY, et.al.
 */
#define RD_KAFKA_V_MSGFLAGS(msgflags)                                 \
        _LRK_TYPECHECK(RD_KAFKA_VTYPE_MSGFLAGS, int, msgflags),       \
        (int)msgflags
/*!
 * Timestamp (int64_t)
 */
#define RD_KAFKA_V_TIMESTAMP(timestamp)                                 \
        _LRK_TYPECHECK(RD_KAFKA_VTYPE_TIMESTAMP, int64_t, timestamp),   \
        (int64_t)timestamp
/*!
 * Add Message Header (const char *NAME, const void *VALUE, ssize_t LEN).
 * @sa rd_kafka_header_add()
 * @remark RD_KAFKA_V_HEADER() and RD_KAFKA_V_HEADERS() MUST NOT be mixed
 *         in the same call to producev().
 */
#define RD_KAFKA_V_HEADER(NAME,VALUE,LEN)                               \
        _LRK_TYPECHECK3(RD_KAFKA_VTYPE_HEADER, const char *, NAME,      \
                        const void *, VALUE, ssize_t, LEN),             \
                (const char *)NAME, (const void *)VALUE, (ssize_t)LEN

/*!
 * Message Headers list (rd_kafka_headers_t *).
 * The message object will assume ownership of the headers (unless producev()
 * fails).
 * Any existing headers will be replaced.
 * @sa rd_kafka_message_set_headers()
 * @remark RD_KAFKA_V_HEADER() and RD_KAFKA_V_HEADERS() MUST NOT be mixed
 *         in the same call to producev().
 */
#define RD_KAFKA_V_HEADERS(HDRS)                                        \
        _LRK_TYPECHECK(RD_KAFKA_VTYPE_HEADERS, rd_kafka_headers_t *, HDRS), \
                (rd_kafka_headers_t *)HDRS


/**@}*/


/**
 * @name Message headers
 * @{
 *
 * @brief Message headers consist of a list of (string key, binary value) pairs.
 *        Duplicate keys are supported and the order in which keys were
 *        added are retained.
 *
 *        Header values are considered binary and may have three types of
 *        value:
 *          - proper value with size > 0 and a valid pointer
 *          - empty value with size = 0 and any non-NULL pointer
 *          - null value with size = 0 and a NULL pointer
 *
 *        Headers require Apache Kafka broker version v0.11.0.0 or later.
 *
 *        Header operations are O(n).
 */

typedef struct rd_kafka_headers_s rd_kafka_headers_t;

/**
 * @brief Create a new headers list.
 *
 * @param initial_count Preallocate space for this number of headers.
 *                      Any number of headers may be added, updated and
 *                      removed regardless of the initial count.
 */
RD_EXPORT rd_kafka_headers_t *rd_kafka_headers_new (size_t initial_count);

/**
 * @brief Destroy the headers list. The object and any returned value pointers
 *        are not usable after this call.
 */
RD_EXPORT void rd_kafka_headers_destroy (rd_kafka_headers_t *hdrs);

/**
 * @brief Make a copy of headers list \p src.
 */
RD_EXPORT rd_kafka_headers_t *
rd_kafka_headers_copy (const rd_kafka_headers_t *src);

/**
 * @brief Add header with name \p name and value \p val (copied) of size
 *        \p size (not including null-terminator).
 *
 * @param name       Header name.
 * @param name_size  Header name size (not including the null-terminator).
 *                   If -1 the \p name length is automatically acquired using
 *                   strlen().
 * @param value      Pointer to header value, or NULL (set size to 0 or -1).
 * @param value_size Size of header value. If -1 the \p value is assumed to be a
 *                   null-terminated string and the length is automatically
 *                   acquired using strlen().
 *
 * @returns RD_KAFKA_RESP_ERR__READ_ONLY if the headers are read-only,
 *          else RD_KAFKA_RESP_ERR_NO_ERROR.
 */
RD_EXPORT rd_kafka_resp_err_t
rd_kafka_header_add (rd_kafka_headers_t *hdrs,
                     const char *name, ssize_t name_size,
                     const void *value, ssize_t value_size);

/**
 * @brief Remove all headers for the given key (if any).
 *
 * @returns RD_KAFKA_RESP_ERR__READ_ONLY if the headers are read-only,
 *          RD_KAFKA_RESP_ERR__NOENT if no matching headers were found,
 *          else RD_KAFKA_RESP_ERR_NO_ERROR if headers were removed.
 */
RD_EXPORT rd_kafka_resp_err_t
rd_kafka_header_remove (rd_kafka_headers_t *hdrs, const char *name);


/**
 * @brief Find last header in list \p hdrs matching \p name.
 *
 * @param name   Header to find (last match).
 * @param valuep (out) Set to a (null-terminated) const pointer to the value
 *               (may be NULL).
 * @param sizep  (out) Set to the value's size (not including null-terminator).
 *
 * @returns RD_KAFKA_RESP_ERR_NO_ERROR if an entry was found, else
 *          RD_KAFKA_RESP_ERR__NOENT.
 *
 * @remark The returned pointer in \p valuep includes a trailing null-terminator
 *         that is not accounted for in \p sizep.
 * @remark The returned pointer is only valid as long as the headers list and
 *         the header item is valid.
 */
RD_EXPORT rd_kafka_resp_err_t
rd_kafka_header_get_last (const rd_kafka_headers_t *hdrs,
                          const char *name, const void **valuep, size_t *sizep);

/**
 * @brief Iterator for headers matching \p name.
 *
 *        Same semantics as rd_kafka_header_get_last()
 *
 * @param hdrs   Headers to iterate.
 * @param idx    Iterator index, start at 0 and increment by one for each call
 *               as long as RD_KAFKA_RESP_ERR_NO_ERROR is returned.
 * @param name   Header name to match.
 * @param valuep (out) Set to a (null-terminated) const pointer to the value
 *               (may be NULL).
 * @param sizep  (out) Set to the value's size (not including null-terminator).
 */
RD_EXPORT rd_kafka_resp_err_t
rd_kafka_header_get (const rd_kafka_headers_t *hdrs, size_t idx,
                     const char *name, const void **valuep, size_t *sizep);


/**
 * @brief Iterator for all headers.
 *
 *        Same semantics as rd_kafka_header_get()
 *
 * @sa rd_kafka_header_get()
 */
RD_EXPORT rd_kafka_resp_err_t
rd_kafka_header_get_all (const rd_kafka_headers_t *hdrs, size_t idx,
                         const char **namep,
                         const void **valuep, size_t *sizep);



/**@}*/



/**
 * @name Kafka messages
 * @{
 *
 */



// FIXME: This doesn't show up in docs for some reason
// "Compound rd_kafka_message_t is not documented."

/**
 * @brief A Kafka message as returned by the \c rd_kafka_consume*() family
 *        of functions as well as provided to the Producer \c dr_msg_cb().
 *
 * For the consumer this object has two purposes:
 *  - provide the application with a consumed message. (\c err == 0)
 *  - report per-topic+partition consumer errors (\c err != 0)
 *
 * The application must check \c err to decide what action to take.
 *
 * When the application is finished with a message it must call
 * rd_kafka_message_destroy() unless otherwise noted.
 */
typedef struct rd_kafka_message_s {
	rd_kafka_resp_err_t err;   /**< Non-zero for error signaling. */
	rd_kafka_topic_t *rkt;     /**< Topic */
	int32_t partition;         /**< Partition */
	void   *payload;           /**< Producer: original message payload.
				    * Consumer: Depends on the value of \c err :
				    * - \c err==0: Message payload.
				    * - \c err!=0: Error string */
	size_t  len;               /**< Depends on the value of \c err :
				    * - \c err==0: Message payload length
				    * - \c err!=0: Error string length */
	void   *key;               /**< Depends on the value of \c err :
				    * - \c err==0: Optional message key */
	size_t  key_len;           /**< Depends on the value of \c err :
				    * - \c err==0: Optional message key length*/
	int64_t offset;            /**< Consume:
                                    * - Message offset (or offset for error
				    *   if \c err!=0 if applicable).
                                    * - dr_msg_cb:
                                    *   Message offset assigned by broker.
                                    *   If \c produce.offset.report is set then
                                    *   each message will have this field set,
                                    *   otherwise only the last message in
                                    *   each produced internal batch will
                                    *   have this field set, otherwise 0. */
	void  *_private;           /**< Consume:
				    *  - rdkafka private pointer: DO NOT MODIFY
				    *  - dr_msg_cb:
                                    *    msg_opaque from produce() call */
} rd_kafka_message_t;


/**
 * @brief Frees resources for \p rkmessage and hands ownership back to rdkafka.
 */
RD_EXPORT
void rd_kafka_message_destroy(rd_kafka_message_t *rkmessage);




/**
 * @brief Returns the error string for an errored rd_kafka_message_t or NULL if
 *        there was no error.
 *
 * @remark This function MUST NOT be used with the producer.
 */
static RD_INLINE const char *
RD_UNUSED 
rd_kafka_message_errstr(const rd_kafka_message_t *rkmessage) {
	if (!rkmessage->err)
		return NULL;

	if (rkmessage->payload)
		return (const char *)rkmessage->payload;

	return rd_kafka_err2str(rkmessage->err);
}



/**
 * @brief Returns the message timestamp for a consumed message.
 *
 * The timestamp is the number of milliseconds since the epoch (UTC).
 *
 * \p tstype (if not NULL) is updated to indicate the type of timestamp.
 *
 * @returns message timestamp, or -1 if not available.
 *
 * @remark Message timestamps require broker version 0.10.0 or later.
 */
RD_EXPORT
int64_t rd_kafka_message_timestamp (const rd_kafka_message_t *rkmessage,
				    rd_kafka_timestamp_type_t *tstype);



/**
 * @brief Returns the latency for a produced message measured from
 *        the produce() call.
 *
 * @returns the latency in microseconds, or -1 if not available.
 */
RD_EXPORT
int64_t rd_kafka_message_latency (const rd_kafka_message_t *rkmessage);


/**
 * @brief Get the message header list.
 *
 * The returned pointer in \p *hdrsp is associated with the \p rkmessage and
 * must not be used after destruction of the message object or the header
 * list is replaced with rd_kafka_message_set_headers().
 *
 * @returns RD_KAFKA_RESP_ERR_NO_ERROR if headers were returned,
 *          RD_KAFKA_RESP_ERR__NOENT if the message has no headers,
 *          or another error code if the headers could not be parsed.
 *
 * @remark Headers require broker version 0.11.0.0 or later.
 *
 * @remark As an optimization the raw protocol headers are parsed on
 *         the first call to this function.
 */
RD_EXPORT rd_kafka_resp_err_t
rd_kafka_message_headers (const rd_kafka_message_t *rkmessage,
                          rd_kafka_headers_t **hdrsp);


/**
 * @brief Replace the message's current headers with a new list.
 *
 * @param hdrs New header list. The message object assumes ownership of
 *             the list, the list will be destroyed automatically with
 *             the message object.
 *             The new headers list may be updated until the message object
 *             is passed or returned to librdkafka.
 *
 * @remark The existing headers object, if any, will be destroyed.
 */
RD_EXPORT
void rd_kafka_message_set_headers (rd_kafka_message_t *rkmessage,
                                   rd_kafka_headers_t *hdrs);


/**
 * @brief Returns the number of header key/value pairs
 *
 * @param hdrs   Headers to count
 */
RD_EXPORT size_t rd_kafka_header_cnt (const rd_kafka_headers_t *hdrs);


/**@}*/


/**
 * @name Configuration interface
 * @{
 *
 * @brief Main/global configuration property interface
 *
 */

/**
 * @enum rd_kafka_conf_res_t
 * @brief Configuration result type
 */
typedef enum {
	RD_KAFKA_CONF_UNKNOWN = -2, /**< Unknown configuration name. */
	RD_KAFKA_CONF_INVALID = -1, /**< Invalid configuration value. */
	RD_KAFKA_CONF_OK = 0        /**< Configuration okay */
} rd_kafka_conf_res_t;


/**
 * @brief Create configuration object.
 *
 * When providing your own configuration to the \c rd_kafka_*_new_*() calls
 * the rd_kafka_conf_t objects needs to be created with this function
 * which will set up the defaults.
 * I.e.:
 * @code
 *   rd_kafka_conf_t *myconf;
 *   rd_kafka_conf_res_t res;
 *
 *   myconf = rd_kafka_conf_new();
 *   res = rd_kafka_conf_set(myconf, "socket.timeout.ms", "600",
 *                           errstr, sizeof(errstr));
 *   if (res != RD_KAFKA_CONF_OK)
 *      die("%s\n", errstr);
 *   
 *   rk = rd_kafka_new(..., myconf);
 * @endcode
 *
 * Please see CONFIGURATION.md for the default settings or use
 * rd_kafka_conf_properties_show() to provide the information at runtime.
 *
 * The properties are identical to the Apache Kafka configuration properties
 * whenever possible.
 *
 * @returns A new rd_kafka_conf_t object with defaults set.
 *
 * @sa rd_kafka_conf_set(), rd_kafka_conf_destroy()
 */
RD_EXPORT
rd_kafka_conf_t *rd_kafka_conf_new(void);


/**
 * @brief Destroys a conf object.
 */
RD_EXPORT
void rd_kafka_conf_destroy(rd_kafka_conf_t *conf);


/**
 * @brief Creates a copy/duplicate of configuration object \p conf
 *
 * @remark Interceptors are NOT copied to the new configuration object.
 * @sa rd_kafka_interceptor_f_on_conf_dup
 */
RD_EXPORT
rd_kafka_conf_t *rd_kafka_conf_dup(const rd_kafka_conf_t *conf);


/**
 * @brief Same as rd_kafka_conf_dup() but with an array of property name
 *        prefixes to filter out (ignore) when copying.
 */
RD_EXPORT
rd_kafka_conf_t *rd_kafka_conf_dup_filter (const rd_kafka_conf_t *conf,
                                           size_t filter_cnt,
                                           const char **filter);



/**
 * @brief Sets a configuration property.
 *
 * \p conf must have been previously created with rd_kafka_conf_new().
 *
 * Fallthrough:
 * Topic-level configuration properties may be set using this interface
 * in which case they are applied on the \c default_topic_conf.
 * If no \c default_topic_conf has been set one will be created.
 * Any sub-sequent rd_kafka_conf_set_default_topic_conf() calls will
 * replace the current default topic configuration.
 *
 * @returns \c rd_kafka_conf_res_t to indicate success or failure.
 * In case of failure \p errstr is updated to contain a human readable
 * error string.
 */
RD_EXPORT
rd_kafka_conf_res_t rd_kafka_conf_set(rd_kafka_conf_t *conf,
				       const char *name,
				       const char *value,
				       char *errstr, size_t errstr_size);


/**
 * @brief Enable event sourcing.
 * \p events is a bitmask of \c RD_KAFKA_EVENT_* of events to enable
 * for consumption by `rd_kafka_queue_poll()`.
 */
RD_EXPORT
void rd_kafka_conf_set_events(rd_kafka_conf_t *conf, int events);


/**
 @deprecated See rd_kafka_conf_set_dr_msg_cb()
*/
RD_EXPORT
void rd_kafka_conf_set_dr_cb(rd_kafka_conf_t *conf,
			      void (*dr_cb) (rd_kafka_t *rk,
					     void *payload, size_t len,
					     rd_kafka_resp_err_t err,
					     void *opaque, void *msg_opaque));

/**
 * @brief \b Producer: Set delivery report callback in provided \p conf object.
 *
 * The delivery report callback will be called once for each message
 * accepted by rd_kafka_produce() (et.al) with \p err set to indicate
 * the result of the produce request.
 * 
 * The callback is called when a message is succesfully produced or
 * if librdkafka encountered a permanent failure, or the retry counter for
 * temporary errors has been exhausted.
 *
 * An application must call rd_kafka_poll() at regular intervals to
 * serve queued delivery report callbacks.
 */
RD_EXPORT
void rd_kafka_conf_set_dr_msg_cb(rd_kafka_conf_t *conf,
                                  void (*dr_msg_cb) (rd_kafka_t *rk,
                                                     const rd_kafka_message_t *
                                                     rkmessage,
                                                     void *opaque));


/**
 * @brief \b Consumer: Set consume callback for use with rd_kafka_consumer_poll()
 *
 */
RD_EXPORT
void rd_kafka_conf_set_consume_cb (rd_kafka_conf_t *conf,
                                   void (*consume_cb) (rd_kafka_message_t *
                                                       rkmessage,
                                                       void *opaque));

/**
 * @brief \b Consumer: Set rebalance callback for use with
 *                     coordinated consumer group balancing.
 *
 * The \p err field is set to either RD_KAFKA_RESP_ERR__ASSIGN_PARTITIONS
 * or RD_KAFKA_RESP_ERR__REVOKE_PARTITIONS and 'partitions'
 * contains the full partition set that was either assigned or revoked.
 *
 * Registering a \p rebalance_cb turns off librdkafka's automatic
 * partition assignment/revocation and instead delegates that responsibility
 * to the application's \p rebalance_cb.
 *
 * The rebalance callback is responsible for updating librdkafka's
 * assignment set based on the two events: RD_KAFKA_RESP_ERR__ASSIGN_PARTITIONS
 * and RD_KAFKA_RESP_ERR__REVOKE_PARTITIONS but should also be able to handle
 * arbitrary rebalancing failures where \p err is neither of those.
 * @remark In this latter case (arbitrary error), the application must
 *         call rd_kafka_assign(rk, NULL) to synchronize state.
 *
 * Without a rebalance callback this is done automatically by librdkafka
 * but registering a rebalance callback gives the application flexibility
 * in performing other operations along with the assinging/revocation,
 * such as fetching offsets from an alternate location (on assign)
 * or manually committing offsets (on revoke).
 *
 * @remark The \p partitions list is destroyed by librdkafka on return
 *         return from the rebalance_cb and must not be freed or
 *         saved by the application.
 * 
 * The following example shows the application's responsibilities:
 * @code
 *    static void rebalance_cb (rd_kafka_t *rk, rd_kafka_resp_err_t err,
 *                              rd_kafka_topic_partition_list_t *partitions,
 *                              void *opaque) {
 *
 *        switch (err)
 *        {
 *          case RD_KAFKA_RESP_ERR__ASSIGN_PARTITIONS:
 *             // application may load offets from arbitrary external
 *             // storage here and update \p partitions
 *
 *             rd_kafka_assign(rk, partitions);
 *             break;
 *
 *          case RD_KAFKA_RESP_ERR__REVOKE_PARTITIONS:
 *             if (manual_commits) // Optional explicit manual commit
 *                 rd_kafka_commit(rk, partitions, 0); // sync commit
 *
 *             rd_kafka_assign(rk, NULL);
 *             break;
 *
 *          default:
 *             handle_unlikely_error(err);
 *             rd_kafka_assign(rk, NULL); // sync state
 *             break;
 *         }
 *    }
 * @endcode
 */
RD_EXPORT
void rd_kafka_conf_set_rebalance_cb (
        rd_kafka_conf_t *conf,
        void (*rebalance_cb) (rd_kafka_t *rk,
                              rd_kafka_resp_err_t err,
                              rd_kafka_topic_partition_list_t *partitions,
                              void *opaque));



/**
 * @brief \b Consumer: Set offset commit callback for use with consumer groups.
 *
 * The results of automatic or manual offset commits will be scheduled
 * for this callback and is served by rd_kafka_consumer_poll().
 *
 * If no partitions had valid offsets to commit this callback will be called
 * with \p err == RD_KAFKA_RESP_ERR__NO_OFFSET which is not to be considered
 * an error.
 *
 * The \p offsets list contains per-partition information:
 *   - \c offset: committed offset (attempted)
 *   - \c err:    commit error
 */
RD_EXPORT
void rd_kafka_conf_set_offset_commit_cb (
        rd_kafka_conf_t *conf,
        void (*offset_commit_cb) (rd_kafka_t *rk,
                                  rd_kafka_resp_err_t err,
                                  rd_kafka_topic_partition_list_t *offsets,
                                  void *opaque));


/**
 * @brief Set error callback in provided conf object.
 *
 * The error callback is used by librdkafka to signal critical errors
 * back to the application.
 *
 * If no \p error_cb is registered then the errors will be logged instead.
 */
RD_EXPORT
void rd_kafka_conf_set_error_cb(rd_kafka_conf_t *conf,
				 void  (*error_cb) (rd_kafka_t *rk, int err,
						    const char *reason,
						    void *opaque));

/**
 * @brief Set throttle callback.
 *
 * The throttle callback is used to forward broker throttle times to the
 * application for Produce and Fetch (consume) requests.
 *
 * Callbacks are triggered whenever a non-zero throttle time is returned by
 * the broker, or when the throttle time drops back to zero.
 *
 * An application must call rd_kafka_poll() or rd_kafka_consumer_poll() at
 * regular intervals to serve queued callbacks.
 *
 * @remark Requires broker version 0.9.0 or later.
 */
RD_EXPORT
void rd_kafka_conf_set_throttle_cb (rd_kafka_conf_t *conf,
				    void (*throttle_cb) (
					    rd_kafka_t *rk,
					    const char *broker_name,
					    int32_t broker_id,
					    int throttle_time_ms,
					    void *opaque));


/**
 * @brief Set logger callback.
 *
 * The default is to print to stderr, but a syslog logger is also available,
 * see rd_kafka_log_print and rd_kafka_log_syslog for the builtin alternatives.
 * Alternatively the application may provide its own logger callback.
 * Or pass \p func as NULL to disable logging.
 *
 * This is the configuration alternative to the deprecated rd_kafka_set_logger()
 *
 * @remark The log_cb will be called spontaneously from librdkafka's internal
 *         threads unless logs have been forwarded to a poll queue through
 *         \c rd_kafka_set_log_queue().
 *         An application MUST NOT call any librdkafka APIs or do any prolonged
 *         work in a non-forwarded \c log_cb.
 */
RD_EXPORT
void rd_kafka_conf_set_log_cb(rd_kafka_conf_t *conf,
			  void (*log_cb) (const rd_kafka_t *rk, int level,
                                          const char *fac, const char *buf));


/**
 * @brief Set statistics callback in provided conf object.
 *
 * The statistics callback is triggered from rd_kafka_poll() every
 * \c statistics.interval.ms (needs to be configured separately).
 * Function arguments:
 *   - \p rk - Kafka handle
 *   - \p json - String containing the statistics data in JSON format
 *   - \p json_len - Length of \p json string.
 *   - \p opaque - Application-provided opaque.
 *
 * If the application wishes to hold on to the \p json pointer and free
 * it at a later time it must return 1 from the \p stats_cb.
 * If the application returns 0 from the \p stats_cb then librdkafka
 * will immediately free the \p json pointer.
 */
RD_EXPORT
void rd_kafka_conf_set_stats_cb(rd_kafka_conf_t *conf,
				 int (*stats_cb) (rd_kafka_t *rk,
						  char *json,
						  size_t json_len,
						  void *opaque));



/**
 * @brief Set socket callback.
 *
 * The socket callback is responsible for opening a socket
 * according to the supplied \p domain, \p type and \p protocol.
 * The socket shall be created with \c CLOEXEC set in a racefree fashion, if
 * possible.
 *
 * Default:
 *  - on linux: racefree CLOEXEC
 *  - others  : non-racefree CLOEXEC
 *
 * @remark The callback will be called from an internal librdkafka thread.
 */
RD_EXPORT
void rd_kafka_conf_set_socket_cb(rd_kafka_conf_t *conf,
                                  int (*socket_cb) (int domain, int type,
                                                    int protocol,
                                                    void *opaque));



/**
 * @brief Set connect callback.
 *
 * The connect callback is responsible for connecting socket \p sockfd
 * to peer address \p addr.
 * The \p id field contains the broker identifier.
 *
 * \p connect_cb shall return 0 on success (socket connected) or an error
 * number (errno) on error.
 *
 * @remark The callback will be called from an internal librdkafka thread.
 */
RD_EXPORT void
rd_kafka_conf_set_connect_cb (rd_kafka_conf_t *conf,
                              int (*connect_cb) (int sockfd,
                                                 const struct sockaddr *addr,
                                                 int addrlen,
                                                 const char *id,
                                                 void *opaque));

/**
 * @brief Set close socket callback.
 *
 * Close a socket (optionally opened with socket_cb()).
 *
 * @remark The callback will be called from an internal librdkafka thread.
 */
RD_EXPORT void
rd_kafka_conf_set_closesocket_cb (rd_kafka_conf_t *conf,
                                  int (*closesocket_cb) (int sockfd,
                                                         void *opaque));



#ifndef _MSC_VER
/**
 * @brief Set open callback.
 *
 * The open callback is responsible for opening the file specified by
 * pathname, flags and mode.
 * The file shall be opened with \c CLOEXEC set in a racefree fashion, if
 * possible.
 *
 * Default:
 *  - on linux: racefree CLOEXEC
 *  - others  : non-racefree CLOEXEC
 *
 * @remark The callback will be called from an internal librdkafka thread.
 */
RD_EXPORT
void rd_kafka_conf_set_open_cb (rd_kafka_conf_t *conf,
                                int (*open_cb) (const char *pathname,
                                                int flags, mode_t mode,
                                                void *opaque));
#endif

/**
 * @brief Sets the application's opaque pointer that will be passed to callbacks
 */
RD_EXPORT
void rd_kafka_conf_set_opaque(rd_kafka_conf_t *conf, void *opaque);

/**
 * @brief Retrieves the opaque pointer previously set with rd_kafka_conf_set_opaque()
 */
RD_EXPORT
void *rd_kafka_opaque(const rd_kafka_t *rk);



/**
 * Sets the default topic configuration to use for automatically
 * subscribed topics (e.g., through pattern-matched topics).
 * The topic config object is not usable after this call.
 */
RD_EXPORT
void rd_kafka_conf_set_default_topic_conf (rd_kafka_conf_t *conf,
                                           rd_kafka_topic_conf_t *tconf);



/**
 * @brief Retrieve configuration value for property \p name.
 *
 * If \p dest is non-NULL the value will be written to \p dest with at
 * most \p dest_size.
 *
 * \p *dest_size is updated to the full length of the value, thus if
 * \p *dest_size initially is smaller than the full length the application
 * may reallocate \p dest to fit the returned \p *dest_size and try again.
 *
 * If \p dest is NULL only the full length of the value is returned.
 *
 * Fallthrough:
 * Topic-level configuration properties from the \c default_topic_conf
 * may be retrieved using this interface.
 *
 * @returns \p RD_KAFKA_CONF_OK if the property name matched, else
 * \p RD_KAFKA_CONF_UNKNOWN.
 */
RD_EXPORT
rd_kafka_conf_res_t rd_kafka_conf_get (const rd_kafka_conf_t *conf,
                                       const char *name,
                                       char *dest, size_t *dest_size);


/**
 * @brief Retrieve topic configuration value for property \p name.
 *
 * @sa rd_kafka_conf_get()
 */
RD_EXPORT
rd_kafka_conf_res_t rd_kafka_topic_conf_get (const rd_kafka_topic_conf_t *conf,
                                             const char *name,
                                             char *dest, size_t *dest_size);


/**
 * @brief Dump the configuration properties and values of \p conf to an array
 *        with \"key\", \"value\" pairs.
 *
 * The number of entries in the array is returned in \p *cntp.
 *
 * The dump must be freed with `rd_kafka_conf_dump_free()`.
 */
RD_EXPORT
const char **rd_kafka_conf_dump(rd_kafka_conf_t *conf, size_t *cntp);


/**
 * @brief Dump the topic configuration properties and values of \p conf
 *        to an array with \"key\", \"value\" pairs.
 *
 * The number of entries in the array is returned in \p *cntp.
 *
 * The dump must be freed with `rd_kafka_conf_dump_free()`.
 */
RD_EXPORT
const char **rd_kafka_topic_conf_dump(rd_kafka_topic_conf_t *conf,
				       size_t *cntp);

/**
 * @brief Frees a configuration dump returned from `rd_kafka_conf_dump()` or
 *        `rd_kafka_topic_conf_dump().
 */
RD_EXPORT
void rd_kafka_conf_dump_free(const char **arr, size_t cnt);

/**
 * @brief Prints a table to \p fp of all supported configuration properties,
 *        their default values as well as a description.
 */
RD_EXPORT
void rd_kafka_conf_properties_show(FILE *fp);

/**@}*/


/**
 * @name Topic configuration
 * @{
 *
 * @brief Topic configuration property interface
 *
 */


/**
 * @brief Create topic configuration object
 *
 * @sa Same semantics as for rd_kafka_conf_new().
 */
RD_EXPORT
rd_kafka_topic_conf_t *rd_kafka_topic_conf_new(void);


/**
 * @brief Creates a copy/duplicate of topic configuration object \p conf.
 */
RD_EXPORT
rd_kafka_topic_conf_t *rd_kafka_topic_conf_dup(const rd_kafka_topic_conf_t
						*conf);

/**
 * @brief Creates a copy/duplicate of \p rk 's default topic configuration
 *        object.
 */
RD_EXPORT
rd_kafka_topic_conf_t *rd_kafka_default_topic_conf_dup (rd_kafka_t *rk);


/**
 * @brief Destroys a topic conf object.
 */
RD_EXPORT
void rd_kafka_topic_conf_destroy(rd_kafka_topic_conf_t *topic_conf);


/**
 * @brief Sets a single rd_kafka_topic_conf_t value by property name.
 *
 * \p topic_conf should have been previously set up
 * with `rd_kafka_topic_conf_new()`.
 *
 * @returns rd_kafka_conf_res_t to indicate success or failure.
 */
RD_EXPORT
rd_kafka_conf_res_t rd_kafka_topic_conf_set(rd_kafka_topic_conf_t *conf,
					     const char *name,
					     const char *value,
					     char *errstr, size_t errstr_size);

/**
 * @brief Sets the application's opaque pointer that will be passed to all topic
 * callbacks as the \c rkt_opaque argument.
 */
RD_EXPORT
void rd_kafka_topic_conf_set_opaque(rd_kafka_topic_conf_t *conf, void *opaque);


/**
 * @brief \b Producer: Set partitioner callback in provided topic conf object.
 *
 * The partitioner may be called in any thread at any time,
 * it may be called multiple times for the same message/key.
 *
 * Partitioner function constraints:
 *   - MUST NOT call any rd_kafka_*() functions except:
 *       rd_kafka_topic_partition_available()
 *   - MUST NOT block or execute for prolonged periods of time.
 *   - MUST return a value between 0 and partition_cnt-1, or the
 *     special \c RD_KAFKA_PARTITION_UA value if partitioning
 *     could not be performed.
 */
RD_EXPORT
void
rd_kafka_topic_conf_set_partitioner_cb (rd_kafka_topic_conf_t *topic_conf,
					int32_t (*partitioner) (
						const rd_kafka_topic_t *rkt,
						const void *keydata,
						size_t keylen,
						int32_t partition_cnt,
						void *rkt_opaque,
						void *msg_opaque));


/**
 * @brief \b Producer: Set message queueing order comparator callback.
 *
 * The callback may be called in any thread at any time,
 * it may be called multiple times for the same message.
 *
 * Ordering comparator function constraints:
 *   - MUST be stable sort (same input gives same output).
 *   - MUST NOT call any rd_kafka_*() functions.
 *   - MUST NOT block or execute for prolonged periods of time.
 *
 * The comparator shall compare the two messages and return:
 *  - < 0 if message \p a should be inserted before message \p b.
 *  - >=0 if message \p a should be inserted after message \p b.
 *
<<<<<<< HEAD
=======
 * @remark Insert sorting will be used to enqueue the message in the
 *         correct queue position, this comes at a cost of O(n).
 *
 * @remark If `queuing.strategy=fifo` new messages are enqueued to the
 *         tail of the queue regardless of msg_order_cmp, but retried messages
 *         are still affected by msg_order_cmp.
 *
>>>>>>> 93a04da7
 * @warning THIS IS AN EXPERIMENTAL API, SUBJECT TO CHANGE OR REMOVAL,
 *          DO NOT USE IN PRODUCTION.
 */
RD_EXPORT void
rd_kafka_topic_conf_set_msg_order_cmp (rd_kafka_topic_conf_t *topic_conf,
                                       int (*msg_order_cmp) (
                                               const rd_kafka_message_t *a,
                                               const rd_kafka_message_t *b));


/**
 * @brief Check if partition is available (has a leader broker).
 *
 * @returns 1 if the partition is available, else 0.
 *
 * @warning This function must only be called from inside a partitioner function
 */
RD_EXPORT
int rd_kafka_topic_partition_available(const rd_kafka_topic_t *rkt,
					int32_t partition);


/*******************************************************************
 *								   *
 * Partitioners provided by rdkafka                                *
 *								   *
 *******************************************************************/

/**
 * @brief Random partitioner.
 *
 * Will try not to return unavailable partitions.
 *
 * @returns a random partition between 0 and \p partition_cnt - 1.
 *
 */
RD_EXPORT
int32_t rd_kafka_msg_partitioner_random(const rd_kafka_topic_t *rkt,
					 const void *key, size_t keylen,
					 int32_t partition_cnt,
					 void *opaque, void *msg_opaque);

/**
 * @brief Consistent partitioner.
 *
 * Uses consistent hashing to map identical keys onto identical partitions.
 *
 * @returns a \"random\" partition between 0 and \p partition_cnt - 1 based on
 *          the CRC value of the key
 */
RD_EXPORT
int32_t rd_kafka_msg_partitioner_consistent (const rd_kafka_topic_t *rkt,
					 const void *key, size_t keylen,
					 int32_t partition_cnt,
					 void *opaque, void *msg_opaque);

/**
 * @brief Consistent-Random partitioner.
 *
 * This is the default partitioner.
 * Uses consistent hashing to map identical keys onto identical partitions, and
 * messages without keys will be assigned via the random partitioner.
 *
 * @returns a \"random\" partition between 0 and \p partition_cnt - 1 based on
 *          the CRC value of the key (if provided)
 */
RD_EXPORT
int32_t rd_kafka_msg_partitioner_consistent_random (const rd_kafka_topic_t *rkt,
           const void *key, size_t keylen,
           int32_t partition_cnt,
           void *opaque, void *msg_opaque);


/**
 * @brief Murmur2 partitioner (Java compatible).
 *
 * Uses consistent hashing to map identical keys onto identical partitions
 * using Java-compatible Murmur2 hashing.
 *
 * @returns a partition between 0 and \p partition_cnt - 1.
 */
RD_EXPORT
int32_t rd_kafka_msg_partitioner_murmur2 (const rd_kafka_topic_t *rkt,
                                          const void *key, size_t keylen,
                                          int32_t partition_cnt,
                                          void *rkt_opaque,
                                          void *msg_opaque);

/**
 * @brief Consistent-Random Murmur2 partitioner (Java compatible).
 *
 * Uses consistent hashing to map identical keys onto identical partitions
 * using Java-compatible Murmur2 hashing.
 * Messages without keys will be assigned via the random partitioner.
 *
 * @returns a partition between 0 and \p partition_cnt - 1.
 */
RD_EXPORT
int32_t rd_kafka_msg_partitioner_murmur2_random (const rd_kafka_topic_t *rkt,
                                                 const void *key, size_t keylen,
                                                 int32_t partition_cnt,
                                                 void *rkt_opaque,
                                                 void *msg_opaque);


/**@}*/



/**
 * @name Main Kafka and Topic object handles
 * @{
 *
 *
 */




/**
 * @brief Creates a new Kafka handle and starts its operation according to the
 *        specified \p type (\p RD_KAFKA_CONSUMER or \p RD_KAFKA_PRODUCER).
 *
 * \p conf is an optional struct created with `rd_kafka_conf_new()` that will
 * be used instead of the default configuration.
 * The \p conf object is freed by this function on success and must not be used
 * or destroyed by the application sub-sequently.
 * See `rd_kafka_conf_set()` et.al for more information.
 *
 * \p errstr must be a pointer to memory of at least size \p errstr_size where
 * `rd_kafka_new()` may write a human readable error message in case the
 * creation of a new handle fails. In which case the function returns NULL.
 *
 * @remark \b RD_KAFKA_CONSUMER: When a new \p RD_KAFKA_CONSUMER
 *           rd_kafka_t handle is created it may either operate in the
 *           legacy simple consumer mode using the rd_kafka_consume_start()
 *           interface, or the High-level KafkaConsumer API.
 * @remark An application must only use one of these groups of APIs on a given
 *         rd_kafka_t RD_KAFKA_CONSUMER handle.

 *
 * @returns The Kafka handle on success or NULL on error (see \p errstr)
 *
 * @sa To destroy the Kafka handle, use rd_kafka_destroy().
 */
RD_EXPORT
rd_kafka_t *rd_kafka_new(rd_kafka_type_t type, rd_kafka_conf_t *conf,
			  char *errstr, size_t errstr_size);


/**
 * @brief Destroy Kafka handle.
 *
 * @remark This is a blocking operation.
 */
RD_EXPORT
void        rd_kafka_destroy(rd_kafka_t *rk);



/**
 * @brief Returns Kafka handle name.
 */
RD_EXPORT
const char *rd_kafka_name(const rd_kafka_t *rk);


/**
 * @brief Returns Kafka handle type.
 */
RD_EXPORT
rd_kafka_type_t rd_kafka_type(const rd_kafka_t *rk);


/**
 * @brief Returns this client's broker-assigned group member id 
 *
 * @remark This currently requires the high-level KafkaConsumer
 *
 * @returns An allocated string containing the current broker-assigned group
 *          member id, or NULL if not available.
 *          The application must free the string with \p free() or
 *          rd_kafka_mem_free()
 */
RD_EXPORT
char *rd_kafka_memberid (const rd_kafka_t *rk);



/**
 * @brief Returns the ClusterId as reported in broker metadata.
 *
 * @param timeout_ms If there is no cached value from metadata retrieval
 *                   then this specifies the maximum amount of time
 *                   (in milliseconds) the call will block waiting
 *                   for metadata to be retrieved.
 *                   Use 0 for non-blocking calls.

 * @remark Requires broker version >=0.10.0 and api.version.request=true.
 *
 * @remark The application must free the returned pointer
 *         using rd_kafka_mem_free().
 *
 * @returns a newly allocated string containing the ClusterId, or NULL
 *          if no ClusterId could be retrieved in the allotted timespan.
 */
RD_EXPORT
char *rd_kafka_clusterid (rd_kafka_t *rk, int timeout_ms);


/**
 * @brief Creates a new topic handle for topic named \p topic.
 *
 * \p conf is an optional configuration for the topic created with
 * `rd_kafka_topic_conf_new()` that will be used instead of the default
 * topic configuration.
 * The \p conf object is freed by this function and must not be used or
 * destroyed by the application sub-sequently.
 * See `rd_kafka_topic_conf_set()` et.al for more information.
 *
 * Topic handles are refcounted internally and calling rd_kafka_topic_new()
 * again with the same topic name will return the previous topic handle
 * without updating the original handle's configuration.
 * Applications must eventually call rd_kafka_topic_destroy() for each
 * succesfull call to rd_kafka_topic_new() to clear up resources.
 *
 * @returns the new topic handle or NULL on error (use rd_kafka_errno2err()
 *          to convert system \p errno to an rd_kafka_resp_err_t error code.
 *
 * @sa rd_kafka_topic_destroy()
 */
RD_EXPORT
rd_kafka_topic_t *rd_kafka_topic_new(rd_kafka_t *rk, const char *topic,
				      rd_kafka_topic_conf_t *conf);



/**
 * @brief Loose application's topic handle refcount as previously created
 *        with `rd_kafka_topic_new()`.
 *
 * @remark Since topic objects are refcounted (both internally and for the app)
 *         the topic object might not actually be destroyed by this call,
 *         but the application must consider the object destroyed.
 */
RD_EXPORT
void rd_kafka_topic_destroy(rd_kafka_topic_t *rkt);


/**
 * @brief Returns the topic name.
 */
RD_EXPORT
const char *rd_kafka_topic_name(const rd_kafka_topic_t *rkt);


/**
 * @brief Get the \p rkt_opaque pointer that was set in the topic configuration.
 */
RD_EXPORT
void *rd_kafka_topic_opaque (const rd_kafka_topic_t *rkt);


/**
 * @brief Unassigned partition.
 *
 * The unassigned partition is used by the producer API for messages
 * that should be partitioned using the configured or default partitioner.
 */
#define RD_KAFKA_PARTITION_UA  ((int32_t)-1)


/**
 * @brief Polls the provided kafka handle for events.
 *
 * Events will cause application provided callbacks to be called.
 *
 * The \p timeout_ms argument specifies the maximum amount of time
 * (in milliseconds) that the call will block waiting for events.
 * For non-blocking calls, provide 0 as \p timeout_ms.
 * To wait indefinately for an event, provide -1.
 *
 * @remark  An application should make sure to call poll() at regular
 *          intervals to serve any queued callbacks waiting to be called.
 *
 * Events:
 *   - delivery report callbacks  (if dr_cb/dr_msg_cb is configured) [producer]
 *   - error callbacks (rd_kafka_conf_set_error_cb()) [all]
 *   - stats callbacks (rd_kafka_conf_set_stats_cb()) [all]
 *   - throttle callbacks (rd_kafka_conf_set_throttle_cb()) [all]
 *
 * @returns the number of events served.
 */
RD_EXPORT
int rd_kafka_poll(rd_kafka_t *rk, int timeout_ms);


/**
 * @brief Cancels the current callback dispatcher (rd_kafka_poll(),
 *        rd_kafka_consume_callback(), etc).
 *
 * A callback may use this to force an immediate return to the calling
 * code (caller of e.g. rd_kafka_poll()) without processing any further
 * events.
 *
 * @remark This function MUST ONLY be called from within a librdkafka callback.
 */
RD_EXPORT
void rd_kafka_yield (rd_kafka_t *rk);




/**
 * @brief Pause producing or consumption for the provided list of partitions.
 *
 * Success or error is returned per-partition \p err in the \p partitions list.
 *
 * @returns RD_KAFKA_RESP_ERR_NO_ERROR
 */
RD_EXPORT rd_kafka_resp_err_t
rd_kafka_pause_partitions (rd_kafka_t *rk,
			   rd_kafka_topic_partition_list_t *partitions);



/**
 * @brief Resume producing consumption for the provided list of partitions.
 *
 * Success or error is returned per-partition \p err in the \p partitions list.
 *
 * @returns RD_KAFKA_RESP_ERR_NO_ERROR
 */
RD_EXPORT rd_kafka_resp_err_t
rd_kafka_resume_partitions (rd_kafka_t *rk,
			    rd_kafka_topic_partition_list_t *partitions);




/**
 * @brief Query broker for low (oldest/beginning) and high (newest/end) offsets
 *        for partition.
 *
 * Offsets are returned in \p *low and \p *high respectively.
 *
 * @returns RD_KAFKA_RESP_ERR_NO_ERROR on success or an error code on failure.
 */
RD_EXPORT rd_kafka_resp_err_t
rd_kafka_query_watermark_offsets (rd_kafka_t *rk,
		      const char *topic, int32_t partition,
		      int64_t *low, int64_t *high, int timeout_ms);


/**
 * @brief Get last known low (oldest/beginning) and high (newest/end) offsets
 *        for partition.
 *
 * The low offset is updated periodically (if statistics.interval.ms is set)
 * while the high offset is updated on each fetched message set from the broker.
 *
 * If there is no cached offset (either low or high, or both) then
 * RD_KAFKA_OFFSET_INVALID will be returned for the respective offset.
 *
 * Offsets are returned in \p *low and \p *high respectively.
 *
 * @returns RD_KAFKA_RESP_ERR_NO_ERROR on success or an error code on failure.
 *
 * @remark Shall only be used with an active consumer instance.
 */
RD_EXPORT rd_kafka_resp_err_t
rd_kafka_get_watermark_offsets (rd_kafka_t *rk,
				const char *topic, int32_t partition,
				int64_t *low, int64_t *high);



/**
 * @brief Look up the offsets for the given partitions by timestamp.
 *
 * The returned offset for each partition is the earliest offset whose
 * timestamp is greater than or equal to the given timestamp in the
 * corresponding partition.
 *
 * The timestamps to query are represented as \c offset in \p offsets
 * on input, and \c offset will contain the offset on output.
 *
 * The function will block for at most \p timeout_ms milliseconds.
 *
 * @remark Duplicate Topic+Partitions are not supported.
 * @remark Per-partition errors may be returned in \c rd_kafka_topic_partition_t.err
 *
 * @returns RD_KAFKA_RESP_ERR_NO_ERROR if offsets were be queried (do note
 *          that per-partition errors might be set),
 *          RD_KAFKA_RESP_ERR__TIMED_OUT if not all offsets could be fetched
 *          within \p timeout_ms,
 *          RD_KAFKA_RESP_ERR__INVALID_ARG if the \p offsets list is empty,
 *          RD_KAFKA_RESP_ERR__UNKNOWN_PARTITION if all partitions are unknown,
 *          RD_KAFKA_RESP_ERR_LEADER_NOT_AVAILABLE if unable to query leaders
 *          for the given partitions.
 */
RD_EXPORT rd_kafka_resp_err_t
rd_kafka_offsets_for_times (rd_kafka_t *rk,
                            rd_kafka_topic_partition_list_t *offsets,
                            int timeout_ms);


/**
 * @brief Free pointer returned by librdkafka
 *
 * This is typically an abstraction for the free(3) call and makes sure
 * the application can use the same memory allocator as librdkafka for
 * freeing pointers returned by librdkafka.
 *
 * In standard setups it is usually not necessary to use this interface
 * rather than the free(3) functione.
 *
 * @remark rd_kafka_mem_free() must only be used for pointers returned by APIs
 *         that explicitly mention using this function for freeing.
 */
RD_EXPORT
void rd_kafka_mem_free (rd_kafka_t *rk, void *ptr);


/**@}*/





/**
 * @name Queue API
 * @{
 *
 * Message queues allows the application to re-route consumed messages
 * from multiple topic+partitions into one single queue point.
 * This queue point containing messages from a number of topic+partitions
 * may then be served by a single rd_kafka_consume*_queue() call,
 * rather than one call per topic+partition combination.
 */


/**
 * @brief Create a new message queue.
 *
 * See rd_kafka_consume_start_queue(), rd_kafka_consume_queue(), et.al.
 */
RD_EXPORT
rd_kafka_queue_t *rd_kafka_queue_new(rd_kafka_t *rk);

/**
 * Destroy a queue, purging all of its enqueued messages.
 */
RD_EXPORT
void rd_kafka_queue_destroy(rd_kafka_queue_t *rkqu);


/**
 * @returns a reference to the main librdkafka event queue.
 * This is the queue served by rd_kafka_poll().
 *
 * Use rd_kafka_queue_destroy() to loose the reference.
 */
RD_EXPORT
rd_kafka_queue_t *rd_kafka_queue_get_main (rd_kafka_t *rk);


/**
 * @returns a reference to the librdkafka consumer queue.
 * This is the queue served by rd_kafka_consumer_poll().
 *
 * Use rd_kafka_queue_destroy() to loose the reference.
 *
 * @remark rd_kafka_queue_destroy() MUST be called on this queue
 *         prior to calling rd_kafka_consumer_close().
 */
RD_EXPORT
rd_kafka_queue_t *rd_kafka_queue_get_consumer (rd_kafka_t *rk);

/**
 * @returns a reference to the partition's queue, or NULL if
 *          partition is invalid.
 *
 * Use rd_kafka_queue_destroy() to loose the reference.
 *
 * @remark rd_kafka_queue_destroy() MUST be called on this queue
 * 
 * @remark This function only works on consumers.
 */
RD_EXPORT
rd_kafka_queue_t *rd_kafka_queue_get_partition (rd_kafka_t *rk,
                                                const char *topic,
                                                int32_t partition);

/**
 * @brief Forward/re-route queue \p src to \p dst.
 * If \p dst is \c NULL the forwarding is removed.
 *
 * The internal refcounts for both queues are increased.
 * 
 * @remark Regardless of whether \p dst is NULL or not, after calling this
 *         function, \p src will not forward it's fetch queue to the consumer
 *         queue.
 */
RD_EXPORT
void rd_kafka_queue_forward (rd_kafka_queue_t *src, rd_kafka_queue_t *dst);

/**
 * @brief Forward librdkafka logs (and debug) to the specified queue
 *        for serving with one of the ..poll() calls.
 *
 *        This allows an application to serve log callbacks (\c log_cb)
 *        in its thread of choice.
 *
 * @param rkqu Queue to forward logs to. If the value is NULL the logs
 *        are forwarded to the main queue.
 *
 * @remark The configuration property \c log.queue MUST also be set to true.
 *
 * @remark librdkafka maintains its own reference to the provided queue.
 *
 * @returns RD_KAFKA_RESP_ERR_NO_ERROR on success or an error code on error.
 */
RD_EXPORT
rd_kafka_resp_err_t rd_kafka_set_log_queue (rd_kafka_t *rk,
                                            rd_kafka_queue_t *rkqu);


/**
 * @returns the current number of elements in queue.
 */
RD_EXPORT
size_t rd_kafka_queue_length (rd_kafka_queue_t *rkqu);


/**
 * @brief Enable IO event triggering for queue.
 *
 * To ease integration with IO based polling loops this API
 * allows an application to create a separate file-descriptor
 * that librdkafka will write \p payload (of size \p size) to
 * whenever a new element is enqueued on a previously empty queue.
 *
 * To remove event triggering call with \p fd = -1.
 *
 * librdkafka will maintain a copy of the \p payload.
 *
 * @remark When using forwarded queues the IO event must only be enabled
 *         on the final forwarded-to (destination) queue.
 */
RD_EXPORT
void rd_kafka_queue_io_event_enable (rd_kafka_queue_t *rkqu, int fd,
				     const void *payload, size_t size);

/**@}*/

/**
 *
 * @name Simple Consumer API (legacy)
 * @{
 *
 */


#define RD_KAFKA_OFFSET_BEGINNING -2  /**< Start consuming from beginning of
				       *   kafka partition queue: oldest msg */
#define RD_KAFKA_OFFSET_END       -1  /**< Start consuming from end of kafka
				       *   partition queue: next msg */
#define RD_KAFKA_OFFSET_STORED -1000  /**< Start consuming from offset retrieved
				       *   from offset store */
#define RD_KAFKA_OFFSET_INVALID -1001 /**< Invalid offset */


/** @cond NO_DOC */
#define RD_KAFKA_OFFSET_TAIL_BASE -2000 /* internal: do not use */
/** @endcond */

/**
 * @brief Start consuming \p CNT messages from topic's current end offset.
 *
 * That is, if current end offset is 12345 and \p CNT is 200, it will start
 * consuming from offset \c 12345-200 = \c 12145. */
#define RD_KAFKA_OFFSET_TAIL(CNT)  (RD_KAFKA_OFFSET_TAIL_BASE - (CNT))

/**
 * @brief Start consuming messages for topic \p rkt and \p partition
 * at offset \p offset which may either be an absolute \c (0..N)
 * or one of the logical offsets:
 *  - RD_KAFKA_OFFSET_BEGINNING
 *  - RD_KAFKA_OFFSET_END
 *  - RD_KAFKA_OFFSET_STORED
 *  - RD_KAFKA_OFFSET_TAIL
 *
 * rdkafka will attempt to keep \c queued.min.messages (config property)
 * messages in the local queue by repeatedly fetching batches of messages
 * from the broker until the threshold is reached.
 *
 * The application shall use one of the `rd_kafka_consume*()` functions
 * to consume messages from the local queue, each kafka message being
 * represented as a `rd_kafka_message_t *` object.
 *
 * `rd_kafka_consume_start()` must not be called multiple times for the same
 * topic and partition without stopping consumption first with
 * `rd_kafka_consume_stop()`.
 *
 * @returns 0 on success or -1 on error in which case errno is set accordingly:
 *  - EBUSY    - Conflicts with an existing or previous subscription
 *               (RD_KAFKA_RESP_ERR__CONFLICT)
 *  - EINVAL   - Invalid offset, or incomplete configuration (lacking group.id)
 *               (RD_KAFKA_RESP_ERR__INVALID_ARG)
 *  - ESRCH    - requested \p partition is invalid.
 *               (RD_KAFKA_RESP_ERR__UNKNOWN_PARTITION)
 *  - ENOENT   - topic is unknown in the Kafka cluster.
 *               (RD_KAFKA_RESP_ERR__UNKNOWN_TOPIC)
 *
 * Use `rd_kafka_errno2err()` to convert sytem \c errno to `rd_kafka_resp_err_t`
 */
RD_EXPORT
int rd_kafka_consume_start(rd_kafka_topic_t *rkt, int32_t partition,
			    int64_t offset);

/**
 * @brief Same as rd_kafka_consume_start() but re-routes incoming messages to
 * the provided queue \p rkqu (which must have been previously allocated
 * with `rd_kafka_queue_new()`.
 *
 * The application must use one of the `rd_kafka_consume_*_queue()` functions
 * to receive fetched messages.
 *
 * `rd_kafka_consume_start_queue()` must not be called multiple times for the
 * same topic and partition without stopping consumption first with
 * `rd_kafka_consume_stop()`.
 * `rd_kafka_consume_start()` and `rd_kafka_consume_start_queue()` must not
 * be combined for the same topic and partition.
 */
RD_EXPORT
int rd_kafka_consume_start_queue(rd_kafka_topic_t *rkt, int32_t partition,
				  int64_t offset, rd_kafka_queue_t *rkqu);

/**
 * @brief Stop consuming messages for topic \p rkt and \p partition, purging
 * all messages currently in the local queue.
 *
 * NOTE: To enforce synchronisation this call will block until the internal
 *       fetcher has terminated and offsets are committed to configured
 *       storage method.
 *
 * The application needs to be stop all consumers before calling
 * `rd_kafka_destroy()` on the main object handle.
 *
 * @returns 0 on success or -1 on error (see `errno`).
 */
RD_EXPORT
int rd_kafka_consume_stop(rd_kafka_topic_t *rkt, int32_t partition);



/**
 * @brief Seek consumer for topic+partition to \p offset which is either an
 *        absolute or logical offset.
 *
 * If \p timeout_ms is not 0 the call will wait this long for the
 * seek to be performed. If the timeout is reached the internal state
 * will be unknown and this function returns `RD_KAFKA_RESP_ERR__TIMED_OUT`.
 * If \p timeout_ms is 0 it will initiate the seek but return
 * immediately without any error reporting (e.g., async).
 *
 * This call triggers a fetch queue barrier flush.
 *
 * @returns `RD_KAFKA_RESP_ERR__NO_ERROR` on success else an error code.
 */
RD_EXPORT
rd_kafka_resp_err_t rd_kafka_seek (rd_kafka_topic_t *rkt,
                                   int32_t partition,
                                   int64_t offset,
                                   int timeout_ms);


/**
 * @brief Consume a single message from topic \p rkt and \p partition
 *
 * \p timeout_ms is maximum amount of time to wait for a message to be received.
 * Consumer must have been previously started with `rd_kafka_consume_start()`.
 *
 * @returns a message object on success or \c NULL on error.
 * The message object must be destroyed with `rd_kafka_message_destroy()`
 * when the application is done with it.
 *
 * Errors (when returning NULL):
 *  - ETIMEDOUT - \p timeout_ms was reached with no new messages fetched.
 *  - ENOENT    - \p rkt + \p partition is unknown.
 *                 (no prior `rd_kafka_consume_start()` call)
 *
 * NOTE: The returned message's \c ..->err must be checked for errors.
 * NOTE: \c ..->err \c == \c RD_KAFKA_RESP_ERR__PARTITION_EOF signals that the
 *       end of the partition has been reached, which should typically not be
 *       considered an error. The application should handle this case
 *       (e.g., ignore).
 *
 * @remark on_consume() interceptors may be called from this function prior to
 *         passing message to application.
 */
RD_EXPORT
rd_kafka_message_t *rd_kafka_consume(rd_kafka_topic_t *rkt, int32_t partition,
				      int timeout_ms);



/**
 * @brief Consume up to \p rkmessages_size from topic \p rkt and \p partition
 *        putting a pointer to each message in the application provided
 *        array \p rkmessages (of size \p rkmessages_size entries).
 *
 * `rd_kafka_consume_batch()` provides higher throughput performance
 * than `rd_kafka_consume()`.
 *
 * \p timeout_ms is the maximum amount of time to wait for all of
 * \p rkmessages_size messages to be put into \p rkmessages.
 * If no messages were available within the timeout period this function
 * returns 0 and \p rkmessages remains untouched.
 * This differs somewhat from `rd_kafka_consume()`.
 *
 * The message objects must be destroyed with `rd_kafka_message_destroy()`
 * when the application is done with it.
 *
 * @returns the number of rkmessages added in \p rkmessages,
 * or -1 on error (same error codes as for `rd_kafka_consume()`.
 *
 * @sa rd_kafka_consume()
 *
 * @remark on_consume() interceptors may be called from this function prior to
 *         passing message to application.
 */
RD_EXPORT
ssize_t rd_kafka_consume_batch(rd_kafka_topic_t *rkt, int32_t partition,
				int timeout_ms,
				rd_kafka_message_t **rkmessages,
				size_t rkmessages_size);



/**
 * @brief Consumes messages from topic \p rkt and \p partition, calling
 * the provided callback for each consumed messsage.
 *
 * `rd_kafka_consume_callback()` provides higher throughput performance
 * than both `rd_kafka_consume()` and `rd_kafka_consume_batch()`.
 *
 * \p timeout_ms is the maximum amount of time to wait for one or more messages
 * to arrive.
 *
 * The provided \p consume_cb function is called for each message,
 * the application \b MUST \b NOT call `rd_kafka_message_destroy()` on the
 * provided \p rkmessage.
 *
 * The \p opaque argument is passed to the 'consume_cb' as \p opaque.
 *
 * @returns the number of messages processed or -1 on error.
 *
 * @sa rd_kafka_consume()
 *
 * @remark on_consume() interceptors may be called from this function prior to
 *         passing message to application.
 */
RD_EXPORT
int rd_kafka_consume_callback(rd_kafka_topic_t *rkt, int32_t partition,
			       int timeout_ms,
			       void (*consume_cb) (rd_kafka_message_t
						   *rkmessage,
						   void *opaque),
			       void *opaque);


/**
 * @name Simple Consumer API (legacy): Queue consumers
 * @{
 *
 * The following `..._queue()` functions are analogue to the functions above
 * but reads messages from the provided queue \p rkqu instead.
 * \p rkqu must have been previously created with `rd_kafka_queue_new()`
 * and the topic consumer must have been started with
 * `rd_kafka_consume_start_queue()` utilising the the same queue.
 */

/**
 * @brief Consume from queue
 *
 * @sa rd_kafka_consume()
 */
RD_EXPORT
rd_kafka_message_t *rd_kafka_consume_queue(rd_kafka_queue_t *rkqu,
					    int timeout_ms);

/**
 * @brief Consume batch of messages from queue
 *
 * @sa rd_kafka_consume_batch()
 */
RD_EXPORT
ssize_t rd_kafka_consume_batch_queue(rd_kafka_queue_t *rkqu,
				      int timeout_ms,
				      rd_kafka_message_t **rkmessages,
				      size_t rkmessages_size);

/**
 * @brief Consume multiple messages from queue with callback
 *
 * @sa rd_kafka_consume_callback()
 */
RD_EXPORT
int rd_kafka_consume_callback_queue(rd_kafka_queue_t *rkqu,
				     int timeout_ms,
				     void (*consume_cb) (rd_kafka_message_t
							 *rkmessage,
							 void *opaque),
				     void *opaque);


/**@}*/




/**
 * @name Simple Consumer API (legacy): Topic+partition offset store.
 * @{
 *
 * If \c auto.commit.enable is true the offset is stored automatically prior to
 * returning of the message(s) in each of the rd_kafka_consume*() functions
 * above.
 */


/**
 * @brief Store offset \p offset for topic \p rkt partition \p partition.
 *
 * The offset will be committed (written) to the offset store according
 * to \c `auto.commit.interval.ms` or manual offset-less commit()
 *
 * @remark \c `enable.auto.offset.store` must be set to "false" when using this API.
 *
 * @returns RD_KAFKA_RESP_ERR_NO_ERROR on success or an error code on error.
 */
RD_EXPORT
rd_kafka_resp_err_t rd_kafka_offset_store(rd_kafka_topic_t *rkt,
					   int32_t partition, int64_t offset);


/**
 * @brief Store offsets for next auto-commit for one or more partitions.
 *
 * The offset will be committed (written) to the offset store according
 * to \c `auto.commit.interval.ms` or manual offset-less commit().
 *
 * Per-partition success/error status propagated through each partition's
 * \c .err field.
 *
 * @remark \c `enable.auto.offset.store` must be set to "false" when using this API.
 *
 * @returns RD_KAFKA_RESP_ERR_NO_ERROR on success, or
 *          RD_KAFKA_RESP_ERR__UNKNOWN_PARTITION if none of the
 *          offsets could be stored, or
 *          RD_KAFKA_RESP_ERR__INVALID_ARG if \c enable.auto.offset.store is true.
 */
RD_EXPORT rd_kafka_resp_err_t
rd_kafka_offsets_store(rd_kafka_t *rk,
                       rd_kafka_topic_partition_list_t *offsets);
/**@}*/




/**
 * @name KafkaConsumer (C)
 * @{
 * @brief High-level KafkaConsumer C API
 *
 *
 *
 */

/**
 * @brief Subscribe to topic set using balanced consumer groups.
 *
 * Wildcard (regex) topics are supported by the librdkafka assignor:
 * any topic name in the \p topics list that is prefixed with \c \"^\" will
 * be regex-matched to the full list of topics in the cluster and matching
 * topics will be added to the subscription list.
 *
 * @returns RD_KAFKA_RESP_ERR_NO_ERROR on success or
 *          RD_KAFKA_RESP_ERR__INVALID_ARG if list is empty, contains invalid
 *          topics or regexes.
 */
RD_EXPORT rd_kafka_resp_err_t
rd_kafka_subscribe (rd_kafka_t *rk,
                    const rd_kafka_topic_partition_list_t *topics);


/**
 * @brief Unsubscribe from the current subscription set.
 */
RD_EXPORT
rd_kafka_resp_err_t rd_kafka_unsubscribe (rd_kafka_t *rk);


/**
 * @brief Returns the current topic subscription
 *
 * @returns An error code on failure, otherwise \p topic is updated
 *          to point to a newly allocated topic list (possibly empty).
 *
 * @remark The application is responsible for calling
 *         rd_kafka_topic_partition_list_destroy on the returned list.
 */
RD_EXPORT rd_kafka_resp_err_t
rd_kafka_subscription (rd_kafka_t *rk,
                       rd_kafka_topic_partition_list_t **topics);



/**
 * @brief Poll the consumer for messages or events.
 *
 * Will block for at most \p timeout_ms milliseconds.
 *
 * @remark  An application should make sure to call consumer_poll() at regular
 *          intervals, even if no messages are expected, to serve any
 *          queued callbacks waiting to be called. This is especially
 *          important when a rebalance_cb has been registered as it needs
 *          to be called and handled properly to synchronize internal
 *          consumer state.
 *
 * @returns A message object which is a proper message if \p ->err is
 *          RD_KAFKA_RESP_ERR_NO_ERROR, or an event or error for any other
 *          value.
 *
 * @remark on_consume() interceptors may be called from this function prior to
 *         passing message to application.
 *
 * @sa rd_kafka_message_t
 */
RD_EXPORT
rd_kafka_message_t *rd_kafka_consumer_poll (rd_kafka_t *rk, int timeout_ms);

/**
 * @brief Close down the KafkaConsumer.
 *
 * @remark This call will block until the consumer has revoked its assignment,
 *         calling the \c rebalance_cb if it is configured, committed offsets
 *         to broker, and left the consumer group.
 *         The maximum blocking time is roughly limited to session.timeout.ms.
 *
 * @returns An error code indicating if the consumer close was succesful
 *          or not.
 *
 * @remark The application still needs to call rd_kafka_destroy() after
 *         this call finishes to clean up the underlying handle resources.
 *
 */
RD_EXPORT
rd_kafka_resp_err_t rd_kafka_consumer_close (rd_kafka_t *rk);



/**
 * @brief Atomic assignment of partitions to consume.
 *
 * The new \p partitions will replace the existing assignment.
 *
 * When used from a rebalance callback the application shall pass the
 * partition list passed to the callback (or a copy of it) (even if the list
 * is empty) rather than NULL to maintain internal join state.

 * A zero-length \p partitions will treat the partitions as a valid,
 * albeit empty, assignment, and maintain internal state, while a \c NULL
 * value for \p partitions will reset and clear the internal state.
 */
RD_EXPORT rd_kafka_resp_err_t
rd_kafka_assign (rd_kafka_t *rk,
                 const rd_kafka_topic_partition_list_t *partitions);

/**
 * @brief Returns the current partition assignment
 *
 * @returns An error code on failure, otherwise \p partitions is updated
 *          to point to a newly allocated partition list (possibly empty).
 *
 * @remark The application is responsible for calling
 *         rd_kafka_topic_partition_list_destroy on the returned list.
 */
RD_EXPORT rd_kafka_resp_err_t
rd_kafka_assignment (rd_kafka_t *rk,
                     rd_kafka_topic_partition_list_t **partitions);




/**
 * @brief Commit offsets on broker for the provided list of partitions.
 *
 * \p offsets should contain \c topic, \c partition, \c offset and possibly
 * \c metadata.
 * If \p offsets is NULL the current partition assignment will be used instead.
 *
 * If \p async is false this operation will block until the broker offset commit
 * is done, returning the resulting success or error code.
 *
 * If a rd_kafka_conf_set_offset_commit_cb() offset commit callback has been
 * configured the callback will be enqueued for a future call to
 * rd_kafka_poll(), rd_kafka_consumer_poll() or similar.
 */
RD_EXPORT rd_kafka_resp_err_t
rd_kafka_commit (rd_kafka_t *rk, const rd_kafka_topic_partition_list_t *offsets,
                 int async);


/**
 * @brief Commit message's offset on broker for the message's partition.
 *
 * @sa rd_kafka_commit
 */
RD_EXPORT rd_kafka_resp_err_t
rd_kafka_commit_message (rd_kafka_t *rk, const rd_kafka_message_t *rkmessage,
                         int async);


/**
 * @brief Commit offsets on broker for the provided list of partitions.
 *
 * See rd_kafka_commit for \p offsets semantics.
 *
 * The result of the offset commit will be posted on the provided \p rkqu queue.
 *
 * If the application uses one of the poll APIs (rd_kafka_poll(),
 * rd_kafka_consumer_poll(), rd_kafka_queue_poll(), ..) to serve the queue
 * the \p cb callback is required. \p opaque is passed to the callback.
 *
 * If using the event API the callback is ignored and the offset commit result
 * will be returned as an RD_KAFKA_EVENT_COMMIT event. The \p opaque
 * value will be available with rd_kafka_event_opaque()
 *
 * If \p rkqu is NULL a temporary queue will be created and the callback will
 * be served by this call.
 *
 * @sa rd_kafka_commit()
 * @sa rd_kafka_conf_set_offset_commit_cb()
 */
RD_EXPORT rd_kafka_resp_err_t
rd_kafka_commit_queue (rd_kafka_t *rk,
		       const rd_kafka_topic_partition_list_t *offsets,
		       rd_kafka_queue_t *rkqu,
		       void (*cb) (rd_kafka_t *rk,
				   rd_kafka_resp_err_t err,
				   rd_kafka_topic_partition_list_t *offsets,
				   void *opaque),
		       void *opaque);


/**
 * @brief Retrieve committed offsets for topics+partitions.
 *
 * The \p offset field of each requested partition will either be set to
 * stored offset or to RD_KAFKA_OFFSET_INVALID in case there was no stored
 * offset for that partition.
 *
 * @returns RD_KAFKA_RESP_ERR_NO_ERROR on success in which case the
 *          \p offset or \p err field of each \p partitions' element is filled
 *          in with the stored offset, or a partition specific error.
 *          Else returns an error code.
 */
RD_EXPORT rd_kafka_resp_err_t
rd_kafka_committed (rd_kafka_t *rk,
		    rd_kafka_topic_partition_list_t *partitions,
		    int timeout_ms);



/**
 * @brief Retrieve current positions (offsets) for topics+partitions.
 *
 * The \p offset field of each requested partition will be set to the offset
 * of the last consumed message + 1, or RD_KAFKA_OFFSET_INVALID in case there was
 * no previous message.
 *
 * @returns RD_KAFKA_RESP_ERR_NO_ERROR on success in which case the
 *          \p offset or \p err field of each \p partitions' element is filled
 *          in with the stored offset, or a partition specific error.
 *          Else returns an error code.
 */
RD_EXPORT rd_kafka_resp_err_t
rd_kafka_position (rd_kafka_t *rk,
		   rd_kafka_topic_partition_list_t *partitions);


/**@}*/



/**
 * @name Producer API
 * @{
 *
 *
 */


/**
 * @brief Producer message flags
 */
#define RD_KAFKA_MSG_F_FREE      0x1 /**< Delegate freeing of payload to rdkafka. */
#define RD_KAFKA_MSG_F_COPY      0x2 /**< rdkafka will make a copy of the payload. */
#define RD_KAFKA_MSG_F_BLOCK     0x4 /**< Block produce*() on message queue full.
                                     *   WARNING: If a delivery report callback
                                     *            is used the application MUST
                                     *            call rd_kafka_poll() (or equiv.)
                                     *            to make sure delivered messages
                                     *            are drained from the internal
                                     *            delivery report queue.
                                     *            Failure to do so will result
                                     *            in indefinately blocking on
                                     *            the produce() call when the
                                     *            message queue is full.
                                     */
#define RD_KAFKA_MSG_F_PARTITION 0x8 /**< produce_batch() will honor per-message partition. */


/**
 * @brief Produce and send a single message to broker.
 *
 * \p rkt is the target topic which must have been previously created with
 * `rd_kafka_topic_new()`.
 *
 * `rd_kafka_produce()` is an asynch non-blocking API.
 *
 * \p partition is the target partition, either:
 *   - RD_KAFKA_PARTITION_UA (unassigned) for
 *     automatic partitioning using the topic's partitioner function, or
 *   - a fixed partition (0..N)
 *
 * \p msgflags is zero or more of the following flags OR:ed together:
 *    RD_KAFKA_MSG_F_BLOCK - block \p produce*() call if
 *                           \p queue.buffering.max.messages or
 *                           \p queue.buffering.max.kbytes are exceeded.
 *                           Messages are considered in-queue from the point they
 *                           are accepted by produce() until their corresponding
 *                           delivery report callback/event returns.
 *                           It is thus a requirement to call 
 *                           rd_kafka_poll() (or equiv.) from a separate
 *                           thread when F_BLOCK is used.
 *                           See WARNING on \c RD_KAFKA_MSG_F_BLOCK above.
 *
 *    RD_KAFKA_MSG_F_FREE - rdkafka will free(3) \p payload when it is done
 *                          with it.
 *    RD_KAFKA_MSG_F_COPY - the \p payload data will be copied and the 
 *                          \p payload pointer will not be used by rdkafka
 *                          after the call returns.
 *    RD_KAFKA_MSG_F_PARTITION - produce_batch() will honour per-message
 *                               partition, either set manually or by the configured
 *                               partitioner.
 *
 *    .._F_FREE and .._F_COPY are mutually exclusive.
 *
 *    If the function returns -1 and RD_KAFKA_MSG_F_FREE was specified, then
 *    the memory associated with the payload is still the caller's
 *    responsibility.
 *
 * \p payload is the message payload of size \p len bytes.
 *
 * \p key is an optional message key of size \p keylen bytes, if non-NULL it
 * will be passed to the topic partitioner as well as be sent with the
 * message to the broker and passed on to the consumer.
 *
 * \p msg_opaque is an optional application-provided per-message opaque
 * pointer that will provided in the delivery report callback (`dr_cb`) for
 * referencing this message.
 *
 * @remark on_send() and on_acknowledgement() interceptors may be called
 *         from this function. on_acknowledgement() will only be called if the
 *         message fails partitioning.
 *
 * @returns 0 on success or -1 on error in which case errno is set accordingly:
 *  - ENOBUFS  - maximum number of outstanding messages has been reached:
 *               "queue.buffering.max.messages"
 *               (RD_KAFKA_RESP_ERR__QUEUE_FULL)
 *  - EMSGSIZE - message is larger than configured max size:
 *               "messages.max.bytes".
 *               (RD_KAFKA_RESP_ERR_MSG_SIZE_TOO_LARGE)
 *  - ESRCH    - requested \p partition is unknown in the Kafka cluster.
 *               (RD_KAFKA_RESP_ERR__UNKNOWN_PARTITION)
 *  - ENOENT   - topic is unknown in the Kafka cluster.
 *               (RD_KAFKA_RESP_ERR__UNKNOWN_TOPIC)
 *
 * @sa Use rd_kafka_errno2err() to convert `errno` to rdkafka error code.
 */
RD_EXPORT
int rd_kafka_produce(rd_kafka_topic_t *rkt, int32_t partition,
		      int msgflags,
		      void *payload, size_t len,
		      const void *key, size_t keylen,
		      void *msg_opaque);


/**
 * @brief Produce and send a single message to broker.
 *
 * The message is defined by a va-arg list using \c rd_kafka_vtype_t
 * tag tuples which must be terminated with a single \c RD_KAFKA_V_END.
 *
 * @returns \c RD_KAFKA_RESP_ERR_NO_ERROR on success, else an error code.
 *          \c RD_KAFKA_RESP_ERR__CONFLICT is returned if _V_HEADER and
 *          _V_HEADERS are mixed.
 *
 * @sa rd_kafka_produce, RD_KAFKA_V_END
 */
RD_EXPORT
rd_kafka_resp_err_t rd_kafka_producev (rd_kafka_t *rk, ...);


/**
 * @brief Produce multiple messages.
 *
 * If partition is RD_KAFKA_PARTITION_UA the configured partitioner will
 * be run for each message (slower), otherwise the messages will be enqueued
 * to the specified partition directly (faster).
 *
 * The messages are provided in the array \p rkmessages of count \p message_cnt
 * elements.
 * The \p partition and \p msgflags are used for all provided messages.
 *
 * Honoured \p rkmessages[] fields are:
 *  - payload,len    Message payload and length
 *  - key,key_len    Optional message key
 *  - _private       Message opaque pointer (msg_opaque)
 *  - err            Will be set according to success or failure.
 *                   Application only needs to check for errors if
 *                   return value != \p message_cnt.
 *
 * @returns the number of messages succesfully enqueued for producing.
 *
 * @remark This interface does NOT support setting message headers on
 *         the provided \p rkmessages.
 */
RD_EXPORT
int rd_kafka_produce_batch(rd_kafka_topic_t *rkt, int32_t partition,
                            int msgflags,
                            rd_kafka_message_t *rkmessages, int message_cnt);




/**
 * @brief Wait until all outstanding produce requests, et.al, are completed.
 *        This should typically be done prior to destroying a producer instance
 *        to make sure all queued and in-flight produce requests are completed
 *        before terminating.
 *
 * @remark This function will call rd_kafka_poll() and thus trigger callbacks.
 *
 * @returns RD_KAFKA_RESP_ERR__TIMED_OUT if \p timeout_ms was reached before all
 *          outstanding requests were completed, else RD_KAFKA_RESP_ERR_NO_ERROR
 */
RD_EXPORT
rd_kafka_resp_err_t rd_kafka_flush (rd_kafka_t *rk, int timeout_ms);


/**@}*/


/**
* @name Metadata API
* @{
*
*
*/


/**
 * @brief Broker information
 */
typedef struct rd_kafka_metadata_broker {
        int32_t     id;             /**< Broker Id */
        char       *host;           /**< Broker hostname */
        int         port;           /**< Broker listening port */
} rd_kafka_metadata_broker_t;

/**
 * @brief Partition information
 */
typedef struct rd_kafka_metadata_partition {
        int32_t     id;             /**< Partition Id */
        rd_kafka_resp_err_t err;    /**< Partition error reported by broker */
        int32_t     leader;         /**< Leader broker */
        int         replica_cnt;    /**< Number of brokers in \p replicas */
        int32_t    *replicas;       /**< Replica brokers */
        int         isr_cnt;        /**< Number of ISR brokers in \p isrs */
        int32_t    *isrs;           /**< In-Sync-Replica brokers */
} rd_kafka_metadata_partition_t;

/**
 * @brief Topic information
 */
typedef struct rd_kafka_metadata_topic {
        char       *topic;          /**< Topic name */
        int         partition_cnt;  /**< Number of partitions in \p partitions*/
        struct rd_kafka_metadata_partition *partitions; /**< Partitions */
        rd_kafka_resp_err_t err;    /**< Topic error reported by broker */
} rd_kafka_metadata_topic_t;


/**
 * @brief Metadata container
 */
typedef struct rd_kafka_metadata {
        int         broker_cnt;     /**< Number of brokers in \p brokers */
        struct rd_kafka_metadata_broker *brokers;  /**< Brokers */

        int         topic_cnt;      /**< Number of topics in \p topics */
        struct rd_kafka_metadata_topic *topics;    /**< Topics */

        int32_t     orig_broker_id;   /**< Broker originating this metadata */
        char       *orig_broker_name; /**< Name of originating broker */
} rd_kafka_metadata_t;


/**
 * @brief Request Metadata from broker.
 *
 * Parameters:
 *  - \p all_topics  if non-zero: request info about all topics in cluster,
 *                   if zero: only request info about locally known topics.
 *  - \p only_rkt    only request info about this topic
 *  - \p metadatap   pointer to hold metadata result.
 *                   The \p *metadatap pointer must be released
 *                   with rd_kafka_metadata_destroy().
 *  - \p timeout_ms  maximum response time before failing.
 *
 * Returns RD_KAFKA_RESP_ERR_NO_ERROR on success (in which case *metadatap)
 * will be set, else RD_KAFKA_RESP_ERR__TIMED_OUT on timeout or
 * other error code on error.
 */
RD_EXPORT
rd_kafka_resp_err_t
rd_kafka_metadata (rd_kafka_t *rk, int all_topics,
                   rd_kafka_topic_t *only_rkt,
                   const struct rd_kafka_metadata **metadatap,
                   int timeout_ms);

/**
 * @brief Release metadata memory.
 */
RD_EXPORT
void rd_kafka_metadata_destroy(const struct rd_kafka_metadata *metadata);


/**@}*/



/**
* @name Client group information
* @{
*
*
*/


/**
 * @brief Group member information
 *
 * For more information on \p member_metadata format, see
 * https://cwiki.apache.org/confluence/display/KAFKA/A+Guide+To+The+Kafka+Protocol#AGuideToTheKafkaProtocol-GroupMembershipAPI
 *
 */
struct rd_kafka_group_member_info {
        char *member_id;            /**< Member id (generated by broker) */
        char *client_id;            /**< Client's \p client.id */
        char *client_host;          /**< Client's hostname */
        void *member_metadata;      /**< Member metadata (binary),
                                     *   format depends on \p protocol_type. */
        int   member_metadata_size; /**< Member metadata size in bytes */
        void *member_assignment;    /**< Member assignment (binary),
                                     *    format depends on \p protocol_type. */
        int   member_assignment_size; /**< Member assignment size in bytes */
};

/**
 * @brief Group information
 */
struct rd_kafka_group_info {
        struct rd_kafka_metadata_broker broker; /**< Originating broker info */
        char *group;                            /**< Group name */
        rd_kafka_resp_err_t err;                /**< Broker-originated error */
        char *state;                            /**< Group state */
        char *protocol_type;                    /**< Group protocol type */
        char *protocol;                         /**< Group protocol */
        struct rd_kafka_group_member_info *members; /**< Group members */
        int   member_cnt;                       /**< Group member count */
};

/**
 * @brief List of groups
 *
 * @sa rd_kafka_group_list_destroy() to release list memory.
 */
struct rd_kafka_group_list {
        struct rd_kafka_group_info *groups;   /**< Groups */
        int    group_cnt;                     /**< Group count */
};


/**
 * @brief List and describe client groups in cluster.
 *
 * \p group is an optional group name to describe, otherwise (\p NULL) all
 * groups are returned.
 *
 * \p timeout_ms is the (approximate) maximum time to wait for response
 * from brokers and must be a positive value.
 *
 * @returns \c RD_KAFKA_RESP_ERR__NO_ERROR on success and \p grplistp is
 *           updated to point to a newly allocated list of groups.
 *           \c RD_KAFKA_RESP_ERR__PARTIAL if not all brokers responded
 *           in time but at least one group is returned in  \p grplistlp.
 *           \c RD_KAFKA_RESP_ERR__TIMED_OUT if no groups were returned in the
 *           given timeframe but not all brokers have yet responded, or
 *           if the list of brokers in the cluster could not be obtained within
 *           the given timeframe.
 *           \c RD_KAFKA_RESP_ERR__TRANSPORT if no brokers were found.
 *           Other error codes may also be returned from the request layer.
 *
 *           The \p grplistp remains untouched if any error code is returned,
 *           with the exception of RD_KAFKA_RESP_ERR__PARTIAL which behaves
 *           as RD_KAFKA_RESP_ERR__NO_ERROR (success) but with an incomplete
 *           group list.
 *
 * @sa Use rd_kafka_group_list_destroy() to release list memory.
 */
RD_EXPORT
rd_kafka_resp_err_t
rd_kafka_list_groups (rd_kafka_t *rk, const char *group,
                      const struct rd_kafka_group_list **grplistp,
                      int timeout_ms);

/**
 * @brief Release list memory
 */
RD_EXPORT
void rd_kafka_group_list_destroy (const struct rd_kafka_group_list *grplist);


/**@}*/



/**
 * @name Miscellaneous APIs
 * @{
 *
 */


/**
 * @brief Adds one or more brokers to the kafka handle's list of initial
 *        bootstrap brokers.
 *
 * Additional brokers will be discovered automatically as soon as rdkafka
 * connects to a broker by querying the broker metadata.
 *
 * If a broker name resolves to multiple addresses (and possibly
 * address families) all will be used for connection attempts in
 * round-robin fashion.
 *
 * \p brokerlist is a ,-separated list of brokers in the format:
 *   \c \<broker1\>,\<broker2\>,..
 * Where each broker is in either the host or URL based format:
 *   \c \<host\>[:\<port\>]
 *   \c \<proto\>://\<host\>[:port]
 * \c \<proto\> is either \c PLAINTEXT, \c SSL, \c SASL, \c SASL_PLAINTEXT
 * The two formats can be mixed but ultimately the value of the
 * `security.protocol` config property decides what brokers are allowed.
 *
 * Example:
 *    brokerlist = "broker1:10000,broker2"
 *    brokerlist = "SSL://broker3:9000,ssl://broker2"
 *
 * @returns the number of brokers successfully added.
 *
 * @remark Brokers may also be defined with the \c metadata.broker.list or
 *         \c bootstrap.servers configuration property (preferred method).
 */
RD_EXPORT
int rd_kafka_brokers_add(rd_kafka_t *rk, const char *brokerlist);




/**
 * @brief Set logger function.
 *
 * The default is to print to stderr, but a syslog logger is also available,
 * see rd_kafka_log_(print|syslog) for the builtin alternatives.
 * Alternatively the application may provide its own logger callback.
 * Or pass 'func' as NULL to disable logging.
 *
 * @deprecated Use rd_kafka_conf_set_log_cb()
 *
 * @remark \p rk may be passed as NULL in the callback.
 */
RD_EXPORT RD_DEPRECATED
void rd_kafka_set_logger(rd_kafka_t *rk,
			  void (*func) (const rd_kafka_t *rk, int level,
					const char *fac, const char *buf));


/**
 * @brief Specifies the maximum logging level produced by
 *        internal kafka logging and debugging.
 *
 * If the \p \"debug\" configuration property is set the level is automatically
 * adjusted to \c LOG_DEBUG (7).
 */
RD_EXPORT
void rd_kafka_set_log_level(rd_kafka_t *rk, int level);


/**
 * @brief Builtin (default) log sink: print to stderr
 */
RD_EXPORT
void rd_kafka_log_print(const rd_kafka_t *rk, int level,
			 const char *fac, const char *buf);


/**
 * @brief Builtin log sink: print to syslog.
 */
RD_EXPORT
void rd_kafka_log_syslog(const rd_kafka_t *rk, int level,
			  const char *fac, const char *buf);


/**
 * @brief Returns the current out queue length.
 *
 * The out queue contains messages waiting to be sent to, or acknowledged by,
 * the broker.
 *
 * An application should wait for this queue to reach zero before terminating
 * to make sure outstanding requests (such as offset commits) are fully
 * processed.
 *
 * @returns number of messages in the out queue.
 */
RD_EXPORT
int         rd_kafka_outq_len(rd_kafka_t *rk);



/**
 * @brief Dumps rdkafka's internal state for handle \p rk to stream \p fp
 *
 * This is only useful for debugging rdkafka, showing state and statistics
 * for brokers, topics, partitions, etc.
 */
RD_EXPORT
void rd_kafka_dump(FILE *fp, rd_kafka_t *rk);



/**
 * @brief Retrieve the current number of threads in use by librdkafka.
 *
 * Used by regression tests.
 */
RD_EXPORT
int rd_kafka_thread_cnt(void);


/**
 * @brief Wait for all rd_kafka_t objects to be destroyed.
 *
 * Returns 0 if all kafka objects are now destroyed, or -1 if the
 * timeout was reached.
 *
 * @remark This function is deprecated.
 */
RD_EXPORT
int rd_kafka_wait_destroyed(int timeout_ms);


/**
 * @brief Run librdkafka's built-in unit-tests.
 *
 * @returns the number of failures, or 0 if all tests passed.
 */
RD_EXPORT
int rd_kafka_unittest (void);


/**@}*/




/**
 * @name Experimental APIs
 * @{
 */

/**
 * @brief Redirect the main (rd_kafka_poll()) queue to the KafkaConsumer's
 *        queue (rd_kafka_consumer_poll()).
 *
 * @warning It is not permitted to call rd_kafka_poll() after directing the
 *          main queue with rd_kafka_poll_set_consumer().
 */
RD_EXPORT
rd_kafka_resp_err_t rd_kafka_poll_set_consumer (rd_kafka_t *rk);


/**@}*/

/**
 * @name Event interface
 *
 * @brief The event API provides an alternative pollable non-callback interface
 *        to librdkafka's message and event queues.
 *
 * @{
 */


/**
 * @brief Event types
 */
typedef int rd_kafka_event_type_t;
#define RD_KAFKA_EVENT_NONE          0x0
#define RD_KAFKA_EVENT_DR            0x1  /**< Producer Delivery report batch */
#define RD_KAFKA_EVENT_FETCH         0x2  /**< Fetched message (consumer) */
#define RD_KAFKA_EVENT_LOG           0x4  /**< Log message */
#define RD_KAFKA_EVENT_ERROR         0x8  /**< Error */
#define RD_KAFKA_EVENT_REBALANCE     0x10 /**< Group rebalance (consumer) */
#define RD_KAFKA_EVENT_OFFSET_COMMIT 0x20 /**< Offset commit result */
#define RD_KAFKA_EVENT_STATS         0x40 /**< Stats */


typedef struct rd_kafka_op_s rd_kafka_event_t;


/**
 * @returns the event type for the given event.
 *
 * @remark As a convenience it is okay to pass \p rkev as NULL in which case
 *         RD_KAFKA_EVENT_NONE is returned.
 */
RD_EXPORT
rd_kafka_event_type_t rd_kafka_event_type (const rd_kafka_event_t *rkev);

/**
 * @returns the event type's name for the given event.
 *
 * @remark As a convenience it is okay to pass \p rkev as NULL in which case
 *         the name for RD_KAFKA_EVENT_NONE is returned.
 */
RD_EXPORT
const char *rd_kafka_event_name (const rd_kafka_event_t *rkev);


/**
 * @brief Destroy an event.
 *
 * @remark Any references to this event, such as extracted messages,
 *         will not be usable after this call.
 *
 * @remark As a convenience it is okay to pass \p rkev as NULL in which case
 *         no action is performed.
 */
RD_EXPORT
void rd_kafka_event_destroy (rd_kafka_event_t *rkev);


/**
 * @returns the next message from an event.
 *
 * Call repeatedly until it returns NULL.
 *
 * Event types:
 *  - RD_KAFKA_EVENT_FETCH  (1 message)
 *  - RD_KAFKA_EVENT_DR     (>=1 message(s))
 *
 * @remark The returned message(s) MUST NOT be
 *         freed with rd_kafka_message_destroy().
 *
 * @remark on_consume() interceptor may be called
 *         from this function prior to passing message to application.
 */
RD_EXPORT
const rd_kafka_message_t *rd_kafka_event_message_next (rd_kafka_event_t *rkev);


/**
 * @brief Extacts \p size message(s) from the event into the
 *        pre-allocated array \p rkmessages.
 *
 * Event types:
 *  - RD_KAFKA_EVENT_FETCH  (1 message)
 *  - RD_KAFKA_EVENT_DR     (>=1 message(s))
 *
 * @returns the number of messages extracted.
 *
 * @remark on_consume() interceptor may be called
 *         from this function prior to passing message to application.
 */
RD_EXPORT
size_t rd_kafka_event_message_array (rd_kafka_event_t *rkev,
				     const rd_kafka_message_t **rkmessages,
				     size_t size);


/**
 * @returns the number of remaining messages in the event.
 *
 * Event types:
 *  - RD_KAFKA_EVENT_FETCH  (1 message)
 *  - RD_KAFKA_EVENT_DR     (>=1 message(s))
 */
RD_EXPORT
size_t rd_kafka_event_message_count (rd_kafka_event_t *rkev);


/**
 * @returns the error code for the event.
 *
 * Event types:
 *  - all
 */
RD_EXPORT
rd_kafka_resp_err_t rd_kafka_event_error (rd_kafka_event_t *rkev);


/**
 * @returns the error string (if any).
 *          An application should check that rd_kafka_event_error() returns
 *          non-zero before calling this function.
 *
 * Event types:
 *  - all
 */
RD_EXPORT
const char *rd_kafka_event_error_string (rd_kafka_event_t *rkev);



/**
 * @returns the user opaque (if any)
 *
 * Event types:
 *  - RD_KAFKA_OFFSET_COMMIT
 */
RD_EXPORT
void *rd_kafka_event_opaque (rd_kafka_event_t *rkev);


/**
 * @brief Extract log message from the event.
 *
 * Event types:
 *  - RD_KAFKA_EVENT_LOG
 *
 * @returns 0 on success or -1 if unsupported event type.
 */
RD_EXPORT
int rd_kafka_event_log (rd_kafka_event_t *rkev,
			const char **fac, const char **str, int *level);


/**
 * @brief Extract stats from the event.
 *
 * Event types:
 *  - RD_KAFKA_EVENT_STATS
 *
 * @returns stats json string.
 *
 * @remark the returned string will be freed automatically along with the event object
 *
 */
RD_EXPORT
const char *rd_kafka_event_stats (rd_kafka_event_t *rkev);


/**
 * @returns the topic partition list from the event.
 *
 * @remark The list MUST NOT be freed with rd_kafka_topic_partition_list_destroy()
 *
 * Event types:
 *  - RD_KAFKA_EVENT_REBALANCE
 *  - RD_KAFKA_EVENT_OFFSET_COMMIT
 */
RD_EXPORT rd_kafka_topic_partition_list_t *
rd_kafka_event_topic_partition_list (rd_kafka_event_t *rkev);


/**
 * @returns a newly allocated topic_partition container, if applicable for the event type,
 *          else NULL.
 *
 * @remark The returned pointer MUST be freed with rd_kafka_topic_partition_destroy().
 *
 * Event types:
 *   RD_KAFKA_EVENT_ERROR  (for partition level errors)
 */
RD_EXPORT rd_kafka_topic_partition_t *
rd_kafka_event_topic_partition (rd_kafka_event_t *rkev);


/**
 * @brief Poll a queue for an event for max \p timeout_ms.
 *
 * @returns an event, or NULL.
 *
 * @remark Use rd_kafka_event_destroy() to free the event.
 */
RD_EXPORT
rd_kafka_event_t *rd_kafka_queue_poll (rd_kafka_queue_t *rkqu, int timeout_ms);

/**
* @brief Poll a queue for events served through callbacks for max \p timeout_ms.
*
* @returns the number of events served.
*
* @remark This API must only be used for queues with callbacks registered
*         for all expected event types. E.g., not a message queue.
*/
RD_EXPORT
int rd_kafka_queue_poll_callback (rd_kafka_queue_t *rkqu, int timeout_ms);


/**@}*/


/**
 * @name Plugin interface
 *
 * @brief A plugin interface that allows external runtime-loaded libraries
 *        to integrate with a client instance without modifications to
 *        the application code.
 *
 *        Plugins are loaded when referenced through the `plugin.library.paths`
 *        configuration property and operates on the \c rd_kafka_conf_t
 *        object prior \c rd_kafka_t instance creation.
 *
 * @warning Plugins require the application to link librdkafka dynamically
 *          and not statically. Failure to do so will lead to missing symbols
 *          or finding symbols in another librdkafka library than the
 *          application was linked with.
 */


/**
 * @brief Plugin's configuration initializer method called each time the
 *        library is referenced from configuration (even if previously loaded by
 *        another client instance).
 *
 * @remark This method MUST be implemented by plugins and have the symbol name
 *         \c conf_init
 *
 * @param conf Configuration set up to this point.
 * @param plug_opaquep Plugin can set this pointer to a per-configuration
 *                     opaque pointer.
 * @param errstr String buffer of size \p errstr_size where plugin must write
 *               a human readable error string in the case the initializer
 *               fails (returns non-zero).
 *
 * @remark A plugin may add an on_conf_destroy() interceptor to clean up
 *         plugin-specific resources created in the plugin's conf_init() method.
 *
 * @returns RD_KAFKA_RESP_ERR_NO_ERROR on success or an error code on error.
 */
typedef rd_kafka_resp_err_t
(rd_kafka_plugin_f_conf_init_t) (rd_kafka_conf_t *conf,
                                 void **plug_opaquep,
                                 char *errstr, size_t errstr_size);

/**@}*/



/**
 * @name Interceptors
 *
 * @{
 *
 * @brief A callback interface that allows message interception for both
 *        producer and consumer data pipelines.
 *
 * Except for the on_new(), on_conf_set(), on_conf_dup() and on_conf_destroy()
 * interceptors, interceptors are added to the
 * newly created rd_kafka_t client instance. These interceptors MUST only
 * be added from on_new() and MUST NOT be added after rd_kafka_new() returns.
 *
 * The on_new(), on_conf_set(), on_conf_dup() and on_conf_destroy() interceptors
 * are added to the configuration object which is later passed to
 * rd_kafka_new() where on_new() is called to allow addition of
 * other interceptors.
 *
 * Each interceptor reference consists of a display name (ic_name),
 * a callback function, and an application-specified opaque value that is
 * passed as-is to the callback.
 * The ic_name must be unique for the interceptor implementation and is used
 * to reject duplicate interceptor methods.
 *
 * Any number of interceptors can be added and they are called in the order
 * they were added, unless otherwise noted.
 * The list of registered interceptor methods are referred to as
 * interceptor chains.
 *
 * @remark Contrary to the Java client the librdkafka interceptor interface
 *         does not support message key and value modification.
 *         Message mutability is discouraged in the Java client and the
 *         combination of serializers and headers cover most use-cases.
 *
 * @remark Interceptors are NOT copied to the new configuration on
 *         rd_kafka_conf_dup() since it would be hard for interceptors to
 *         track usage of the interceptor's opaque value.
 *         An interceptor should rely on the plugin, which will be copied
 *         in rd_kafka_conf_conf_dup(), to set up the initial interceptors.
 *         An interceptor should implement the on_conf_dup() method
 *         to manually set up its internal configuration on the newly created
 *         configuration object that is being copied-to based on the
 *         interceptor-specific configuration properties.
 *         conf_dup() should thus be treated the same as conf_init().
 *
 * @remark Interceptors are keyed by the interceptor type (on_..()), the
 *         interceptor name (ic_name) and the interceptor method function.
 *         Duplicates are not allowed and the .._add_on_..() method will
 *         return RD_KAFKA_RESP_ERR__CONFLICT if attempting to add a duplicate
 *         method.
 *         The only exception is on_conf_destroy() which may be added multiple
 *         times by the same interceptor to allow proper cleanup of
 *         interceptor configuration state.
 */


/**
 * @brief on_conf_set() is called from rd_kafka_*_conf_set() in the order
 *        the interceptors were added.
 *
 * @param ic_opaque The interceptor's opaque pointer specified in ..add..().
 * @param name The configuration property to set.
 * @param val The configuration value to set, or NULL for reverting to default
 *            in which case the previous value should be freed.
 * @param errstr A human readable error string in case the interceptor fails.
 * @param errstr_size Maximum space (including \0) in \p errstr.
 *
 * @returns RD_KAFKA_CONF_RES_OK if the property was known and successfully
 *          handled by the interceptor, RD_KAFKA_CONF_RES_INVALID if the
 *          property was handled by the interceptor but the value was invalid,
 *          or RD_KAFKA_CONF_RES_UNKNOWN if the interceptor did not handle
 *          this property, in which case the property is passed on on the
 *          interceptor in the chain, finally ending up at the built-in
 *          configuration handler.
 */
typedef rd_kafka_conf_res_t
(rd_kafka_interceptor_f_on_conf_set_t) (rd_kafka_conf_t *conf,
                                        const char *name, const char *val,
                                        char *errstr, size_t errstr_size,
                                        void *ic_opaque);


/**
 * @brief on_conf_dup() is called from rd_kafka_conf_dup() in the
 *        order the interceptors were added and is used to let
 *        an interceptor re-register its conf interecptors with a new
 *        opaque value.
 *        The on_conf_dup() method is called prior to the configuration from
 *        \p old_conf being copied to \p new_conf.
 *
 * @param ic_opaque The interceptor's opaque pointer specified in ..add..().
 *
 * @returns RD_KAFKA_RESP_ERR_NO_ERROR on success or an error code
 *          on failure (which is logged but otherwise ignored).
 *
 * @remark No on_conf_* interceptors are copied to the new configuration
 *         object on rd_kafka_conf_dup().
 */
typedef rd_kafka_resp_err_t
(rd_kafka_interceptor_f_on_conf_dup_t) (rd_kafka_conf_t *new_conf,
                                        const rd_kafka_conf_t *old_conf,
                                        size_t filter_cnt,
                                        const char **filter,
                                        void *ic_opaque);


/**
 * @brief on_conf_destroy() is called from rd_kafka_*_conf_destroy() in the
 *        order the interceptors were added.
 *
 * @param ic_opaque The interceptor's opaque pointer specified in ..add..().
 */
typedef rd_kafka_resp_err_t
(rd_kafka_interceptor_f_on_conf_destroy_t) (void *ic_opaque);


/**
 * @brief on_new() is called from rd_kafka_new() prior toreturning
 *        the newly created client instance to the application.
 *
 * @param rk The client instance.
 * @param conf The client instance's final configuration.
 * @param ic_opaque The interceptor's opaque pointer specified in ..add..().
 * @param errstr A human readable error string in case the interceptor fails.
 * @param errstr_size Maximum space (including \0) in \p errstr.
 *
 * @returns an error code on failure, the error is logged but otherwise ignored.
 *
 * @warning The \p rk client instance will not be fully set up when this
 *          interceptor is called and the interceptor MUST NOT call any
 *          other rk-specific APIs than rd_kafka_interceptor_add..().
 *
 */
typedef rd_kafka_resp_err_t
(rd_kafka_interceptor_f_on_new_t) (rd_kafka_t *rk, const rd_kafka_conf_t *conf,
                                   void *ic_opaque,
                                   char *errstr, size_t errstr_size);


/**
 * @brief on_destroy() is called from rd_kafka_destroy() or (rd_kafka_new()
 *        if rd_kafka_new() fails during initialization).
 *
 * @param rk The client instance.
 * @param ic_opaque The interceptor's opaque pointer specified in ..add..().
 */
typedef rd_kafka_resp_err_t
(rd_kafka_interceptor_f_on_destroy_t) (rd_kafka_t *rk, void *ic_opaque);




/**
 * @brief on_send() is called from rd_kafka_produce*() (et.al) prior to
 *        the partitioner being called.
 *
 * @param rk The client instance.
 * @param rkmessage The message being produced. Immutable.
 * @param ic_opaque The interceptor's opaque pointer specified in ..add..().
 *
 * @remark This interceptor is only used by producer instances.
 *
 * @remark The \p rkmessage object is NOT mutable and MUST NOT be modified
 *         by the interceptor.
 *
 * @remark If the partitioner fails or an unknown partition was specified,
 *         the on_acknowledgement() interceptor chain will be called from
 *         within the rd_kafka_produce*() call to maintain send-acknowledgement
 *         symmetry.
 *
 * @returns an error code on failure, the error is logged but otherwise ignored.
 */
typedef rd_kafka_resp_err_t
(rd_kafka_interceptor_f_on_send_t) (rd_kafka_t *rk,
                                    rd_kafka_message_t *rkmessage,
                                    void *ic_opaque);

/**
 * @brief on_acknowledgement() is called to inform interceptors that a message
 *        was succesfully delivered or permanently failed delivery.
 *        The interceptor chain is called from internal librdkafka background
 *        threads, or rd_kafka_produce*() if the partitioner failed.
 *
 * @param rk The client instance.
 * @param rkmessage The message being produced. Immutable.
 * @param ic_opaque The interceptor's opaque pointer specified in ..add..().
 *
 * @remark This interceptor is only used by producer instances.
 *
 * @remark The \p rkmessage object is NOT mutable and MUST NOT be modified
 *         by the interceptor.
 *
 * @warning The on_acknowledgement() method may be called from internal
 *         librdkafka threads. An on_acknowledgement() interceptor MUST NOT
 *         call any librdkafka API's associated with the \p rk, or perform
 *         any blocking or prolonged work.
 *
 * @returns an error code on failure, the error is logged but otherwise ignored.
 */
typedef rd_kafka_resp_err_t
(rd_kafka_interceptor_f_on_acknowledgement_t) (rd_kafka_t *rk,
                                               rd_kafka_message_t *rkmessage,
                                               void *ic_opaque);


/**
 * @brief on_consume() is called just prior to passing the message to the
 *        application in rd_kafka_consumer_poll(), rd_kafka_consume*(),
 *        the event interface, etc.
 *
 * @param rk The client instance.
 * @param rkmessage The message being consumed. Immutable.
 * @param ic_opaque The interceptor's opaque pointer specified in ..add..().
 *
 * @remark This interceptor is only used by consumer instances.
 *
 * @remark The \p rkmessage object is NOT mutable and MUST NOT be modified
 *         by the interceptor.
 *
 * @returns an error code on failure, the error is logged but otherwise ignored.
 */
typedef rd_kafka_resp_err_t
(rd_kafka_interceptor_f_on_consume_t) (rd_kafka_t *rk,
                                       rd_kafka_message_t *rkmessage,
                                       void *ic_opaque);

/**
 * @brief on_commit() is called on completed or failed offset commit.
 *        It is called from internal librdkafka threads.
 *
 * @param rk The client instance.
 * @param offsets List of topic+partition+offset+error that were committed.
 *                The error message of each partition should be checked for
 *                error.
 * @param ic_opaque The interceptor's opaque pointer specified in ..add..().
 *
 * @remark This interceptor is only used by consumer instances.
 *
 * @warning The on_commit() interceptor is called from internal
 *          librdkafka threads. An on_commit() interceptor MUST NOT
 *          call any librdkafka API's associated with the \p rk, or perform
 *          any blocking or prolonged work.
 *
 *
 * @returns an error code on failure, the error is logged but otherwise ignored.
 */
typedef rd_kafka_resp_err_t
(rd_kafka_interceptor_f_on_commit_t) (
        rd_kafka_t *rk,
        const rd_kafka_topic_partition_list_t *offsets,
        rd_kafka_resp_err_t err, void *ic_opaque);



/**
 * @brief Append an on_conf_set() interceptor.
 *
 * @param conf Configuration object.
 * @param ic_name Interceptor name, used in logging.
 * @param on_conf_set Function pointer.
 * @param ic_opaque Opaque value that will be passed to the function.
 *
 * @returns RD_KAFKA_RESP_ERR_NO_ERROR on success or RD_KAFKA_RESP_ERR__CONFLICT
 *          if an existing intercepted with the same \p ic_name and function
 *          has already been added to \p conf.
 */
RD_EXPORT rd_kafka_resp_err_t
rd_kafka_conf_interceptor_add_on_conf_set (
        rd_kafka_conf_t *conf, const char *ic_name,
        rd_kafka_interceptor_f_on_conf_set_t *on_conf_set,
        void *ic_opaque);


/**
 * @brief Append an on_conf_dup() interceptor.
 *
 * @param conf Configuration object.
 * @param ic_name Interceptor name, used in logging.
 * @param on_conf_dup Function pointer.
 * @param ic_opaque Opaque value that will be passed to the function.
 *
 * @returns RD_KAFKA_RESP_ERR_NO_ERROR on success or RD_KAFKA_RESP_ERR__CONFLICT
 *          if an existing intercepted with the same \p ic_name and function
 *          has already been added to \p conf.
 */
RD_EXPORT rd_kafka_resp_err_t
rd_kafka_conf_interceptor_add_on_conf_dup (
        rd_kafka_conf_t *conf, const char *ic_name,
        rd_kafka_interceptor_f_on_conf_dup_t *on_conf_dup,
        void *ic_opaque);

/**
 * @brief Append an on_conf_destroy() interceptor.
 *
 * @param conf Configuration object.
 * @param ic_name Interceptor name, used in logging.
 * @param on_conf_destroy Function pointer.
 * @param ic_opaque Opaque value that will be passed to the function.
 *
 * @returns RD_KAFKA_RESP_ERR_NO_ERROR
 *
 * @remark Multiple on_conf_destroy() interceptors are allowed to be added
 *         to the same configuration object.
 */
RD_EXPORT rd_kafka_resp_err_t
rd_kafka_conf_interceptor_add_on_conf_destroy (
        rd_kafka_conf_t *conf, const char *ic_name,
        rd_kafka_interceptor_f_on_conf_destroy_t *on_conf_destroy,
        void *ic_opaque);


/**
 * @brief Append an on_new() interceptor.
 *
 * @param conf Configuration object.
 * @param ic_name Interceptor name, used in logging.
 * @param on_send Function pointer.
 * @param ic_opaque Opaque value that will be passed to the function.
  *
 * @remark Since the on_new() interceptor is added to the configuration object
 *         it may be copied by rd_kafka_conf_dup().
 *         An interceptor implementation must thus be able to handle
 *         the same interceptor,ic_opaque tuple to be used by multiple
 *         client instances.
 *
 * @remark An interceptor plugin should check the return value to make sure it
 *         has not already been added.
 *
 * @returns RD_KAFKA_RESP_ERR_NO_ERROR on success or RD_KAFKA_RESP_ERR__CONFLICT
 *          if an existing intercepted with the same \p ic_name and function
 *          has already been added to \p conf.
 */
RD_EXPORT rd_kafka_resp_err_t
rd_kafka_conf_interceptor_add_on_new (
        rd_kafka_conf_t *conf, const char *ic_name,
        rd_kafka_interceptor_f_on_new_t *on_new,
        void *ic_opaque);



/**
 * @brief Append an on_destroy() interceptor.
 *
 * @param rk Client instance.
 * @param ic_name Interceptor name, used in logging.
 * @param on_destroy Function pointer.
 * @param ic_opaque Opaque value that will be passed to the function.
 *
 * @returns RD_KAFKA_RESP_ERR_NO_ERROR on success or RD_KAFKA_RESP_ERR__CONFLICT
 *          if an existing intercepted with the same \p ic_name and function
 *          has already been added to \p conf.
 */
RD_EXPORT rd_kafka_resp_err_t
rd_kafka_interceptor_add_on_destroy (
        rd_kafka_t *rk, const char *ic_name,
        rd_kafka_interceptor_f_on_destroy_t *on_destroy,
        void *ic_opaque);


/**
 * @brief Append an on_send() interceptor.
 *
 * @param rk Client instance.
 * @param ic_name Interceptor name, used in logging.
 * @param on_send Function pointer.
 * @param ic_opaque Opaque value that will be passed to the function.
 *
 * @returns RD_KAFKA_RESP_ERR_NO_ERROR on success or RD_KAFKA_RESP_ERR__CONFLICT
 *          if an existing intercepted with the same \p ic_name and function
 *          has already been added to \p conf.
 */
RD_EXPORT rd_kafka_resp_err_t
rd_kafka_interceptor_add_on_send (
        rd_kafka_t *rk, const char *ic_name,
        rd_kafka_interceptor_f_on_send_t *on_send,
        void *ic_opaque);

/**
 * @brief Append an on_acknowledgement() interceptor.
 *
 * @param rk Client instance.
 * @param ic_name Interceptor name, used in logging.
 * @param on_acknowledgement Function pointer.
 * @param ic_opaque Opaque value that will be passed to the function.
 *
 * @returns RD_KAFKA_RESP_ERR_NO_ERROR on success or RD_KAFKA_RESP_ERR__CONFLICT
 *          if an existing intercepted with the same \p ic_name and function
 *          has already been added to \p conf.
 */
RD_EXPORT rd_kafka_resp_err_t
rd_kafka_interceptor_add_on_acknowledgement (
        rd_kafka_t *rk, const char *ic_name,
        rd_kafka_interceptor_f_on_acknowledgement_t *on_acknowledgement,
        void *ic_opaque);


/**
 * @brief Append an on_consume() interceptor.
 *
 * @param rk Client instance.
 * @param ic_name Interceptor name, used in logging.
 * @param on_consume Function pointer.
 * @param ic_opaque Opaque value that will be passed to the function.
 *
 * @returns RD_KAFKA_RESP_ERR_NO_ERROR on success or RD_KAFKA_RESP_ERR__CONFLICT
 *          if an existing intercepted with the same \p ic_name and function
 *          has already been added to \p conf.
 */
RD_EXPORT rd_kafka_resp_err_t
rd_kafka_interceptor_add_on_consume (
        rd_kafka_t *rk, const char *ic_name,
        rd_kafka_interceptor_f_on_consume_t *on_consume,
        void *ic_opaque);


/**
 * @brief Append an on_commit() interceptor.
 *
 * @param rk Client instance.
 * @param ic_name Interceptor name, used in logging.
 * @param on_commit() Function pointer.
 * @param ic_opaque Opaque value that will be passed to the function.
 *
 * @returns RD_KAFKA_RESP_ERR_NO_ERROR on success or RD_KAFKA_RESP_ERR__CONFLICT
 *          if an existing intercepted with the same \p ic_name and function
 *          has already been added to \p conf.
 */
RD_EXPORT rd_kafka_resp_err_t
rd_kafka_interceptor_add_on_commit (
        rd_kafka_t *rk, const char *ic_name,
        rd_kafka_interceptor_f_on_commit_t *on_commit,
        void *ic_opaque);




/**@}*/


#ifdef __cplusplus
}
#endif<|MERGE_RESOLUTION|>--- conflicted
+++ resolved
@@ -1799,8 +1799,6 @@
  *  - < 0 if message \p a should be inserted before message \p b.
  *  - >=0 if message \p a should be inserted after message \p b.
  *
-<<<<<<< HEAD
-=======
  * @remark Insert sorting will be used to enqueue the message in the
  *         correct queue position, this comes at a cost of O(n).
  *
@@ -1808,7 +1806,6 @@
  *         tail of the queue regardless of msg_order_cmp, but retried messages
  *         are still affected by msg_order_cmp.
  *
->>>>>>> 93a04da7
  * @warning THIS IS AN EXPERIMENTAL API, SUBJECT TO CHANGE OR REMOVAL,
  *          DO NOT USE IN PRODUCTION.
  */
