# librdkafka v2.3.0

librdkafka v2.3.0 is a feature release:

 * Added Topic id to the metadata response which is part of the [KIP-516](https://cwiki.apache.org/confluence/display/KAFKA/KIP-516%3A+Topic+Identifiers)
 * Add support for AdminAPI `DescribeCluster()` and `DescribeTopics()`
  (#4240, @jainruchir).
 * [KIP-430](https://cwiki.apache.org/confluence/display/KAFKA/KIP-430+-+Return+Authorized+Operations+in+Describe+Responses):
   Return authorized operations in Describe Responses.
   (#4240, @jainruchir).
 * Add support for AdminAPI `DescribeCluster()` and `DescribeTopics()`
  (#4240, @jainruchir).
 * [KIP-430](https://cwiki.apache.org/confluence/display/KAFKA/KIP-430+-+Return+Authorized+Operations+in+Describe+Responses):
   Return authorized operations in Describe Responses.
   (#4240, @jainruchir).
 * Fixed ListConsumerGroupOffsets not fetching offsets for all the topics in a group with Apache Kafka version below 2.4.0.
 * Add missing destroy that leads to leaking partition structure memory when there
   are partition leader changes and a stale leader epoch is received (#4429).
 * Fix a segmentation fault when closing a consumer using the
   cooperative-sticky assignor before the first assignment (#4381).
 * Fix for insufficient buffer allocation when allocating rack information (@wolfchimneyrock, #4449).
 * Fix for infinite loop of OffsetForLeaderEpoch requests on quick leader changes. (#4433).
 * Fix to add leader epoch to control messages, to make sure they're stored
   for committing even without a subsequent fetch message (#4434).
 * Fix for stored offsets not being committed if they lacked the leader epoch (#4442).
 * Fix to ensure permanent errors during offset validation continue being retried and
   don't cause an offset reset (#4447).


## Fixes

### General fixes

 * An assertion failed with insufficient buffer size when allocating
   rack information on 32bit architectures.
   Solved by aligning all allocations to the maximum allowed word size (#4449).


### Consumer fixes

<<<<<<< HEAD
  * Stored offsets were excluded from the commit if the leader epoch was
    less than committed epoch, as it's possible if leader epoch is the default -1.
    This didn't happen in Python, Go and .NET bindings when stored position was
    taken from the message.
    Solved by checking only that the stored offset is greater
    than committed one, if either stored or committed leader epoch is -1 (#4442).
  * If an OffsetForLeaderEpoch request was being retried, and the leader changed
    while the retry was in-flight, an infinite loop of requests was triggered,
    because we weren't updating the leader epoch correctly.
    Fixed by updating the leader epoch before sending the request (#4433).


## Upgrade considerations

 * `retry.backoff.ms`:
   If it is set greater than `retry.backoff.max.ms` which has the default value of 1000 ms then it is assumes the value of `retry.backoff.max.ms`.
   To change this behaviour make sure that `retry.backoff.ms` is always less than `retry.backoff.max.ms`.
   If equal then the backoff will be linear instead of exponential.
   
 * `topic.metadata.refresh.fast.interval.ms`:
   If it is set greater than `retry.backoff.max.ms` which has the default value of 1000 ms then it is assumes the value of `retry.backoff.max.ms`.
   To change this behaviour make sure that `topic.metadata.refresh.fast.interval.ms` is always less than `retry.backoff.max.ms`.
   If equal then the backoff will be linear instead of exponential.
=======
 * Stored offsets were excluded from the commit if the leader epoch was
   less than committed epoch, as it's possible if leader epoch is the default -1.
   This didn't happen in Python, Go and .NET bindings when stored position was
   taken from the message.
   Solved by checking only that the stored offset is greater
   than committed one, if either stored or committed leader epoch is -1 (#4442).
 * If an OffsetForLeaderEpoch request was being retried, and the leader changed
   while the retry was in-flight, an infinite loop of requests was triggered,
   because we weren't updating the leader epoch correctly.
   Fixed by updating the leader epoch before sending the request (#4433).
 * During offset validation a permanent error like host resolution failure
   would cause an offset reset.
   This isn't what's expected or what the Java implementation does.
   Solved by retrying even in case of permanent errors (#4447).

>>>>>>> e2d79e19


# librdkafka v2.2.0

librdkafka v2.2.0 is a feature release:

 * Fix a segmentation fault when subscribing to non-existent topics and
   using the consume batch functions (#4273).
 * Store offset commit metadata in `rd_kafka_offsets_store` (@mathispesch, #4084).
 * Fix a bug that happens when skipping tags, causing buffer underflow in
   MetadataResponse (#4278).
 * Fix a bug where topic leader is not refreshed in the same metadata call even if the leader is
   present.
 * [KIP-881](https://cwiki.apache.org/confluence/display/KAFKA/KIP-881%3A+Rack-aware+Partition+Assignment+for+Kafka+Consumers):
   Add support for rack-aware partition assignment for consumers
   (#4184, #4291, #4252).
 * Fix several bugs with sticky assignor in case of partition ownership
   changing between members of the consumer group (#4252).
 * [KIP-368](https://cwiki.apache.org/confluence/display/KAFKA/KIP-368%3A+Allow+SASL+Connections+to+Periodically+Re-Authenticate):
   Allow SASL Connections to Periodically Re-Authenticate
   (#4301, started by @vctoriawu).
 * Avoid treating an OpenSSL error as a permanent error and treat unclean SSL
   closes as normal ones (#4294).
 * Added `fetch.queue.backoff.ms` to the consumer to control how long
   the consumer backs off next fetch attempt. (@bitemyapp, @edenhill, #2879)
 * [KIP-235](https://cwiki.apache.org/confluence/display/KAFKA/KIP-235%3A+Add+DNS+alias+support+for+secured+connection):
   Add DNS alias support for secured connection (#4292).
 * [KIP-339](https://cwiki.apache.org/confluence/display/KAFKA/KIP-339%3A+Create+a+new+IncrementalAlterConfigs+API):
   IncrementalAlterConfigs API (started by @PrasanthV454, #4110).
 * [KIP-554](https://cwiki.apache.org/confluence/display/KAFKA/KIP-554%3A+Add+Broker-side+SCRAM+Config+API): Add Broker-side SCRAM Config API (#4241).
 * [KIP-580](https://cwiki.apache.org/confluence/display/KAFKA/KIP-580%3A+Exponential+Backoff+for+Kafka+Clients): Added Exponential Backoff mechanism for  
   retriable requests with `retry.backoff.ms` as minimum backoff and `retry.backoff.max.ms` as the
   maximum backoff, with 20% jitter(#4422).

## Enhancements

 * Added `fetch.queue.backoff.ms` to the consumer to control how long
   the consumer backs off next fetch attempt. When the pre-fetch queue
   has exceeded its queuing thresholds: `queued.min.messages` and
   `queued.max.messages.kbytes` it backs off for 1 seconds.
   If those parameters have to be set too high to hold 1 s of data,
   this new parameter allows to back off the fetch earlier, reducing memory
   requirements.


## Fixes

### General fixes

 * Fix a bug that happens when skipping tags, causing buffer underflow in
   MetadataResponse. This is triggered since RPC version 9 (v2.1.0),
   when using Confluent Platform, only when racks are set,
   observers are activated and there is more than one partition.
   Fixed by skipping the correct amount of bytes when tags are received.
 * Avoid treating an OpenSSL error as a permanent error and treat unclean SSL
   closes as normal ones. When SSL connections are closed without `close_notify`,
   in OpenSSL 3.x a new type of error is set and it was interpreted as permanent
   in librdkafka. It can cause a different issue depending on the RPC.
   If received when waiting for OffsetForLeaderEpoch response, it triggers
   an offset reset following the configured policy.
   Solved by treating SSL errors as transport errors and
   by setting an OpenSSL flag that allows to treat unclean SSL closes as normal
   ones. These types of errors can happen it the other side doesn't support `close_notify` or if there's a TCP connection reset.


### Consumer fixes

  * In case of multiple owners of a partition with different generations, the
    sticky assignor would pick the earliest (lowest generation) member as the
    current owner, which would lead to stickiness violations. Fixed by
    choosing the latest (highest generation) member.
  * In case where the same partition is owned by two members with the same
    generation, it indicates an issue. The sticky assignor had some code to
    handle this, but it was non-functional, and did not have parity with the
    Java assignor. Fixed by invalidating any such partition from the current
    assignment completely.



# librdkafka v2.1.1

librdkafka v2.1.1 is a maintenance release:

 * Avoid duplicate messages when a fetch response is received
   in the middle of an offset validation request (#4261).
 * Fix segmentation fault when subscribing to a non-existent topic and
   calling `rd_kafka_message_leader_epoch()` on the polled `rkmessage` (#4245).
 * Fix a segmentation fault when fetching from follower and the partition lease
   expires while waiting for the result of a list offsets operation (#4254).
 * Fix documentation for the admin request timeout, incorrectly stating -1 for infinite
   timeout. That timeout can't be infinite.
 * Fix CMake pkg-config cURL require and use
   pkg-config `Requires.private` field (@FantasqueX, @stertingen, #4180).
 * Fixes certain cases where polling would not keep the consumer
   in the group or make it rejoin it (#4256).
 * Fix to the C++ set_leader_epoch method of TopicPartitionImpl,
   that wasn't storing the passed value (@pavel-pimenov, #4267).

## Fixes

### Consumer fixes

 * Duplicate messages can be emitted when a fetch response is received
   in the middle of an offset validation request. Solved by avoiding
   a restart from last application offset when offset validation succeeds.
 * When fetching from follower, if the partition lease expires after 5 minutes,
   and a list offsets operation was requested to retrieve the earliest
   or latest offset, it resulted in segmentation fault. This was fixed by
   allowing threads different from the main one to call
   the `rd_kafka_toppar_set_fetch_state` function, given they hold
   the lock on the `rktp`.
 * In v2.1.0, a bug was fixed which caused polling any queue to reset the
   `max.poll.interval.ms`. Only certain functions were made to reset the timer,
   but it is possible for the user to obtain the queue with messages from
   the broker, skipping these functions. This was fixed by encoding information
   in a queue itself, that, whether polling, resets the timer.



# librdkafka v2.1.0

librdkafka v2.1.0 is a feature release:

* [KIP-320](https://cwiki.apache.org/confluence/display/KAFKA/KIP-320%3A+Allow+fetchers+to+detect+and+handle+log+truncation)
  Allow fetchers to detect and handle log truncation (#4122).
* Fix a reference count issue blocking the consumer from closing (#4187).
* Fix a protocol issue with ListGroups API, where an extra
  field was appended for API Versions greater than or equal to 3 (#4207).
* Fix an issue with `max.poll.interval.ms`, where polling any queue would cause
  the timeout to be reset (#4176).
* Fix seek partition timeout, was one thousand times lower than the passed
  value (#4230).
* Fix multiple inconsistent behaviour in batch APIs during **pause** or **resume** operations (#4208).
  See **Consumer fixes** section below for more information.
* Update lz4.c from upstream. Fixes [CVE-2021-3520](https://github.com/advisories/GHSA-gmc7-pqv9-966m)
  (by @filimonov, #4232).
* Upgrade OpenSSL to v3.0.8 with various security fixes,
  check the [release notes](https://www.openssl.org/news/cl30.txt) (#4215).

## Enhancements

 * Added `rd_kafka_topic_partition_get_leader_epoch()` (and `set..()`).
 * Added partition leader epoch APIs:
   - `rd_kafka_topic_partition_get_leader_epoch()` (and `set..()`)
   - `rd_kafka_message_leader_epoch()`
   - `rd_kafka_*assign()` and `rd_kafka_seek_partitions()` now supports
     partitions with a leader epoch set.
   - `rd_kafka_offsets_for_times()` will return per-partition leader-epochs.
   - `leader_epoch`, `stored_leader_epoch`, and `committed_leader_epoch`
     added to per-partition statistics.


## Fixes

### OpenSSL fixes

 * Fixed OpenSSL static build not able to use external modules like FIPS
   provider module.

### Consumer fixes

 * A reference count issue was blocking the consumer from closing.
   The problem would happen when a partition is lost, because forcibly
   unassigned from the consumer or if the corresponding topic is deleted.
 * When using `rd_kafka_seek_partitions`, the remaining timeout was
   converted from microseconds to milliseconds but the expected unit
   for that parameter is microseconds.
 * Fixed known issues related to Batch Consume APIs mentioned in v2.0.0
   release notes.
 * Fixed `rd_kafka_consume_batch()` and `rd_kafka_consume_batch_queue()`
   intermittently updating `app_offset` and `store_offset` incorrectly when
   **pause** or **resume** was being used for a partition.
 * Fixed `rd_kafka_consume_batch()` and `rd_kafka_consume_batch_queue()`
   intermittently skipping offsets when **pause** or **resume** was being
   used for a partition.


## Known Issues

### Consume Batch API

 * When `rd_kafka_consume_batch()` and `rd_kafka_consume_batch_queue()` APIs are used with
   any of the **seek**, **pause**, **resume** or **rebalancing** operation, `on_consume`
   interceptors might be called incorrectly (maybe multiple times) for not consumed messages.

### Consume API

 * Duplicate messages can be emitted when a fetch response is received
   in the middle of an offset validation request.
 * Segmentation fault when subscribing to a non-existent topic and
   calling `rd_kafka_message_leader_epoch()` on the polled `rkmessage`.



# librdkafka v2.0.2

librdkafka v2.0.2 is a maintenance release:

* Fix OpenSSL version in Win32 nuget package (#4152).



# librdkafka v2.0.1

librdkafka v2.0.1 is a maintenance release:

* Fixed nuget package for Linux ARM64 release (#4150).



# librdkafka v2.0.0

librdkafka v2.0.0 is a feature release:

 * [KIP-88](https://cwiki.apache.org/confluence/display/KAFKA/KIP-88%3A+OffsetFetch+Protocol+Update)
   OffsetFetch Protocol Update (#3995).
 * [KIP-222](https://cwiki.apache.org/confluence/display/KAFKA/KIP-222+-+Add+Consumer+Group+operations+to+Admin+API)
   Add Consumer Group operations to Admin API (started by @lesterfan, #3995).
 * [KIP-518](https://cwiki.apache.org/confluence/display/KAFKA/KIP-518%3A+Allow+listing+consumer+groups+per+state)
   Allow listing consumer groups per state (#3995).
 * [KIP-396](https://cwiki.apache.org/confluence/pages/viewpage.action?pageId=97551484)
   Partially implemented: support for AlterConsumerGroupOffsets
   (started by @lesterfan, #3995).
 * OpenSSL 3.0.x support - the maximum bundled OpenSSL version is now 3.0.7 (previously 1.1.1q).
 * Fixes to the transactional and idempotent producer.


## Upgrade considerations

### OpenSSL 3.0.x

#### OpenSSL default ciphers

The introduction of OpenSSL 3.0.x in the self-contained librdkafka bundles
changes the default set of available ciphers, in particular all obsolete
or insecure ciphers and algorithms as listed in the
OpenSSL [legacy](https://www.openssl.org/docs/man3.0/man7/OSSL_PROVIDER-legacy.html)
manual page are now disabled by default.

**WARNING**: These ciphers are disabled for security reasons and it is
highly recommended NOT to use them.

Should you need to use any of these old ciphers you'll need to explicitly
enable the `legacy` provider by configuring `ssl.providers=default,legacy`
on the librdkafka client.

#### OpenSSL engines and providers

OpenSSL 3.0.x deprecates the use of engines, which is being replaced by
providers. As such librdkafka will emit a deprecation warning if
`ssl.engine.location` is configured.

OpenSSL providers may be configured with the new `ssl.providers`
configuration property.

### Broker TLS certificate hostname verification

The default value for `ssl.endpoint.identification.algorithm` has been
changed from `none` (no hostname verification) to `https`, which enables
broker hostname verification (to counter man-in-the-middle
impersonation attacks) by default.

To restore the previous behaviour, set `ssl.endpoint.identification.algorithm` to `none`.

## Known Issues

### Poor Consumer batch API messaging guarantees

The Consumer Batch APIs `rd_kafka_consume_batch()` and `rd_kafka_consume_batch_queue()`
are not thread safe if `rkmessages_size` is greater than 1 and any of the **seek**,
**pause**, **resume** or **rebalancing** operation is performed in parallel with any of
the above APIs. Some of the messages might be lost, or erroneously returned to the
application, in the above scenario.

It is strongly recommended to use the Consumer Batch APIs and the mentioned
operations in sequential order in order to get consistent result.

For **rebalancing** operation to work in sequencial manner, please set `rebalance_cb`
configuration property (refer [examples/rdkafka_complex_consumer_example.c]
(examples/rdkafka_complex_consumer_example.c) for the help with the usage) for the consumer.

## Enhancements

 * Self-contained static libraries can now be built on Linux arm64 (#4005).
 * Updated to zlib 1.2.13, zstd 1.5.2, and curl 7.86.0 in self-contained
   librdkafka bundles.
 * Added `on_broker_state_change()` interceptor
 * The C++ API no longer returns strings by const value, which enables better move optimization in callers.
 * Added `rd_kafka_sasl_set_credentials()` API to update SASL credentials.
 * Setting `allow.auto.create.topics` will no longer give a warning if used by a producer, since that is an expected use case.
  Improvement in documentation for this property.
 * Added a `resolve_cb` configuration setting that permits using custom DNS resolution logic.
 * Added `rd_kafka_mock_broker_error_stack_cnt()`.
 * The librdkafka.redist NuGet package has been updated to have fewer external
   dependencies for its bundled librdkafka builds, as everything but cyrus-sasl
   is now built-in. There are bundled builds with and without linking to
   cyrus-sasl for maximum compatibility.
 * Admin API DescribeGroups() now provides the group instance id
   for static members [KIP-345](https://cwiki.apache.org/confluence/display/KAFKA/KIP-345%3A+Introduce+static+membership+protocol+to+reduce+consumer+rebalances) (#3995).


## Fixes

### General fixes

 * Windows: couldn't read a PKCS#12 keystore correctly because binary mode
   wasn't explicitly set and Windows defaults to text mode.
 * Fixed memory leak when loading SSL certificates (@Mekk, #3930)
 * Load all CA certificates from `ssl.ca.pem`, not just the first one.
 * Each HTTP request made when using OAUTHBEARER OIDC would leak a small
   amount of memory.

### Transactional producer fixes

 * When a PID epoch bump is requested and the producer is waiting
   to reconnect to the transaction coordinator, a failure in a find coordinator
   request could cause an assert to fail. This is fixed by retrying when the
   coordinator is known (#4020).
 * Transactional APIs (except `send_offsets_for_transaction()`) that
   timeout due to low timeout_ms may now be resumed by calling the same API
   again, as the operation continues in the background.
 * For fatal idempotent producer errors that may be recovered by bumping the
   epoch the current transaction must first be aborted prior to the epoch bump.
   This is now handled correctly, which fixes issues seen with fenced
   transactional producers on fatal idempotency errors.
 * Timeouts for EndTxn requests (transaction commits and aborts) are now
   automatically retried and the error raised to the application is also
   a retriable error.
 * TxnOffsetCommitRequests were retried immediately upon temporary errors in
   `send_offsets_to_transactions()`, causing excessive network requests.
   These retries are now delayed 500ms.
 * If `init_transactions()` is called with an infinite timeout (-1),
   the timeout will be limited to 2 * `transaction.timeout.ms`.
   The application may retry and resume the call if a retriable error is
   returned.


### Consumer fixes

 * Back-off and retry JoinGroup request if coordinator load is in progress.
 * Fix `rd_kafka_consume_batch()` and `rd_kafka_consume_batch_queue()` skipping
   other partitions' offsets intermittently when **seek**, **pause**, **resume**
   or **rebalancing** is used for a partition.
 * Fix `rd_kafka_consume_batch()` and `rd_kafka_consume_batch_queue()`
   intermittently returing incorrect partitions' messages if **rebalancing**
   happens during these operations.

# librdkafka v1.9.2

librdkafka v1.9.2 is a maintenance release:

 * The SASL OAUTHBEAR OIDC POST field was sometimes truncated by one byte (#3192).
 * The bundled version of OpenSSL has been upgraded to version 1.1.1q for non-Windows builds. Windows builds remain on OpenSSL 1.1.1n for the time being.
 * The bundled version of Curl has been upgraded to version 7.84.0.



# librdkafka v1.9.1

librdkafka v1.9.1 is a maintenance release:

 * The librdkafka.redist NuGet package now contains OSX M1/arm64 builds.
 * Self-contained static libraries can now be built on OSX M1 too, thanks to
   disabling curl's configure runtime check.



# librdkafka v1.9.0

librdkafka v1.9.0 is a feature release:

 * Added KIP-768 OUATHBEARER OIDC support (by @jliunyu, #3560)
 * Added KIP-140 Admin API ACL support (by @emasab, #2676)


## Upgrade considerations

 * Consumer:
   `rd_kafka_offsets_store()` (et.al) will now return an error for any
   partition that is not currently assigned (through `rd_kafka_*assign()`).
   This prevents a race condition where an application would store offsets
   after the assigned partitions had been revoked (which resets the stored
   offset), that could cause these old stored offsets to be committed later
   when the same partitions were assigned to this consumer again - effectively
   overwriting any committed offsets by any consumers that were assigned the
   same partitions previously. This would typically result in the offsets
   rewinding and messages to be reprocessed.
   As an extra effort to avoid this situation the stored offset is now
   also reset when partitions are assigned (through `rd_kafka_*assign()`).
   Applications that explicitly call `..offset*_store()` will now need
   to handle the case where `RD_KAFKA_RESP_ERR__STATE` is returned
   in the per-partition `.err` field - meaning the partition is no longer
   assigned to this consumer and the offset could not be stored for commit.


## Enhancements

 * Improved producer queue scheduling. Fixes the performance regression
   introduced in v1.7.0 for some produce patterns. (#3538, #2912)
 * Windows: Added native Win32 IO/Queue scheduling. This removes the
   internal TCP loopback connections that were previously used for timely
   queue wakeups.
 * Added `socket.connection.setup.timeout.ms` (default 30s).
   The maximum time allowed for broker connection setups (TCP connection as
   well as SSL and SASL handshakes) is now limited to this value.
   This fixes the issue with stalled broker connections in the case of network
   or load balancer problems.
   The Java clients has an exponential backoff to this timeout which is
   limited by `socket.connection.setup.timeout.max.ms` - this was not
   implemented in librdkafka due to differences in connection handling and
   `ERR__ALL_BROKERS_DOWN` error reporting. Having a lower initial connection
   setup timeout and then increase the timeout for the next attempt would
   yield possibly false-positive `ERR__ALL_BROKERS_DOWN` too early.
 * SASL OAUTHBEARER refresh callbacks can now be scheduled for execution
   on librdkafka's background thread. This solves the problem where an
   application has a custom SASL OAUTHBEARER refresh callback and thus needs to
   call `rd_kafka_poll()` (et.al.) at least once to trigger the
   refresh callback before being able to connect to brokers.
   With the new `rd_kafka_conf_enable_sasl_queue()` configuration API and
   `rd_kafka_sasl_background_callbacks_enable()` the refresh callbacks
   can now be triggered automatically on the librdkafka background thread.
 * `rd_kafka_queue_get_background()` now creates the background thread
   if not already created.
 * Added `rd_kafka_consumer_close_queue()` and `rd_kafka_consumer_closed()`.
   This allow applications and language bindings to implement asynchronous
   consumer close.
 * Bundled zlib upgraded to version 1.2.12.
 * Bundled OpenSSL upgraded to 1.1.1n.
 * Added `test.mock.broker.rtt` to simulate RTT/latency for mock brokers.


## Fixes

### General fixes

 * Fix various 1 second delays due to internal broker threads blocking on IO
   even though there are events to handle.
   These delays could be seen randomly in any of the non produce/consume
   request APIs, such as `commit_transaction()`, `list_groups()`, etc.
 * Windows: some applications would crash with an error message like
   `no OPENSSL_Applink()` written to the console if `ssl.keystore.location`
   was configured.
   This regression was introduced in v1.8.0 due to use of vcpkgs and how
   keystore file was read. #3554.
 * Windows 32-bit only: 64-bit atomic reads were in fact not atomic and could
   in rare circumstances yield incorrect values.
   One manifestation of this issue was the `max.poll.interval.ms` consumer
   timer expiring even though the application was polling according to profile.
   Fixed by @WhiteWind (#3815).
 * `rd_kafka_clusterid()` would previously fail with timeout if
   called on cluster with no visible topics (#3620).
   The clusterid is now returned as soon as metadata has been retrieved.
 * Fix hang in `rd_kafka_list_groups()` if there are no available brokers
   to connect to (#3705).
 * Millisecond timeouts (`timeout_ms`) in various APIs, such as `rd_kafka_poll()`,
   was limited to roughly 36 hours before wrapping. (#3034)
 * If a metadata request triggered by `rd_kafka_metadata()` or consumer group rebalancing
   encountered a non-retriable error it would not be propagated to the caller and thus
   cause a stall or timeout, this has now been fixed. (@aiquestion, #3625)
 * AdminAPI `DeleteGroups()` and `DeleteConsumerGroupOffsets()`:
   if the given coordinator connection was not up by the time these calls were
   initiated and the first connection attempt failed then no further connection
   attempts were performed, ulimately leading to the calls timing out.
   This is now fixed by keep retrying to connect to the group coordinator
   until the connection is successful or the call times out.
   Additionally, the coordinator will be now re-queried once per second until
   the coordinator comes up or the call times out, to detect change in
   coordinators.
 * Mock cluster `rd_kafka_mock_broker_set_down()` would previously
   accept and then disconnect new connections, it now refuses new connections.


### Consumer fixes

 * `rd_kafka_offsets_store()` (et.al) will now return an error for any
   partition that is not currently assigned (through `rd_kafka_*assign()`).
   See **Upgrade considerations** above for more information.
 * `rd_kafka_*assign()` will now reset/clear the stored offset.
   See **Upgrade considerations** above for more information.
 * `seek()` followed by `pause()` would overwrite the seeked offset when
   later calling `resume()`. This is now fixed. (#3471).
   **Note**: Avoid storing offsets (`offsets_store()`) after calling
   `seek()` as this may later interfere with resuming a paused partition,
   instead store offsets prior to calling seek.
 * A `ERR_MSG_SIZE_TOO_LARGE` consumer error would previously be raised
   if the consumer received a maximum sized FetchResponse only containing
   (transaction) aborted messages with no control messages. The fetching did
   not stop, but some applications would terminate upon receiving this error.
   No error is now raised in this case. (#2993)
   Thanks to @jacobmikesell for providing an application to reproduce the
   issue.
 * The consumer no longer backs off the next fetch request (default 500ms) when
   the parsed fetch response is truncated (which is a valid case).
   This should speed up the message fetch rate in case of maximum sized
   fetch responses.
 * Fix consumer crash (`assert: rkbuf->rkbuf_rkb`) when parsing
   malformed JoinGroupResponse consumer group metadata state.
 * Fix crash (`cant handle op type`) when using `consume_batch_queue()` (et.al)
   and an OAUTHBEARER refresh callback was set.
   The callback is now triggered by the consume call. (#3263)
 * Fix `partition.assignment.strategy` ordering when multiple strategies are configured.
   If there is more than one eligible strategy, preference is determined by the
   configured order of strategies. The partitions are assigned to group members according
   to the strategy order preference now. (#3818)
 * Any form of unassign*() (absolute or incremental) is now allowed during
   consumer close rebalancing and they're all treated as absolute unassigns.
   (@kevinconaway)


### Transactional producer fixes

 * Fix message loss in idempotent/transactional producer.
   A corner case has been identified that may cause idempotent/transactional
   messages to be lost despite being reported as successfully delivered:
   During cluster instability a restarting broker may report existing topics
   as non-existent for some time before it is able to acquire up to date
   cluster and topic metadata.
   If an idempotent/transactional producer updates its topic metadata cache
   from such a broker the producer will consider the topic to be removed from
   the cluster and thus remove its local partition objects for the given topic.
   This also removes the internal message sequence number counter for the given
   partitions.
   If the producer later receives proper topic metadata for the cluster the
   previously "removed" topics will be rediscovered and new partition objects
   will be created in the producer. These new partition objects, with no
   knowledge of previous incarnations, would start counting partition messages
   at zero again.
   If new messages were produced for these partitions by the same producer
   instance, the same message sequence numbers would be sent to the broker.
   If the broker still maintains state for the producer's PID and Epoch it could
   deem that these messages with reused sequence numbers had already been
   written to the log and treat them as legit duplicates.
   This would seem to the producer that these new messages were successfully
   written to the partition log by the broker when they were in fact discarded
   as duplicates, leading to silent message loss.
   The fix included in this release is to save the per-partition idempotency
   state when a partition is removed, and then recover and use that saved
   state if the partition comes back at a later time.
 * The transactional producer would retry (re)initializing its PID if a
   `PRODUCER_FENCED` error was returned from the
   broker (added in Apache Kafka 2.8), which could cause the producer to
   seemingly hang.
   This error code is now correctly handled by raising a fatal error.
 * If the given group coordinator connection was not up by the time
   `send_offsets_to_transactions()` was called, and the first connection
   attempt failed then no further connection attempts were performed, ulimately
   leading to `send_offsets_to_transactions()` timing out, and possibly
   also the transaction timing out on the transaction coordinator.
   This is now fixed by keep retrying to connect to the group coordinator
   until the connection is successful or the call times out.
   Additionally, the coordinator will be now re-queried once per second until
   the coordinator comes up or the call times out, to detect change in
   coordinators.


### Producer fixes

 * Improved producer queue wakeup scheduling. This should significantly
   decrease the number of wakeups and thus syscalls for high message rate
   producers. (#3538, #2912)
 * The logic for enforcing that `message.timeout.ms` is greather than
   an explicitly configured `linger.ms` was incorrect and instead of
   erroring out early the lingering time was automatically adjusted to the
   message timeout, ignoring the configured `linger.ms`.
   This has now been fixed so that an error is returned when instantiating the
   producer. Thanks to @larry-cdn77 for analysis and test-cases. (#3709)


# librdkafka v1.8.2

librdkafka v1.8.2 is a maintenance release.

## Enhancements

 * Added `ssl.ca.pem` to add CA certificate by PEM string. (#2380)
 * Prebuilt binaries for Mac OSX now contain statically linked OpenSSL v1.1.1l.
   Previously the OpenSSL version was either v1.1.1 or v1.0.2 depending on
   build type.

## Fixes

 * The `librdkafka.redist` 1.8.0 package had two flaws:
   - the linux-arm64 .so build was a linux-x64 build.
   - the included Windows MSVC 140 runtimes for x64 were infact x86.
   The release script has been updated to verify the architectures of
   provided artifacts to avoid this happening in the future.
 * Prebuilt binaries for Mac OSX Sierra (10.12) and older are no longer provided.
   This affects [confluent-kafka-go](https://github.com/confluentinc/confluent-kafka-go).
 * Some of the prebuilt binaries for Linux were built on Ubuntu 14.04,
   these builds are now performed on Ubuntu 16.04 instead.
   This may affect users on ancient Linux distributions.
 * It was not possible to configure `ssl.ca.location` on OSX, the property
   would automatically revert back to `probe` (default value).
   This regression was introduced in v1.8.0. (#3566)
 * librdkafka's internal timers would not start if the timeout was set to 0,
   which would result in some timeout operations not being enforced correctly,
   e.g., the transactional producer API timeouts.
   These timers are now started with a timeout of 1 microsecond.

### Transactional producer fixes

 * Upon quick repeated leader changes the transactional producer could receive
   an `OUT_OF_ORDER_SEQUENCE` error from the broker, which triggered an
   Epoch bump on the producer resulting in an InitProducerIdRequest being sent
   to the transaction coordinator in the middle of a transaction.
   This request would start a new transaction on the coordinator, but the
   producer would still think (erroneously) it was in current transaction.
   Any messages produced in the current transaction prior to this event would
   be silently lost when the application committed the transaction, leading
   to message loss.
   This has been fixed by setting the Abortable transaction error state
   in the producer. #3575.
 * The transactional producer could stall during a transaction if the transaction
   coordinator changed while adding offsets to the transaction (send_offsets_to_transaction()).
   This stall lasted until the coordinator connection went down, the
   transaction timed out, transaction was aborted, or messages were produced
   to a new partition, whichever came first. #3571.



*Note: there was no v1.8.1 librdkafka release*


# librdkafka v1.8.0

librdkafka v1.8.0 is a security release:

 * Upgrade bundled zlib version from 1.2.8 to 1.2.11 in the `librdkafka.redist`
   NuGet package. The updated zlib version fixes CVEs:
   CVE-2016-9840, CVE-2016-9841, CVE-2016-9842, CVE-2016-9843
   See https://github.com/confluentinc/librdkafka/issues/2934 for more information.
 * librdkafka now uses [vcpkg](https://vcpkg.io/) for up-to-date Windows
   dependencies in the `librdkafka.redist` NuGet package:
   OpenSSL 1.1.1l, zlib 1.2.11, zstd 1.5.0.
 * The upstream dependency (OpenSSL, zstd, zlib) source archive checksums are
   now verified when building with `./configure --install-deps`.
   These builds are used by the librdkafka builds bundled with
   confluent-kafka-go, confluent-kafka-python and confluent-kafka-dotnet.


## Enhancements

 * Producer `flush()` now overrides the `linger.ms` setting for the duration
   of the `flush()` call, effectively triggering immediate transmission of
   queued messages. (#3489)

## Fixes

### General fixes

 * Correctly detect presence of zlib via compilation check. (Chris Novakovic)
 * `ERR__ALL_BROKERS_DOWN` is no longer emitted when the coordinator
   connection goes down, only when all standard named brokers have been tried.
   This fixes the issue with `ERR__ALL_BROKERS_DOWN` being triggered on
   `consumer_close()`. It is also now only emitted if the connection was fully
   up (past handshake), and not just connected.
 * `rd_kafka_query_watermark_offsets()`, `rd_kafka_offsets_for_times()`,
   `consumer_lag` metric, and `auto.offset.reset` now honour
   `isolation.level` and will return the Last Stable Offset (LSO)
   when `isolation.level` is set to `read_committed` (default), rather than
   the uncommitted high-watermark when it is set to `read_uncommitted`. (#3423)
 * SASL GSSAPI is now usable when `sasl.kerberos.min.time.before.relogin`
   is set to 0 - which disables ticket refreshes (by @mpekalski, #3431).
 * Rename internal crc32c() symbol to rd_crc32c() to avoid conflict with
   other static libraries (#3421).
 * `txidle` and `rxidle` in the statistics object was emitted as 18446744073709551615 when no idle was known. -1 is now emitted instead. (#3519)


### Consumer fixes

 * Automatically retry offset commits on `ERR_REQUEST_TIMED_OUT`,
   `ERR_COORDINATOR_NOT_AVAILABLE`, and `ERR_NOT_COORDINATOR` (#3398).
   Offset commits will be retried twice.
 * Timed auto commits did not work when only using assign() and not subscribe().
   This regression was introduced in v1.7.0.
 * If the topics matching the current subscription changed (or the application
   updated the subscription) while there was an outstanding JoinGroup or
   SyncGroup request, an additional request would sometimes be sent before
   handling the response of the first. This in turn lead to internal state
   issues that could cause a crash or malbehaviour.
   The consumer will now wait for any outstanding JoinGroup or SyncGroup
   responses before re-joining the group.
 * `auto.offset.reset` could previously be triggered by temporary errors,
   such as disconnects and timeouts (after the two retries are exhausted).
   This is now fixed so that the auto offset reset policy is only triggered
   for permanent errors.
 * The error that triggers `auto.offset.reset` is now logged to help the
   application owner identify the reason of the reset.
 * If a rebalance takes longer than a consumer's `session.timeout.ms`, the
   consumer will remain in the group as long as it receives heartbeat responses
   from the broker.


### Admin fixes

 * `DeleteRecords()` could crash if one of the underlying requests
   (for a given partition leader) failed at the transport level (e.g., timeout).
   (#3476).



# librdkafka v1.7.0

librdkafka v1.7.0 is feature release:

 * [KIP-360](https://cwiki.apache.org/confluence/pages/viewpage.action?pageId=89068820) - Improve reliability of transactional producer.
   Requires Apache Kafka 2.5 or later.
 * OpenSSL Engine support (`ssl.engine.location`) by @adinigam and @ajbarb.


## Enhancements

 * Added `connections.max.idle.ms` to automatically close idle broker
   connections.
   This feature is disabled by default unless `bootstrap.servers` contains
   the string `azure` in which case the default is set to <4 minutes to improve
   connection reliability and circumvent limitations with the Azure load
   balancers (see #3109 for more information).
 * Bumped to OpenSSL 1.1.1k in binary librdkafka artifacts.
 * The binary librdkafka artifacts for Alpine are now using Alpine 3.12.
   OpenSSL 1.1.1k.
 * Improved static librdkafka Windows builds using MinGW (@neptoess, #3130).
 * The `librdkafka.redist` NuGet package now has updated zlib, zstd and
   OpenSSL versions (from vcpkg).


## Security considerations

 * The zlib version bundled with the `librdkafka.redist` NuGet package has now been upgraded
   from zlib 1.2.8 to 1.2.11, fixing the following CVEs:
   * CVE-2016-9840: undefined behaviour (compiler dependent) in inflate (decompression) code: this is used by the librdkafka consumer. Risk of successfully exploitation through consumed messages is eastimated very low.
   * CVE-2016-9841: undefined behaviour (compiler dependent) in inflate code: this is used by the librdkafka consumer. Risk of successfully exploitation through consumed messages is eastimated very low.
   * CVE-2016-9842: undefined behaviour in inflateMark(): this API is not used by librdkafka.
   * CVE-2016-9843: issue in crc32_big() which is called from crc32_z(): this API is not used by librdkafka.

## Upgrade considerations

 * The C++ `oauthbearer_token_refresh_cb()` was missing a `Handle *`
   argument that has now been added. This is a breaking change but the original
   function signature is considered a bug.
   This change only affects C++ OAuth developers.
 * [KIP-735](https://cwiki.apache.org/confluence/display/KAFKA/KIP-735%3A+Increase+default+consumer+session+timeout) The consumer `session.timeout.ms`
   default was changed from 10 to 45 seconds to make consumer groups more
   robust and less sensitive to temporary network and cluster issues.
 * Statistics: `consumer_lag` is now using the `committed_offset`,
   while the new `consumer_lag_stored` is using `stored_offset`
   (offset to be committed).
   This is more correct than the previous `consumer_lag` which was using
   either `committed_offset` or `app_offset` (last message passed
   to application).
 * The `librdkafka.redist` NuGet package is now built with MSVC runtime v140
   (VS 2015). Previous versions were built with MSVC runtime v120 (VS 2013).


## Fixes

### General fixes

 * Fix accesses to freed metadata cache mutexes on client termination (#3279)
 * There was a race condition on receiving updated metadata where a broker id
   update (such as bootstrap to proper broker transformation) could finish after
   the topic metadata cache was updated, leading to existing brokers seemingly
   being not available.
   One occurrence of this issue was query_watermark_offsets() that could return
   `ERR__UNKNOWN_PARTITION` for existing partitions shortly after the
   client instance was created.
 * The OpenSSL context is now initialized with `TLS_client_method()`
   (on OpenSSL >= 1.1.0) instead of the deprecated and outdated
   `SSLv23_client_method()`.
 * The initial cluster connection on client instance creation could sometimes
   be delayed up to 1 second if a `group.id` or `transactional.id`
   was configured (#3305).
 * Speed up triggering of new broker connections in certain cases by exiting
   the broker thread io/op poll loop when a wakeup op is received.
 * SASL GSSAPI: The Kerberos kinit refresh command was triggered from
   `rd_kafka_new()` which made this call blocking if the refresh command
   was taking long. The refresh is now performed by the background rdkafka
   main thread.
 * Fix busy-loop (100% CPU on the broker threads) during the handshake phase
   of an SSL connection.
 * Disconnects during SSL handshake are now propagated as transport errors
   rather than SSL errors, since these disconnects are at the transport level
   (e.g., incorrect listener, flaky load balancer, etc) and not due to SSL
   issues.
 * Increment metadata fast refresh interval backoff exponentially (@ajbarb, #3237).
 * Unthrottled requests are no longer counted in the `brokers[].throttle`
   statistics object.
 * Log CONFWARN warning when global topic configuration properties
   are overwritten by explicitly setting a `default_topic_conf`.

### Consumer fixes

 * If a rebalance happened during a `consume_batch..()` call the already
   accumulated messages for revoked partitions were not purged, which would
   pass messages to the application for partitions that were no longer owned
   by the consumer. Fixed by @jliunyu. #3340.
 * Fix balancing and reassignment issues with the cooperative-sticky assignor.
   #3306.
 * Fix incorrect detection of first rebalance in sticky assignor (@hallfox).
 * Aborted transactions with no messages produced to a partition could
   cause further successfully committed messages in the same Fetch response to
   be ignored, resulting in consumer-side message loss.
   A log message along the lines `Abort txn ctrl msg bad order at offset
   7501: expected before or at 7702: messages in aborted transactions may be delivered to the application`
   would be seen.
   This is a rare occurrence where a transactional producer would register with
   the partition but not produce any messages before aborting the transaction.
 * The consumer group deemed cached metadata up to date by checking
   `topic.metadata.refresh.interval.ms`: if this property was set too low
   it would cause cached metadata to be unusable and new metadata to be fetched,
   which could delay the time it took for a rebalance to settle.
   It now correctly uses `metadata.max.age.ms` instead.
 * The consumer group timed auto commit would attempt commits during rebalances,
   which could result in "Illegal generation" errors. This is now fixed, the
   timed auto committer is only employed in the steady state when no rebalances
   are taking places. Offsets are still auto committed when partitions are
   revoked.
 * Retriable FindCoordinatorRequest errors are no longer propagated to
   the application as they are retried automatically.
 * Fix rare crash (assert `rktp_started`) on consumer termination
   (introduced in v1.6.0).
 * Fix unaligned access and possibly corrupted snappy decompression when
   building with MSVC (@azat)
 * A consumer configured with the `cooperative-sticky` assignor did
   not actively Leave the group on unsubscribe(). This delayed the
   rebalance for the remaining group members by up to `session.timeout.ms`.
 * The current subscription list was sometimes leaked when unsubscribing.

### Producer fixes

 * The timeout value of `flush()` was not respected when delivery reports
   were scheduled as events (such as for confluent-kafka-go) rather than
   callbacks.
 * There was a race conditition in `purge()` which could cause newly
   created partition objects, or partitions that were changing leaders, to
   not have their message queues purged. This could cause
   `abort_transaction()` to time out. This issue is now fixed.
 * In certain high-thruput produce rate patterns producing could stall for
   1 second, regardless of `linger.ms`, due to rate-limiting of internal
   queue wakeups. This is now fixed by not rate-limiting queue wakeups but
   instead limiting them to one wakeup per queue reader poll. #2912.

### Transactional Producer fixes

 * KIP-360: Fatal Idempotent producer errors are now recoverable by the
   transactional producer and will raise a `txn_requires_abort()` error.
 * If the cluster went down between `produce()` and `commit_transaction()`
   and before any partitions had been registered with the coordinator, the
   messages would time out but the commit would succeed because nothing
   had been sent to the coordinator. This is now fixed.
 * If the current transaction failed while `commit_transaction()` was
   checking the current transaction state an invalid state transaction could
   occur which in turn would trigger a assertion crash.
   This issue showed up as "Invalid txn state transition: .." crashes, and is
   now fixed by properly synchronizing both checking and transition of state.



# librdkafka v1.6.1

librdkafka v1.6.1 is a maintenance release.

## Upgrade considerations

 * Fatal idempotent producer errors are now also fatal to the transactional
   producer. This is a necessary step to maintain data integrity prior to
   librdkafka supporting KIP-360. Applications should check any transactional
   API errors for the is_fatal flag and decommission the transactional producer
   if the flag is set.
 * The consumer error raised by `auto.offset.reset=error` now has error-code
   set to `ERR__AUTO_OFFSET_RESET` to allow an application to differentiate
   between auto offset resets and other consumer errors.


## Fixes

### General fixes

 * Admin API and transactional `send_offsets_to_transaction()` coordinator
   requests, such as TxnOffsetCommitRequest, could in rare cases be sent
   multiple times which could cause a crash.
 * `ssl.ca.location=probe` is now enabled by default on Mac OSX since the
   librdkafka-bundled OpenSSL might not have the same default CA search paths
   as the system or brew installed OpenSSL. Probing scans all known locations.

### Transactional Producer fixes

 * Fatal idempotent producer errors are now also fatal to the transactional
   producer.
 * The transactional producer could crash if the transaction failed while
   `send_offsets_to_transaction()` was called.
 * Group coordinator requests for transactional
   `send_offsets_to_transaction()` calls would leak memory if the
   underlying request was attempted to be sent after the transaction had
   failed.
 * When gradually producing to multiple partitions (resulting in multiple
   underlying AddPartitionsToTxnRequests) subsequent partitions could get
   stuck in pending state under certain conditions. These pending partitions
   would not send queued messages to the broker and eventually trigger
   message timeouts, failing the current transaction. This is now fixed.
 * Committing an empty transaction (no messages were produced and no
   offsets were sent) would previously raise a fatal error due to invalid state
   on the transaction coordinator. We now allow empty/no-op transactions to
   be committed.

### Consumer fixes

 * The consumer will now retry indefinitely (or until the assignment is changed)
   to retrieve committed offsets. This fixes the issue where only two retries
   were attempted when outstanding transactions were blocking OffsetFetch
   requests with `ERR_UNSTABLE_OFFSET_COMMIT`. #3265





# librdkafka v1.6.0

librdkafka v1.6.0 is feature release:

 * [KIP-429 Incremental rebalancing](https://cwiki.apache.org/confluence/display/KAFKA/KIP-429%3A+Kafka+Consumer+Incremental+Rebalance+Protocol) with sticky
   consumer group partition assignor (KIP-54) (by @mhowlett).
 * [KIP-480 Sticky producer partitioning](https://cwiki.apache.org/confluence/display/KAFKA/KIP-480%3A+Sticky+Partitioner) (`sticky.partitioning.linger.ms`) -
   achieves higher throughput and lower latency through sticky selection
   of random partition (by @abbycriswell).
 * AdminAPI: Add support for `DeleteRecords()`, `DeleteGroups()` and
   `DeleteConsumerGroupOffsets()` (by @gridaphobe)
 * [KIP-447 Producer scalability for exactly once semantics](https://cwiki.apache.org/confluence/display/KAFKA/KIP-447%3A+Producer+scalability+for+exactly+once+semantics) -
   allows a single transactional producer to be used for multiple input
   partitions. Requires Apache Kafka 2.5 or later.
 * Transactional producer fixes and improvements, see **Transactional Producer fixes** below.
 * The [librdkafka.redist](https://www.nuget.org/packages/librdkafka.redist/)
   NuGet package now supports Linux ARM64/Aarch64.


## Upgrade considerations

 * Sticky producer partitioning (`sticky.partitioning.linger.ms`) is
   enabled by default (10 milliseconds) which affects the distribution of
   randomly partitioned messages, where previously these messages would be
   evenly distributed over the available partitions they are now partitioned
   to a single partition for the duration of the sticky time
   (10 milliseconds by default) before a new random sticky partition
   is selected.
 * The new KIP-447 transactional producer scalability guarantees are only
   supported on Apache Kafka 2.5 or later, on earlier releases you will
   need to use one producer per input partition for EOS. This limitation
   is not enforced by the producer or broker.
 * Error handling for the transactional producer has been improved, see
   the **Transactional Producer fixes** below for more information.


## Known issues

 * The Transactional Producer's API timeout handling is inconsistent with the
   underlying protocol requests, it is therefore strongly recommended that
   applications call `rd_kafka_commit_transaction()` and
   `rd_kafka_abort_transaction()` with the `timeout_ms` parameter
   set to `-1`, which will use the remaining transaction timeout.


## Enhancements

 * KIP-107, KIP-204: AdminAPI: Added `DeleteRecords()` (by @gridaphobe).
 * KIP-229: AdminAPI: Added `DeleteGroups()` (by @gridaphobe).
 * KIP-496: AdminAPI: Added `DeleteConsumerGroupOffsets()`.
 * KIP-464: AdminAPI: Added support for broker-side default partition count
   and replication factor for `CreateTopics()`.
 * Windows: Added `ssl.ca.certificate.stores` to specify a list of
   Windows Certificate Stores to read CA certificates from, e.g.,
   `CA,Root`. `Root` remains the default store.
 * Use reentrant `rand_r()` on supporting platforms which decreases lock
   contention (@azat).
 * Added `assignor` debug context for troubleshooting consumer partition
   assignments.
 * Updated to OpenSSL v1.1.1i when building dependencies.
 * Update bundled lz4 (used when `./configure --disable-lz4-ext`) to v1.9.3
   which has vast performance improvements.
 * Added `rd_kafka_conf_get_default_topic_conf()` to retrieve the
   default topic configuration object from a global configuration object.
 * Added `conf` debugging context to `debug` - shows set configuration
   properties on client and topic instantiation. Sensitive properties
   are redacted.
 * Added `rd_kafka_queue_yield()` to cancel a blocking queue call.
 * Will now log a warning when multiple ClusterIds are seen, which is an
   indication that the client might be erroneously configured to connect to
   multiple clusters which is not supported.
 * Added `rd_kafka_seek_partitions()` to seek multiple partitions to
   per-partition specific offsets.


## Fixes

### General fixes

 * Fix a use-after-free crash when certain coordinator requests were retried.
 * The C++ `oauthbearer_set_token()` function would call `free()` on
   a `new`-created pointer, possibly leading to crashes or heap corruption (#3194)

### Consumer fixes

 * The consumer assignment and consumer group implementations have been
   decoupled, simplified and made more strict and robust. This will sort out
   a number of edge cases for the consumer where the behaviour was previously
   undefined.
 * Partition fetch state was not set to STOPPED if OffsetCommit failed.
 * The session timeout is now enforced locally also when the coordinator
   connection is down, which was not previously the case.


### Transactional Producer fixes

 * Transaction commit or abort failures on the broker, such as when the
   producer was fenced by a newer instance, were not propagated to the
   application resulting in failed commits seeming successful.
   This was a critical race condition for applications that had a delay after
   producing messages (or sendings offsets) before committing or
   aborting the transaction. This issue has now been fixed and test coverage
   improved.
 * The transactional producer API would return `RD_KAFKA_RESP_ERR__STATE`
   when API calls were attempted after the transaction had failed, we now
   try to return the error that caused the transaction to fail in the first
   place, such as `RD_KAFKA_RESP_ERR__FENCED` when the producer has
   been fenced, or `RD_KAFKA_RESP_ERR__TIMED_OUT` when the transaction
   has timed out.
 * Transactional producer retry count for transactional control protocol
   requests has been increased from 3 to infinite, retriable errors
   are now automatically retried by the producer until success or the
   transaction timeout is exceeded. This fixes the case where
   `rd_kafka_send_offsets_to_transaction()` would fail the current
   transaction into an abortable state when `CONCURRENT_TRANSACTIONS` was
   returned by the broker (which is a transient error) and the 3 retries
   were exhausted.


### Producer fixes

 * Calling `rd_kafka_topic_new()` with a topic config object with
   `message.timeout.ms` set could sometimes adjust the global `linger.ms`
   property (if not explicitly configured) which was not desired, this is now
   fixed and the auto adjustment is only done based on the
   `default_topic_conf` at producer creation.
 * `rd_kafka_flush()` could previously return `RD_KAFKA_RESP_ERR__TIMED_OUT`
   just as the timeout was reached if the messages had been flushed but
   there were now no more messages. This has been fixed.




# librdkafka v1.5.3

librdkafka v1.5.3 is a maintenance release.

## Upgrade considerations

 * CentOS 6 is now EOL and is no longer included in binary librdkafka packages,
   such as NuGet.

## Fixes

### General fixes

 * Fix a use-after-free crash when certain coordinator requests were retried.
 * Coordinator requests could be left uncollected on instance destroy which
   could lead to hang.
 * Fix rare 1 second stalls by forcing rdkafka main thread wakeup when a new
   next-timer-to-be-fired is scheduled.
 * Fix additional cases where broker-side automatic topic creation might be
   triggered unexpectedly.
 * AdminAPI: The operation_timeout (on-broker timeout) previously defaulted to 0,
   but now defaults to `socket.timeout.ms` (60s).
 * Fix possible crash for Admin API protocol requests that fail at the
   transport layer or prior to sending.


### Consumer fixes

 * Consumer would not filter out messages for aborted transactions
   if the messages were compressed (#3020).
 * Consumer destroy without prior `close()` could hang in certain
   cgrp states (@gridaphobe, #3127).
 * Fix possible null dereference in `Message::errstr()` (#3140).
 * The `roundrobin` partition assignment strategy could get stuck in an
   endless loop or generate uneven assignments in case the group members
   had asymmetric subscriptions (e.g., c1 subscribes to t1,t2 while c2
   subscribes to t2,t3).  (#3159)
 * Mixing committed and logical or absolute offsets in the partitions
   passed to `rd_kafka_assign()` would in previous released ignore the
   logical or absolute offsets and use the committed offsets for all partitions.
   This is now fixed. (#2938)




# librdkafka v1.5.2

librdkafka v1.5.2 is a maintenance release.


## Upgrade considerations

 * The default value for the producer configuration property `retries` has
   been increased from 2 to infinity, effectively limiting Produce retries to
   only `message.timeout.ms`.
   As the reasons for the automatic internal retries vary (various broker error
   codes as well as transport layer issues), it doesn't make much sense to limit
   the number of retries for retriable errors, but instead only limit the
   retries based on the allowed time to produce a message.
 * The default value for the producer configuration property
   `request.timeout.ms` has been increased from 5 to 30 seconds to match
   the Apache Kafka Java producer default.
   This change yields increased robustness for broker-side congestion.


## Enhancements

 * The generated `CONFIGURATION.md` (through `rd_kafka_conf_properties_show())`)
   now include all properties and values, regardless if they were included in
   the build, and setting a disabled property or value through
   `rd_kafka_conf_set()` now returns `RD_KAFKA_CONF_INVALID` and provides
   a more useful error string saying why the property can't be set.
 * Consumer configs on producers and vice versa will now be logged with
   warning messages on client instantiation.

## Fixes

### Security fixes

 * There was an incorrect call to zlib's `inflateGetHeader()` with
   unitialized memory pointers that could lead to the GZIP header of a fetched
   message batch to be copied to arbitrary memory.
   This function call has now been completely removed since the result was
   not used.
   Reported by Ilja van Sprundel.


### General fixes

 * `rd_kafka_topic_opaque()` (used by the C++ API) would cause object
   refcounting issues when used on light-weight (error-only) topic objects
   such as consumer errors (#2693).
 * Handle name resolution failures when formatting IP addresses in error logs,
   and increase printed hostname limit to ~256 bytes (was ~60).
 * Broker sockets would be closed twice (thus leading to potential race
   condition with fd-reuse in other threads) if a custom `socket_cb` would
   return error.

### Consumer fixes

 * The `roundrobin` `partition.assignment.strategy` could crash (assert)
   for certain combinations of members and partitions.
   This is a regression in v1.5.0. (#3024)
 * The C++ `KafkaConsumer` destructor did not destroy the underlying
   C `rd_kafka_t` instance, causing a leak if `close()` was not used.
 * Expose rich error strings for C++ Consumer `Message->errstr()`.
 * The consumer could get stuck if an outstanding commit failed during
   rebalancing (#2933).
 * Topic authorization errors during fetching are now reported only once (#3072).

### Producer fixes

 * Topic authorization errors are now properly propagated for produced messages,
   both through delivery reports and as `ERR_TOPIC_AUTHORIZATION_FAILED`
   return value from `produce*()` (#2215)
 * Treat cluster authentication failures as fatal in the transactional
   producer (#2994).
 * The transactional producer code did not properly reference-count partition
   objects which could in very rare circumstances lead to a use-after-free bug
   if a topic was deleted from the cluster when a transaction was using it.
 * `ERR_KAFKA_STORAGE_ERROR` is now correctly treated as a retriable
   produce error (#3026).
 * Messages that timed out locally would not fail the ongoing transaction.
   If the application did not take action on failed messages in its delivery
   report callback and went on to commit the transaction, the transaction would
   be successfully committed, simply omitting the failed messages.
 * EndTxnRequests (sent on commit/abort) are only retried in allowed
   states (#3041).
   Previously the transaction could hang on commit_transaction() if an abortable
   error was hit and the EndTxnRequest was to be retried.


*Note: there was no v1.5.1 librdkafka release*




# librdkafka v1.5.0

The v1.5.0 release brings usability improvements, enhancements and fixes to
librdkafka.

## Enhancements

 * Improved broker connection error reporting with more useful information and
   hints on the cause of the problem.
 * Consumer: Propagate errors when subscribing to unavailable topics (#1540)
 * Producer: Add `batch.size` producer configuration property (#638)
 * Add `topic.metadata.propagation.max.ms` to allow newly manually created
   topics to be propagated throughout the cluster before reporting them
   as non-existent. This fixes race issues where CreateTopics() is
   quickly followed by produce().
 * Prefer least idle connection for periodic metadata refreshes, et.al.,
   to allow truly idle connections to time out and to avoid load-balancer-killed
   idle connection errors (#2845)
 * Added `rd_kafka_event_debug_contexts()` to get the debug contexts for
   a debug log line (by @wolfchimneyrock).
 * Added Test scenarios which define the cluster configuration.
 * Added MinGW-w64 builds (@ed-alertedh, #2553)
 * `./configure --enable-XYZ` now requires the XYZ check to pass,
   and `--disable-XYZ` disables the feature altogether (@benesch)
 * Added `rd_kafka_produceva()` which takes an array of produce arguments
   for situations where the existing `rd_kafka_producev()` va-arg approach
   can't be used.
 * Added `rd_kafka_message_broker_id()` to see the broker that a message
   was produced or fetched from, or an error was associated with.
 * Added RTT/delay simulation to mock brokers.


## Upgrade considerations

 * Subscribing to non-existent and unauthorized topics will now propagate
   errors `RD_KAFKA_RESP_ERR_UNKNOWN_TOPIC_OR_PART` and
   `RD_KAFKA_RESP_ERR_TOPIC_AUTHORIZATION_FAILED` to the application through
   the standard consumer error (the err field in the message object).
 * Consumer will no longer trigger auto creation of topics,
   `allow.auto.create.topics=true` may be used to re-enable the old deprecated
   functionality.
 * The default consumer pre-fetch queue threshold `queued.max.messages.kbytes`
   has been decreased from 1GB to 64MB to avoid excessive network usage for low
   and medium throughput consumer applications. High throughput consumer
   applications may need to manually set this property to a higher value.
 * The default consumer Fetch wait time has been increased from 100ms to 500ms
   to avoid excessive network usage for low throughput topics.
 * If OpenSSL is linked statically, or `ssl.ca.location=probe` is configured,
   librdkafka will probe known CA certificate paths and automatically use the
   first one found. This should alleviate the need to configure
   `ssl.ca.location` when the statically linked OpenSSL's OPENSSLDIR differs
   from the system's CA certificate path.
 * The heuristics for handling Apache Kafka < 0.10 brokers has been removed to
   improve connection error handling for modern Kafka versions.
   Users on Brokers 0.9.x or older should already be configuring
   `api.version.request=false` and `broker.version.fallback=...` so there
   should be no functional change.
 * The default producer batch accumulation time, `linger.ms`, has been changed
   from 0.5ms to 5ms to improve batch sizes and throughput while reducing
   the per-message protocol overhead.
   Applications that require lower produce latency than 5ms will need to
   manually set `linger.ms` to a lower value.
 * librdkafka's build tooling now requires Python 3.x (python3 interpreter).


## Fixes

### General fixes

 * The client could crash in rare circumstances on ApiVersion or
   SaslHandshake request timeouts (#2326)
 * `./configure --LDFLAGS='a=b, c=d'` with arguments containing = are now
   supported (by @sky92zwq).
 * `./configure` arguments now take precedence over cached `configure` variables
   from previous invocation.
 * Fix theoretical crash on coord request failure.
 * Unknown partition error could be triggered for existing partitions when
   additional partitions were added to a topic (@benesch, #2915)
 * Quickly refresh topic metadata for desired but non-existent partitions.
   This will speed up the initial discovery delay when new partitions are added
   to an existing topic (#2917).


### Consumer fixes

 * The roundrobin partition assignor could crash if subscriptions
   where asymmetrical (different sets from different members of the group).
   Thanks to @ankon and @wilmai for identifying the root cause (#2121).
 * The consumer assignors could ignore some topics if there were more subscribed
   topics than consumers in taking part in the assignment.
 * The consumer would connect to all partition leaders of a topic even
   for partitions that were not being consumed (#2826).
 * Initial consumer group joins should now be a couple of seconds quicker
   thanks expedited query intervals (@benesch).
 * Fix crash and/or inconsistent subscriptions when using multiple consumers
   (in the same process) with wildcard topics on Windows.
 * Don't propagate temporary offset lookup errors to application.
 * Immediately refresh topic metadata when partitions are reassigned to other
   brokers, avoiding a fetch stall of up to `topic.metadata.refresh.interval.ms`. (#2955)
 * Memory for batches containing control messages would not be freed when
   using the batch consume APIs (@pf-qiu, #2990).


### Producer fixes

 * Proper locking for transaction state in EndTxn handler.



# librdkafka v1.4.4

v1.4.4 is a maintenance release with the following fixes and enhancements:

 * Transactional producer could crash on request timeout due to dereferencing
   NULL pointer of non-existent response object.
 * Mark `rd_kafka_send_offsets_to_transaction()` CONCURRENT_TRANSACTION (et.al)
   errors as retriable.
 * Fix crash on transactional coordinator FindCoordinator request failure.
 * Minimize broker re-connect delay when broker's connection is needed to
   send requests.
 * Proper locking for transaction state in EndTxn handler.
 * `socket.timeout.ms` was ignored when `transactional.id` was set.
 * Added RTT/delay simulation to mock brokers.

*Note: there was no v1.4.3 librdkafka release*



# librdkafka v1.4.2

v1.4.2 is a maintenance release with the following fixes and enhancements:

 * Fix produce/consume hang after partition goes away and comes back,
   such as when a topic is deleted and re-created.
 * Consumer: Reset the stored offset when partitions are un-assign()ed (fixes #2782).
    This fixes the case where a manual offset-less commit() or the auto-committer
    would commit a stored offset from a previous assignment before
    a new message was consumed by the application.
 * Probe known CA cert paths and set default `ssl.ca.location` accordingly
   if OpenSSL is statically linked or `ssl.ca.location` is set to `probe`.
 * Per-partition OffsetCommit errors were unhandled (fixes #2791)
 * Seed the PRNG (random number generator) by default, allow application to
   override with `enable.random.seed=false` (#2795)
 * Fix stack overwrite (of 1 byte) when SaslHandshake MechCnt is zero
 * Align bundled c11 threads (tinycthreads) constants to glibc and musl (#2681)
 * Fix return value of rd_kafka_test_fatal_error() (by @ckb42)
 * Ensure CMake sets disabled defines to zero on Windows (@benesch)


*Note: there was no v1.4.1 librdkafka release*





# Older releases

See https://github.com/confluentinc/librdkafka/releases<|MERGE_RESOLUTION|>--- conflicted
+++ resolved
@@ -38,7 +38,6 @@
 
 ### Consumer fixes
 
-<<<<<<< HEAD
   * Stored offsets were excluded from the commit if the leader epoch was
     less than committed epoch, as it's possible if leader epoch is the default -1.
     This didn't happen in Python, Go and .NET bindings when stored position was
@@ -49,6 +48,10 @@
     while the retry was in-flight, an infinite loop of requests was triggered,
     because we weren't updating the leader epoch correctly.
     Fixed by updating the leader epoch before sending the request (#4433).
+  * During offset validation a permanent error like host resolution failure
+    would cause an offset reset.
+    This isn't what's expected or what the Java implementation does.
+    Solved by retrying even in case of permanent errors (#4447).
 
 
 ## Upgrade considerations
@@ -62,23 +65,6 @@
    If it is set greater than `retry.backoff.max.ms` which has the default value of 1000 ms then it is assumes the value of `retry.backoff.max.ms`.
    To change this behaviour make sure that `topic.metadata.refresh.fast.interval.ms` is always less than `retry.backoff.max.ms`.
    If equal then the backoff will be linear instead of exponential.
-=======
- * Stored offsets were excluded from the commit if the leader epoch was
-   less than committed epoch, as it's possible if leader epoch is the default -1.
-   This didn't happen in Python, Go and .NET bindings when stored position was
-   taken from the message.
-   Solved by checking only that the stored offset is greater
-   than committed one, if either stored or committed leader epoch is -1 (#4442).
- * If an OffsetForLeaderEpoch request was being retried, and the leader changed
-   while the retry was in-flight, an infinite loop of requests was triggered,
-   because we weren't updating the leader epoch correctly.
-   Fixed by updating the leader epoch before sending the request (#4433).
- * During offset validation a permanent error like host resolution failure
-   would cause an offset reset.
-   This isn't what's expected or what the Java implementation does.
-   Solved by retrying even in case of permanent errors (#4447).
-
->>>>>>> e2d79e19
 
 
 # librdkafka v2.2.0
