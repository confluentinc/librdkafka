/*
 * librdkafka - Apache Kafka C library
 *
 * Copyright (c) 2017, Magnus Edenhill
 * All rights reserved.
 *
 * Redistribution and use in source and binary forms, with or without
 * modification, are permitted provided that the following conditions are met:
 *
 * 1. Redistributions of source code must retain the above copyright notice,
 *    this list of conditions and the following disclaimer.
 * 2. Redistributions in binary form must reproduce the above copyright notice,
 *    this list of conditions and the following disclaimer in the documentation
 *    and/or other materials provided with the distribution.
 *
 * THIS SOFTWARE IS PROVIDED BY THE COPYRIGHT HOLDERS AND CONTRIBUTORS "AS IS"
 * AND ANY EXPRESS OR IMPLIED WARRANTIES, INCLUDING, BUT NOT LIMITED TO, THE
 * IMPLIED WARRANTIES OF MERCHANTABILITY AND FITNESS FOR A PARTICULAR PURPOSE
 * ARE DISCLAIMED. IN NO EVENT SHALL THE COPYRIGHT OWNER OR CONTRIBUTORS BE
 * LIABLE FOR ANY DIRECT, INDIRECT, INCIDENTAL, SPECIAL, EXEMPLARY, OR
 * CONSEQUENTIAL DAMAGES (INCLUDING, BUT NOT LIMITED TO, PROCUREMENT OF
 * SUBSTITUTE GOODS OR SERVICES; LOSS OF USE, DATA, OR PROFITS; OR BUSINESS
 * INTERRUPTION) HOWEVER CAUSED AND ON ANY THEORY OF LIABILITY, WHETHER IN
 * CONTRACT, STRICT LIABILITY, OR TORT (INCLUDING NEGLIGENCE OR OTHERWISE)
 * ARISING IN ANY WAY OUT OF THE USE OF THIS SOFTWARE, EVEN IF ADVISED OF THE
 * POSSIBILITY OF SUCH DAMAGE.
 */
#ifdef __OS400__
#pragma convert(819)
#include "os400_assert.h"
#define intptr_t int *
#endif

#include "test.h"
#include "rdkafka.h"
#include <ctype.h>

/**
 * Verify interceptor functionality.
 *
 * Producer MO:
 *  - create a chain of N interceptors
 *  - allocate a state struct with unique id for each message produced,
 *    provide as msg_opaque and reference from payload.
 *  - in on_send: verify expected interceptor order by counting number
 *    of consecutive bits.
 *  - in on_acknowledge: same
 *  - produce message to invalid topic which should trigger on_send+on_ack..
 *    from within produce().
 *
 * Consumer MO:
 *  - create a chain of M interceptors
 *  - subscribe to the previously produced topic
 *  - in on_consume: find message by id, verify expected order by bit counting.
 *  - on on_commit: just count order per on_commit chain run.
 */


#define msgcnt 100
static const int producer_ic_cnt = 5;
static const int consumer_ic_cnt = 10;

/* The base values help differentiating opaque values between interceptors */
static const int on_send_base    = 1 << 24;
static const int on_ack_base     = 1 << 25;
static const int on_consume_base = 1 << 26;
static const int on_commit_base  = 1 << 27;
static const int base_mask       = 0xff << 24;

#define _ON_SEND    0
#define _ON_ACK     1
#define _ON_CONSUME 2
#define _ON_CNT     3
struct msg_state {
        int id;
        int bits[_ON_CNT]; /* Bit field, one bit per interceptor */
        mtx_t lock;
};

/* Per-message state */
static struct msg_state msgs[msgcnt];

/* on_commit bits */
static int on_commit_bits = 0;

/**
 * @brief Verify that \p bits matches the number of expected interceptor
 *        call cnt.
 *
 * Verify interceptor order: the lower bits of ic_id
 * denotes the order in which interceptors were added and it
 * must be reflected here, meaning that all lower bits must be set,
 * and no higher ones.
 */
static void msg_verify_ic_cnt(const struct msg_state *msg,
                              const char *what,
                              int bits,
                              int exp_cnt) {
        int exp_bits = exp_cnt ? (1 << exp_cnt) - 1 : 0;

        TEST_ASSERT(bits == exp_bits,
                    "msg #%d: %s: expected bits 0x%x (%d), got 0x%x", msg->id,
                    what, exp_bits, exp_cnt, bits);
}

/*
 * @brief Same as msg_verify_ic_cnt() without the msg reliance
 */
static void verify_ic_cnt(const char *what, int bits, int exp_cnt) {
        int exp_bits = exp_cnt ? (1 << exp_cnt) - 1 : 0;

        TEST_ASSERT(bits == exp_bits, "%s: expected bits 0x%x (%d), got 0x%x",
                    what, exp_bits, exp_cnt, bits);
}



static void verify_msg(const char *what,
                       int base,
                       int bitid,
                       rd_kafka_message_t *rkmessage,
                       void *ic_opaque) {
        const char *id_str = rkmessage->key;
        struct msg_state *msg;
        int id;
        int ic_id = (int)(intptr_t)ic_opaque;

        /* Verify opaque (base | ic id) */
#ifndef __OS400__
        TEST_ASSERT((ic_id & base_mask) == base);
#else
        TEST_ASSERT((ic_id & base_mask) == base, "");
#endif
        ic_id &= ~base_mask;

        /* Find message by id */
#ifndef __OS400__
        TEST_ASSERT(rkmessage->key && rkmessage->key_len > 0 &&
                    id_str[(int)rkmessage->key_len - 1] == '\0' &&
                    strlen(id_str) > 0 && isdigit(*id_str));
#else
        TEST_ASSERT(rkmessage->key && rkmessage->key_len > 0 &&
                    id_str[(int)rkmessage->key_len-1] == '\0' &&
                    strlen(id_str) > 0 && isdigit(*id_str), "");
#endif
        id = atoi(id_str);
        TEST_ASSERT(id >= 0 && id < msgcnt, "%s: bad message id %s", what,
                    id_str);
        msg = &msgs[id];

        mtx_lock(&msg->lock);

        TEST_ASSERT(msg->id == id, "expected msg #%d has wrong id %d", id,
                    msg->id);

        /* Verify message opaque */
<<<<<<< HEAD
        if (!strcmp(what, "on_send") ||
            !strncmp(what, "on_ack", 6))
#ifndef __OS400__
=======
        if (!strcmp(what, "on_send") || !strncmp(what, "on_ack", 6))
>>>>>>> cd955b13
                TEST_ASSERT(rkmessage->_private == (void *)msg);
#else
                TEST_ASSERT(rkmessage->_private == (void *)msg, "");
#endif

        TEST_SAYL(3, "%s: interceptor #%d called for message #%d (%d)\n", what,
                  ic_id, id, msg->id);

        msg_verify_ic_cnt(msg, what, msg->bits[bitid], ic_id);

        /* Set this interceptor's bit */
        msg->bits[bitid] |= 1 << ic_id;

        mtx_unlock(&msg->lock);
}


<<<<<<< HEAD
static rd_kafka_resp_err_t on_send (rd_kafka_t *rk,
                                    rd_kafka_message_t *rkmessage,
                                    void *ic_opaque) {
#ifndef __OS400__
=======
static rd_kafka_resp_err_t
on_send(rd_kafka_t *rk, rd_kafka_message_t *rkmessage, void *ic_opaque) {
>>>>>>> cd955b13
        TEST_ASSERT(ic_opaque != NULL);
#else
        TEST_ASSERT(ic_opaque != NULL, "");
#endif
        verify_msg("on_send", on_send_base, _ON_SEND, rkmessage, ic_opaque);
        return RD_KAFKA_RESP_ERR_NO_ERROR;
}

<<<<<<< HEAD
static rd_kafka_resp_err_t on_ack (rd_kafka_t *rk,
                                   rd_kafka_message_t *rkmessage,
                                   void *ic_opaque) {
#ifndef __OS400__
=======
static rd_kafka_resp_err_t
on_ack(rd_kafka_t *rk, rd_kafka_message_t *rkmessage, void *ic_opaque) {
>>>>>>> cd955b13
        TEST_ASSERT(ic_opaque != NULL);
#else
        TEST_ASSERT(ic_opaque != NULL, "");
#endif
        verify_msg("on_ack", on_ack_base, _ON_ACK, rkmessage, ic_opaque);
        return RD_KAFKA_RESP_ERR_NO_ERROR;
}

<<<<<<< HEAD
static rd_kafka_resp_err_t on_consume (rd_kafka_t *rk,
                                       rd_kafka_message_t *rkmessage,
                                       void *ic_opaque) {
#ifndef __OS400__
=======
static rd_kafka_resp_err_t
on_consume(rd_kafka_t *rk, rd_kafka_message_t *rkmessage, void *ic_opaque) {
>>>>>>> cd955b13
        TEST_ASSERT(ic_opaque != NULL);
#else
        TEST_ASSERT(ic_opaque != NULL, "");
#endif
        verify_msg("on_consume", on_consume_base, _ON_CONSUME, rkmessage,
                   ic_opaque);
        return RD_KAFKA_RESP_ERR_NO_ERROR;
}


static rd_kafka_resp_err_t
on_commit(rd_kafka_t *rk,
          const rd_kafka_topic_partition_list_t *offsets,
          rd_kafka_resp_err_t err,
          void *ic_opaque) {
        int ic_id = (int)(intptr_t)ic_opaque;

        /* Since on_commit is triggered a bit randomly and not per
         * message we only try to make sure it gets fully set at least once. */
#ifndef __OS400__
        TEST_ASSERT(ic_opaque != NULL);
#else
        TEST_ASSERT(ic_opaque != NULL, "");
#endif

        /* Verify opaque (base | ic id) */
#ifndef __OS400__
        TEST_ASSERT((ic_id & base_mask) == on_commit_base);
#else
        TEST_ASSERT((ic_id & base_mask) == on_commit_base, "");
#endif
        ic_id &= ~base_mask;

#ifndef __OS400__
        TEST_ASSERT(ic_opaque != NULL);
#else
        TEST_ASSERT(ic_opaque != NULL, "");
#endif

        TEST_SAYL(3, "on_commit: interceptor #%d called: %s\n", ic_id,
                  rd_kafka_err2str(err));
        if (test_level >= 4)
                test_print_partition_list(offsets);

        /* Check for rollover where a previous on_commit stint was
         * succesful and it just now started over */
        if (on_commit_bits > 0 && ic_id == 0) {
                /* Verify completeness of previous stint */
                verify_ic_cnt("on_commit", on_commit_bits, consumer_ic_cnt);
                /* Reset */
                on_commit_bits = 0;
        }

        verify_ic_cnt("on_commit", on_commit_bits, ic_id);

        /* Set this interceptor's bit */
        on_commit_bits |= 1 << ic_id;


        return RD_KAFKA_RESP_ERR_NO_ERROR;
}


static void do_test_produce(rd_kafka_t *rk,
                            const char *topic,
                            int32_t partition,
                            int msgid,
                            int exp_fail,
                            int exp_ic_cnt) {
        rd_kafka_resp_err_t err;
        char key[16];
        struct msg_state *msg = &msgs[msgid];
        int i;

        /* Message state should be empty, no interceptors should have
         * been called yet.. */
<<<<<<< HEAD
        for (i = 0 ; i < _ON_CNT ; i++)
#ifndef __OS400__
=======
        for (i = 0; i < _ON_CNT; i++)
>>>>>>> cd955b13
                TEST_ASSERT(msg->bits[i] == 0);
#else
                TEST_ASSERT(msg->bits[i] == 0, "");
#endif

        mtx_init(&msg->lock, mtx_plain);
        msg->id = msgid;
        rd_snprintf(key, sizeof(key), "%d", msgid);

        err = rd_kafka_producev(rk, RD_KAFKA_V_TOPIC(topic),
                                RD_KAFKA_V_PARTITION(partition),
                                RD_KAFKA_V_KEY(key, strlen(key) + 1),
                                RD_KAFKA_V_MSGFLAGS(RD_KAFKA_MSG_F_COPY),
                                RD_KAFKA_V_OPAQUE(msg), RD_KAFKA_V_END);

        mtx_lock(&msg->lock);
        msg_verify_ic_cnt(msg, "on_send", msg->bits[_ON_SEND], exp_ic_cnt);

        if (err) {
                msg_verify_ic_cnt(msg, "on_ack", msg->bits[_ON_ACK],
                                  exp_ic_cnt);
                TEST_ASSERT(exp_fail, "producev() failed: %s",
                            rd_kafka_err2str(err));
        } else {
                msg_verify_ic_cnt(msg, "on_ack", msg->bits[_ON_ACK], 0);
                TEST_ASSERT(!exp_fail,
                            "expected produce failure for msg #%d, not %s",
                            msgid, rd_kafka_err2str(err));
        }
        mtx_unlock(&msg->lock);
}



static rd_kafka_resp_err_t on_new_producer(rd_kafka_t *rk,
                                           const rd_kafka_conf_t *conf,
                                           void *ic_opaque,
                                           char *errstr,
                                           size_t errstr_size) {
        int i;

        for (i = 0; i < producer_ic_cnt; i++) {
                rd_kafka_resp_err_t err;

                err = rd_kafka_interceptor_add_on_send(
                    rk, tsprintf("on_send:%d", i), on_send,
                    (void *)(intptr_t)(on_send_base | i));
                TEST_ASSERT(!err, "add_on_send failed: %s",
                            rd_kafka_err2str(err));

                err = rd_kafka_interceptor_add_on_acknowledgement(
                    rk, tsprintf("on_acknowledgement:%d", i), on_ack,
                    (void *)(intptr_t)(on_ack_base | i));
                TEST_ASSERT(!err, "add_on_ack.. failed: %s",
                            rd_kafka_err2str(err));


                /* Add consumer interceptors as well to make sure
                 * they are not called. */
                err = rd_kafka_interceptor_add_on_consume(
                    rk, tsprintf("on_consume:%d", i), on_consume, NULL);
                TEST_ASSERT(!err, "add_on_consume failed: %s",
                            rd_kafka_err2str(err));


                err = rd_kafka_interceptor_add_on_commit(
                    rk, tsprintf("on_commit:%d", i), on_commit, NULL);
                TEST_ASSERT(!err, "add_on_commit failed: %s",
                            rd_kafka_err2str(err));
        }

        return RD_KAFKA_RESP_ERR_NO_ERROR;
}

static void do_test_producer(const char *topic) {
        rd_kafka_conf_t *conf;
        int i;
        rd_kafka_t *rk;

        TEST_SAY(_C_MAG "[ %s ]\n" _C_CLR, __FUNCTION__);

        test_conf_init(&conf, NULL, 0);

        rd_kafka_conf_interceptor_add_on_new(conf, "on_new_prodcer",
                                             on_new_producer, NULL);

        /* Create producer */
        rk = test_create_handle(RD_KAFKA_PRODUCER, conf);

        for (i = 0; i < msgcnt - 1; i++)
                do_test_produce(rk, topic, RD_KAFKA_PARTITION_UA, i, 0,
                                producer_ic_cnt);

        /* Wait for messages to be delivered */
        test_flush(rk, -1);

        /* Now send a message that will fail in produce()
         * due to bad partition */
        do_test_produce(rk, topic, 1234, i, 1, producer_ic_cnt);


        /* Verify acks */
        for (i = 0; i < msgcnt; i++) {
                struct msg_state *msg = &msgs[i];
                mtx_lock(&msg->lock);
                msg_verify_ic_cnt(msg, "on_ack", msg->bits[_ON_ACK],
                                  producer_ic_cnt);
                mtx_unlock(&msg->lock);
        }

        rd_kafka_destroy(rk);
}


static rd_kafka_resp_err_t on_new_consumer(rd_kafka_t *rk,
                                           const rd_kafka_conf_t *conf,
                                           void *ic_opaque,
                                           char *errstr,
                                           size_t errstr_size) {
        int i;

        for (i = 0; i < consumer_ic_cnt; i++) {
                rd_kafka_interceptor_add_on_consume(
                    rk, tsprintf("on_consume:%d", i), on_consume,
                    (void *)(intptr_t)(on_consume_base | i));

                rd_kafka_interceptor_add_on_commit(
                    rk, tsprintf("on_commit:%d", i), on_commit,
                    (void *)(intptr_t)(on_commit_base | i));

                /* Add producer interceptors as well to make sure they
                 * are not called. */
                rd_kafka_interceptor_add_on_send(rk, tsprintf("on_send:%d", i),
                                                 on_send, NULL);

                rd_kafka_interceptor_add_on_acknowledgement(
                    rk, tsprintf("on_acknowledgement:%d", i), on_ack, NULL);
        }


        return RD_KAFKA_RESP_ERR_NO_ERROR;
}


static void do_test_consumer(const char *topic) {

        rd_kafka_conf_t *conf;
        int i;
        rd_kafka_t *rk;

        TEST_SAY(_C_MAG "[ %s ]\n" _C_CLR, __FUNCTION__);

        test_conf_init(&conf, NULL, 0);

        rd_kafka_conf_interceptor_add_on_new(conf, "on_new_consumer",
                                             on_new_consumer, NULL);

        test_conf_set(conf, "auto.offset.reset", "earliest");

        /* Create producer */
        rk = test_create_consumer(topic, NULL, conf, NULL);

        test_consumer_subscribe(rk, topic);

        /* Consume messages (-1 for the one that failed producing) */
        test_consumer_poll("interceptors.consume", rk, 0, -1, -1, msgcnt - 1,
                           NULL);

        /* Verify on_consume */
        for (i = 0; i < msgcnt - 1; i++) {
                struct msg_state *msg = &msgs[i];
                mtx_lock(&msg->lock);
                msg_verify_ic_cnt(msg, "on_consume", msg->bits[_ON_CONSUME],
                                  consumer_ic_cnt);
                mtx_unlock(&msg->lock);
        }

        /* Verify that the produce-failed message didnt have
         * interceptors called */
        mtx_lock(&msgs[msgcnt - 1].lock);
        msg_verify_ic_cnt(&msgs[msgcnt - 1], "on_consume",
                          msgs[msgcnt - 1].bits[_ON_CONSUME], 0);
        mtx_unlock(&msgs[msgcnt - 1].lock);

        test_consumer_close(rk);

        verify_ic_cnt("on_commit", on_commit_bits, consumer_ic_cnt);

        rd_kafka_destroy(rk);
}

/**
 * @brief Interceptors must not be copied automatically by conf_dup()
 *        unless the interceptors have added on_conf_dup().
 *        This behaviour makes sure an interceptor's instance
 *        is not duplicated without the interceptor's knowledge or
 *        assistance.
 */
static void do_test_conf_copy(const char *topic) {
        rd_kafka_conf_t *conf, *conf2;
        int i;
        rd_kafka_t *rk;

        TEST_SAY(_C_MAG "[ %s ]\n" _C_CLR, __FUNCTION__);

        memset(&msgs[0], 0, sizeof(msgs));

        test_conf_init(&conf, NULL, 0);

        rd_kafka_conf_interceptor_add_on_new(conf, "on_new_conf_copy",
                                             on_new_producer, NULL);

        /* Now copy the configuration to verify that interceptors are
         * NOT copied. */
        conf2 = conf;
        conf  = rd_kafka_conf_dup(conf2);
        rd_kafka_conf_destroy(conf2);

        /* Create producer */
        rk = test_create_handle(RD_KAFKA_PRODUCER, conf);

        for (i = 0; i < msgcnt - 1; i++)
                do_test_produce(rk, topic, RD_KAFKA_PARTITION_UA, i, 0, 0);

        /* Wait for messages to be delivered */
        test_flush(rk, -1);

        /* Verify acks */
        for (i = 0; i < msgcnt; i++) {
                struct msg_state *msg = &msgs[i];
                mtx_lock(&msg->lock);
                msg_verify_ic_cnt(msg, "on_ack", msg->bits[_ON_ACK], 0);
                mtx_unlock(&msg->lock);
        }

        rd_kafka_destroy(rk);
}


int main_0064_interceptors(int argc, char **argv) {
        const char *topic = test_mk_topic_name(__FUNCTION__, 1);

        do_test_producer(topic);

        do_test_consumer(topic);

        do_test_conf_copy(topic);

        return 0;
}<|MERGE_RESOLUTION|>--- conflicted
+++ resolved
@@ -154,13 +154,8 @@
                     msg->id);
 
         /* Verify message opaque */
-<<<<<<< HEAD
-        if (!strcmp(what, "on_send") ||
-            !strncmp(what, "on_ack", 6))
-#ifndef __OS400__
-=======
         if (!strcmp(what, "on_send") || !strncmp(what, "on_ack", 6))
->>>>>>> cd955b13
+#ifndef __OS400__
                 TEST_ASSERT(rkmessage->_private == (void *)msg);
 #else
                 TEST_ASSERT(rkmessage->_private == (void *)msg, "");
@@ -178,15 +173,9 @@
 }
 
 
-<<<<<<< HEAD
-static rd_kafka_resp_err_t on_send (rd_kafka_t *rk,
-                                    rd_kafka_message_t *rkmessage,
-                                    void *ic_opaque) {
-#ifndef __OS400__
-=======
 static rd_kafka_resp_err_t
 on_send(rd_kafka_t *rk, rd_kafka_message_t *rkmessage, void *ic_opaque) {
->>>>>>> cd955b13
+#ifndef __OS400__
         TEST_ASSERT(ic_opaque != NULL);
 #else
         TEST_ASSERT(ic_opaque != NULL, "");
@@ -195,15 +184,9 @@
         return RD_KAFKA_RESP_ERR_NO_ERROR;
 }
 
-<<<<<<< HEAD
-static rd_kafka_resp_err_t on_ack (rd_kafka_t *rk,
-                                   rd_kafka_message_t *rkmessage,
-                                   void *ic_opaque) {
-#ifndef __OS400__
-=======
 static rd_kafka_resp_err_t
 on_ack(rd_kafka_t *rk, rd_kafka_message_t *rkmessage, void *ic_opaque) {
->>>>>>> cd955b13
+#ifndef __OS400__
         TEST_ASSERT(ic_opaque != NULL);
 #else
         TEST_ASSERT(ic_opaque != NULL, "");
@@ -212,15 +195,9 @@
         return RD_KAFKA_RESP_ERR_NO_ERROR;
 }
 
-<<<<<<< HEAD
-static rd_kafka_resp_err_t on_consume (rd_kafka_t *rk,
-                                       rd_kafka_message_t *rkmessage,
-                                       void *ic_opaque) {
-#ifndef __OS400__
-=======
 static rd_kafka_resp_err_t
 on_consume(rd_kafka_t *rk, rd_kafka_message_t *rkmessage, void *ic_opaque) {
->>>>>>> cd955b13
+#ifndef __OS400__
         TEST_ASSERT(ic_opaque != NULL);
 #else
         TEST_ASSERT(ic_opaque != NULL, "");
@@ -297,12 +274,8 @@
 
         /* Message state should be empty, no interceptors should have
          * been called yet.. */
-<<<<<<< HEAD
-        for (i = 0 ; i < _ON_CNT ; i++)
-#ifndef __OS400__
-=======
         for (i = 0; i < _ON_CNT; i++)
->>>>>>> cd955b13
+#ifndef __OS400__
                 TEST_ASSERT(msg->bits[i] == 0);
 #else
                 TEST_ASSERT(msg->bits[i] == 0, "");
