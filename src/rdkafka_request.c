--- conflicted
+++ resolved
@@ -2370,14 +2370,6 @@
         int16_t ApiVersion = 0;
         size_t of_TopicArrayCnt;
         int features;
-<<<<<<< HEAD
-        int topic_cnt             = topics ? rd_list_cnt(topics) : 0;
-        int *full_incr            = NULL;
-        rd_kafka_uuid_t zero_uuid = RD_KAFKA_ZERO_UUID;
-
-        ApiVersion = rd_kafka_broker_ApiVersion_supported(
-            rkb, RD_KAFKAP_Metadata, 0, 12, &features);
-=======
         int topic_cnt                  = topics ? rd_list_cnt(topics) : 0;
         int *full_incr                 = NULL;
         void *handler_arg              = NULL;
@@ -2393,7 +2385,6 @@
 
         ApiVersion = rd_kafka_broker_ApiVersion_supported(
             rkb, RD_KAFKAP_Metadata, 0, metadata_max_version, &features);
->>>>>>> 22cdb645
 
         rkbuf = rd_kafka_buf_new_flexver_request(
             rkb, RD_KAFKAP_Metadata, 1,
@@ -2525,10 +2516,6 @@
         }
 
         if (ApiVersion >= 8 && ApiVersion <= 10) {
-<<<<<<< HEAD
-                /* TODO: implement KIP-430 */
-=======
->>>>>>> 22cdb645
                 /* IncludeClusterAuthorizedOperations */
                 rd_kafka_buf_write_bool(rkbuf,
                                         include_cluster_authorized_operations);
@@ -5553,7 +5540,7 @@
 
 rd_kafka_resp_err_t
 rd_kafka_PushTelemetryRequest(rd_kafka_broker_t *rkb,
-                              rd_kafka_uuid_t *client_instance_id,
+                              rd_kafka_Uuid_t *client_instance_id,
                               int32_t subscription_id,
                               rd_bool_t terminating,
                               const rd_kafka_compression_t compression_type,
@@ -5576,7 +5563,7 @@
                 return RD_KAFKA_RESP_ERR__UNSUPPORTED_FEATURE;
         }
 
-        size_t len = sizeof(rd_kafka_uuid_t) + sizeof(int32_t) +
+        size_t len = sizeof(rd_kafka_Uuid_t) + sizeof(int32_t) +
                      sizeof(rd_bool_t) + sizeof(compression_type) +
                      metrics_size;
         rkbuf = rd_kafka_buf_new_flexver_request(rkb, RD_KAFKAP_PushTelemetry,
