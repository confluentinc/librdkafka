--- conflicted
+++ resolved
@@ -324,14 +324,8 @@
         /* Produce messages to topics to ensure creation. */
         for (i = 0; i < topic_cnt; i++) {
                 test_create_topic_if_auto_create_disabled(NULL, topics[i], 1);
-<<<<<<< HEAD
                 test_wait_topic_exists(NULL, topics[i], tmout_multip(10000));
-                rd_sleep(test_k2_cluster ? 5 : 2); 
-=======
-                /* Wait for topic metadata to propagate to avoid race conditions */
-                test_wait_topic_exists(NULL, topics[i], tmout_multip(10000));
-                rd_sleep(test_k2_cluster ? 5 : 2);  /* Additional timing safety for K2 cluster */
->>>>>>> b4654c89
+                rd_sleep(test_k2_cluster ? 5 : 2);
                 test_produce_msgs_easy(topics[i], testid, RD_KAFKA_PARTITION_UA,
                                        msgcnt);
         }
