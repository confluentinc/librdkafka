--- conflicted
+++ resolved
@@ -66,8 +66,8 @@
    before_script:
     - ./configure --install-deps --source-deps-only --disable-lz4-ext --prefix="$PWD/dest" --enable-static --enable-strip
 
-<<<<<<< HEAD
  - name: "Windows MinGW-w64 Dynamic"
+   if: tag IS PRESENT
    os: windows
    env:
     - LINKAGE=std
@@ -77,23 +77,6 @@
    before_script:
     - ./packaging/mingw-w64/configure-build-msys2-mingw.sh
 
-=======
-# - name: "Windows MinGW-w64 Dynamic"
-#   # Disable for now because msys2 libstdc++ is not compiled with gcc 11,
-#   # while gcc 11 is used for building librdkafka, and gcc 11 brings in
-#   # a new _ZSt28__throw_bad_array_new_lengthv symbol that won't be found
-#   # when trying to run the resulting binary since it using the older libstdc++.
-#   if: tag IS PRESENT
-#   os: windows
-#   env:
-#    - LINKAGE=std
-#    - SKIP_MAKE=y
-#   before_install:
-#    - source ./packaging/mingw-w64/travis-before-install.sh
-#   before_script:
-#    - ./packaging/mingw-w64/configure-build-msys2-mingw.sh
-#
->>>>>>> ca5747b3
  - name: "Windows MinGW-w64 Static"
    os: windows
    env:
