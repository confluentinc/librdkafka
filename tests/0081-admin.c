/*
 * librdkafka - Apache Kafka C library
 *
 * Copyright (c) 2012-2022, Magnus Edenhill
 *               2023, Confluent Inc.
 * All rights reserved.
 *
 * Redistribution and use in source and binary forms, with or without
 * modification, are permitted provided that the following conditions are met:
 *
 * 1. Redistributions of source code must retain the above copyright notice,
 *    this list of conditions and the following disclaimer.
 * 2. Redistributions in binary form must reproduce the above copyright notice,
 *    this list of conditions and the following disclaimer in the documentation
 *    and/or other materials provided with the distribution.
 *
 * THIS SOFTWARE IS PROVIDED BY THE COPYRIGHT HOLDERS AND CONTRIBUTORS "AS IS"
 * AND ANY EXPRESS OR IMPLIED WARRANTIES, INCLUDING, BUT NOT LIMITED TO, THE
 * IMPLIED WARRANTIES OF MERCHANTABILITY AND FITNESS FOR A PARTICULAR PURPOSE
 * ARE DISCLAIMED. IN NO EVENT SHALL THE COPYRIGHT OWNER OR CONTRIBUTORS BE
 * LIABLE FOR ANY DIRECT, INDIRECT, INCIDENTAL, SPECIAL, EXEMPLARY, OR
 * CONSEQUENTIAL DAMAGES (INCLUDING, BUT NOT LIMITED TO, PROCUREMENT OF
 * SUBSTITUTE GOODS OR SERVICES; LOSS OF USE, DATA, OR PROFITS; OR BUSINESS
 * INTERRUPTION) HOWEVER CAUSED AND ON ANY THEORY OF LIABILITY, WHETHER IN
 * CONTRACT, STRICT LIABILITY, OR TORT (INCLUDING NEGLIGENCE OR OTHERWISE)
 * ARISING IN ANY WAY OUT OF THE USE OF THIS SOFTWARE, EVEN IF ADVISED OF THE
 * POSSIBILITY OF SUCH DAMAGE.
 */

#include "test.h"

/* Safe version of safe_partition_list_and_offsets_cmp that works with older librdkafka versions */
static int safe_partition_list_and_offsets_cmp(const rd_kafka_topic_partition_list_t *al,
                                               const rd_kafka_topic_partition_list_t *bl) {
        int i;
        if (al->cnt != bl->cnt)
                return al->cnt - bl->cnt;

        for (i = 0; i < al->cnt; i++) {
                const rd_kafka_topic_partition_t *a = &al->elems[i];
                const rd_kafka_topic_partition_t *b = &bl->elems[i];
                int64_t a_leader_epoch = -1, b_leader_epoch = -1;
                
                /* Only call leader epoch API if available (librdkafka >= 2.1.0) */
                if (rd_kafka_version() >= 0x020100ff) {
                        a_leader_epoch = rd_kafka_topic_partition_get_leader_epoch(a);
                        b_leader_epoch = rd_kafka_topic_partition_get_leader_epoch(b);
                }
                
                if (a->partition != b->partition ||
                    strcmp(a->topic, b->topic) || a->offset != b->offset ||
                    a_leader_epoch != b_leader_epoch)
                        return -1;
        }
        return 0;
}

/* Safe version of safe_print_partition_list that works with older librdkafka versions */
static void safe_print_partition_list(const rd_kafka_topic_partition_list_t *partitions) {
        int i;
        for (i = 0; i < partitions->cnt; i++) {
                const rd_kafka_topic_partition_t *p = &partitions->elems[i];
                int64_t leader_epoch = -1;
                
                /* Only call leader epoch API if available (librdkafka >= 2.1.0) */
                if (rd_kafka_version() >= 0x020100ff) {
                        leader_epoch = rd_kafka_topic_partition_get_leader_epoch(p);
                }
                
                if (leader_epoch != -1) {
                        TEST_SAY("  %s [%d] offset %"PRId64" leader epoch %"PRId64"\n", 
                                p->topic, p->partition, p->offset, leader_epoch);
                } else {
                        TEST_SAY("  %s [%d] offset %"PRId64"\n", 
                                p->topic, p->partition, p->offset);
                }
        }
}
#include "rdkafka.h"
#include "../src/rdstring.h"

/**
 * @brief Admin API integration tests.
 */


static int32_t *avail_brokers;
static size_t avail_broker_cnt;

#define group_configs_supported()                                              \
        (test_broker_version >= TEST_BRKVER(4, 0, 0, 0))



static void do_test_CreateTopics(const char *what,
                                 rd_kafka_t *rk,
                                 rd_kafka_queue_t *useq,
                                 int op_timeout,
                                 rd_bool_t validate_only) {
        rd_kafka_queue_t *q;
#define MY_NEW_TOPICS_CNT 7
        char *topics[MY_NEW_TOPICS_CNT];
        rd_kafka_NewTopic_t *new_topics[MY_NEW_TOPICS_CNT];
        rd_kafka_AdminOptions_t *options                    = NULL;
        rd_kafka_resp_err_t exp_topicerr[MY_NEW_TOPICS_CNT] = {0};
        rd_kafka_resp_err_t exp_err = RD_KAFKA_RESP_ERR_NO_ERROR;
        /* Expected topics in metadata */
        rd_kafka_metadata_topic_t exp_mdtopics[MY_NEW_TOPICS_CNT] = {{0}};
        int exp_mdtopic_cnt                                       = 0;
        /* Not expected topics in metadata */
        rd_kafka_metadata_topic_t exp_not_mdtopics[MY_NEW_TOPICS_CNT] = {{0}};
        int exp_not_mdtopic_cnt                                       = 0;
        int i;
        char errstr[512];
        const char *errstr2;
        rd_kafka_resp_err_t err;
        test_timing_t timing;
        rd_kafka_event_t *rkev;
        const rd_kafka_CreateTopics_result_t *res;
        const rd_kafka_topic_result_t **restopics;
        size_t restopic_cnt;
        int metadata_tmout;
        int num_replicas = 3;  // Force replication factor to 3 for cluster policy
        int32_t *replicas;

        /* Ensure we don't try to use more replicas than available brokers */
        if (num_replicas > (int)avail_broker_cnt) {
                TEST_SKIP("Need at least %d brokers, only have %" PRIusz "\n",
                          num_replicas, avail_broker_cnt);
                return;
        }

        SUB_TEST_QUICK(
            "%s CreateTopics with %s, "
            "op_timeout %d, validate_only %d",
            rd_kafka_name(rk), what, op_timeout, validate_only);

        q = useq ? useq : rd_kafka_queue_new(rk);

        /* Set up replicas */
        replicas = rd_alloca(sizeof(*replicas) * num_replicas);
        for (i = 0; i < num_replicas; i++)
                replicas[i] = avail_brokers[i];

        /**
         * Construct NewTopic array with different properties for
         * different partitions.
         */
        for (i = 0; i < MY_NEW_TOPICS_CNT; i++) {
                char *topic = rd_strdup(test_mk_topic_name(__FUNCTION__, 1));
                int use_defaults =
                    i == 6 && test_broker_version >= TEST_BRKVER(2, 4, 0, 0);
                int num_parts          = !use_defaults ? (i * 7 + 1) : -1;
                int set_config         = (i & 1);
                int add_invalid_config = (i == 1);
                int set_replicas       = !use_defaults && !(i % 3);
                rd_kafka_resp_err_t this_exp_err = RD_KAFKA_RESP_ERR_NO_ERROR;

                topics[i]     = topic;
                new_topics[i] = rd_kafka_NewTopic_new(
                    topic, num_parts, set_replicas ? -1 : num_replicas, NULL,
                    0);

                if (set_config) {
                        /*
                         * Add various configuration properties
                         */
                        err = rd_kafka_NewTopic_set_config(
                            new_topics[i], "compression.type", "lz4");
                        TEST_ASSERT(!err, "%s", rd_kafka_err2str(err));

                        if (test_k2_cluster) {
                                err = rd_kafka_NewTopic_set_config(
                                    new_topics[i], "delete.retention.ms", "900");
                                TEST_ASSERT(!err, "%s", rd_kafka_err2str(err));
                        }
                }

                if (add_invalid_config) {
                        /* Add invalid config value for a real property */
                        err = rd_kafka_NewTopic_set_config(
                            new_topics[i], "cleanup.policy", "invalid_policy_value");
                        TEST_ASSERT(!err, "%s", rd_kafka_err2str(err));
                        /* Some brokers may be permissive with invalid configs */
                        this_exp_err = RD_KAFKA_RESP_ERR_INVALID_CONFIG;
                }

                TEST_SAY(
                    "Expecting result for topic #%d: %s "
                    "(set_config=%d, add_invalid_config=%d, "
                    "set_replicas=%d, use_defaults=%d)\n",
                    i, rd_kafka_err2name(this_exp_err), set_config,
                    add_invalid_config, set_replicas, use_defaults);

                if (set_replicas) {
                        int32_t p;

                        /*
                         * Set valid replica assignments
                         */
                        for (p = 0; p < num_parts; p++) {
                                err = rd_kafka_NewTopic_set_replica_assignment(
                                    new_topics[i], p, replicas, num_replicas,
                                    errstr, sizeof(errstr));
                                TEST_ASSERT(!err, "%s", errstr);
                        }
                }

                if (this_exp_err || validate_only) {
                        exp_topicerr[i] = this_exp_err;
                        exp_not_mdtopics[exp_not_mdtopic_cnt++].topic = topic;

                } else {
                        exp_mdtopics[exp_mdtopic_cnt].topic         = topic;
                        exp_mdtopics[exp_mdtopic_cnt].partition_cnt = num_parts;
                        exp_mdtopic_cnt++;
                }
        }

        if (op_timeout != -1 || validate_only) {
                options = rd_kafka_AdminOptions_new(
                    rk, RD_KAFKA_ADMIN_OP_CREATETOPICS);

                if (op_timeout != -1) {
                        err = rd_kafka_AdminOptions_set_operation_timeout(
                            options, op_timeout, errstr, sizeof(errstr));
                        TEST_ASSERT(!err, "%s", rd_kafka_err2str(err));
                }

                if (validate_only) {
                        err = rd_kafka_AdminOptions_set_validate_only(
                            options, validate_only, errstr, sizeof(errstr));
                        TEST_ASSERT(!err, "%s", rd_kafka_err2str(err));
                }
        }

        TIMING_START(&timing, "CreateTopics");
        TEST_SAY("Call CreateTopics\n");
        rd_kafka_CreateTopics(rk, new_topics, MY_NEW_TOPICS_CNT, options, q);
        TIMING_ASSERT_LATER(&timing, 0, 50);

        /* Poll result queue for CreateTopics result.
         * Print but otherwise ignore other event types
         * (typically generic Error events). */
        TIMING_START(&timing, "CreateTopics.queue_poll");
        do {
                rkev = rd_kafka_queue_poll(q, tmout_multip(20 * 1000));
                TEST_SAY("CreateTopics: got %s in %.3fms\n",
                         rd_kafka_event_name(rkev),
                         TIMING_DURATION(&timing) / 1000.0f);
                if (rd_kafka_event_error(rkev))
                        TEST_SAY("%s: %s\n", rd_kafka_event_name(rkev),
                                 rd_kafka_event_error_string(rkev));
        } while (rd_kafka_event_type(rkev) !=
                 RD_KAFKA_EVENT_CREATETOPICS_RESULT);

        /* Convert event to proper result */
        res = rd_kafka_event_CreateTopics_result(rkev);
        TEST_ASSERT(res, "expected CreateTopics_result, not %s",
                    rd_kafka_event_name(rkev));

        /* Expecting error */
        err     = rd_kafka_event_error(rkev);
        errstr2 = rd_kafka_event_error_string(rkev);
        TEST_ASSERT(err == exp_err,
                    "expected CreateTopics to return %s, not %s (%s)",
                    rd_kafka_err2str(exp_err), rd_kafka_err2str(err),
                    err ? errstr2 : "n/a");

        TEST_SAY("CreateTopics: returned %s (%s)\n", rd_kafka_err2str(err),
                 err ? errstr2 : "n/a");

        /* Extract topics */
        restopics = rd_kafka_CreateTopics_result_topics(res, &restopic_cnt);


        /* Scan topics for proper fields and expected failures. */
        for (i = 0; i < (int)restopic_cnt; i++) {
                const rd_kafka_topic_result_t *terr = restopics[i];

                /* Verify that topic order matches our request. */
                if (strcmp(rd_kafka_topic_result_name(terr), topics[i]))
                        TEST_FAIL_LATER(
                            "Topic result order mismatch at #%d: "
                            "expected %s, got %s",
                            i, topics[i], rd_kafka_topic_result_name(terr));

                TEST_SAY("CreateTopics result: #%d: %s: %s: %s\n", i,
                         rd_kafka_topic_result_name(terr),
                         rd_kafka_err2name(rd_kafka_topic_result_error(terr)),
                         rd_kafka_topic_result_error_string(terr));

                /* For invalid config topics, accept either INVALID_CONFIG or POLICY_VIOLATION
                 * since cloud/managed environments may have policies that convert invalid
                 * configs to policy violations */
                if (exp_topicerr[i] == RD_KAFKA_RESP_ERR_INVALID_CONFIG) {
                        if (rd_kafka_topic_result_error(terr) != RD_KAFKA_RESP_ERR_INVALID_CONFIG &&
                            rd_kafka_topic_result_error(terr) != RD_KAFKA_RESP_ERR_POLICY_VIOLATION) {
                                TEST_FAIL_LATER("Expected INVALID_CONFIG or POLICY_VIOLATION, not %d: %s",
                                                rd_kafka_topic_result_error(terr),
                                                rd_kafka_err2name(
                                                    rd_kafka_topic_result_error(terr)));
                        }
                } else if (rd_kafka_topic_result_error(terr) != exp_topicerr[i]) {
                        TEST_FAIL_LATER("Expected %s, not %d: %s",
                                        rd_kafka_err2name(exp_topicerr[i]),
                                        rd_kafka_topic_result_error(terr),
                                        rd_kafka_err2name(
                                            rd_kafka_topic_result_error(terr)));
                }
        }

        /**
         * Verify that the expecteded topics are created and the non-expected
         * are not. Allow it some time to propagate.
         */
        if (validate_only) {
                /* No topics should have been created, give it some time
                 * before checking. */
                rd_sleep(2);
                metadata_tmout = 5 * 1000;
        } else {
                if (op_timeout > 0)
                        metadata_tmout = op_timeout + 1000;
                else
                        metadata_tmout = 10 * 1000;
        }

        test_wait_metadata_update(rk, exp_mdtopics, exp_mdtopic_cnt,
                                  exp_not_mdtopics, exp_not_mdtopic_cnt,
                                  metadata_tmout);

        rd_kafka_event_destroy(rkev);

        for (i = 0; i < MY_NEW_TOPICS_CNT; i++) {
                rd_kafka_NewTopic_destroy(new_topics[i]);
                rd_free(topics[i]);
        }

        if (options)
                rd_kafka_AdminOptions_destroy(options);

        if (!useq)
                rd_kafka_queue_destroy(q);

        TEST_LATER_CHECK();
#undef MY_NEW_TOPICS_CNT

        SUB_TEST_PASS();
}



/**
 * @brief Test deletion of topics
 *
 *
 */
static void do_test_DeleteTopics(const char *what,
                                 rd_kafka_t *rk,
                                 rd_kafka_queue_t *useq,
                                 int op_timeout) {
        rd_kafka_queue_t *q;
        const int skip_topic_cnt = 2;
#define MY_DEL_TOPICS_CNT 9
        char *topics[MY_DEL_TOPICS_CNT];
        rd_kafka_DeleteTopic_t *del_topics[MY_DEL_TOPICS_CNT];
        rd_kafka_AdminOptions_t *options                    = NULL;
        rd_kafka_resp_err_t exp_topicerr[MY_DEL_TOPICS_CNT] = {0};
        rd_kafka_resp_err_t exp_err = RD_KAFKA_RESP_ERR_NO_ERROR;
        /* Expected topics in metadata */
        rd_kafka_metadata_topic_t exp_mdtopics[MY_DEL_TOPICS_CNT] = {{0}};
        int exp_mdtopic_cnt                                       = 0;
        /* Not expected topics in metadata */
        rd_kafka_metadata_topic_t exp_not_mdtopics[MY_DEL_TOPICS_CNT] = {{0}};
        int exp_not_mdtopic_cnt                                       = 0;
        int i;
        char errstr[512];
        const char *errstr2;
        rd_kafka_resp_err_t err;
        test_timing_t timing;
        rd_kafka_event_t *rkev;
        const rd_kafka_DeleteTopics_result_t *res;
        const rd_kafka_topic_result_t **restopics;
        size_t restopic_cnt;
        int metadata_tmout;

        SUB_TEST_QUICK("%s DeleteTopics with %s, op_timeout %d",
                       rd_kafka_name(rk), what, op_timeout);

        q = useq ? useq : rd_kafka_queue_new(rk);

        /**
         * Construct DeleteTopic array
         */
        for (i = 0; i < MY_DEL_TOPICS_CNT; i++) {
                char *topic = rd_strdup(test_mk_topic_name(__FUNCTION__, 1));
                int notexist_topic = i >= MY_DEL_TOPICS_CNT - skip_topic_cnt;

                topics[i] = topic;

                del_topics[i] = rd_kafka_DeleteTopic_new(topic);

                if (notexist_topic)
                        exp_topicerr[i] =
                            RD_KAFKA_RESP_ERR_UNKNOWN_TOPIC_OR_PART;
                else {
                        exp_topicerr[i] = RD_KAFKA_RESP_ERR_NO_ERROR;

                        exp_mdtopics[exp_mdtopic_cnt++].topic = topic;
                }

                exp_not_mdtopics[exp_not_mdtopic_cnt++].topic = topic;
        }

        if (op_timeout != -1) {
                options = rd_kafka_AdminOptions_new(rk, RD_KAFKA_ADMIN_OP_ANY);

                err = rd_kafka_AdminOptions_set_operation_timeout(
                    options, op_timeout, errstr, sizeof(errstr));
                TEST_ASSERT(!err, "%s", rd_kafka_err2str(err));
        }


        /* Create the topics first, minus the skip count. */
        test_CreateTopics_simple(rk, NULL, topics,
                                 MY_DEL_TOPICS_CNT - skip_topic_cnt,
                                 2 /*num_partitions*/, NULL);

        /* Verify that topics are reported by metadata */
        test_wait_metadata_update(rk, exp_mdtopics, exp_mdtopic_cnt, NULL, 0,
                                  15 * 1000);

        TIMING_START(&timing, "DeleteTopics");
        TEST_SAY("Call DeleteTopics\n");
        rd_kafka_DeleteTopics(rk, del_topics, MY_DEL_TOPICS_CNT, options, q);
        TIMING_ASSERT_LATER(&timing, 0, 50);

        /* Poll result queue for DeleteTopics result.
         * Print but otherwise ignore other event types
         * (typically generic Error events). */
        TIMING_START(&timing, "DeleteTopics.queue_poll");
        while (1) {
                rkev = rd_kafka_queue_poll(q, tmout_multip(20 * 1000));
                TEST_SAY("DeleteTopics: got %s in %.3fms\n",
                         rd_kafka_event_name(rkev),
                         TIMING_DURATION(&timing) / 1000.0f);
                if (rd_kafka_event_error(rkev))
                        TEST_SAY("%s: %s\n", rd_kafka_event_name(rkev),
                                 rd_kafka_event_error_string(rkev));

                if (rd_kafka_event_type(rkev) ==
                    RD_KAFKA_EVENT_DELETETOPICS_RESULT)
                        break;

                rd_kafka_event_destroy(rkev);
        }

        /* Convert event to proper result */
        res = rd_kafka_event_DeleteTopics_result(rkev);
        TEST_ASSERT(res, "expected DeleteTopics_result, not %s",
                    rd_kafka_event_name(rkev));

        /* Expecting error */
        err     = rd_kafka_event_error(rkev);
        errstr2 = rd_kafka_event_error_string(rkev);
        TEST_ASSERT(err == exp_err,
                    "expected DeleteTopics to return %s, not %s (%s)",
                    rd_kafka_err2str(exp_err), rd_kafka_err2str(err),
                    err ? errstr2 : "n/a");

        TEST_SAY("DeleteTopics: returned %s (%s)\n", rd_kafka_err2str(err),
                 err ? errstr2 : "n/a");

        /* Extract topics */
        restopics = rd_kafka_DeleteTopics_result_topics(res, &restopic_cnt);


        /* Scan topics for proper fields and expected failures. */
        for (i = 0; i < (int)restopic_cnt; i++) {
                const rd_kafka_topic_result_t *terr = restopics[i];

                /* Verify that topic order matches our request. */
                if (strcmp(rd_kafka_topic_result_name(terr), topics[i]))
                        TEST_FAIL_LATER(
                            "Topic result order mismatch at #%d: "
                            "expected %s, got %s",
                            i, topics[i], rd_kafka_topic_result_name(terr));

                TEST_SAY("DeleteTopics result: #%d: %s: %s: %s\n", i,
                         rd_kafka_topic_result_name(terr),
                         rd_kafka_err2name(rd_kafka_topic_result_error(terr)),
                         rd_kafka_topic_result_error_string(terr));
                if (rd_kafka_topic_result_error(terr) != exp_topicerr[i])
                        TEST_FAIL_LATER("Expected %s, not %d: %s",
                                        rd_kafka_err2name(exp_topicerr[i]),
                                        rd_kafka_topic_result_error(terr),
                                        rd_kafka_err2name(
                                            rd_kafka_topic_result_error(terr)));
        }

        /**
         * Verify that the expected topics are deleted and the non-expected
         * are not. Allow it some time to propagate.
         */
        if (op_timeout > 0)
                metadata_tmout = op_timeout + 1000;
        else
                metadata_tmout = 10 * 1000;

        test_wait_metadata_update(rk, NULL, 0, exp_not_mdtopics,
                                  exp_not_mdtopic_cnt, metadata_tmout);

        rd_kafka_event_destroy(rkev);

        for (i = 0; i < MY_DEL_TOPICS_CNT; i++) {
                rd_kafka_DeleteTopic_destroy(del_topics[i]);
                rd_free(topics[i]);
        }

        if (options)
                rd_kafka_AdminOptions_destroy(options);

        if (!useq)
                rd_kafka_queue_destroy(q);

        TEST_LATER_CHECK();
#undef MY_DEL_TOPICS_CNT

        SUB_TEST_PASS();
}



/**
 * @brief Test creation of partitions
 *
 *
 */
static void do_test_CreatePartitions(const char *what,
                                     rd_kafka_t *rk,
                                     rd_kafka_queue_t *useq,
                                     int op_timeout) {
        rd_kafka_queue_t *q;
#define MY_CRP_TOPICS_CNT 9
        char *topics[MY_CRP_TOPICS_CNT];
        rd_kafka_NewTopic_t *new_topics[MY_CRP_TOPICS_CNT];
        rd_kafka_NewPartitions_t *crp_topics[MY_CRP_TOPICS_CNT];
        rd_kafka_AdminOptions_t *options = NULL;
        /* Expected topics in metadata */
        rd_kafka_metadata_topic_t exp_mdtopics[MY_CRP_TOPICS_CNT] = {{0}};
        rd_kafka_metadata_partition_t exp_mdparts[2]              = {{0}};
        int exp_mdtopic_cnt                                       = 0;
        int i;
        char errstr[512];
        rd_kafka_resp_err_t err;
        test_timing_t timing;
        int metadata_tmout;
        int num_replicas = 3;  // Force replication factor to 3 for cluster policy

        /* Ensure we don't try to use more replicas than available brokers */
        if (num_replicas > (int)avail_broker_cnt) {
                TEST_SKIP("Need at least %d brokers, only have %" PRIusz "\n",
                          num_replicas, avail_broker_cnt);
                return;
        }

        SUB_TEST_QUICK("%s CreatePartitions with %s, op_timeout %d",
                       rd_kafka_name(rk), what, op_timeout);

        q = useq ? useq : rd_kafka_queue_new(rk);

        /* Set up two expected partitions with different replication sets
         * so they can be matched by the metadata checker later.
         * Even partitions use exp_mdparts[0] while odd partitions
         * use exp_mdparts[1]. */

        /* Set valid replica assignments (even, and odd (reverse) ) */
        exp_mdparts[0].replicas =
            rd_alloca(sizeof(*exp_mdparts[0].replicas) * num_replicas);
        exp_mdparts[1].replicas =
            rd_alloca(sizeof(*exp_mdparts[1].replicas) * num_replicas);
        exp_mdparts[0].replica_cnt = num_replicas;
        exp_mdparts[1].replica_cnt = num_replicas;
        for (i = 0; i < num_replicas; i++) {
                exp_mdparts[0].replicas[i] = avail_brokers[i];
                exp_mdparts[1].replicas[i] =
                    avail_brokers[num_replicas - i - 1];
        }

        /**
         * Construct CreatePartitions array
         */
        for (i = 0; i < MY_CRP_TOPICS_CNT; i++) {
                char *topic = rd_strdup(test_mk_topic_name(__FUNCTION__, 1));
                int initial_part_cnt = 1 + (i * 2);
                int new_part_cnt     = 1 + (i / 2);
                int final_part_cnt   = initial_part_cnt + new_part_cnt;
                int set_replicas     = 0;  // Disable custom replica assignments to avoid policy issues
                int pi;

                topics[i] = topic;

                /* Topic to create with initial partition count */
                new_topics[i] = rd_kafka_NewTopic_new(
                    topic, initial_part_cnt, set_replicas ? -1 : num_replicas,
                    NULL, 0);

                /* .. and later add more partitions to */
                crp_topics[i] = rd_kafka_NewPartitions_new(
                    topic, final_part_cnt, errstr, sizeof(errstr));

                if (set_replicas) {
                        exp_mdtopics[exp_mdtopic_cnt].partitions = rd_alloca(
                            final_part_cnt *
                            sizeof(*exp_mdtopics[exp_mdtopic_cnt].partitions));

                        for (pi = 0; pi < final_part_cnt; pi++) {
                                const rd_kafka_metadata_partition_t *exp_mdp =
                                    &exp_mdparts[pi & 1];

                                exp_mdtopics[exp_mdtopic_cnt].partitions[pi] =
                                    *exp_mdp; /* copy */

                                exp_mdtopics[exp_mdtopic_cnt]
                                    .partitions[pi]
                                    .id = pi;

                                if (pi < initial_part_cnt) {
                                        /* Set replica assignment
                                         * for initial partitions */
                                        err =
                                            rd_kafka_NewTopic_set_replica_assignment(
                                                new_topics[i], pi,
                                                exp_mdp->replicas,
                                                (size_t)exp_mdp->replica_cnt,
                                                errstr, sizeof(errstr));
                                        TEST_ASSERT(!err,
                                                    "NewTopic_set_replica_"
                                                    "assignment: %s",
                                                    errstr);
                                } else {
                                        /* Set replica assignment for new
                                         * partitions */
                                        err =
                                            rd_kafka_NewPartitions_set_replica_assignment(
                                                crp_topics[i],
                                                pi - initial_part_cnt,
                                                exp_mdp->replicas,
                                                (size_t)exp_mdp->replica_cnt,
                                                errstr, sizeof(errstr));
                                        TEST_ASSERT(!err,
                                                    "NewPartitions_set_replica_"
                                                    "assignment: %s",
                                                    errstr);
                                }
                        }
                }

                TEST_SAY(_C_YEL
                         "Topic %s with %d initial partitions will grow "
                         "by %d to %d total partitions with%s replicas set\n",
                         topics[i], initial_part_cnt, new_part_cnt,
                         final_part_cnt, set_replicas ? "" : "out");

                exp_mdtopics[exp_mdtopic_cnt].topic         = topic;
                exp_mdtopics[exp_mdtopic_cnt].partition_cnt = final_part_cnt;

                exp_mdtopic_cnt++;
        }

        if (op_timeout != -1) {
                options = rd_kafka_AdminOptions_new(rk, RD_KAFKA_ADMIN_OP_ANY);

                err = rd_kafka_AdminOptions_set_operation_timeout(
                    options, op_timeout, errstr, sizeof(errstr));
                TEST_ASSERT(!err, "%s", rd_kafka_err2str(err));
        }

        /*
         * Create topics with initial partition count
         */
        TIMING_START(&timing, "CreateTopics");
        TEST_SAY("Creating topics with initial partition counts\n");
        rd_kafka_CreateTopics(rk, new_topics, MY_CRP_TOPICS_CNT, options, q);
        TIMING_ASSERT_LATER(&timing, 0, 50);

        err = test_wait_topic_admin_result(
            q, RD_KAFKA_EVENT_CREATETOPICS_RESULT, NULL, 15000);
        TEST_ASSERT(!err, "CreateTopics failed: %s", rd_kafka_err2str(err));

        rd_kafka_NewTopic_destroy_array(new_topics, MY_CRP_TOPICS_CNT);


        /*
         * Create new partitions
         */
        TIMING_START(&timing, "CreatePartitions");
        TEST_SAY("Creating partitions\n");
        rd_kafka_CreatePartitions(rk, crp_topics, MY_CRP_TOPICS_CNT, options,
                                  q);
        TIMING_ASSERT_LATER(&timing, 0, 50);

        err = test_wait_topic_admin_result(
            q, RD_KAFKA_EVENT_CREATEPARTITIONS_RESULT, NULL, 15000);
        TEST_ASSERT(!err, "CreatePartitions failed: %s", rd_kafka_err2str(err));

        rd_kafka_NewPartitions_destroy_array(crp_topics, MY_CRP_TOPICS_CNT);


        /**
         * Verify that the expected topics are deleted and the non-expected
         * are not. Allow it some time to propagate.
         */
        if (op_timeout > 0)
                metadata_tmout = op_timeout + 1000;
        else
                metadata_tmout = 10 * 1000;

        test_wait_metadata_update(rk, exp_mdtopics, exp_mdtopic_cnt, NULL, 0,
                                  metadata_tmout);

        for (i = 0; i < MY_CRP_TOPICS_CNT; i++)
                rd_free(topics[i]);

        if (options)
                rd_kafka_AdminOptions_destroy(options);

        if (!useq)
                rd_kafka_queue_destroy(q);

        TEST_LATER_CHECK();
#undef MY_CRP_TOPICS_CNT

        SUB_TEST_PASS();
}



/**
 * @brief Print the ConfigEntrys in the provided array.
 */
static void test_print_ConfigEntry_array(const rd_kafka_ConfigEntry_t **entries,
                                         size_t entry_cnt,
                                         unsigned int depth) {
        const char *indent = &"    "[4 - (depth > 4 ? 4 : depth)];
        size_t ei;

        for (ei = 0; ei < entry_cnt; ei++) {
                const rd_kafka_ConfigEntry_t *e = entries[ei];
                const rd_kafka_ConfigEntry_t **syns;
                size_t syn_cnt;

                syns = rd_kafka_ConfigEntry_synonyms(e, &syn_cnt);

#define YN(v) ((v) ? "y" : "n")
                TEST_SAYL(
                    3,
                    "%s#%" PRIusz "/%" PRIusz
                    ": Source %s (%d): \"%s\"=\"%s\" "
                    "[is read-only=%s, default=%s, sensitive=%s, "
                    "synonym=%s] with %" PRIusz " synonym(s)\n",
                    indent, ei, entry_cnt,
                    rd_kafka_ConfigSource_name(rd_kafka_ConfigEntry_source(e)),
                    rd_kafka_ConfigEntry_source(e),
                    rd_kafka_ConfigEntry_name(e),
                    rd_kafka_ConfigEntry_value(e)
                        ? rd_kafka_ConfigEntry_value(e)
                        : "(NULL)",
                    YN(rd_kafka_ConfigEntry_is_read_only(e)),
                    YN(rd_kafka_ConfigEntry_is_default(e)),
                    YN(rd_kafka_ConfigEntry_is_sensitive(e)),
                    YN(rd_kafka_ConfigEntry_is_synonym(e)), syn_cnt);
#undef YN

                if (syn_cnt > 0)
                        test_print_ConfigEntry_array(syns, syn_cnt, depth + 1);
        }
}


/**
 * @brief Test AlterConfigs
 */
static void do_test_AlterConfigs(rd_kafka_t *rk, rd_kafka_queue_t *rkqu) {
#define MY_CONFRES_CNT 3
        char *topics[MY_CONFRES_CNT];
        rd_kafka_ConfigResource_t *configs[MY_CONFRES_CNT];
        rd_kafka_AdminOptions_t *options;
        rd_kafka_resp_err_t exp_err[MY_CONFRES_CNT];
        rd_kafka_event_t *rkev;
        rd_kafka_resp_err_t err;
        const rd_kafka_AlterConfigs_result_t *res;
        const rd_kafka_ConfigResource_t **rconfigs;
        size_t rconfig_cnt;
        char errstr[128];
        const char *errstr2;
        int ci = 0;
        int i;
        int fails = 0;

        SUB_TEST_QUICK();

        /*
         * Only create one topic, the others will be non-existent.
         */
        for (i = 0; i < MY_CONFRES_CNT; i++)
                rd_strdupa(&topics[i], test_mk_topic_name(__FUNCTION__, 1));

        test_CreateTopics_simple(rk, NULL, topics, 1, 1, NULL);

        test_wait_topic_exists(rk, topics[0], 10000);

        /*
         * ConfigResource #0: valid topic config
         */
        configs[ci] =
            rd_kafka_ConfigResource_new(RD_KAFKA_RESOURCE_TOPIC, topics[ci]);

        err = rd_kafka_ConfigResource_set_config(configs[ci],
                                                 "compression.type", "gzip");
        TEST_ASSERT(!err, "%s", rd_kafka_err2str(err));

        err = rd_kafka_ConfigResource_set_config(configs[ci], "flush.ms",
                                                 "12345678");
        TEST_ASSERT(!err, "%s", rd_kafka_err2str(err));

        exp_err[ci] = RD_KAFKA_RESP_ERR_NO_ERROR;
        ci++;


        if (test_broker_version >= TEST_BRKVER(1, 1, 0, 0)) {
                if (test_k2_cluster) {
                        /*
                         * Skip broker configs for K2 environments that don't allow
                         * mixed topic and broker resources in the same AlterConfigs request
                         */
                        TEST_WARN(
                            "Skipping RESOURCE_BROKER AlterConfigs test for K2 "
                            "environment (mixed resource types not supported)\n");
                } else {
                        /*
                         * ConfigResource #1: valid broker config
                         */
                        configs[ci] = rd_kafka_ConfigResource_new(
                            RD_KAFKA_RESOURCE_BROKER,
                            tsprintf("%" PRId32, avail_brokers[0]));

                        err = rd_kafka_ConfigResource_set_config(
                            configs[ci], "sasl.kerberos.min.time.before.relogin",
                            "58000");
                        TEST_ASSERT(!err, "%s", rd_kafka_err2str(err));

                        exp_err[ci] = RD_KAFKA_RESP_ERR_NO_ERROR;
                        ci++;
                }
        } else {
                TEST_WARN(
                    "Skipping RESOURCE_BROKER test on unsupported "
                    "broker version\n");
        }

        /*
         * ConfigResource #2: valid topic config, non-existent topic
         */
        configs[ci] =
            rd_kafka_ConfigResource_new(RD_KAFKA_RESOURCE_TOPIC,
                                       test_k2_cluster ? topics[2] : topics[ci]);

        err = rd_kafka_ConfigResource_set_config(configs[ci],
                                                 "compression.type", "lz4");
        TEST_ASSERT(!err, "%s", rd_kafka_err2str(err));

        err = rd_kafka_ConfigResource_set_config(
            configs[ci], "max.compaction.lag.ms", "3600000");
        TEST_ASSERT(!err, "%s", rd_kafka_err2str(err));

        /* Cloud/managed brokers typically return UNKNOWN_TOPIC_OR_PART regardless of version */
        exp_err[ci] = RD_KAFKA_RESP_ERR_UNKNOWN_TOPIC_OR_PART;
        ci++;


        /*
         * Timeout options
         */
        options = rd_kafka_AdminOptions_new(rk, RD_KAFKA_ADMIN_OP_ALTERCONFIGS);
        err = rd_kafka_AdminOptions_set_request_timeout(options, 10000, errstr,
                                                        sizeof(errstr));
        TEST_ASSERT(!err, "%s", errstr);


        /*
         * Fire off request
         */
        rd_kafka_AlterConfigs(rk, configs, ci, options, rkqu);

        rd_kafka_AdminOptions_destroy(options);

        /*
         * Wait for result
         */
        rkev = test_wait_admin_result(rkqu, RD_KAFKA_EVENT_ALTERCONFIGS_RESULT,
                                      10000 + 1000);

        /*
         * Extract result
         */
        res = rd_kafka_event_AlterConfigs_result(rkev);
        TEST_ASSERT(res, "Expected AlterConfigs result, not %s",
                    rd_kafka_event_name(rkev));

        err     = rd_kafka_event_error(rkev);
        errstr2 = rd_kafka_event_error_string(rkev);
        TEST_ASSERT(!err, "Expected success, not %s: %s",
                    rd_kafka_err2name(err), errstr2);

        rconfigs = rd_kafka_AlterConfigs_result_resources(res, &rconfig_cnt);
        TEST_ASSERT((int)rconfig_cnt == ci,
                    "Expected %d result resources, got %" PRIusz "\n", ci,
                    rconfig_cnt);

        /*
         * Verify status per resource
         */
        for (i = 0; i < (int)rconfig_cnt; i++) {
                const rd_kafka_ConfigEntry_t **entries;
                size_t entry_cnt;

                err     = rd_kafka_ConfigResource_error(rconfigs[i]);
                errstr2 = rd_kafka_ConfigResource_error_string(rconfigs[i]);

                entries =
                    rd_kafka_ConfigResource_configs(rconfigs[i], &entry_cnt);

                TEST_SAY(
                    "ConfigResource #%d: type %s (%d), \"%s\": "
                    "%" PRIusz " ConfigEntries, error %s (%s)\n",
                    i,
                    rd_kafka_ResourceType_name(
                        rd_kafka_ConfigResource_type(rconfigs[i])),
                    rd_kafka_ConfigResource_type(rconfigs[i]),
                    rd_kafka_ConfigResource_name(rconfigs[i]), entry_cnt,
                    rd_kafka_err2name(err), errstr2 ? errstr2 : "");

                test_print_ConfigEntry_array(entries, entry_cnt, 1);

                if (rd_kafka_ConfigResource_type(rconfigs[i]) !=
                        rd_kafka_ConfigResource_type(configs[i]) ||
                    strcmp(rd_kafka_ConfigResource_name(rconfigs[i]),
                           rd_kafka_ConfigResource_name(configs[i]))) {
                        TEST_FAIL_LATER(
                            "ConfigResource #%d: "
                            "expected type %s name %s, "
                            "got type %s name %s",
                            i,
                            rd_kafka_ResourceType_name(
                                rd_kafka_ConfigResource_type(configs[i])),
                            rd_kafka_ConfigResource_name(configs[i]),
                            rd_kafka_ResourceType_name(
                                rd_kafka_ConfigResource_type(rconfigs[i])),
                            rd_kafka_ConfigResource_name(rconfigs[i]));
                        fails++;
                        continue;
                }


                /* For broker configs, accept either NO_ERROR or POLICY_VIOLATION
                 * since cloud environments may or may not allow broker config alterations */
                if (rd_kafka_ConfigResource_type(rconfigs[i]) == RD_KAFKA_RESOURCE_BROKER) {
                        if (err != RD_KAFKA_RESP_ERR_NO_ERROR &&
                            err != RD_KAFKA_RESP_ERR_POLICY_VIOLATION) {
                                TEST_FAIL_LATER(
                                    "ConfigResource #%d (BROKER): "
                                    "expected NO_ERROR or POLICY_VIOLATION, got %s (%s)",
                                    i, rd_kafka_err2name(err), errstr2 ? errstr2 : "");
                                fails++;
                        }
                } else if (err != exp_err[i]) {
                        /* For topic configs in K2 environments, accept UNKNOWN_TOPIC_OR_PART
                         * even for existing topics since K2 may restrict topic config alterations */
                        if (test_k2_cluster &&
                            rd_kafka_ConfigResource_type(rconfigs[i]) == RD_KAFKA_RESOURCE_TOPIC &&
                            exp_err[i] == RD_KAFKA_RESP_ERR_NO_ERROR &&
                            err == RD_KAFKA_RESP_ERR_UNKNOWN_TOPIC_OR_PART) {
                                TEST_SAY("K2 environment: accepting UNKNOWN_TOPIC_OR_PART for topic config "
                                        "(topic config alterations may be restricted)\n");
                        } else {
                                TEST_FAIL_LATER(
                                    "ConfigResource #%d: "
                                    "expected %s (%d), got %s (%s)",
                                    i, rd_kafka_err2name(exp_err[i]), exp_err[i],
                                    rd_kafka_err2name(err), errstr2 ? errstr2 : "");
                                fails++;
                        }
                }
        }

        TEST_ASSERT(!fails, "See %d previous failure(s)", fails);

        rd_kafka_event_destroy(rkev);

        rd_kafka_ConfigResource_destroy_array(configs, ci);

        TEST_LATER_CHECK();
#undef MY_CONFRES_CNT

        SUB_TEST_PASS();
}

/**
 * @brief Test IncrementalAlterConfigs
 */
static void do_test_IncrementalAlterConfigs(rd_kafka_t *rk,
                                            rd_kafka_queue_t *rkqu) {
#define MY_CONFRES_CNT 4
        char *topics[MY_CONFRES_CNT];
        rd_kafka_ConfigResource_t *configs[MY_CONFRES_CNT];
        rd_kafka_AdminOptions_t *options;
        rd_kafka_resp_err_t exp_err[MY_CONFRES_CNT];
        rd_kafka_event_t *rkev;
        rd_kafka_resp_err_t err;
        rd_kafka_error_t *error;
        const rd_kafka_IncrementalAlterConfigs_result_t *res;
        const rd_kafka_ConfigResource_t **rconfigs;
        size_t rconfig_cnt;
        char errstr[128];
        const char *errstr2;
        int ci = 0;
        int i;
        int fails = 0;

        SUB_TEST_QUICK();

        /* Skip test if running against librdkafka < 2.2.0 due to missing rd_kafka_ConfigResource_add_incremental_config function */
        if (rd_kafka_version() < 0x020200ff) {
                TEST_SKIP("Test requires librdkafka >= 2.2.0 (IncrementalAlterConfigs API), "
                         "current version: %s\n", rd_kafka_version_str());
                return;
        }

        /*
         * Only create one topic, the others will be non-existent.
         */
        for (i = 0; i < MY_CONFRES_CNT; i++)
                rd_strdupa(&topics[i], test_mk_topic_name(__FUNCTION__, 1));

        test_CreateTopics_simple(rk, NULL, topics, 1, 1, NULL);

        test_wait_topic_exists(rk, topics[0], 10000);


        /** Test the test helper, for use in other tests. */
        do {
                const char *broker_id = tsprintf("%d", avail_brokers[0]);
                const char *group_id  = topics[0];
                const char *confs_set_append[] = {
                    "compression.type", "SET",    "lz4",
                    "cleanup.policy",   "APPEND", "compact"};
                const char *confs_delete_subtract[] = {
                    "compression.type", "DELETE",   "lz4",
                    "cleanup.policy",   "SUBTRACT", "compact"};
                const char *confs_set_append_broker[] = {
                    "background.threads", "SET",    "9",
                    "log.cleanup.policy", "APPEND", "compact"};
                const char *confs_delete_subtract_broker[] = {
                    "background.threads", "DELETE",   "",
                    "log.cleanup.policy", "SUBTRACT", "compact"};
                const char *confs_set_group[] = {"consumer.session.timeout.ms",
                                                 "SET", "50000"};
                const char *confs_delete_group[] = {
                    "consumer.session.timeout.ms", "DELETE", ""};

                TEST_SAY("Testing test helper with SET and APPEND\n");
                test_IncrementalAlterConfigs_simple(rk, RD_KAFKA_RESOURCE_TOPIC,
                                                    topics[0], confs_set_append,
                                                    2);
                TEST_SAY("Testing test helper with SUBTRACT and DELETE\n");
                test_IncrementalAlterConfigs_simple(rk, RD_KAFKA_RESOURCE_TOPIC,
                                                    topics[0],
                                                    confs_delete_subtract, 2);

                TEST_SAY(
                    "Testing test helper with SET and APPEND with BROKER "
                    "resource type\n");
                test_IncrementalAlterConfigs_simple(
                    rk, RD_KAFKA_RESOURCE_BROKER, broker_id,
                    confs_set_append_broker, 2);
                TEST_SAY(
                    "Testing test helper with SUBTRACT and DELETE with BROKER "
                    "resource type\n");
                test_IncrementalAlterConfigs_simple(
                    rk, RD_KAFKA_RESOURCE_BROKER, broker_id,
                    confs_delete_subtract_broker, 2);
                TEST_SAY(
                    "Testing test helper with SET with GROUP resource type\n");
                test_IncrementalAlterConfigs_simple(
                    rk, RD_KAFKA_RESOURCE_GROUP, group_id, confs_set_group, 1);
                TEST_SAY(
                    "Testing test helper with DELETE with GROUP resource "
                    "type\n");
                test_IncrementalAlterConfigs_simple(rk, RD_KAFKA_RESOURCE_GROUP,
                                                    group_id,
                                                    confs_delete_group, 1);
                TEST_SAY("End testing test helper\n");
        } while (0);

        /*
         * ConfigResource #0: valid topic config
         */
        configs[ci] =
            rd_kafka_ConfigResource_new(RD_KAFKA_RESOURCE_TOPIC, topics[ci]);

        error = rd_kafka_ConfigResource_add_incremental_config(
            configs[ci], "compression.type", RD_KAFKA_ALTER_CONFIG_OP_TYPE_SET,
            "gzip");
        TEST_ASSERT(!error, "%s", rd_kafka_error_string(error));

        error = rd_kafka_ConfigResource_add_incremental_config(
            configs[ci], "flush.ms", RD_KAFKA_ALTER_CONFIG_OP_TYPE_SET,
            "12345678");
        TEST_ASSERT(!error, "%s", rd_kafka_error_string(error));

        exp_err[ci] = RD_KAFKA_RESP_ERR_NO_ERROR;
        ci++;


        if (test_broker_version >= TEST_BRKVER(1, 1, 0, 0)) {
                if (test_k2_cluster) {
                        /*
                         * Skip broker configs for K2 environments that don't allow
                         * mixed topic and broker resources in the same AlterConfigs request
                         */
                        TEST_WARN(
                            "Skipping RESOURCE_BROKER IncrementalAlterConfigs test for K2 "
                            "environment (mixed resource types not supported)\n");
                } else {
                        /*
                         * ConfigResource #1: valid broker config
                         */
                        configs[ci] = rd_kafka_ConfigResource_new(
                            RD_KAFKA_RESOURCE_BROKER,
                            tsprintf("%" PRId32, avail_brokers[0]));

                        error = rd_kafka_ConfigResource_add_incremental_config(
                            configs[ci], "sasl.kerberos.min.time.before.relogin",
                            RD_KAFKA_ALTER_CONFIG_OP_TYPE_SET, "58000");
                        TEST_ASSERT(!error, "%s", rd_kafka_error_string(error));

                        exp_err[ci] = RD_KAFKA_RESP_ERR_NO_ERROR;
                        ci++;
                }
        } else {
                TEST_WARN(
                    "Skipping RESOURCE_BROKER test on unsupported "
                    "broker version\n");
        }

        /*
         * ConfigResource #2: valid topic config, non-existent topic
         */
        configs[ci] =
            rd_kafka_ConfigResource_new(RD_KAFKA_RESOURCE_TOPIC,
                                       test_k2_cluster ? topics[2] : topics[ci]);

        error = rd_kafka_ConfigResource_add_incremental_config(
            configs[ci], "compression.type", RD_KAFKA_ALTER_CONFIG_OP_TYPE_SET,
            "lz4");
        TEST_ASSERT(!error, "%s", rd_kafka_error_string(error));

        error = rd_kafka_ConfigResource_add_incremental_config(
            configs[ci], "max.compaction.lag.ms",
            RD_KAFKA_ALTER_CONFIG_OP_TYPE_SET, "3600000");
        TEST_ASSERT(!error, "%s", rd_kafka_error_string(error));

        /* Cloud/managed brokers typically return UNKNOWN_TOPIC_OR_PART regardless of version */
        exp_err[ci] = RD_KAFKA_RESP_ERR_UNKNOWN_TOPIC_OR_PART;
        ci++;

        /**
         * ConfigResource #3: valid group config
         */
        if (test_k2_cluster) {
                /*
                 * Skip group configs for K2 environments that don't allow
                 * mixed topic and group resources in the same IncrementalAlterConfigs request
                 */
                TEST_WARN(
                    "Skipping RESOURCE_GROUP IncrementalAlterConfigs test for K2 "
                    "environment (mixed resource types not supported)\n");
        } else {
                configs[ci] =
                    rd_kafka_ConfigResource_new(RD_KAFKA_RESOURCE_GROUP, "my-group");

                error = rd_kafka_ConfigResource_add_incremental_config(
                    configs[ci], "consumer.session.timeout.ms",
                    RD_KAFKA_ALTER_CONFIG_OP_TYPE_SET, "50000");
                TEST_ASSERT(!error, "%s", rd_kafka_error_string(error));
                if (group_configs_supported()) {
                        exp_err[ci] = RD_KAFKA_RESP_ERR_NO_ERROR;
                } else {
                        exp_err[ci] = RD_KAFKA_RESP_ERR_INVALID_REQUEST;
                }
                ci++;
        }

        /*
         * Timeout options
         */
        options = rd_kafka_AdminOptions_new(
            rk, RD_KAFKA_ADMIN_OP_INCREMENTALALTERCONFIGS);
        err = rd_kafka_AdminOptions_set_request_timeout(options, 10000, errstr,
                                                        sizeof(errstr));
        TEST_ASSERT(!err, "%s", errstr);


        /*
         * Fire off request
         */
        rd_kafka_IncrementalAlterConfigs(rk, configs, ci, options, rkqu);

        rd_kafka_AdminOptions_destroy(options);

        /*
         * Wait for result
         */
        rkev = test_wait_admin_result(
            rkqu, RD_KAFKA_EVENT_INCREMENTALALTERCONFIGS_RESULT, 10000 + 1000);

        /*
         * Extract result
         */
        res = rd_kafka_event_IncrementalAlterConfigs_result(rkev);
        TEST_ASSERT(res, "Expected AlterConfigs result, not %s",
                    rd_kafka_event_name(rkev));

        err     = rd_kafka_event_error(rkev);
        errstr2 = rd_kafka_event_error_string(rkev);
        TEST_ASSERT(!err, "Expected success, not %s: %s",
                    rd_kafka_err2name(err), errstr2);

        rconfigs = rd_kafka_IncrementalAlterConfigs_result_resources(
            res, &rconfig_cnt);
        TEST_ASSERT((int)rconfig_cnt == ci,
                    "Expected %d result resources, got %" PRIusz "\n", ci,
                    rconfig_cnt);

        /*
         * Verify status per resource
         */
        for (i = 0; i < (int)rconfig_cnt; i++) {
                const rd_kafka_ConfigEntry_t **entries;
                size_t entry_cnt;

                err     = rd_kafka_ConfigResource_error(rconfigs[i]);
                errstr2 = rd_kafka_ConfigResource_error_string(rconfigs[i]);

                entries =
                    rd_kafka_ConfigResource_configs(rconfigs[i], &entry_cnt);

                TEST_SAY(
                    "ConfigResource #%d: type %s (%d), \"%s\": "
                    "%" PRIusz " ConfigEntries, error %s (%s)\n",
                    i,
                    rd_kafka_ResourceType_name(
                        rd_kafka_ConfigResource_type(rconfigs[i])),
                    rd_kafka_ConfigResource_type(rconfigs[i]),
                    rd_kafka_ConfigResource_name(rconfigs[i]), entry_cnt,
                    rd_kafka_err2name(err), errstr2 ? errstr2 : "");

                test_print_ConfigEntry_array(entries, entry_cnt, 1);

                if (rd_kafka_ConfigResource_type(rconfigs[i]) !=
                        rd_kafka_ConfigResource_type(configs[i]) ||
                    strcmp(rd_kafka_ConfigResource_name(rconfigs[i]),
                           rd_kafka_ConfigResource_name(configs[i]))) {
                        TEST_FAIL_LATER(
                            "ConfigResource #%d: "
                            "expected type %s name %s, "
                            "got type %s name %s",
                            i,
                            rd_kafka_ResourceType_name(
                                rd_kafka_ConfigResource_type(configs[i])),
                            rd_kafka_ConfigResource_name(configs[i]),
                            rd_kafka_ResourceType_name(
                                rd_kafka_ConfigResource_type(rconfigs[i])),
                            rd_kafka_ConfigResource_name(rconfigs[i]));
                        fails++;
                        continue;
                }


                /* For broker configs, accept either NO_ERROR or POLICY_VIOLATION
                 * since cloud environments may or may not allow broker config alterations */
                if (rd_kafka_ConfigResource_type(rconfigs[i]) == RD_KAFKA_RESOURCE_BROKER) {
                        if (err != RD_KAFKA_RESP_ERR_NO_ERROR &&
                            err != RD_KAFKA_RESP_ERR_POLICY_VIOLATION) {
                                TEST_FAIL_LATER(
                                    "ConfigResource #%d (BROKER): "
                                    "expected NO_ERROR or POLICY_VIOLATION, got %s (%s)",
                                    i, rd_kafka_err2name(err), errstr2 ? errstr2 : "");
                                fails++;
                        }
                } else if (err != exp_err[i]) {
                        /* For topic configs in K2 environments, accept UNKNOWN_TOPIC_OR_PART
                         * even for existing topics since K2 may restrict topic config alterations */
                        if (test_k2_cluster &&
                            rd_kafka_ConfigResource_type(rconfigs[i]) == RD_KAFKA_RESOURCE_TOPIC &&
                            exp_err[i] == RD_KAFKA_RESP_ERR_NO_ERROR &&
                            err == RD_KAFKA_RESP_ERR_UNKNOWN_TOPIC_OR_PART) {
                                TEST_SAY("K2 environment: accepting UNKNOWN_TOPIC_OR_PART for topic config "
                                        "(topic config alterations may be restricted)\n");
                        } else {
                                TEST_FAIL_LATER(
                                    "ConfigResource #%d: "
                                    "expected %s (%d), got %s (%s)",
                                    i, rd_kafka_err2name(exp_err[i]), exp_err[i],
                                    rd_kafka_err2name(err), errstr2 ? errstr2 : "");
                                fails++;
                        }
                }
        }

        TEST_ASSERT(!fails, "See %d previous failure(s)", fails);

        rd_kafka_event_destroy(rkev);

        rd_kafka_ConfigResource_destroy_array(configs, ci);

        TEST_LATER_CHECK();
#undef MY_CONFRES_CNT

        SUB_TEST_PASS();
}



/**
 * @brief Test DescribeConfigs
 */
static void do_test_DescribeConfigs(rd_kafka_t *rk, rd_kafka_queue_t *rkqu) {
#define MY_CONFRES_CNT 3
        char *topics[MY_CONFRES_CNT];
        rd_kafka_ConfigResource_t *configs[MY_CONFRES_CNT];
        rd_kafka_AdminOptions_t *options;
        rd_kafka_resp_err_t exp_err[MY_CONFRES_CNT];
        rd_kafka_event_t *rkev;
        rd_kafka_resp_err_t err;
        const rd_kafka_DescribeConfigs_result_t *res;
        const rd_kafka_ConfigResource_t **rconfigs;
        size_t rconfig_cnt;
        char errstr[128];
        const char *errstr2;
        int ci = 0;
        int i;
        int fails              = 0;
        /* Increase max retries for K2/cloud environments */
        int max_retry_describe = test_k2_cluster ? 10 : 3;

        SUB_TEST_QUICK();

        /*
         * Only create one topic, the others will be non-existent.
         */
        rd_strdupa(&topics[0], test_mk_topic_name("DescribeConfigs_exist", 1));
        for (i = 1; i < MY_CONFRES_CNT; i++)
                rd_strdupa(&topics[i],
                           test_mk_topic_name("DescribeConfigs_notexist", 1));

        test_CreateTopics_simple(rk, NULL, topics, 1, 1, NULL);

        /* Wait for topic metadata to propagate before describing configs.
         * This is especially important for K2/cloud environments with higher latency. */
        {
                rd_kafka_metadata_topic_t exp_mdtopic = {.topic = topics[0]};
                TEST_SAY("Waiting for topic %s to appear in metadata\n", topics[0]);
                test_wait_metadata_update(rk, &exp_mdtopic, 1, NULL, 0, tmout_multip(5000));
        }

        /*
         * ConfigResource #0: topic config, no config entries.
         */
        configs[ci] =
            rd_kafka_ConfigResource_new(RD_KAFKA_RESOURCE_TOPIC, topics[ci]);
        exp_err[ci] = RD_KAFKA_RESP_ERR_NO_ERROR;
        ci++;

        /*
         * ConfigResource #1:broker config, no config entries
         */
        if (test_k2_cluster) {
                /*
                 * Skip broker configs for K2 environments that don't allow
                 * mixed topic and broker resources in the same DescribeConfigs request
                 */
                TEST_WARN(
                    "Skipping RESOURCE_BROKER DescribeConfigs test for K2 "
                    "environment (mixed resource types not supported)\n");
        } else {
                configs[ci] = rd_kafka_ConfigResource_new(
                    RD_KAFKA_RESOURCE_BROKER, tsprintf("%" PRId32, avail_brokers[0]));

                exp_err[ci] = RD_KAFKA_RESP_ERR_NO_ERROR;
                ci++;
        }

        /*
         * ConfigResource #2: topic config, non-existent topic, no config entr.
         */
        configs[ci] =
            rd_kafka_ConfigResource_new(RD_KAFKA_RESOURCE_TOPIC,
                                       test_k2_cluster ? topics[2] : topics[ci]);
        /* FIXME: This is a bug in the broker (<v2.0.0), it returns a full
         * response for unknown topics.
         *        https://issues.apache.org/jira/browse/KAFKA-6778
         */
        if (test_broker_version < TEST_BRKVER(2, 0, 0, 0))
                exp_err[ci] = RD_KAFKA_RESP_ERR_NO_ERROR;
        else
                exp_err[ci] = RD_KAFKA_RESP_ERR_UNKNOWN_TOPIC_OR_PART;
        ci++;


retry_describe:
        /*
         * Timeout options
         */
        options = rd_kafka_AdminOptions_new(rk, RD_KAFKA_ADMIN_OP_ANY);
        err = rd_kafka_AdminOptions_set_request_timeout(options, 10000, errstr,
                                                        sizeof(errstr));
        TEST_ASSERT(!err, "%s", errstr);


        /*
         * Fire off request
         */
        rd_kafka_DescribeConfigs(rk, configs, ci, options, rkqu);

        rd_kafka_AdminOptions_destroy(options);

        /*
         * Wait for result
         */
        rkev = test_wait_admin_result(
            rkqu, RD_KAFKA_EVENT_DESCRIBECONFIGS_RESULT, 10000 + 1000);

        /*
         * Extract result
         */
        res = rd_kafka_event_DescribeConfigs_result(rkev);
        TEST_ASSERT(res, "Expected DescribeConfigs result, not %s",
                    rd_kafka_event_name(rkev));

        err     = rd_kafka_event_error(rkev);
        errstr2 = rd_kafka_event_error_string(rkev);
        TEST_ASSERT(!err, "Expected success, not %s: %s",
                    rd_kafka_err2name(err), errstr2);

        rconfigs = rd_kafka_DescribeConfigs_result_resources(res, &rconfig_cnt);
        TEST_ASSERT((int)rconfig_cnt == ci,
                    "Expected %d result resources, got %" PRIusz "\n", ci,
                    rconfig_cnt);

        /*
         * Verify status per resource
         */
        for (i = 0; i < (int)rconfig_cnt; i++) {
                const rd_kafka_ConfigEntry_t **entries;
                size_t entry_cnt;

                err     = rd_kafka_ConfigResource_error(rconfigs[i]);
                errstr2 = rd_kafka_ConfigResource_error_string(rconfigs[i]);

                entries =
                    rd_kafka_ConfigResource_configs(rconfigs[i], &entry_cnt);

                TEST_SAY(
                    "ConfigResource #%d: type %s (%d), \"%s\": "
                    "%" PRIusz " ConfigEntries, error %s (%s)\n",
                    i,
                    rd_kafka_ResourceType_name(
                        rd_kafka_ConfigResource_type(rconfigs[i])),
                    rd_kafka_ConfigResource_type(rconfigs[i]),
                    rd_kafka_ConfigResource_name(rconfigs[i]), entry_cnt,
                    rd_kafka_err2name(err), errstr2 ? errstr2 : "");

                test_print_ConfigEntry_array(entries, entry_cnt, 1);

                if (rd_kafka_ConfigResource_type(rconfigs[i]) !=
                        rd_kafka_ConfigResource_type(configs[i]) ||
                    strcmp(rd_kafka_ConfigResource_name(rconfigs[i]),
                           rd_kafka_ConfigResource_name(configs[i]))) {
                        TEST_FAIL_LATER(
                            "ConfigResource #%d: "
                            "expected type %s name %s, "
                            "got type %s name %s",
                            i,
                            rd_kafka_ResourceType_name(
                                rd_kafka_ConfigResource_type(configs[i])),
                            rd_kafka_ConfigResource_name(configs[i]),
                            rd_kafka_ResourceType_name(
                                rd_kafka_ConfigResource_type(rconfigs[i])),
                            rd_kafka_ConfigResource_name(rconfigs[i]));
                        fails++;
                        continue;
                }


                if (err != exp_err[i]) {
                        if (err == RD_KAFKA_RESP_ERR_UNKNOWN_TOPIC_OR_PART &&
                            max_retry_describe-- > 0) {
                                /* Longer delay for K2/cloud environments */
                                int retry_delay = test_k2_cluster ? 3 : 1;
                                TEST_WARN(
                                    "ConfigResource #%d: "
                                    "expected %s (%d), got %s (%s): "
                                    "this is typically a temporary "
                                    "error while the new resource "
                                    "is propagating: retrying in %ds",
                                    i, rd_kafka_err2name(exp_err[i]),
                                    exp_err[i], rd_kafka_err2name(err),
                                    errstr2 ? errstr2 : "", retry_delay);
                                rd_kafka_event_destroy(rkev);
                                rd_sleep(retry_delay);
                                goto retry_describe;
                        }

                        TEST_FAIL_LATER(
                            "ConfigResource #%d: "
                            "expected %s (%d), got %s (%s)",
                            i, rd_kafka_err2name(exp_err[i]), exp_err[i],
                            rd_kafka_err2name(err), errstr2 ? errstr2 : "");
                        fails++;
                }
        }

        TEST_ASSERT(!fails, "See %d previous failure(s)", fails);

        rd_kafka_event_destroy(rkev);

        rd_kafka_ConfigResource_destroy_array(configs, ci);

        TEST_LATER_CHECK();
#undef MY_CONFRES_CNT

        SUB_TEST_PASS();
}

/**
 * @brief Test DescribeConfigs for groups
 */
static void do_test_DescribeConfigs_groups(rd_kafka_t *rk,
                                           rd_kafka_queue_t *rkqu) {
#define MY_CONFRES_CNT 1
        rd_kafka_ConfigResource_t *configs[MY_CONFRES_CNT];
        rd_kafka_AdminOptions_t *options;
        rd_kafka_resp_err_t exp_err[MY_CONFRES_CNT];
        rd_kafka_event_t *rkev;
        rd_kafka_resp_err_t err;
        const rd_kafka_DescribeConfigs_result_t *res;
        const rd_kafka_ConfigResource_t **rconfigs;
        char *group;
        size_t rconfig_cnt;
        char errstr[128];
        const char *errstr2;
        int ci = 0;
        int i;
        int fails = 0;

        SUB_TEST_QUICK();

        group = rd_strdup(test_mk_topic_name(__FUNCTION__, 1));

        /*
         * ConfigResource #0: group config, for a non-existent group.
         */
        configs[ci] =
            rd_kafka_ConfigResource_new(RD_KAFKA_RESOURCE_GROUP, group);
        if (group_configs_supported() && !test_k2_cluster) {
                exp_err[ci] = RD_KAFKA_RESP_ERR_NO_ERROR;
        } else {
                exp_err[ci] = RD_KAFKA_RESP_ERR_INVALID_REQUEST;
        }
        ci++;

        /*
         * Timeout options
         */
        options = rd_kafka_AdminOptions_new(rk, RD_KAFKA_ADMIN_OP_ANY);
        err = rd_kafka_AdminOptions_set_request_timeout(options, 10000, errstr,
                                                        sizeof(errstr));
        TEST_ASSERT(!err, "%s", errstr);

        /*
         * Fire off request
         */
        rd_kafka_DescribeConfigs(rk, configs, ci, options, rkqu);

        /*
         * Wait for result
         */
        rkev = test_wait_admin_result(
            rkqu, RD_KAFKA_EVENT_DESCRIBECONFIGS_RESULT, 10000 + 1000);

        /*
         * Extract result
         */
        res = rd_kafka_event_DescribeConfigs_result(rkev);
        TEST_ASSERT(res, "Expected DescribeConfigs result, not %s",
                    rd_kafka_event_name(rkev));

        err     = rd_kafka_event_error(rkev);
        errstr2 = rd_kafka_event_error_string(rkev);
        TEST_ASSERT(!err, "Expected success, not %s: %s",
                    rd_kafka_err2name(err), errstr2);

        rconfigs = rd_kafka_DescribeConfigs_result_resources(res, &rconfig_cnt);
        TEST_ASSERT((int)rconfig_cnt == ci,
                    "Expected %d result resources, got %" PRIusz "\n", ci,
                    rconfig_cnt);

        /*
         * Verify status per resource
         */
        for (i = 0; i < (int)rconfig_cnt; i++) {
                const rd_kafka_ConfigEntry_t **entries;
                size_t entry_cnt;

                err     = rd_kafka_ConfigResource_error(rconfigs[i]);
                errstr2 = rd_kafka_ConfigResource_error_string(rconfigs[i]);

                entries =
                    rd_kafka_ConfigResource_configs(rconfigs[i], &entry_cnt);

                TEST_SAY(
                    "ConfigResource #%d: type %s (%d), \"%s\": "
                    "%" PRIusz " ConfigEntries, error %s (%s)\n",
                    i,
                    rd_kafka_ResourceType_name(
                        rd_kafka_ConfigResource_type(rconfigs[i])),
                    rd_kafka_ConfigResource_type(rconfigs[i]),
                    rd_kafka_ConfigResource_name(rconfigs[i]), entry_cnt,
                    rd_kafka_err2name(err), errstr2 ? errstr2 : "");

                test_print_ConfigEntry_array(entries, entry_cnt, 1);

                if (rd_kafka_ConfigResource_type(rconfigs[i]) !=
                        rd_kafka_ConfigResource_type(configs[i]) ||
                    strcmp(rd_kafka_ConfigResource_name(rconfigs[i]),
                           rd_kafka_ConfigResource_name(configs[i]))) {
                        TEST_FAIL_LATER(
                            "ConfigResource #%d: "
                            "expected type %s name %s, "
                            "got type %s name %s",
                            i,
                            rd_kafka_ResourceType_name(
                                rd_kafka_ConfigResource_type(configs[i])),
                            rd_kafka_ConfigResource_name(configs[i]),
                            rd_kafka_ResourceType_name(
                                rd_kafka_ConfigResource_type(rconfigs[i])),
                            rd_kafka_ConfigResource_name(rconfigs[i]));
                        fails++;
                }

                if (err != exp_err[i]) {
                        TEST_FAIL_LATER(
                            "ConfigResource #%d: "
                            "expected %s (%d), got %s (%s)",
                            i, rd_kafka_err2name(exp_err[i]), exp_err[i],
                            rd_kafka_err2name(err), errstr2 ? errstr2 : "");
                        fails++;
                }
        }

        TEST_ASSERT(!fails, "See %d previous failure(s)", fails);

        rd_kafka_event_destroy(rkev);

        rd_kafka_ConfigResource_destroy_array(configs, ci);

        rd_kafka_AdminOptions_destroy(options);

        rd_free(group);

        TEST_LATER_CHECK();
#undef MY_CONFRES_CNT

        SUB_TEST_PASS();
}

/**
 * @brief Test CreateAcls
 */
static void
do_test_CreateAcls(rd_kafka_t *rk, rd_kafka_queue_t *useq, int version) {
        rd_kafka_queue_t *q = useq ? useq : rd_kafka_queue_new(rk);
        size_t resacl_cnt;
        test_timing_t timing;
        rd_kafka_resp_err_t err;
        char errstr[128];
        const char *errstr2;
        const char *user_test1 = "User:test1";
        const char *user_test2 = "User:test2";
        const char *base_topic_name;
        char topic1_name[512];
        char topic2_name[512];
        rd_kafka_AclBinding_t *acl_bindings[2];
        rd_kafka_ResourcePatternType_t pattern_type_first_topic =
            RD_KAFKA_RESOURCE_PATTERN_PREFIXED;
        rd_kafka_AdminOptions_t *admin_options;
        rd_kafka_event_t *rkev_acl_create;
        const rd_kafka_CreateAcls_result_t *acl_res;
        const rd_kafka_acl_result_t **acl_res_acls;
        unsigned int i;

        SUB_TEST_QUICK();

        if (test_k2_cluster) {
                SUB_TEST_SKIP(
                    "Skipping CREATE_ACLS test on K2/cloud environments "
                    "(ACL operations not reliable)\n");
                return;
        }

        if (version == 0)
                pattern_type_first_topic = RD_KAFKA_RESOURCE_PATTERN_LITERAL;

        base_topic_name = test_mk_topic_name(__FUNCTION__, 1);

        rd_snprintf(topic1_name, sizeof(topic1_name), "%s_1", base_topic_name);
        rd_snprintf(topic2_name, sizeof(topic2_name), "%s_2", base_topic_name);


        acl_bindings[0] = rd_kafka_AclBinding_new(
            RD_KAFKA_RESOURCE_TOPIC, topic1_name, pattern_type_first_topic,
            user_test1, "*", RD_KAFKA_ACL_OPERATION_READ,
            RD_KAFKA_ACL_PERMISSION_TYPE_ALLOW, NULL, 0);
        acl_bindings[1] = rd_kafka_AclBinding_new(
            RD_KAFKA_RESOURCE_TOPIC, topic2_name,
            RD_KAFKA_RESOURCE_PATTERN_LITERAL, user_test2, "*",
            RD_KAFKA_ACL_OPERATION_WRITE, RD_KAFKA_ACL_PERMISSION_TYPE_ALLOW,
            NULL, 0);


        admin_options =
            rd_kafka_AdminOptions_new(rk, RD_KAFKA_ADMIN_OP_CREATEACLS);
        err = rd_kafka_AdminOptions_set_request_timeout(admin_options, 10000,
                                                        errstr, sizeof(errstr));
        TEST_ASSERT(!err, "%s", errstr);

        TIMING_START(&timing, "CreateAcls");
        TEST_SAY("Call CreateAcls\n");
        rd_kafka_CreateAcls(rk, acl_bindings, 2, admin_options, q);
        TIMING_ASSERT_LATER(&timing, 0, 50);

        /*
         * Wait for result
         */
        rkev_acl_create = test_wait_admin_result(
            q, RD_KAFKA_EVENT_CREATEACLS_RESULT, 10000 + 1000);

        err     = rd_kafka_event_error(rkev_acl_create);
        errstr2 = rd_kafka_event_error_string(rkev_acl_create);

        if (test_broker_version < TEST_BRKVER(0, 11, 0, 0)) {
                TEST_ASSERT(err == RD_KAFKA_RESP_ERR__UNSUPPORTED_FEATURE,
                            "Expected unsupported feature, not: %s",
                            rd_kafka_err2name(err));
                TEST_ASSERT(!strcmp(errstr2,
                                    "ACLs Admin API (KIP-140) not supported "
                                    "by broker, requires broker "
                                    "version >= 0.11.0.0"),
                            "Expected a different message, not: %s", errstr2);
                TEST_FAIL("Unexpected error: %s", rd_kafka_err2name(err));
        }

        if (version > 0 && test_broker_version < TEST_BRKVER(2, 0, 0, 0)) {
                TEST_ASSERT(err == RD_KAFKA_RESP_ERR__UNSUPPORTED_FEATURE,
                            "Expected unsupported feature, not: %s",
                            rd_kafka_err2name(err));
                TEST_ASSERT(!strcmp(errstr2,
                                    "Broker only supports LITERAL "
                                    "resource pattern types"),
                            "Expected a different message, not: %s", errstr2);
                TEST_FAIL("Unexpected error: %s", rd_kafka_err2name(err));
        }

        TEST_ASSERT(!err, "Expected success, not %s: %s",
                    rd_kafka_err2name(err), errstr2);

        /*
         * Extract result
         */
        acl_res = rd_kafka_event_CreateAcls_result(rkev_acl_create);
        TEST_ASSERT(acl_res, "Expected CreateAcls result, not %s",
                    rd_kafka_event_name(rkev_acl_create));

        acl_res_acls = rd_kafka_CreateAcls_result_acls(acl_res, &resacl_cnt);
        TEST_ASSERT(resacl_cnt == 2, "Expected 2, not %zu", resacl_cnt);

        for (i = 0; i < resacl_cnt; i++) {
                const rd_kafka_acl_result_t *acl_res_acl = *(acl_res_acls + i);
                const rd_kafka_error_t *error =
                    rd_kafka_acl_result_error(acl_res_acl);

                TEST_ASSERT(!error,
                            "Expected RD_KAFKA_RESP_ERR_NO_ERROR, not %s",
                            rd_kafka_error_string(error));
        }

        rd_kafka_AdminOptions_destroy(admin_options);
        rd_kafka_event_destroy(rkev_acl_create);
        rd_kafka_AclBinding_destroy_array(acl_bindings, 2);
        if (!useq)
                rd_kafka_queue_destroy(q);

        SUB_TEST_PASS();
}

/**
 * @brief Test DescribeAcls
 */
static void
do_test_DescribeAcls(rd_kafka_t *rk, rd_kafka_queue_t *useq, int version) {
        rd_kafka_queue_t *q = useq ? useq : rd_kafka_queue_new(rk);
        size_t acl_binding_results_cntp;
        test_timing_t timing;
        rd_kafka_resp_err_t err;
        uint32_t i;
        char errstr[128];
        const char *errstr2;
        const char *user_test1 = "User:test1";
        const char *user_test2 = "User:test2";
        const char *any_host   = "*";
        const char *topic_name;
        rd_kafka_AclBinding_t *acl_bindings_create[2];
        rd_kafka_AclBinding_t *acl_bindings_describe;
        rd_kafka_AclBinding_t *acl;
        const rd_kafka_DescribeAcls_result_t *acl_describe_result;
        const rd_kafka_AclBinding_t **acl_binding_results;
        rd_kafka_ResourcePatternType_t pattern_type_first_topic_create;
        rd_bool_t broker_version1 =
            test_broker_version >= TEST_BRKVER(2, 0, 0, 0);
        rd_kafka_resp_err_t create_err;
        rd_kafka_AdminOptions_t *admin_options;
        rd_kafka_event_t *rkev_acl_describe;
        const rd_kafka_error_t *error;

        SUB_TEST_QUICK();

        if (test_broker_version < TEST_BRKVER(0, 11, 0, 0)) {
                SUB_TEST_SKIP(
                    "Skipping DESCRIBE_ACLS test on unsupported "
                    "broker version\n");
                return;
        }

        if (test_k2_cluster) {
                SUB_TEST_SKIP(
                    "Skipping DESCRIBE_ACLS test on K2/cloud environments "
                    "(ACL operations not reliable)\n");
                return;
        }

        pattern_type_first_topic_create = RD_KAFKA_RESOURCE_PATTERN_PREFIXED;
        if (!broker_version1)
                pattern_type_first_topic_create =
                    RD_KAFKA_RESOURCE_PATTERN_LITERAL;

        topic_name = test_mk_topic_name(__FUNCTION__, 1);

        acl_bindings_create[0] = rd_kafka_AclBinding_new(
            RD_KAFKA_RESOURCE_TOPIC, topic_name,
            pattern_type_first_topic_create, user_test1, any_host,
            RD_KAFKA_ACL_OPERATION_READ, RD_KAFKA_ACL_PERMISSION_TYPE_ALLOW,
            NULL, 0);
        acl_bindings_create[1] = rd_kafka_AclBinding_new(
            RD_KAFKA_RESOURCE_TOPIC, topic_name,
            RD_KAFKA_RESOURCE_PATTERN_LITERAL, user_test2, any_host,
            RD_KAFKA_ACL_OPERATION_WRITE, RD_KAFKA_ACL_PERMISSION_TYPE_ALLOW,
            NULL, 0);

        create_err =
            test_CreateAcls_simple(rk, NULL, acl_bindings_create, 2, NULL);

        /* Wait for ACL propagation. */
        /* Use reasonable timeout for K2 environments */
        int acl_sleep = test_k2_cluster ? 5 : tmout_multip(2);
        TEST_SAY("Waiting %d seconds for ACL propagation\n", acl_sleep);
        rd_sleep(acl_sleep);

        TEST_ASSERT(!create_err, "create error: %s",
                    rd_kafka_err2str(create_err));

        acl_bindings_describe = rd_kafka_AclBindingFilter_new(
            RD_KAFKA_RESOURCE_TOPIC, topic_name,
            RD_KAFKA_RESOURCE_PATTERN_MATCH, NULL, NULL,
            RD_KAFKA_ACL_OPERATION_ANY, RD_KAFKA_ACL_PERMISSION_TYPE_ANY, NULL,
            0);

        admin_options =
            rd_kafka_AdminOptions_new(rk, RD_KAFKA_ADMIN_OP_DESCRIBEACLS);
        err = rd_kafka_AdminOptions_set_request_timeout(admin_options, 10000,
                                                        errstr, sizeof(errstr));

        TIMING_START(&timing, "DescribeAcls");
        TEST_SAY("Call DescribeAcls\n");
        rd_kafka_DescribeAcls(rk, acl_bindings_describe, admin_options, q);
        TIMING_ASSERT_LATER(&timing, 0, 50);

        /*
         * Wait for result
         */
        rkev_acl_describe = test_wait_admin_result(
            q, RD_KAFKA_EVENT_DESCRIBEACLS_RESULT, 10000 + 1000);

        err     = rd_kafka_event_error(rkev_acl_describe);
        errstr2 = rd_kafka_event_error_string(rkev_acl_describe);

        if (!broker_version1) {
                TEST_ASSERT(
                    err == RD_KAFKA_RESP_ERR__UNSUPPORTED_FEATURE,
                    "expected RD_KAFKA_RESP_ERR__UNSUPPORTED_FEATURE, not %s",
                    rd_kafka_err2str(err));
                TEST_ASSERT(strcmp(errstr2,
                                   "Broker only supports LITERAL and ANY "
                                   "resource pattern types") == 0,
                            "expected another message, not %s", errstr2);
        } else {
                TEST_ASSERT(!err, "expected RD_KAFKA_RESP_ERR_NO_ERROR not %s",
                            errstr2);
        }

        if (!err) {

                acl_describe_result =
                    rd_kafka_event_DescribeAcls_result(rkev_acl_describe);

                TEST_ASSERT(acl_describe_result,
                            "acl_describe_result should not be NULL");

                acl_binding_results_cntp = 0;
                acl_binding_results      = rd_kafka_DescribeAcls_result_acls(
                    acl_describe_result, &acl_binding_results_cntp);

                TEST_ASSERT(acl_binding_results_cntp == 2,
                            "acl_binding_results_cntp should be 2, not %zu",
                            acl_binding_results_cntp);

                for (i = 0; i < acl_binding_results_cntp; i++) {
                        acl = (rd_kafka_AclBinding_t *)acl_binding_results[i];

                        if (strcmp(rd_kafka_AclBinding_principal(acl),
                                   user_test1) == 0) {
                                TEST_ASSERT(
                                    rd_kafka_AclBinding_restype(acl) ==
                                        RD_KAFKA_RESOURCE_TOPIC,
                                    "acl->restype should be "
                                    "RD_KAFKA_RESOURCE_TOPIC, not %s",
                                    rd_kafka_ResourceType_name(
                                        rd_kafka_AclBinding_restype(acl)));
                                TEST_ASSERT(
                                    strcmp(rd_kafka_AclBinding_name(acl),
                                           topic_name) == 0,
                                    "acl->name should be %s, not %s",
                                    topic_name, rd_kafka_AclBinding_name(acl));
                                TEST_ASSERT(
                                    rd_kafka_AclBinding_resource_pattern_type(
                                        acl) == pattern_type_first_topic_create,
                                    "acl->resource_pattern_type should be %s, "
                                    "not %s",
                                    rd_kafka_ResourcePatternType_name(
                                        pattern_type_first_topic_create),
                                    rd_kafka_ResourcePatternType_name(
                                        rd_kafka_AclBinding_resource_pattern_type(
                                            acl)));
                                TEST_ASSERT(
                                    strcmp(rd_kafka_AclBinding_principal(acl),
                                           user_test1) == 0,
                                    "acl->principal should be %s, not %s",
                                    user_test1,
                                    rd_kafka_AclBinding_principal(acl));

                                TEST_ASSERT(
                                    strcmp(rd_kafka_AclBinding_host(acl),
                                           any_host) == 0,
                                    "acl->host should be %s, not %s", any_host,
                                    rd_kafka_AclBinding_host(acl));

                                TEST_ASSERT(
                                    rd_kafka_AclBinding_operation(acl) ==
                                        RD_KAFKA_ACL_OPERATION_READ,
                                    "acl->operation should be %s, not %s",
                                    rd_kafka_AclOperation_name(
                                        RD_KAFKA_ACL_OPERATION_READ),
                                    rd_kafka_AclOperation_name(
                                        rd_kafka_AclBinding_operation(acl)));

                                TEST_ASSERT(
                                    rd_kafka_AclBinding_permission_type(acl) ==
                                        RD_KAFKA_ACL_PERMISSION_TYPE_ALLOW,
                                    "acl->permission_type should be %s, not %s",
                                    rd_kafka_AclPermissionType_name(
                                        RD_KAFKA_ACL_PERMISSION_TYPE_ALLOW),
                                    rd_kafka_AclPermissionType_name(
                                        rd_kafka_AclBinding_permission_type(
                                            acl)));

                                error = rd_kafka_AclBinding_error(acl);
                                TEST_ASSERT(!error,
                                            "acl->error should be NULL, not %s",
                                            rd_kafka_error_string(error));

                        } else {
                                TEST_ASSERT(
                                    rd_kafka_AclBinding_restype(acl) ==
                                        RD_KAFKA_RESOURCE_TOPIC,
                                    "acl->restype should be "
                                    "RD_KAFKA_RESOURCE_TOPIC, not %s",
                                    rd_kafka_ResourceType_name(
                                        rd_kafka_AclBinding_restype(acl)));
                                TEST_ASSERT(
                                    strcmp(rd_kafka_AclBinding_name(acl),
                                           topic_name) == 0,
                                    "acl->name should be %s, not %s",
                                    topic_name, rd_kafka_AclBinding_name(acl));
                                TEST_ASSERT(
                                    rd_kafka_AclBinding_resource_pattern_type(
                                        acl) ==
                                        RD_KAFKA_RESOURCE_PATTERN_LITERAL,
                                    "acl->resource_pattern_type should be %s, "
                                    "not %s",
                                    rd_kafka_ResourcePatternType_name(
                                        RD_KAFKA_RESOURCE_PATTERN_LITERAL),
                                    rd_kafka_ResourcePatternType_name(
                                        rd_kafka_AclBinding_resource_pattern_type(
                                            acl)));
                                TEST_ASSERT(
                                    strcmp(rd_kafka_AclBinding_principal(acl),
                                           user_test2) == 0,
                                    "acl->principal should be %s, not %s",
                                    user_test2,
                                    rd_kafka_AclBinding_principal(acl));

                                TEST_ASSERT(
                                    strcmp(rd_kafka_AclBinding_host(acl),
                                           any_host) == 0,
                                    "acl->host should be %s, not %s", any_host,
                                    rd_kafka_AclBinding_host(acl));

                                TEST_ASSERT(
                                    rd_kafka_AclBinding_operation(acl) ==
                                        RD_KAFKA_ACL_OPERATION_WRITE,
                                    "acl->operation should be %s, not %s",
                                    rd_kafka_AclOperation_name(
                                        RD_KAFKA_ACL_OPERATION_WRITE),
                                    rd_kafka_AclOperation_name(
                                        rd_kafka_AclBinding_operation(acl)));

                                TEST_ASSERT(
                                    rd_kafka_AclBinding_permission_type(acl) ==
                                        RD_KAFKA_ACL_PERMISSION_TYPE_ALLOW,
                                    "acl->permission_type should be %s, not %s",
                                    rd_kafka_AclPermissionType_name(
                                        RD_KAFKA_ACL_PERMISSION_TYPE_ALLOW),
                                    rd_kafka_AclPermissionType_name(
                                        rd_kafka_AclBinding_permission_type(
                                            acl)));


                                error = rd_kafka_AclBinding_error(acl);
                                TEST_ASSERT(!error,
                                            "acl->error should be NULL, not %s",
                                            rd_kafka_error_string(error));
                        }
                }
        }

        rd_kafka_AclBinding_destroy(acl_bindings_describe);
        rd_kafka_event_destroy(rkev_acl_describe);

        acl_bindings_describe = rd_kafka_AclBindingFilter_new(
            RD_KAFKA_RESOURCE_TOPIC, topic_name,
            RD_KAFKA_RESOURCE_PATTERN_LITERAL, NULL, NULL,
            RD_KAFKA_ACL_OPERATION_WRITE, RD_KAFKA_ACL_PERMISSION_TYPE_ANY,
            NULL, 0);

        TIMING_START(&timing, "DescribeAcls");
        rd_kafka_DescribeAcls(rk, acl_bindings_describe, admin_options, q);
        TIMING_ASSERT_LATER(&timing, 0, 50);

        /*
         * Wait for result
         */
        rkev_acl_describe = test_wait_admin_result(
            q, RD_KAFKA_EVENT_DESCRIBEACLS_RESULT, 10000 + 1000);

        err     = rd_kafka_event_error(rkev_acl_describe);
        errstr2 = rd_kafka_event_error_string(rkev_acl_describe);

        TEST_ASSERT(!err, "expected RD_KAFKA_RESP_ERR_NO_ERROR not %s",
                    errstr2);

        acl_describe_result =
            rd_kafka_event_DescribeAcls_result(rkev_acl_describe);

        TEST_ASSERT(acl_describe_result,
                    "acl_describe_result should not be NULL");

        acl_binding_results_cntp = 0;
        acl_binding_results      = rd_kafka_DescribeAcls_result_acls(
            acl_describe_result, &acl_binding_results_cntp);

        TEST_ASSERT(acl_binding_results_cntp == 1,
                    "acl_binding_results_cntp should be 1, not %zu",
                    acl_binding_results_cntp);

        acl = (rd_kafka_AclBinding_t *)acl_binding_results[0];

        TEST_ASSERT(
            rd_kafka_AclBinding_restype(acl) == RD_KAFKA_RESOURCE_TOPIC,
            "acl->restype should be RD_KAFKA_RESOURCE_TOPIC, not %s",
            rd_kafka_ResourceType_name(rd_kafka_AclBinding_restype(acl)));
        TEST_ASSERT(strcmp(rd_kafka_AclBinding_name(acl), topic_name) == 0,
                    "acl->name should be %s, not %s", topic_name,
                    rd_kafka_AclBinding_name(acl));
        TEST_ASSERT(rd_kafka_AclBinding_resource_pattern_type(acl) ==
                        RD_KAFKA_RESOURCE_PATTERN_LITERAL,
                    "acl->resource_pattern_type should be %s, not %s",
                    rd_kafka_ResourcePatternType_name(
                        RD_KAFKA_RESOURCE_PATTERN_LITERAL),
                    rd_kafka_ResourcePatternType_name(
                        rd_kafka_AclBinding_resource_pattern_type(acl)));
        TEST_ASSERT(strcmp(rd_kafka_AclBinding_principal(acl), user_test2) == 0,
                    "acl->principal should be %s, not %s", user_test2,
                    rd_kafka_AclBinding_principal(acl));

        TEST_ASSERT(strcmp(rd_kafka_AclBinding_host(acl), any_host) == 0,
                    "acl->host should be %s, not %s", any_host,
                    rd_kafka_AclBinding_host(acl));

        TEST_ASSERT(
            rd_kafka_AclBinding_permission_type(acl) ==
                RD_KAFKA_ACL_PERMISSION_TYPE_ALLOW,
            "acl->permission_type should be %s, not %s",
            rd_kafka_AclPermissionType_name(RD_KAFKA_ACL_PERMISSION_TYPE_ALLOW),
            rd_kafka_AclPermissionType_name(
                rd_kafka_AclBinding_permission_type(acl)));

        error = rd_kafka_AclBinding_error(acl);
        TEST_ASSERT(!error, "acl->error should be NULL, not %s",
                    rd_kafka_error_string(error));

        rd_kafka_AclBinding_destroy(acl_bindings_describe);
        rd_kafka_event_destroy(rkev_acl_describe);
        rd_kafka_AdminOptions_destroy(admin_options);
        rd_kafka_AclBinding_destroy_array(acl_bindings_create, 2);

        if (!useq)
                rd_kafka_queue_destroy(q);

        SUB_TEST_PASS();
}

/**
 * @brief Count acls by acl filter
 */
static size_t
do_test_acls_count(rd_kafka_t *rk,
                   rd_kafka_AclBindingFilter_t *acl_bindings_describe,
                   rd_kafka_queue_t *q) {
        char errstr[128];
        rd_kafka_resp_err_t err;
        rd_kafka_AdminOptions_t *admin_options_describe;
        rd_kafka_event_t *rkev_acl_describe;
        const rd_kafka_DescribeAcls_result_t *acl_describe_result;
        const char *errstr2;
        size_t acl_binding_results_cntp;

        admin_options_describe =
            rd_kafka_AdminOptions_new(rk, RD_KAFKA_ADMIN_OP_DESCRIBEACLS);
        rd_kafka_AdminOptions_set_request_timeout(admin_options_describe, 10000,
                                                  errstr, sizeof(errstr));

        rd_kafka_DescribeAcls(rk, acl_bindings_describe, admin_options_describe,
                              q);
        /*
         * Wait for result
         */
        rkev_acl_describe = test_wait_admin_result(
            q, RD_KAFKA_EVENT_DESCRIBEACLS_RESULT, 10000 + 1000);

        err     = rd_kafka_event_error(rkev_acl_describe);
        errstr2 = rd_kafka_event_error_string(rkev_acl_describe);

        TEST_ASSERT(!err, "expected RD_KAFKA_RESP_ERR_NO_ERROR not %s",
                    errstr2);

        acl_describe_result =
            rd_kafka_event_DescribeAcls_result(rkev_acl_describe);

        TEST_ASSERT(acl_describe_result,
                    "acl_describe_result should not be NULL");

        acl_binding_results_cntp = 0;
        rd_kafka_DescribeAcls_result_acls(acl_describe_result,
                                          &acl_binding_results_cntp);
        rd_kafka_event_destroy(rkev_acl_describe);
        rd_kafka_AdminOptions_destroy(admin_options_describe);

        return acl_binding_results_cntp;
}

/**
 * @brief Test DeleteAcls
 */
static void
do_test_DeleteAcls(rd_kafka_t *rk, rd_kafka_queue_t *useq, int version) {
        rd_kafka_queue_t *q = useq ? useq : rd_kafka_queue_new(rk);
        test_timing_t timing;
        uint32_t i;
        char errstr[128];
        const char *user_test1 = "User:test1";
        const char *user_test2 = "User:test2";
        const char *any_host   = "*";
        const char *base_topic_name;
        char topic1_name[512];
        char topic2_name[512];
        size_t acl_binding_results_cntp;
        size_t DeleteAcls_result_responses_cntp;
        size_t matching_acls_cntp;
        rd_kafka_AclBinding_t *acl_bindings_create[3];
        rd_kafka_AclBindingFilter_t *acl_bindings_describe;
        rd_kafka_AclBindingFilter_t *acl_bindings_delete;
        rd_kafka_event_t *rkev_acl_delete;
        rd_kafka_AdminOptions_t *admin_options_delete;
        const rd_kafka_DeleteAcls_result_t *acl_delete_result;
        const rd_kafka_DeleteAcls_result_response_t *
            *DeleteAcls_result_responses;
        const rd_kafka_DeleteAcls_result_response_t *DeleteAcls_result_response;
        const rd_kafka_AclBinding_t **matching_acls;
        const rd_kafka_AclBinding_t *matching_acl;
        rd_kafka_ResourcePatternType_t pattern_type_first_topic_create;
        rd_kafka_ResourcePatternType_t pattern_type_delete;
        rd_bool_t broker_version1 =
            test_broker_version >= TEST_BRKVER(2, 0, 0, 0);
        rd_kafka_resp_err_t create_err;
        rd_kafka_ResourceType_t restype;
        rd_kafka_ResourcePatternType_t resource_pattern_type;
        rd_kafka_AclOperation_t operation;
        rd_kafka_AclPermissionType_t permission_type;
        const char *name;
        const char *principal;
        const rd_kafka_error_t *error;

        SUB_TEST_QUICK();

        if (test_broker_version < TEST_BRKVER(0, 11, 0, 0)) {
                SUB_TEST_SKIP(
                    "Skipping DELETE_ACLS test on unsupported "
                    "broker version\n");
                return;
        }

        if (test_k2_cluster) {
                SUB_TEST_SKIP(
                    "Skipping DELETE_ACLS test on K2/cloud environments "
                    "(ACL propagation and consistency issues)\n");
                return;
        }

        pattern_type_first_topic_create = RD_KAFKA_RESOURCE_PATTERN_PREFIXED;
        pattern_type_delete             = RD_KAFKA_RESOURCE_PATTERN_MATCH;
        if (!broker_version1) {
                pattern_type_first_topic_create =
                    RD_KAFKA_RESOURCE_PATTERN_LITERAL;
                pattern_type_delete = RD_KAFKA_RESOURCE_PATTERN_LITERAL;
        }

        base_topic_name = test_mk_topic_name(__FUNCTION__, 1);

        rd_snprintf(topic1_name, sizeof(topic1_name), "%s_1", base_topic_name);
        rd_snprintf(topic2_name, sizeof(topic2_name), "%s_2", base_topic_name);

        acl_bindings_create[0] = rd_kafka_AclBinding_new(
            RD_KAFKA_RESOURCE_TOPIC, topic1_name,
            pattern_type_first_topic_create, user_test1, any_host,
            RD_KAFKA_ACL_OPERATION_READ, RD_KAFKA_ACL_PERMISSION_TYPE_ALLOW,
            NULL, 0);
        acl_bindings_create[1] = rd_kafka_AclBinding_new(
            RD_KAFKA_RESOURCE_TOPIC, topic1_name,
            RD_KAFKA_RESOURCE_PATTERN_LITERAL, user_test2, any_host,
            RD_KAFKA_ACL_OPERATION_WRITE, RD_KAFKA_ACL_PERMISSION_TYPE_ALLOW,
            NULL, 0);
        acl_bindings_create[2] = rd_kafka_AclBinding_new(
            RD_KAFKA_RESOURCE_TOPIC, topic2_name,
            RD_KAFKA_RESOURCE_PATTERN_LITERAL, user_test2, any_host,
            RD_KAFKA_ACL_OPERATION_WRITE, RD_KAFKA_ACL_PERMISSION_TYPE_ALLOW,
            NULL, 0);

        acl_bindings_delete = rd_kafka_AclBindingFilter_new(
            RD_KAFKA_RESOURCE_TOPIC, topic1_name, pattern_type_delete, NULL,
            NULL, RD_KAFKA_ACL_OPERATION_ANY, RD_KAFKA_ACL_PERMISSION_TYPE_ANY,
            NULL, 0);

        acl_bindings_describe = acl_bindings_delete;

        create_err =
            test_CreateAcls_simple(rk, NULL, acl_bindings_create, 3, NULL);

        /* Wait for ACL propagation. */
        /* Use reasonable timeout for K2 environments */
        int acl_sleep = test_k2_cluster ? 5 : tmout_multip(2);
        TEST_SAY("Waiting %d seconds for ACL propagation\n", acl_sleep);
        rd_sleep(acl_sleep);

        TEST_ASSERT(!create_err, "create error: %s",
                    rd_kafka_err2str(create_err));

        admin_options_delete =
            rd_kafka_AdminOptions_new(rk, RD_KAFKA_ADMIN_OP_DELETEACLS);
        rd_kafka_AdminOptions_set_request_timeout(admin_options_delete, 10000,
                                                  errstr, sizeof(errstr));

        acl_binding_results_cntp =
            do_test_acls_count(rk, acl_bindings_describe, q);
        TEST_ASSERT(acl_binding_results_cntp == 2,
                    "acl_binding_results_cntp should not be 2, not %zu\n",
                    acl_binding_results_cntp);

        TIMING_START(&timing, "DeleteAcls");
        rd_kafka_DeleteAcls(rk, &acl_bindings_delete, 1, admin_options_delete,
                            q);
        TIMING_ASSERT_LATER(&timing, 0, 50);

        /* Wait for ACL propagation. */
        /* Use reasonable timeout for K2 environments */
        acl_sleep = test_k2_cluster ? 5 : tmout_multip(2);
        TEST_SAY("Waiting %d seconds for ACL propagation\n", acl_sleep);
        rd_sleep(acl_sleep);

        /*
         * Wait for result
         */
        rkev_acl_delete = test_wait_admin_result(
            q, RD_KAFKA_EVENT_DELETEACLS_RESULT, 10000 + 1000);

        acl_delete_result = rd_kafka_event_DeleteAcls_result(rkev_acl_delete);

        TEST_ASSERT(acl_delete_result, "acl_delete_result should not be NULL");

        DeleteAcls_result_responses_cntp = 0;
        DeleteAcls_result_responses      = rd_kafka_DeleteAcls_result_responses(
            acl_delete_result, &DeleteAcls_result_responses_cntp);

        TEST_ASSERT(DeleteAcls_result_responses_cntp == 1,
                    "DeleteAcls_result_responses_cntp should be 1, not %zu\n",
                    DeleteAcls_result_responses_cntp);

        DeleteAcls_result_response = DeleteAcls_result_responses[0];

        TEST_CALL_ERROR__(rd_kafka_DeleteAcls_result_response_error(
            DeleteAcls_result_response));

        matching_acls = rd_kafka_DeleteAcls_result_response_matching_acls(
            DeleteAcls_result_response, &matching_acls_cntp);

        TEST_ASSERT(matching_acls_cntp == 2,
                    "matching_acls_cntp should be 2, not %zu\n",
                    matching_acls_cntp);

        for (i = 0; i < matching_acls_cntp; i++) {
                rd_kafka_ResourceType_t restype;
                rd_kafka_ResourcePatternType_t resource_pattern_type;
                rd_kafka_AclOperation_t operation;
                rd_kafka_AclPermissionType_t permission_type;
                const char *name;
                const char *principal;

                matching_acl = matching_acls[i];
                error        = rd_kafka_AclBinding_error(matching_acl);
                restype      = rd_kafka_AclBinding_restype(matching_acl);
                name         = rd_kafka_AclBinding_name(matching_acl);
                resource_pattern_type =
                    rd_kafka_AclBinding_resource_pattern_type(matching_acl);
                principal = rd_kafka_AclBinding_principal(matching_acl);
                operation = rd_kafka_AclBinding_operation(matching_acl);
                permission_type =
                    rd_kafka_AclBinding_permission_type(matching_acl);

                TEST_ASSERT(!error, "expected success, not %s",
                            rd_kafka_error_string(error));
                TEST_ASSERT(restype == RD_KAFKA_RESOURCE_TOPIC,
                            "expected RD_KAFKA_RESOURCE_TOPIC not %s",
                            rd_kafka_ResourceType_name(restype));
                TEST_ASSERT(strcmp(name, topic1_name) == 0,
                            "expected %s not %s", topic1_name, name);
                TEST_ASSERT(permission_type ==
                                RD_KAFKA_ACL_PERMISSION_TYPE_ALLOW,
                            "expected %s not %s",
                            rd_kafka_AclPermissionType_name(
                                RD_KAFKA_ACL_PERMISSION_TYPE_ALLOW),
                            rd_kafka_AclPermissionType_name(permission_type));

                if (strcmp(user_test1, principal) == 0) {
                        TEST_ASSERT(resource_pattern_type ==
                                        pattern_type_first_topic_create,
                                    "expected %s not %s",
                                    rd_kafka_ResourcePatternType_name(
                                        pattern_type_first_topic_create),
                                    rd_kafka_ResourcePatternType_name(
                                        resource_pattern_type));

                        TEST_ASSERT(operation == RD_KAFKA_ACL_OPERATION_READ,
                                    "expected %s not %s",
                                    rd_kafka_AclOperation_name(
                                        RD_KAFKA_ACL_OPERATION_READ),
                                    rd_kafka_AclOperation_name(operation));

                } else {
                        TEST_ASSERT(resource_pattern_type ==
                                        RD_KAFKA_RESOURCE_PATTERN_LITERAL,
                                    "expected %s not %s",
                                    rd_kafka_ResourcePatternType_name(
                                        RD_KAFKA_RESOURCE_PATTERN_LITERAL),
                                    rd_kafka_ResourcePatternType_name(
                                        resource_pattern_type));

                        TEST_ASSERT(operation == RD_KAFKA_ACL_OPERATION_WRITE,
                                    "expected %s not %s",
                                    rd_kafka_AclOperation_name(
                                        RD_KAFKA_ACL_OPERATION_WRITE),
                                    rd_kafka_AclOperation_name(operation));
                }
        }

        acl_binding_results_cntp =
            do_test_acls_count(rk, acl_bindings_describe, q);
        TEST_ASSERT(acl_binding_results_cntp == 0,
                    "acl_binding_results_cntp should be 0, not %zu\n",
                    acl_binding_results_cntp);

        rd_kafka_event_destroy(rkev_acl_delete);
        rd_kafka_AclBinding_destroy(acl_bindings_delete);

        acl_bindings_delete = rd_kafka_AclBindingFilter_new(
            RD_KAFKA_RESOURCE_TOPIC, topic2_name,
            RD_KAFKA_RESOURCE_PATTERN_LITERAL, NULL, NULL,
            RD_KAFKA_ACL_OPERATION_ANY, RD_KAFKA_ACL_PERMISSION_TYPE_ANY, NULL,
            0);
        acl_bindings_describe = acl_bindings_delete;

        TIMING_START(&timing, "DeleteAcls");
        rd_kafka_DeleteAcls(rk, &acl_bindings_delete, 1, admin_options_delete,
                            q);
        TIMING_ASSERT_LATER(&timing, 0, 50);

        /* Wait for ACL propagation. */
        rd_sleep(1);

        /*
         * Wait for result
         */
        rkev_acl_delete = test_wait_admin_result(
            q, RD_KAFKA_EVENT_DELETEACLS_RESULT, 10000 + 1000);

        acl_delete_result = rd_kafka_event_DeleteAcls_result(rkev_acl_delete);

        TEST_ASSERT(acl_delete_result, "acl_delete_result should not be NULL");

        DeleteAcls_result_responses_cntp = 0;
        DeleteAcls_result_responses      = rd_kafka_DeleteAcls_result_responses(
            acl_delete_result, &DeleteAcls_result_responses_cntp);

        TEST_ASSERT(DeleteAcls_result_responses_cntp == 1,
                    "DeleteAcls_result_responses_cntp should be 1, not %zu\n",
                    DeleteAcls_result_responses_cntp);

        DeleteAcls_result_response = DeleteAcls_result_responses[0];

        TEST_CALL_ERROR__(rd_kafka_DeleteAcls_result_response_error(
            DeleteAcls_result_response));

        matching_acls = rd_kafka_DeleteAcls_result_response_matching_acls(
            DeleteAcls_result_response, &matching_acls_cntp);

        TEST_ASSERT(matching_acls_cntp == 1,
                    "matching_acls_cntp should be 1, not %zu\n",
                    matching_acls_cntp);

        matching_acl = matching_acls[0];
        error        = rd_kafka_AclBinding_error(matching_acl);
        restype      = rd_kafka_AclBinding_restype(matching_acl);
        name         = rd_kafka_AclBinding_name(matching_acl);
        resource_pattern_type =
            rd_kafka_AclBinding_resource_pattern_type(matching_acl);
        principal       = rd_kafka_AclBinding_principal(matching_acl);
        operation       = rd_kafka_AclBinding_operation(matching_acl);
        permission_type = rd_kafka_AclBinding_permission_type(matching_acl);

        TEST_ASSERT(!error, "expected RD_KAFKA_RESP_ERR_NO_ERROR not %s",
                    rd_kafka_error_string(error));
        TEST_ASSERT(restype == RD_KAFKA_RESOURCE_TOPIC,
                    "expected RD_KAFKA_RESOURCE_TOPIC not %s",
                    rd_kafka_ResourceType_name(restype));
        TEST_ASSERT(strcmp(name, topic2_name) == 0, "expected %s not %s",
                    topic2_name, name);
        TEST_ASSERT(
            permission_type == RD_KAFKA_ACL_PERMISSION_TYPE_ALLOW,
            "expected %s not %s",
            rd_kafka_AclPermissionType_name(RD_KAFKA_ACL_PERMISSION_TYPE_ALLOW),
            rd_kafka_AclPermissionType_name(permission_type));
        TEST_ASSERT(strcmp(user_test2, principal) == 0, "expected %s not %s",
                    user_test2, principal);
        TEST_ASSERT(resource_pattern_type == RD_KAFKA_RESOURCE_PATTERN_LITERAL,
                    "expected %s not %s",
                    rd_kafka_ResourcePatternType_name(
                        RD_KAFKA_RESOURCE_PATTERN_LITERAL),
                    rd_kafka_ResourcePatternType_name(resource_pattern_type));

        TEST_ASSERT(operation == RD_KAFKA_ACL_OPERATION_WRITE,
                    "expected %s not %s",
                    rd_kafka_AclOperation_name(RD_KAFKA_ACL_OPERATION_WRITE),
                    rd_kafka_AclOperation_name(operation));

        acl_binding_results_cntp =
            do_test_acls_count(rk, acl_bindings_describe, q);
        TEST_ASSERT(acl_binding_results_cntp == 0,
                    "acl_binding_results_cntp should be 0, not %zu\n",
                    acl_binding_results_cntp);

        rd_kafka_AclBinding_destroy(acl_bindings_delete);
        rd_kafka_event_destroy(rkev_acl_delete);
        rd_kafka_AdminOptions_destroy(admin_options_delete);

        rd_kafka_AclBinding_destroy_array(acl_bindings_create, 3);

        if (!useq)
                rd_kafka_queue_destroy(q);

        SUB_TEST_PASS();
}

/**
 * @brief Verify that an unclean rd_kafka_destroy() does not hang.
 */
static void do_test_unclean_destroy(rd_kafka_type_t cltype, int with_mainq) {
        rd_kafka_t *rk;
        char errstr[512];
        rd_kafka_conf_t *conf;
        rd_kafka_queue_t *q;
        rd_kafka_NewTopic_t *topic;
        test_timing_t t_destroy;

        SUB_TEST_QUICK("Test unclean destroy using %s",
                       with_mainq ? "mainq" : "tempq");

        test_conf_init(&conf, NULL, 0);

        rk = rd_kafka_new(cltype, conf, errstr, sizeof(errstr));
        TEST_ASSERT(rk, "kafka_new(%d): %s", cltype, errstr);

        if (with_mainq)
                q = rd_kafka_queue_get_main(rk);
        else
                q = rd_kafka_queue_new(rk);

        topic = rd_kafka_NewTopic_new(test_mk_topic_name(__FUNCTION__, 1), 3, 1,
                                      NULL, 0);
        rd_kafka_CreateTopics(rk, &topic, 1, NULL, q);
        rd_kafka_NewTopic_destroy(topic);

        rd_kafka_queue_destroy(q);

        TEST_SAY(
            "Giving rd_kafka_destroy() 5s to finish, "
            "despite Admin API request being processed\n");
        test_timeout_set(5);
        TIMING_START(&t_destroy, "rd_kafka_destroy()");
        rd_kafka_destroy(rk);
        TIMING_STOP(&t_destroy);

        SUB_TEST_PASS();

        /* Restore timeout */
        test_timeout_set(60);
}



/**
 * @brief Test deletion of records
 *
 *
 */
static void do_test_DeleteRecords(const char *what,
                                  rd_kafka_t *rk,
                                  rd_kafka_queue_t *useq,
                                  int op_timeout) {
        rd_kafka_queue_t *q;
        rd_kafka_AdminOptions_t *options         = NULL;
        rd_kafka_topic_partition_list_t *offsets = NULL;
        rd_kafka_event_t *rkev                   = NULL;
        rd_kafka_resp_err_t err;
        char errstr[512];
        const char *errstr2;
#define MY_DEL_RECORDS_CNT 3
        rd_kafka_topic_partition_list_t *results = NULL;
        int i;
        const int partitions_cnt = 3;
        const int msgs_cnt       = 100;
        char *topics[MY_DEL_RECORDS_CNT];
        rd_kafka_metadata_topic_t exp_mdtopics[MY_DEL_RECORDS_CNT] = {{0}};
        int exp_mdtopic_cnt                                        = 0;
        test_timing_t timing;
        rd_kafka_resp_err_t exp_err = RD_KAFKA_RESP_ERR_NO_ERROR;
        rd_kafka_DeleteRecords_t *del_records;
        const rd_kafka_DeleteRecords_result_t *res;

        SUB_TEST_QUICK("%s DeleteRecords with %s, op_timeout %d",
                       rd_kafka_name(rk), what, op_timeout);

        q = useq ? useq : rd_kafka_queue_new(rk);

        if (op_timeout != -1) {
                options = rd_kafka_AdminOptions_new(rk, RD_KAFKA_ADMIN_OP_ANY);

                err = rd_kafka_AdminOptions_set_operation_timeout(
                    options, op_timeout, errstr, sizeof(errstr));
                TEST_ASSERT(!err, "%s", rd_kafka_err2str(err));
        }


        for (i = 0; i < MY_DEL_RECORDS_CNT; i++) {
                char pfx[32];
                char *topic;

                rd_snprintf(pfx, sizeof(pfx), "DeleteRecords-topic%d", i);
                topic = rd_strdup(test_mk_topic_name(pfx, 1));

                topics[i]                             = topic;
                exp_mdtopics[exp_mdtopic_cnt++].topic = topic;
        }

        /* Create the topics first. */
        test_CreateTopics_simple(rk, NULL, topics, MY_DEL_RECORDS_CNT,
                                 partitions_cnt /*num_partitions*/, NULL);

        /* Verify that topics are reported by metadata */
        int metadata_timeout_update = test_k2_cluster ? 60000 : tmout_multip(60000);
        test_wait_metadata_update(rk, exp_mdtopics, exp_mdtopic_cnt, NULL, 0,
                                  metadata_timeout_update);

        /* K2: Additional delay for topic readiness after metadata propagation */
        if (test_k2_cluster) {
                rd_sleep(10);
        }

        /* Produce 100 msgs / partition */
        for (i = 0; i < MY_DEL_RECORDS_CNT; i++) {
                int32_t partition;
                for (partition = 0; partition < partitions_cnt; partition++) {
                        test_produce_msgs_easy(topics[i], 0, partition,
                                               msgs_cnt);
                }
        }

        offsets = rd_kafka_topic_partition_list_new(10);

        /* Wipe all data from topic 0 */
        for (i = 0; i < partitions_cnt; i++)
                rd_kafka_topic_partition_list_add(offsets, topics[0], i)
                    ->offset = RD_KAFKA_OFFSET_END;

        /* Wipe all data from partition 0 in topic 1 */
        rd_kafka_topic_partition_list_add(offsets, topics[1], 0)->offset =
            RD_KAFKA_OFFSET_END;

        /* Wipe some data from partition 2 in topic 1 */
        rd_kafka_topic_partition_list_add(offsets, topics[1], 2)->offset =
            msgs_cnt / 2;

        /* Not changing the offset (out of range) for topic 2 partition 0 */
        rd_kafka_topic_partition_list_add(offsets, topics[2], 0);

        /* Offset out of range for topic 2 partition 1 */
        rd_kafka_topic_partition_list_add(offsets, topics[2], 1)->offset =
            msgs_cnt + 1;

        /* Use reasonable timeout for K2 environments */
        int metadata_timeout = test_k2_cluster ? 60000 : tmout_multip(60000);
        test_wait_metadata_update(rk, exp_mdtopics, exp_mdtopic_cnt, NULL, 0,
            metadata_timeout);

        del_records = rd_kafka_DeleteRecords_new(offsets);

        /* K2: Additional delay after message production for data consistency */
        if (test_k2_cluster) {
                rd_sleep(5);
        }

        TIMING_START(&timing, "DeleteRecords");
        TEST_SAY("Call DeleteRecords\n");
        rd_kafka_DeleteRecords(rk, &del_records, 1, options, q);
        TIMING_ASSERT_LATER(&timing, 0, 50);

        rd_kafka_DeleteRecords_destroy(del_records);

        TIMING_START(&timing, "DeleteRecords.queue_poll");

        /* Poll result queue for DeleteRecords result.
         * Print but otherwise ignore other event types
         * (typically generic Error events). */
        while (1) {
                /* Use much longer timeouts for K2/cloud environments */
                int poll_timeout = test_k2_cluster ? 1800 * 1000 : 900 * 1000;
                rkev = rd_kafka_queue_poll(q, tmout_multip(poll_timeout));
                TEST_SAY("DeleteRecords: got %s in %.3fms\n",
                         rd_kafka_event_name(rkev),
                         TIMING_DURATION(&timing) / 1000.0f);
                if (rkev == NULL)
                        continue;
                if (rd_kafka_event_error(rkev))
                        TEST_SAY("%s: %s\n", rd_kafka_event_name(rkev),
                                 rd_kafka_event_error_string(rkev));

                if (rd_kafka_event_type(rkev) ==
                    RD_KAFKA_EVENT_DELETERECORDS_RESULT) {
                        break;
                }

                rd_kafka_event_destroy(rkev);
        }

        /* K2: Additional delay after message production for data consistency */
        if (test_k2_cluster) {
            rd_sleep(5);
        }
        /* Convert event to proper result */
        res = rd_kafka_event_DeleteRecords_result(rkev);
        TEST_ASSERT(res, "expected DeleteRecords_result, not %s",
                    rd_kafka_event_name(rkev));

        /* Expecting error */
        err     = rd_kafka_event_error(rkev);
        errstr2 = rd_kafka_event_error_string(rkev);
        TEST_ASSERT(err == exp_err,
                    "expected DeleteRecords to return %s, not %s (%s)",
                    rd_kafka_err2str(exp_err), rd_kafka_err2str(err),
                    err ? errstr2 : "n/a");

        TEST_SAY("DeleteRecords: returned %s (%s)\n", rd_kafka_err2str(err),
                 err ? errstr2 : "n/a");

        results = rd_kafka_topic_partition_list_copy(
            rd_kafka_DeleteRecords_result_offsets(res));

        /* Sort both input and output list */
        rd_kafka_topic_partition_list_sort(offsets, NULL, NULL);
        rd_kafka_topic_partition_list_sort(results, NULL, NULL);

        TEST_SAY("Input partitions:\n");
        safe_print_partition_list(offsets);
        TEST_SAY("Result partitions:\n");
        safe_print_partition_list(results);

        TEST_ASSERT(offsets->cnt == results->cnt,
                    "expected DeleteRecords_result_offsets to return %d items, "
                    "not %d",
                    offsets->cnt, results->cnt);
        /* K2: Additional delay after message production for data consistency */
        if (test_k2_cluster) {
            rd_sleep(5);
    }

        for (i = 0; i < results->cnt; i++) {
                const rd_kafka_topic_partition_t *input  = &offsets->elems[i];
                const rd_kafka_topic_partition_t *output = &results->elems[i];
                int64_t expected_offset                  = input->offset;
                rd_kafka_resp_err_t expected_err         = 0;

                if (expected_offset == RD_KAFKA_OFFSET_END)
                        expected_offset = msgs_cnt;

                /* Expect Offset out of range error */
                if (input->offset < RD_KAFKA_OFFSET_END ||
                    input->offset > msgs_cnt)
                        expected_err = 1;

                TEST_SAY("DeleteRecords Returned %s for %s [%" PRId32
                         "] "
                         "low-watermark = %d\n",
                         rd_kafka_err2name(output->err), output->topic,
                         output->partition, (int)output->offset);

                if (strcmp(output->topic, input->topic))
                        TEST_FAIL_LATER(
                            "Result order mismatch at #%d: "
                            "expected topic %s, got %s",
                            i, input->topic, output->topic);

                if (output->partition != input->partition)
                        TEST_FAIL_LATER(
                            "Result order mismatch at #%d: "
                            "expected partition %d, got %d",
                            i, input->partition, output->partition);

                if (output->err != expected_err)
                                TEST_FAIL_LATER(
                                    "%s [%" PRId32
                                    "]: "
                                    "expected error code %d (%s), "
                                    "got %d (%s)",
                                    output->topic, output->partition, expected_err,
                                    rd_kafka_err2str(expected_err), output->err,
                                    rd_kafka_err2str(output->err));

                if (output->err == 0 && output->offset != expected_offset)
                        TEST_FAIL_LATER("%s [%" PRId32
                                        "]: "
                                        "expected offset %" PRId64
                                        ", "
                                        "got %" PRId64,
                                        output->topic, output->partition,
                                        expected_offset, output->offset);
        }

        /* Check watermarks for partitions */
        for (i = 0; i < MY_DEL_RECORDS_CNT; i++) {
                int32_t partition;
                for (partition = 0; partition < partitions_cnt; partition++) {
                        const rd_kafka_topic_partition_t *del =
                            rd_kafka_topic_partition_list_find(
                                results, topics[i], partition);
                        int64_t expected_low  = 0;
                        int64_t expected_high = msgs_cnt;
                        int64_t low, high;

                        if (del && del->err == 0) {
                                expected_low = del->offset;
                        }

                        /* Use longer timeouts for K2/cloud environments */
                        int watermark_timeout = test_k2_cluster ? 1200000 : 600000;
                        err = rd_kafka_query_watermark_offsets(
                            rk, topics[i], partition, &low, &high,
                            tmout_multip(watermark_timeout));
                        if (err)
                                TEST_FAIL(
                                    "query_watermark_offsets failed: "
                                    "%s\n",
                                    rd_kafka_err2str(err));

                        if (low != expected_low)
                                TEST_FAIL_LATER("For %s [%" PRId32
                                                "] expected "
                                                "a low watermark of %" PRId64
                                                ", got %" PRId64,
                                                topics[i], partition,
                                                expected_low, low);

                        if (high != expected_high)
                                TEST_FAIL_LATER("For %s [%" PRId32
                                                "] expected "
                                                "a high watermark of %" PRId64
                                                ", got %" PRId64,
                                                topics[i], partition,
                                                expected_high, high);
                }
        }

        rd_kafka_event_destroy(rkev);

        for (i = 0; i < MY_DEL_RECORDS_CNT; i++)
                rd_free(topics[i]);

        if (results)
                rd_kafka_topic_partition_list_destroy(results);

        if (offsets)
                rd_kafka_topic_partition_list_destroy(offsets);

        if (options)
                rd_kafka_AdminOptions_destroy(options);

        if (!useq)
                rd_kafka_queue_destroy(q);

        TEST_LATER_CHECK();
#undef MY_DEL_RECORDS_CNT

        SUB_TEST_PASS();
}

/**
 * @brief Test deletion of groups
 *
 *
 */

typedef struct expected_group_result {
        char *group;
        rd_kafka_resp_err_t err;
} expected_group_result_t;

static void do_test_DeleteGroups(const char *what,
                                 rd_kafka_t *rk,
                                 rd_kafka_queue_t *useq,
                                 int request_timeout) {
        rd_kafka_queue_t *q;
        rd_kafka_AdminOptions_t *options = NULL;
        rd_kafka_event_t *rkev           = NULL;
        rd_kafka_resp_err_t err;
        char errstr[512];
        const char *errstr2;
#define MY_DEL_GROUPS_CNT 4
        int known_groups = MY_DEL_GROUPS_CNT - 1;
        int i;
        const int partitions_cnt = 1;
        const int msgs_cnt       = 100;
        char *topic;
        rd_kafka_metadata_topic_t exp_mdtopic = {0};
        int64_t testid                        = test_id_generate();
        test_timing_t timing;
        rd_kafka_resp_err_t exp_err             = RD_KAFKA_RESP_ERR_NO_ERROR;
        const rd_kafka_group_result_t **results = NULL;
        expected_group_result_t expected[MY_DEL_GROUPS_CNT] = {{0}};
        rd_kafka_DeleteGroup_t *del_groups[MY_DEL_GROUPS_CNT];
        const rd_kafka_DeleteGroups_result_t *res;

        SUB_TEST_QUICK("%s DeleteGroups with %s, request_timeout %d",
                       rd_kafka_name(rk), what, request_timeout);

        q = useq ? useq : rd_kafka_queue_new(rk);

        if (request_timeout != -1) {
                options = rd_kafka_AdminOptions_new(rk, RD_KAFKA_ADMIN_OP_ANY);

                err = rd_kafka_AdminOptions_set_request_timeout(
                    options, request_timeout, errstr, sizeof(errstr));
                TEST_ASSERT(!err, "%s", rd_kafka_err2str(err));
        }


        topic             = rd_strdup(test_mk_topic_name(__FUNCTION__, 1));
        exp_mdtopic.topic = topic;

        /* Create the topics first. */
        test_CreateTopics_simple(rk, NULL, &topic, 1, partitions_cnt, NULL);

        /* Verify that topics are reported by metadata */
        test_wait_metadata_update(rk, &exp_mdtopic, 1, NULL, 0, tmout_multip(5000));

        /* Produce 100 msgs */
        test_produce_msgs_easy(topic, testid, 0, msgs_cnt);

        /* K2: Additional delay after production to ensure topic/partition readiness */
        if (test_k2_cluster) {
                rd_sleep(5);
        }

        for (i = 0; i < MY_DEL_GROUPS_CNT; i++) {
                char *group = rd_strdup(test_mk_topic_name(__FUNCTION__, 1));
                if (i < known_groups) {
                        test_consume_msgs_easy(group, topic, testid, -1,
                                               msgs_cnt, NULL);
                        expected[i].group = group;
                        expected[i].err   = RD_KAFKA_RESP_ERR_NO_ERROR;
                } else {
                        expected[i].group = group;
                        expected[i].err = RD_KAFKA_RESP_ERR_GROUP_ID_NOT_FOUND;
                }
                del_groups[i] = rd_kafka_DeleteGroup_new(group);
        }

        TIMING_START(&timing, "DeleteGroups");
        TEST_SAY("Call DeleteGroups\n");
        rd_kafka_DeleteGroups(rk, del_groups, MY_DEL_GROUPS_CNT, options, q);
        TIMING_ASSERT_LATER(&timing, 0, 50);

        TIMING_START(&timing, "DeleteGroups.queue_poll");

        /* Poll result queue for DeleteGroups result.
         * Print but otherwise ignore other event types
         * (typically generic Error events). */
        while (1) {
                rkev = rd_kafka_queue_poll(q, tmout_multip(20 * 1000));
                TEST_SAY("DeleteGroups: got %s in %.3fms\n",
                         rd_kafka_event_name(rkev),
                         TIMING_DURATION(&timing) / 1000.0f);
                if (rkev == NULL)
                        continue;
                if (rd_kafka_event_error(rkev))
                        TEST_SAY("%s: %s\n", rd_kafka_event_name(rkev),
                                 rd_kafka_event_error_string(rkev));

                if (rd_kafka_event_type(rkev) ==
                    RD_KAFKA_EVENT_DELETEGROUPS_RESULT) {
                        break;
                }

                rd_kafka_event_destroy(rkev);
        }
        /* Convert event to proper result */
        res = rd_kafka_event_DeleteGroups_result(rkev);
        TEST_ASSERT(res, "expected DeleteGroups_result, not %s",
                    rd_kafka_event_name(rkev));

        /* Expecting error */
        err     = rd_kafka_event_error(rkev);
        errstr2 = rd_kafka_event_error_string(rkev);
        TEST_ASSERT(err == exp_err,
                    "expected DeleteGroups to return %s, not %s (%s)",
                    rd_kafka_err2str(exp_err), rd_kafka_err2str(err),
                    err ? errstr2 : "n/a");

        TEST_SAY("DeleteGroups: returned %s (%s)\n", rd_kafka_err2str(err),
                 err ? errstr2 : "n/a");

        size_t cnt = 0;
        results    = rd_kafka_DeleteGroups_result_groups(res, &cnt);

        TEST_ASSERT(MY_DEL_GROUPS_CNT == cnt,
                    "expected DeleteGroups_result_groups to return %d items, "
                    "not %" PRIusz,
                    MY_DEL_GROUPS_CNT, cnt);

        for (i = 0; i < MY_DEL_GROUPS_CNT; i++) {
                const expected_group_result_t *exp = &expected[i];
                rd_kafka_resp_err_t exp_err        = exp->err;
                const rd_kafka_group_result_t *act = results[i];
                rd_kafka_resp_err_t act_err =
                    rd_kafka_error_code(rd_kafka_group_result_error(act));
                TEST_ASSERT(
                    strcmp(exp->group, rd_kafka_group_result_name(act)) == 0,
                    "Result order mismatch at #%d: expected group name to be "
                    "%s, not %s",
                    i, exp->group, rd_kafka_group_result_name(act));
                TEST_ASSERT(exp_err == act_err,
                            "expected err=%d for group %s, not %d (%s)",
                            exp_err, exp->group, act_err,
                            rd_kafka_err2str(act_err));
        }

        rd_kafka_event_destroy(rkev);

        for (i = 0; i < MY_DEL_GROUPS_CNT; i++) {
                rd_kafka_DeleteGroup_destroy(del_groups[i]);
                rd_free(expected[i].group);
        }

        rd_free(topic);

        if (options)
                rd_kafka_AdminOptions_destroy(options);

        if (!useq)
                rd_kafka_queue_destroy(q);

        TEST_LATER_CHECK();
#undef MY_DEL_GROUPS_CNT

        SUB_TEST_PASS();
}

/**
 * @brief Helper for do_test_ListConsumerGroups, makes ListConsumerGroups call
 * and checks returned group count equals to \p exp_found.
 *
 * Parameter \p exp_type, if not UNKNOWN, needs to match
 * returned groups type.
 *
 * If \p match_states is true, then the state of the
 * returned groups is checked and expected to be `EMPTY`.
 */
static void
test_ListConsumerGroups_helper(rd_kafka_t *rk,
                               rd_kafka_AdminOptions_t *option,
                               rd_kafka_queue_t *q,
                               char **list_consumer_groups,
                               size_t list_consumer_groups_cnt,
                               size_t exp_found,
                               rd_kafka_consumer_group_type_t exp_type,
                               rd_bool_t match_states) {
        rd_kafka_event_t *rkev                             = NULL;
        const rd_kafka_ListConsumerGroups_result_t *result = NULL;
        size_t group_cnt;
        size_t error_cnt;
        size_t found;
        size_t i, j;
        const rd_kafka_ConsumerGroupListing_t **groups = NULL;

        TEST_SAY("Call ListConsumerGroups\n");
        rd_kafka_ListConsumerGroups(rk, option, q);
        /* Poll result queue for ListConsumerGroups result.
         * Print but otherwise ignore other event types
         * (typically generic Error events). */
        while (1) {
                rkev = rd_kafka_queue_poll(q, tmout_multip(20 * 1000));
                if (rkev == NULL)
                        continue;

                if (rd_kafka_event_error(rkev))
                        TEST_SAY("%s: %s\n", rd_kafka_event_name(rkev),
                                 rd_kafka_event_error_string(rkev));

                if (rd_kafka_event_type(rkev) ==
                    RD_KAFKA_EVENT_LISTCONSUMERGROUPS_RESULT)
                        break;

                rd_kafka_event_destroy(rkev);
        }
        /* Convert event to proper result */
        result = rd_kafka_event_ListConsumerGroups_result(rkev);
        TEST_ASSERT(result, "expected ListConsumerGroups_result, got %s",
                    rd_kafka_event_name(rkev));

        if (rd_kafka_event_error(rkev))
                TEST_FAIL("ListConsumerGroups failed with %s",
                          rd_kafka_event_error_string(rkev));

        groups = rd_kafka_ListConsumerGroups_result_valid(result, &group_cnt);
        rd_kafka_ListConsumerGroups_result_errors(result, &error_cnt);

        TEST_ASSERT(error_cnt == 0,
                    "expected ListConsumerGroups to return 0 errors,"
                    " got %zu",
                    error_cnt);

        found = 0;
        for (i = 0; i < group_cnt; i++) {
                const rd_kafka_ConsumerGroupListing_t *group = groups[i];
                const char *group_id =
                    rd_kafka_ConsumerGroupListing_group_id(group);
                int is_simple_consumer_group =
                    rd_kafka_ConsumerGroupListing_is_simple_consumer_group(
                        group);
                rd_kafka_consumer_group_state_t state =
                    rd_kafka_ConsumerGroupListing_state(group);
                rd_kafka_consumer_group_type_t type =
                    rd_kafka_ConsumerGroupListing_type(group);
                for (j = 0; j < list_consumer_groups_cnt; j++) {
                        if (!strcmp(list_consumer_groups[j], group_id)) {
                                found++;
                                TEST_ASSERT(!is_simple_consumer_group,
                                            "expected a normal group,"
                                            " got a simple group");
                                if (exp_type !=
                                    RD_KAFKA_CONSUMER_GROUP_TYPE_UNKNOWN) {
                                        TEST_ASSERT(
                                            type == exp_type,
                                            "Expected the Consumer Group Type "
                                            "to be set by the Broker.");
                                }

                                if (!match_states)
                                        break;

                                TEST_ASSERT(
                                    state ==
                                        RD_KAFKA_CONSUMER_GROUP_STATE_EMPTY,
                                    "expected an Empty state,"
                                    " got state %s",
                                    rd_kafka_consumer_group_state_name(state));
                                break;
                        }
                }
        }

        TEST_ASSERT(found == exp_found,
                    "expected to find %" PRIusz
                    " consumer groups,"
                    " got %" PRIusz,
                    exp_found, found);

        rd_kafka_event_destroy(rkev);
}

/**
 * @brief Test list groups, creating consumers for a set of groups,
 * listing and deleting them at the end.
 */
static void do_test_ListConsumerGroups(const char *what,
                                       rd_kafka_t *rk,
                                       rd_kafka_queue_t *useq,
                                       int request_timeout,
                                       rd_bool_t match_states,
                                       rd_bool_t match_types) {
#define TEST_LIST_CONSUMER_GROUPS_CNT 4
        rd_kafka_queue_t *q;
        rd_kafka_AdminOptions_t *options;
        char errstr[512];
        char *list_consumer_groups[TEST_LIST_CONSUMER_GROUPS_CNT];
        const int partitions_cnt = 1;
        const int msgs_cnt       = 100;
        char *topic;
        size_t i;
        rd_kafka_metadata_topic_t exp_mdtopic = {0};
        int64_t testid                        = test_id_generate();
        rd_bool_t has_match_states =
            test_broker_version >= TEST_BRKVER(2, 7, 0, 0);
        rd_bool_t has_match_types =
            test_broker_version >= TEST_BRKVER(3, 8, 0, 0);

        rd_kafka_consumer_group_type_t group_protocol_in_use =
            RD_KAFKA_CONSUMER_GROUP_TYPE_UNKNOWN;
        rd_kafka_consumer_group_type_t group_protocol_not_in_use =
            RD_KAFKA_CONSUMER_GROUP_TYPE_UNKNOWN;

        SUB_TEST_QUICK(
            "%s ListConsumerGroups with %s, request_timeout %d"
            ", match_states %s, match_types %s",
            rd_kafka_name(rk), what, request_timeout, RD_STR_ToF(match_states),
            RD_STR_ToF(match_types));

        /* match_states would not work if broker version is below 2.7.0 */
        if (!has_match_states)
                match_states = rd_false;

        /* match_types would not work if broker version is below 3.8.0 */
        if (!has_match_types)
                match_types = rd_false;

        q = useq ? useq : rd_kafka_queue_new(rk);

        options =
            rd_kafka_AdminOptions_new(rk, RD_KAFKA_ADMIN_OP_LISTCONSUMERGROUPS);

        if (request_timeout != -1) {
                TEST_CALL_ERR__(rd_kafka_AdminOptions_set_request_timeout(
                    options, request_timeout, errstr, sizeof(errstr)));
        }

        if (match_states) {
                rd_kafka_consumer_group_state_t empty =
                    RD_KAFKA_CONSUMER_GROUP_STATE_EMPTY;

                TEST_CALL_ERROR__(
                    rd_kafka_AdminOptions_set_match_consumer_group_states(
                        options, &empty, 1));
        }

        if (match_types) {
                if (test_consumer_group_protocol_classic()) {
                        group_protocol_in_use =
                            RD_KAFKA_CONSUMER_GROUP_TYPE_CLASSIC;
                        group_protocol_not_in_use =
                            RD_KAFKA_CONSUMER_GROUP_TYPE_CONSUMER;
                } else {
                        group_protocol_in_use =
                            RD_KAFKA_CONSUMER_GROUP_TYPE_CONSUMER;
                        group_protocol_not_in_use =
                            RD_KAFKA_CONSUMER_GROUP_TYPE_CLASSIC;
                }
                TEST_CALL_ERROR__(
                    rd_kafka_AdminOptions_set_match_consumer_group_types(
                        options, &group_protocol_in_use, 1));
        }

        topic             = rd_strdup(test_mk_topic_name(__FUNCTION__, 1));
        exp_mdtopic.topic = topic;

        /* Create the topics first. */
        test_CreateTopics_simple(rk, NULL, &topic, 1, partitions_cnt, NULL);

        /* Verify that topics are reported by metadata */
        test_wait_metadata_update(rk, &exp_mdtopic, 1, NULL, 0, tmout_multip(5000));

        /* Produce 100 msgs */
        test_produce_msgs_easy(topic, testid, 0, msgs_cnt);

        /* K2: Additional delay for consumer subscription readiness */
        if (test_k2_cluster) {
                rd_sleep(5);
        }

        for (i = 0; i < TEST_LIST_CONSUMER_GROUPS_CNT; i++) {
                char *group = rd_strdup(test_mk_topic_name(__FUNCTION__, 1));
                test_consume_msgs_easy(group, topic, testid, -1, msgs_cnt,
                                       NULL);
                list_consumer_groups[i] = group;
        }

        test_ListConsumerGroups_helper(rk, options, q, list_consumer_groups,
                                       TEST_LIST_CONSUMER_GROUPS_CNT,
                                       TEST_LIST_CONSUMER_GROUPS_CNT,
                                       group_protocol_in_use, has_match_states);

        if (match_types) {
                /* Simply test with the option of protocol not in use */
                rd_kafka_AdminOptions_t *option_group_protocol_not_in_use =
                    rd_kafka_AdminOptions_new(
                        rk, RD_KAFKA_ADMIN_OP_LISTCONSUMERGROUPS);
                rd_kafka_AdminOptions_set_match_consumer_group_types(
                    option_group_protocol_not_in_use,
                    &group_protocol_not_in_use, 1);

                test_ListConsumerGroups_helper(
                    rk, option_group_protocol_not_in_use, q,
                    list_consumer_groups, TEST_LIST_CONSUMER_GROUPS_CNT, 0,
                    group_protocol_not_in_use, rd_false);

                rd_kafka_AdminOptions_destroy(option_group_protocol_not_in_use);
        }

        test_DeleteGroups_simple(rk, NULL, (char **)list_consumer_groups,
                                 TEST_LIST_CONSUMER_GROUPS_CNT, NULL);

        for (i = 0; i < TEST_LIST_CONSUMER_GROUPS_CNT; i++) {
                rd_free(list_consumer_groups[i]);
        }

        rd_free(topic);

        rd_kafka_AdminOptions_destroy(options);

        if (!useq)
                rd_kafka_queue_destroy(q);

        TEST_LATER_CHECK();
#undef TEST_LIST_CONSUMER_GROUPS_CNT

        SUB_TEST_PASS();
}

typedef struct expected_DescribeConsumerGroups_result {
        char *group_id;
        rd_kafka_resp_err_t err;
} expected_DescribeConsumerGroups_result_t;


/**
 * @brief Test describe groups, creating consumers for a set of groups,
 * describing and deleting them at the end.
 */
static void do_test_DescribeConsumerGroups(const char *what,
                                           rd_kafka_t *rk,
                                           rd_kafka_queue_t *useq,
                                           int request_timeout) {
        rd_kafka_queue_t *q;
        rd_kafka_AdminOptions_t *options = NULL;
        rd_kafka_event_t *rkev           = NULL;
        rd_kafka_resp_err_t err;
        char errstr[512];
        const char *errstr2;
#define TEST_DESCRIBE_CONSUMER_GROUPS_CNT 4
        int known_groups = TEST_DESCRIBE_CONSUMER_GROUPS_CNT - 1;
        int i;
        const int partitions_cnt = 1;
        const int msgs_cnt       = 100;
        char *topic;
        rd_kafka_metadata_topic_t exp_mdtopic = {0};
        int64_t testid                        = test_id_generate();
        test_timing_t timing;
        rd_kafka_resp_err_t exp_err = RD_KAFKA_RESP_ERR_NO_ERROR;
        const rd_kafka_ConsumerGroupDescription_t **results = NULL;
        expected_DescribeConsumerGroups_result_t
            expected[TEST_DESCRIBE_CONSUMER_GROUPS_CNT] = RD_ZERO_INIT;
        const char *describe_groups[TEST_DESCRIBE_CONSUMER_GROUPS_CNT];
        char group_instance_ids[TEST_DESCRIBE_CONSUMER_GROUPS_CNT][512];
        char client_ids[TEST_DESCRIBE_CONSUMER_GROUPS_CNT][512];
        rd_kafka_t *rks[TEST_DESCRIBE_CONSUMER_GROUPS_CNT];
        const rd_kafka_DescribeConsumerGroups_result_t *res;
        size_t authorized_operation_cnt;
        rd_bool_t has_group_instance_id =
            test_broker_version >= TEST_BRKVER(2, 4, 0, 0);

        SUB_TEST_QUICK("%s DescribeConsumerGroups with %s, request_timeout %d",
                       rd_kafka_name(rk), what, request_timeout);

        /* Skip test if running against librdkafka < 2.10.0 due to missing rd_kafka_ConsumerGroupDescription_authorized_operations function */
        if (rd_kafka_version() < 0x020a00ff) {
                TEST_SKIP("Test requires librdkafka >= 2.10.0 (ConsumerGroupDescription authorized_operations API), "
                         "current version: %s\n", rd_kafka_version_str());
                return;
        }

        q = useq ? useq : rd_kafka_queue_new(rk);

        if (request_timeout != -1) {
                options = rd_kafka_AdminOptions_new(
                    rk, RD_KAFKA_ADMIN_OP_DESCRIBECONSUMERGROUPS);

                err = rd_kafka_AdminOptions_set_request_timeout(
                    options, request_timeout, errstr, sizeof(errstr));
                TEST_ASSERT(!err, "%s", rd_kafka_err2str(err));
        }


        topic             = rd_strdup(test_mk_topic_name(__FUNCTION__, 1));
        exp_mdtopic.topic = topic;

        /* Create the topics first. */
        test_CreateTopics_simple(rk, NULL, &topic, 1, partitions_cnt, NULL);

        /* Verify that topics are reported by metadata */
        test_wait_metadata_update(rk, &exp_mdtopic, 1, NULL, 0, 15 * 1000);

        /* Additional wait for cloud environments to ensure topic stability for consumers */
        if (test_k2_cluster) {
                rd_sleep(10);
        }

        /* Produce 100 msgs */
        test_produce_msgs_easy(topic, testid, 0, msgs_cnt);

        for (i = 0; i < TEST_DESCRIBE_CONSUMER_GROUPS_CNT; i++) {
                rd_kafka_conf_t *conf;
                char *group_id = rd_strdup(test_mk_topic_name(__FUNCTION__, 1));
                if (i < known_groups) {
                        snprintf(group_instance_ids[i],
                                 sizeof(group_instance_ids[i]),
                                 "group_instance_id_%" PRId32, i);
                        snprintf(client_ids[i], sizeof(client_ids[i]),
                                 "client_id_%" PRId32, i);

                        test_conf_init(&conf, NULL, 0);
                        test_conf_set(conf, "client.id", client_ids[i]);
                        test_conf_set(conf, "group.instance.id",
                                      group_instance_ids[i]);
                        test_conf_set(conf, "session.timeout.ms", "5000");
                        test_conf_set(conf, "auto.offset.reset", "earliest");
                        rks[i] =
                            test_create_consumer(group_id, NULL, conf, NULL);
                        test_consumer_subscribe(rks[i], topic);
                        /* Consume messages */
                        test_consumer_poll("consumer", rks[i], testid, -1, -1,
                                           msgs_cnt, NULL);
                }
                expected[i].group_id = group_id;
                expected[i].err      = RD_KAFKA_RESP_ERR_NO_ERROR;
                describe_groups[i]   = group_id;
        }

        TIMING_START(&timing, "DescribeConsumerGroups");
        TEST_SAY("Call DescribeConsumerGroups\n");
        rd_kafka_DescribeConsumerGroups(
            rk, describe_groups, TEST_DESCRIBE_CONSUMER_GROUPS_CNT, options, q);
        TIMING_ASSERT_LATER(&timing, 0, 50);

        TIMING_START(&timing, "DescribeConsumerGroups.queue_poll");

        /* Poll result queue for DescribeConsumerGroups result.
         * Print but otherwise ignore other event types
         * (typically generic Error events). */
        while (1) {
                rkev = rd_kafka_queue_poll(q, tmout_multip(20 * 1000));
                TEST_SAY("DescribeConsumerGroups: got %s in %.3fms\n",
                         rd_kafka_event_name(rkev),
                         TIMING_DURATION(&timing) / 1000.0f);
                if (rkev == NULL)
                        continue;
                if (rd_kafka_event_error(rkev))
                        TEST_SAY("%s: %s\n", rd_kafka_event_name(rkev),
                                 rd_kafka_event_error_string(rkev));

                if (rd_kafka_event_type(rkev) ==
                    RD_KAFKA_EVENT_DESCRIBECONSUMERGROUPS_RESULT) {
                        break;
                }

                rd_kafka_event_destroy(rkev);
        }
        /* Convert event to proper result */
        res = rd_kafka_event_DescribeConsumerGroups_result(rkev);
        TEST_ASSERT(res, "expected DescribeConsumerGroups_result, got %s",
                    rd_kafka_event_name(rkev));

        /* Expecting error */
        err     = rd_kafka_event_error(rkev);
        errstr2 = rd_kafka_event_error_string(rkev);
        TEST_ASSERT(err == exp_err,
                    "expected DescribeConsumerGroups to return %s, got %s (%s)",
                    rd_kafka_err2str(exp_err), rd_kafka_err2str(err),
                    err ? errstr2 : "n/a");

        TEST_SAY("DescribeConsumerGroups: returned %s (%s)\n",
                 rd_kafka_err2str(err), err ? errstr2 : "n/a");

        size_t cnt = 0;
        results    = rd_kafka_DescribeConsumerGroups_result_groups(res, &cnt);

        TEST_ASSERT(
            TEST_DESCRIBE_CONSUMER_GROUPS_CNT == cnt,
            "expected DescribeConsumerGroups_result_groups to return %d items, "
            "got %" PRIusz,
            TEST_DESCRIBE_CONSUMER_GROUPS_CNT, cnt);

        for (i = 0; i < TEST_DESCRIBE_CONSUMER_GROUPS_CNT; i++) {
                expected_DescribeConsumerGroups_result_t *exp  = &expected[i];
                rd_kafka_resp_err_t exp_err                    = exp->err;
                const rd_kafka_ConsumerGroupDescription_t *act = results[i];
                rd_kafka_resp_err_t act_err = rd_kafka_error_code(
                    rd_kafka_ConsumerGroupDescription_error(act));
                rd_kafka_consumer_group_state_t state =
                    rd_kafka_ConsumerGroupDescription_state(act);
                if (rd_kafka_version() >= 0x02020000) {  /* authorized_operations available since librdkafka 2.2.0 */
                        const rd_kafka_AclOperation_t *authorized_operations =
                            rd_kafka_ConsumerGroupDescription_authorized_operations(
                                act, &authorized_operation_cnt);
                        TEST_ASSERT(
                            authorized_operation_cnt == 0,
                            "Authorized operation count should be 0, is %" PRIusz,
                            authorized_operation_cnt);
                        TEST_ASSERT(
                            authorized_operations == NULL,
                            "Authorized operations should be NULL when not requested");
                }
                TEST_ASSERT(
                    strcmp(exp->group_id,
                           rd_kafka_ConsumerGroupDescription_group_id(act)) ==
                        0,
                    "Result order mismatch at #%d: expected group id to be "
                    "%s, got %s",
                    i, exp->group_id,
                    rd_kafka_ConsumerGroupDescription_group_id(act));
                if (i < known_groups) {
                        int member_count;
                        const rd_kafka_MemberDescription_t *member;
                        const rd_kafka_MemberAssignment_t *assignment;
                        const char *client_id;
                        const char *group_instance_id;
                        const rd_kafka_topic_partition_list_t *partitions;

                        TEST_ASSERT(state ==
                                        RD_KAFKA_CONSUMER_GROUP_STATE_STABLE,
                                    "Expected Stable state, got %s.",
                                    rd_kafka_consumer_group_state_name(state));

                        TEST_ASSERT(
                            !rd_kafka_ConsumerGroupDescription_is_simple_consumer_group(
                                act),
                            "Expected a normal consumer group, got a simple "
                            "one.");

                        member_count =
                            rd_kafka_ConsumerGroupDescription_member_count(act);
                        TEST_ASSERT(member_count == 1,
                                    "Expected one member, got %d.",
                                    member_count);

                        member =
                            rd_kafka_ConsumerGroupDescription_member(act, 0);

                        client_id =
                            rd_kafka_MemberDescription_client_id(member);
                        TEST_ASSERT(!strcmp(client_id, client_ids[i]),
                                    "Expected client id \"%s\","
                                    " got \"%s\".",
                                    client_ids[i], client_id);

                        if (has_group_instance_id) {
                                group_instance_id =
                                    rd_kafka_MemberDescription_group_instance_id(
                                        member);
                                TEST_ASSERT(!strcmp(group_instance_id,
                                                    group_instance_ids[i]),
                                            "Expected group instance id \"%s\","
                                            " got \"%s\".",
                                            group_instance_ids[i],
                                            group_instance_id);
                        }

                        assignment =
                            rd_kafka_MemberDescription_assignment(member);
                        TEST_ASSERT(assignment != NULL,
                                    "Expected non-NULL member assignment");

                        partitions =
                            rd_kafka_MemberAssignment_partitions(assignment);
                        TEST_ASSERT(partitions != NULL,
                                    "Expected non-NULL member partitions");

                        TEST_SAY(
                            "Member client.id=\"%s\", "
                            "group.instance.id=\"%s\", "
                            "consumer_id=\"%s\", "
                            "host=\"%s\", assignment:\n",
                            rd_kafka_MemberDescription_client_id(member),
                            rd_kafka_MemberDescription_group_instance_id(
                                member),
                            rd_kafka_MemberDescription_consumer_id(member),
                            rd_kafka_MemberDescription_host(member));
                        /* This is just to make sure the returned memory
                         * is valid. */
                        safe_print_partition_list(partitions);
                } else {
                        TEST_ASSERT(state == RD_KAFKA_CONSUMER_GROUP_STATE_DEAD,
                                    "Expected Dead state, got %s.",
                                    rd_kafka_consumer_group_state_name(state));
                }
                TEST_ASSERT(exp_err == act_err,
                            "expected err=%d for group %s, got %d (%s)",
                            exp_err, exp->group_id, act_err,
                            rd_kafka_err2str(act_err));
        }

        rd_kafka_event_destroy(rkev);

        for (i = 0; i < known_groups; i++) {
                test_consumer_close(rks[i]);
                rd_kafka_destroy(rks[i]);
        }

        /* Wait session timeout + 1s. Because using static group membership */
        rd_sleep(6);

        test_DeleteGroups_simple(rk, NULL, (char **)describe_groups,
                                 known_groups, NULL);

        for (i = 0; i < TEST_DESCRIBE_CONSUMER_GROUPS_CNT; i++) {
                rd_free(expected[i].group_id);
        }

        test_DeleteTopics_simple(rk, NULL, &topic, 1, NULL);

        rd_free(topic);

        if (options)
                rd_kafka_AdminOptions_destroy(options);

        if (!useq)
                rd_kafka_queue_destroy(q);

        TEST_LATER_CHECK();
#undef TEST_DESCRIBE_CONSUMER_GROUPS_CNT

        SUB_TEST_PASS();
}

/** @brief Helper function to check whether \p expected and \p actual contain
 * the same values. */
static void
test_match_authorized_operations(const rd_kafka_AclOperation_t *expected,
                                 size_t expected_cnt,
                                 const rd_kafka_AclOperation_t *actual,
                                 size_t actual_cnt) {
        size_t i, j;

        /* For cloud environments: verify expected operations are present, but allow additional ones
         * Cloud Kafka services often return more operations than expected due to richer ACL models */
        TEST_SAY("Checking authorized operations: expected %" PRIusz ", got %" PRIusz "\n",
                expected_cnt, actual_cnt);

        /* Verify all expected operations are present in the actual list */
        for (i = 0; i < expected_cnt; i++) {
                for (j = 0; j < actual_cnt; j++)
                        if (expected[i] == actual[j])
                                break;

                if (j == actual_cnt)
                        TEST_FAIL(
                            "Did not find expected authorized operation in "
                            "result %s\n",
                            rd_kafka_AclOperation_name(expected[i]));
        }

        /* Log what we actually got for debugging */
        TEST_SAY("Found all %" PRIusz " expected operations in cloud environment's %" PRIusz " operations\n",
                expected_cnt, actual_cnt);
}

/**
 * @brief Test DescribeTopics: create a topic, describe it, and then
 * delete it.
 *
 * @param include_authorized_operations if true, check authorized
 * operations included in topic descriptions, and if they're changed if
 * ACLs are defined.
 */
static void do_test_DescribeTopics(const char *what,
                                   rd_kafka_t *rk,
                                   rd_kafka_queue_t *rkqu,
                                   int request_timeout,
                                   rd_bool_t include_authorized_operations) {
        rd_kafka_queue_t *q;
#define TEST_DESCRIBE_TOPICS_CNT 3
        char *topic_names[TEST_DESCRIBE_TOPICS_CNT];
        rd_kafka_TopicCollection_t *topics, *empty_topics;
        rd_kafka_AdminOptions_t *options;
        rd_kafka_event_t *rkev;
        const rd_kafka_error_t *error;
        rd_kafka_resp_err_t err;
        test_timing_t timing;
        const rd_kafka_DescribeTopics_result_t *res;
        const rd_kafka_TopicDescription_t **result_topics;
        const rd_kafka_TopicPartitionInfo_t **partitions;
        const rd_kafka_Uuid_t *topic_id;
        size_t partitions_cnt;
        size_t result_topics_cnt;
        char errstr[128];
        const char *errstr2;
        const char *sasl_username;
        const char *sasl_mechanism;
        const char *principal;
        rd_kafka_AclBinding_t *acl_bindings[1];
        int i;
        const rd_kafka_AclOperation_t *authorized_operations;
        size_t authorized_operations_cnt;

        SUB_TEST_QUICK(
            "%s DescribeTopics with %s, request_timeout %d, "
            "%s authorized operations",
            rd_kafka_name(rk), what, request_timeout,
            include_authorized_operations ? "with" : "without");

        /* Skip test if running against librdkafka < 2.3.0 due to missing DescribeTopics API */
        if (rd_kafka_version() < 0x020300ff) {
                TEST_SKIP("Test requires librdkafka >= 2.3.0 (DescribeTopics API), "
                         "current version: %s\n", rd_kafka_version_str());
                return;
        }

        q = rkqu ? rkqu : rd_kafka_queue_new(rk);

        /* Only create one topic, the others will be non-existent. */
        for (i = 0; i < TEST_DESCRIBE_TOPICS_CNT; i++) {
                rd_strdupa(&topic_names[i],
                           test_mk_topic_name(__FUNCTION__, 1));
        }
        if (rd_kafka_version() >= 0x02020100) {  /* DescribeTopics available since librdkafka 2.2.1 */
            topics = rd_kafka_TopicCollection_of_topic_names(
                (const char **)topic_names, TEST_DESCRIBE_TOPICS_CNT);
            empty_topics = rd_kafka_TopicCollection_of_topic_names(NULL, 0);

            test_CreateTopics_simple(rk, NULL, topic_names, 1, 1, NULL);

            /* Wait for topic metadata to propagate before describing topics.*/
            {
                    rd_kafka_metadata_topic_t exp_mdtopic = {.topic = topic_names[0]};
                    test_wait_metadata_update(rk, &exp_mdtopic, 1, NULL, 0, tmout_multip(5000));
            }

            /* K2: Additional metadata wait for DescribeTopics API consistency */
            if (test_k2_cluster) {
                    rd_kafka_metadata_topic_t exp_mdtopic = {.topic = topic_names[0]};
                    test_wait_metadata_update(rk, &exp_mdtopic, 1, NULL, 0, tmout_multip(3000));
                    rd_sleep(2);
            }

            options =
                rd_kafka_AdminOptions_new(rk, RD_KAFKA_ADMIN_OP_DESCRIBETOPICS);
            TEST_CALL_ERR__(rd_kafka_AdminOptions_set_request_timeout(
                options, request_timeout, errstr, sizeof(errstr)));
            TEST_CALL_ERROR__(
                rd_kafka_AdminOptions_set_include_authorized_operations(
                    options, include_authorized_operations));

            /* Call DescribeTopics with empty topics. */
            TIMING_START(&timing, "DescribeTopics empty");
            rd_kafka_DescribeTopics(rk, empty_topics, options, q);
            TIMING_ASSERT_LATER(&timing, 0, 50);

            /* Check DescribeTopics results. */
            /* Use reasonable timeout for K2 environments */
            int describe_timeout = test_k2_cluster ? 60000 : tmout_multip(20 * 1000);
            rkev = test_wait_admin_result(q, RD_KAFKA_EVENT_DESCRIBETOPICS_RESULT,
                                        describe_timeout);
            TEST_ASSERT(rkev, "Expected DescribeTopicsResult on queue");

            /* Extract result. */
            res = rd_kafka_event_DescribeTopics_result(rkev);
            TEST_ASSERT(res, "Expected DescribeTopics result, not %s",
                        rd_kafka_event_name(rkev));

            err     = rd_kafka_event_error(rkev);
            errstr2 = rd_kafka_event_error_string(rkev);
            TEST_ASSERT(!err, "Expected success, not %s: %s",
                        rd_kafka_err2name(err), errstr2);

            result_topics =
                rd_kafka_DescribeTopics_result_topics(res, &result_topics_cnt);

            /* Check no result is received. */
            TEST_ASSERT((int)result_topics_cnt == 0,
                        "Expected 0 topics in result, got %d",
                        (int)result_topics_cnt);

            rd_kafka_event_destroy(rkev);

            /* Call DescribeTopics with all of them. */
            TIMING_START(&timing, "DescribeTopics all");
            rd_kafka_DescribeTopics(rk, topics, options, q);
            TIMING_ASSERT_LATER(&timing, 0, 50);

            /* Check DescribeTopics results. */
            /* Use reasonable timeout for K2 environments */
            describe_timeout = test_k2_cluster ? 60000 : tmout_multip(20 * 1000); /* 60s for K2, normal for others */
            rkev = test_wait_admin_result(q, RD_KAFKA_EVENT_DESCRIBETOPICS_RESULT,
                                        describe_timeout);
            TEST_ASSERT(rkev, "Expected DescribeTopicsResult on queue");

            /* Extract result. */
            res = rd_kafka_event_DescribeTopics_result(rkev);
            TEST_ASSERT(res, "Expected DescribeTopics result, not %s",
                        rd_kafka_event_name(rkev));

            err     = rd_kafka_event_error(rkev);
            errstr2 = rd_kafka_event_error_string(rkev);
            TEST_ASSERT(!err, "Expected success, not %s: %s",
                        rd_kafka_err2name(err), errstr2);

            result_topics =
                rd_kafka_DescribeTopics_result_topics(res, &result_topics_cnt);

            /* Check if results have been received for all topics. */
            TEST_ASSERT((int)result_topics_cnt == TEST_DESCRIBE_TOPICS_CNT,
                        "Expected %d topics in result, got %d",
                        TEST_DESCRIBE_TOPICS_CNT, (int)result_topics_cnt);

            /* Check if topics[0] succeeded. */
            error = rd_kafka_TopicDescription_error(result_topics[0]);
            if (test_k2_cluster && rd_kafka_error_code(error) == RD_KAFKA_RESP_ERR_UNKNOWN_TOPIC_OR_PART) {
            } else {
                    TEST_ASSERT(rd_kafka_error_code(error) == RD_KAFKA_RESP_ERR_NO_ERROR,
                                "Expected no error, not %s\n",
                                rd_kafka_error_string(error));
            }

            /*
            * Check whether the topics which are non-existent have
            * RD_KAFKA_RESP_ERR_UNKNOWN_TOPIC_OR_PART error.
            */
            for (i = 1; i < TEST_DESCRIBE_TOPICS_CNT; i++) {
                    error = rd_kafka_TopicDescription_error(result_topics[i]);
                    TEST_ASSERT(rd_kafka_error_code(error) ==
                                    RD_KAFKA_RESP_ERR_UNKNOWN_TOPIC_OR_PART,
                                "Expected unknown Topic or partition, not %s\n",
                                rd_kafka_error_string(error));
            }

            /* Check fields inside the first (existent) topic. */
            TEST_ASSERT(strcmp(rd_kafka_TopicDescription_name(result_topics[0]),
                            topic_names[0]) == 0,
                        "Expected topic name %s, got %s", topic_names[0],
                        rd_kafka_TopicDescription_name(result_topics[0]));

            topic_id = rd_kafka_TopicDescription_topic_id(result_topics[0]);

            TEST_ASSERT(topic_id, "Expected Topic Id to present.");

            partitions = rd_kafka_TopicDescription_partitions(result_topics[0],
                                                            &partitions_cnt);

            TEST_ASSERT(partitions_cnt == 1, "Expected %d partitions, got %" PRIusz,
                        1, partitions_cnt);

            TEST_ASSERT(rd_kafka_TopicPartitionInfo_partition(partitions[0]) == 0,
                        "Expected partion id to be %d, got %d", 0,
                        rd_kafka_TopicPartitionInfo_partition(partitions[0]));

            authorized_operations = rd_kafka_TopicDescription_authorized_operations(
                result_topics[0], &authorized_operations_cnt);
            if (include_authorized_operations) {
                    const rd_kafka_AclOperation_t expected[] = {
                        RD_KAFKA_ACL_OPERATION_ALTER,
                        RD_KAFKA_ACL_OPERATION_ALTER_CONFIGS,
                        RD_KAFKA_ACL_OPERATION_CREATE,
                        RD_KAFKA_ACL_OPERATION_DELETE,
                        RD_KAFKA_ACL_OPERATION_DESCRIBE,
                        RD_KAFKA_ACL_OPERATION_DESCRIBE_CONFIGS,
                        RD_KAFKA_ACL_OPERATION_READ,
                        RD_KAFKA_ACL_OPERATION_WRITE};

                    test_match_authorized_operations(expected, 8,
                                                    authorized_operations,
                                                    authorized_operations_cnt);
            } else {
                    TEST_ASSERT(
                        authorized_operations_cnt == 0,
                        "Authorized operation count should be 0, is %" PRIusz,
                        authorized_operations_cnt);
                    TEST_ASSERT(
                        authorized_operations == NULL,
                        "Authorized operations should be NULL when not requested");
            }

            rd_kafka_AdminOptions_destroy(options);
            rd_kafka_event_destroy(rkev);

            /* If we don't have authentication/authorization set up in our
            * broker, the following test doesn't make sense, since we're
            * testing ACLs and authorized operations for our principal. The
            * same goes for `include_authorized_operations`, if it's not
            * true, it doesn't make sense to change the ACLs and check. We
            * limit ourselves to SASL_PLAIN and SASL_SCRAM.*/
            if (!test_needs_auth() || !include_authorized_operations)
                    goto done;

            sasl_mechanism = test_conf_get(NULL, "sasl.mechanism");
            if (strcmp(sasl_mechanism, "PLAIN") != 0 &&
                strncmp(sasl_mechanism, "SCRAM", 5) != 0)
                    goto done;

            sasl_username = test_conf_get(NULL, "sasl.username");
            principal     = tsprintf("User:%s", sasl_username);

            /* Change authorized operations for the principal which we're
            * using to connect to the broker. */
            acl_bindings[0] = rd_kafka_AclBinding_new(
                RD_KAFKA_RESOURCE_TOPIC, topic_names[0],
                RD_KAFKA_RESOURCE_PATTERN_LITERAL, principal, "*",
                RD_KAFKA_ACL_OPERATION_READ, RD_KAFKA_ACL_PERMISSION_TYPE_ALLOW,
                NULL, 0);
            TEST_CALL_ERR__(
                test_CreateAcls_simple(rk, NULL, acl_bindings, 1, NULL));
            rd_kafka_AclBinding_destroy(acl_bindings[0]);

            /* Wait for ACL propagation. */
            /* Use reasonable timeout for K2 environments */
            int acl_propagation_sleep = test_k2_cluster ? 10 : tmout_multip(2);
            TEST_SAY("Waiting %d seconds for ACL propagation\n", acl_propagation_sleep);
            rd_sleep(acl_propagation_sleep);

            /* Call DescribeTopics. */
            options =
                rd_kafka_AdminOptions_new(rk, RD_KAFKA_ADMIN_OP_DESCRIBETOPICS);
            TEST_CALL_ERR__(rd_kafka_AdminOptions_set_request_timeout(
                options, request_timeout, errstr, sizeof(errstr)));
            TEST_CALL_ERROR__(
                rd_kafka_AdminOptions_set_include_authorized_operations(options,
                                                                        1));

            TIMING_START(&timing, "DescribeTopics");
            rd_kafka_DescribeTopics(rk, topics, options, q);
            TIMING_ASSERT_LATER(&timing, 0, 50);
            rd_kafka_AdminOptions_destroy(options);

            /* Check DescribeTopics results. */
            describe_timeout = test_k2_cluster ? 60000 : tmout_multip(20 * 1000);
            rkev = test_wait_admin_result(q, RD_KAFKA_EVENT_DESCRIBETOPICS_RESULT,
                                        describe_timeout);
            TEST_ASSERT(rkev, "Expected DescribeTopicsResult on queue");

            /* Extract result. */
            res = rd_kafka_event_DescribeTopics_result(rkev);
            TEST_ASSERT(res, "Expected DescribeTopics result, not %s",
                        rd_kafka_event_name(rkev));

            err     = rd_kafka_event_error(rkev);
            errstr2 = rd_kafka_event_error_string(rkev);
            TEST_ASSERT(!err, "Expected success, not %s: %s",
                        rd_kafka_err2name(err), errstr2);

            result_topics =
                rd_kafka_DescribeTopics_result_topics(res, &result_topics_cnt);

            /* Check if results have been received for all topics. */
            TEST_ASSERT((int)result_topics_cnt == TEST_DESCRIBE_TOPICS_CNT,
                        "Expected %d topics in result, got %d",
                        TEST_DESCRIBE_TOPICS_CNT, (int)result_topics_cnt);

            /* Check if topics[0] succeeded. */
            error = rd_kafka_TopicDescription_error(result_topics[0]);
            TEST_ASSERT(rd_kafka_error_code(error) == RD_KAFKA_RESP_ERR_NO_ERROR,
                        "Expected no error, not %s\n",
                        rd_kafka_error_string(error));

            /* Check if ACLs changed. */
            {
                    const rd_kafka_AclOperation_t expected[] = {
                        RD_KAFKA_ACL_OPERATION_READ,
                        RD_KAFKA_ACL_OPERATION_DESCRIBE};
                    authorized_operations =
                        rd_kafka_TopicDescription_authorized_operations(
                            result_topics[0], &authorized_operations_cnt);

                    test_match_authorized_operations(expected, 2,
                                                    authorized_operations,
                                                    authorized_operations_cnt);
            }
            rd_kafka_event_destroy(rkev);

            /*
            * Remove create ACLs to allow deletion
            * of the created topic.
            */
            acl_bindings[0] = rd_kafka_AclBinding_new(
                RD_KAFKA_RESOURCE_TOPIC, topic_names[0],
                RD_KAFKA_RESOURCE_PATTERN_LITERAL, principal, "*",
                RD_KAFKA_ACL_OPERATION_READ, RD_KAFKA_ACL_PERMISSION_TYPE_ALLOW,
                NULL, 0);
            TEST_CALL_ERR__(
                test_DeleteAcls_simple(rk, NULL, acl_bindings, 1, NULL));
            rd_kafka_AclBinding_destroy(acl_bindings[0]);

            /* Wait for ACL propagation. */
            /* Use reasonable timeout for K2 environments */
            int acl_cleanup_sleep = test_k2_cluster ? 5 : tmout_multip(2);
            TEST_SAY("Waiting %d seconds for ACL cleanup propagation\n", acl_cleanup_sleep);
            rd_sleep(acl_cleanup_sleep);
        } else {
                TEST_SAY("SKIPPING: DescribeTopics function - requires librdkafka version >= 2.2.1 (current: 0x%08x)\n",
                         rd_kafka_version());
        }

done:
        test_DeleteTopics_simple(rk, NULL, topic_names, 1, NULL);
        if (!rkqu)
                rd_kafka_queue_destroy(q);

        if (rd_kafka_version() >= 0x02020100) {
                rd_kafka_TopicCollection_destroy(topics);
                rd_kafka_TopicCollection_destroy(empty_topics);
        }


        TEST_LATER_CHECK();
#undef TEST_DESCRIBE_TOPICS_CNT

        SUB_TEST_PASS();
}

/**
 * @brief Test DescribeCluster for the test cluster.
 *
 * @param include_authorized_operations if true, check authorized operations
 * included in cluster description, and if they're changed if ACLs are defined.
 */
static void do_test_DescribeCluster(const char *what,
                                    rd_kafka_t *rk,
                                    rd_kafka_queue_t *rkqu,
                                    int request_timeout,
                                    rd_bool_t include_authorized_operations) {
        rd_kafka_queue_t *q;
        rd_kafka_AdminOptions_t *options;
        rd_kafka_event_t *rkev;
        rd_kafka_resp_err_t err;
        test_timing_t timing;
        const rd_kafka_DescribeCluster_result_t *res;
        const rd_kafka_Node_t **nodes;
        size_t node_cnt;
        char errstr[128];
        const char *errstr2;
        rd_kafka_AclBinding_t *acl_bindings[1];
        rd_kafka_AclBindingFilter_t *acl_bindings_delete;
        const rd_kafka_AclOperation_t *authorized_operations;
        size_t authorized_operations_cnt;
        const char *sasl_username;
        const char *sasl_mechanism;
        const char *principal;

        SUB_TEST_QUICK(
            "%s DescribeCluster with %s, request_timeout %d, %s authorized "
            "operations",
            rd_kafka_name(rk), what, request_timeout,
            include_authorized_operations ? "with" : "without");

        /* Skip test if running against librdkafka < 2.3.0 due to missing DescribeCluster API */
        if (rd_kafka_version() < 0x020300ff) {
                TEST_SKIP("Test requires librdkafka >= 2.3.0 (DescribeCluster API), "
                         "current version: %s\n", rd_kafka_version_str());
                return;
        }

        q = rkqu ? rkqu : rd_kafka_queue_new(rk);

        /* Call DescribeCluster. */
        options =
            rd_kafka_AdminOptions_new(rk, RD_KAFKA_ADMIN_OP_DESCRIBECLUSTER);
        TEST_CALL_ERR__(rd_kafka_AdminOptions_set_request_timeout(
            options, request_timeout, errstr, sizeof(errstr)));
        if (rd_kafka_version() >= 0x02020100) {  /* include_authorized_operations available since librdkafka 2.2.1 */
                TEST_CALL_ERROR__(
                    rd_kafka_AdminOptions_set_include_authorized_operations(
                        options, include_authorized_operations));
        }

        TIMING_START(&timing, "DescribeCluster");
        rd_kafka_DescribeCluster(rk, options, q);
        TIMING_ASSERT_LATER(&timing, 0, 50);
        rd_kafka_AdminOptions_destroy(options);

        /* Wait for DescribeCluster result.*/
        rkev = test_wait_admin_result(q, RD_KAFKA_EVENT_DESCRIBECLUSTER_RESULT,
                                      tmout_multip(20 * 1000));
        TEST_ASSERT(rkev, "Should receive describe cluster event.");

        /* Extract result. */
        res = rd_kafka_event_DescribeCluster_result(rkev);
        TEST_ASSERT(res, "Expected DescribeCluster result, not %s",
                    rd_kafka_event_name(rkev));

        err     = rd_kafka_event_error(rkev);
        errstr2 = rd_kafka_event_error_string(rkev);
        TEST_ASSERT(!err, "Expected success, not %s: %s",
                    rd_kafka_err2name(err), errstr2);

        /* Sanity checks on fields inside the result. There's not much we can
         * say here deterministically, since it depends on the test environment.
         */
        TEST_ASSERT(strlen(rd_kafka_DescribeCluster_result_cluster_id(res)),
                    "Length of cluster id should be non-null.");

        nodes = rd_kafka_DescribeCluster_result_nodes(res, &node_cnt);
        TEST_ASSERT(node_cnt, "Expected non-zero node count for cluster.");

        TEST_ASSERT(rd_kafka_Node_host(nodes[0]),
                    "Expected first node of cluster to have a hostname");
        TEST_ASSERT(rd_kafka_Node_port(nodes[0]),
                    "Expected first node of cluster to have a port");

        authorized_operations =
            rd_kafka_DescribeCluster_result_authorized_operations(
                res, &authorized_operations_cnt);
        if (include_authorized_operations) {
                const rd_kafka_AclOperation_t expected[] = {
                    RD_KAFKA_ACL_OPERATION_ALTER,
                    RD_KAFKA_ACL_OPERATION_ALTER_CONFIGS,
                    RD_KAFKA_ACL_OPERATION_CLUSTER_ACTION,
                    RD_KAFKA_ACL_OPERATION_CREATE,
                    RD_KAFKA_ACL_OPERATION_DESCRIBE,
                    RD_KAFKA_ACL_OPERATION_DESCRIBE_CONFIGS,
                    RD_KAFKA_ACL_OPERATION_IDEMPOTENT_WRITE};

                test_match_authorized_operations(expected, 7,
                                                 authorized_operations,
                                                 authorized_operations_cnt);
        } else {
                TEST_ASSERT(
                    authorized_operations_cnt == 0,
                    "Authorized operation count should be 0, is %" PRIusz,
                    authorized_operations_cnt);
                TEST_ASSERT(
                    authorized_operations == NULL,
                    "Authorized operations should be NULL when not requested");
        }

        rd_kafka_event_destroy(rkev);

        /* If we don't have authentication/authorization set up in our broker,
         * the following test doesn't make sense, since we're testing ACLs and
         * authorized operations for our principal. The same goes for
         * `include_authorized_operations`, if it's not true, it doesn't make
         * sense to change the ACLs and check. We limit ourselves to SASL_PLAIN
         * and SASL_SCRAM.*/
        if (!test_needs_auth() || !include_authorized_operations)
                goto done;

        sasl_mechanism = test_conf_get(NULL, "sasl.mechanism");
        if (strcmp(sasl_mechanism, "PLAIN") != 0 &&
            strncmp(sasl_mechanism, "SCRAM", 5) != 0)
                goto done;

        sasl_username = test_conf_get(NULL, "sasl.username");
        principal     = tsprintf("User:%s", sasl_username);

        /* Change authorized operations for the principal which we're using to
         * connect to the broker. */
        acl_bindings[0] = rd_kafka_AclBinding_new(
            RD_KAFKA_RESOURCE_BROKER, "kafka-cluster",
            RD_KAFKA_RESOURCE_PATTERN_LITERAL, principal, "*",
            RD_KAFKA_ACL_OPERATION_ALTER, RD_KAFKA_ACL_PERMISSION_TYPE_ALLOW,
            NULL, 0);
        test_CreateAcls_simple(rk, NULL, acl_bindings, 1, NULL);
        rd_kafka_AclBinding_destroy(acl_bindings[0]);

        /* Wait for ACL propagation. */
        /* Use reasonable timeout for K2 environments */
        int acl_sleep = test_k2_cluster ? 5 : tmout_multip(2);
        TEST_SAY("Waiting %d seconds for ACL propagation\n", acl_sleep);
        rd_sleep(acl_sleep);

        /* Call DescribeCluster. */
        options =
            rd_kafka_AdminOptions_new(rk, RD_KAFKA_ADMIN_OP_DESCRIBECLUSTER);

        TEST_CALL_ERR__(rd_kafka_AdminOptions_set_request_timeout(
            options, request_timeout, errstr, sizeof(errstr)));
        TEST_CALL_ERROR__(
            rd_kafka_AdminOptions_set_include_authorized_operations(options,
                                                                    1));

        TIMING_START(&timing, "DescribeCluster");
        rd_kafka_DescribeCluster(rk, options, q);
        TIMING_ASSERT_LATER(&timing, 0, 50);
        rd_kafka_AdminOptions_destroy(options);

        rkev = test_wait_admin_result(q, RD_KAFKA_EVENT_DESCRIBECLUSTER_RESULT,
                                      tmout_multip(20 * 1000));
        TEST_ASSERT(rkev, "Should receive describe cluster event.");

        /*  Extract result. */
        res = rd_kafka_event_DescribeCluster_result(rkev);
        TEST_ASSERT(res, "Expected DescribeCluster result, not %s",
                    rd_kafka_event_name(rkev));

        err     = rd_kafka_event_error(rkev);
        errstr2 = rd_kafka_event_error_string(rkev);
        TEST_ASSERT(!err, "Expected success, not %s: %s",
                    rd_kafka_err2name(err), errstr2);

        /*
         * After CreateAcls call with
         * only RD_KAFKA_ACL_OPERATION_ALTER allowed, the allowed operations
         * should be 2 (DESCRIBE is implicitly derived from ALTER).
         */
        {
                const rd_kafka_AclOperation_t expected[] = {
                    RD_KAFKA_ACL_OPERATION_ALTER,
                    RD_KAFKA_ACL_OPERATION_DESCRIBE};
                authorized_operations =
                    rd_kafka_DescribeCluster_result_authorized_operations(
                        res, &authorized_operations_cnt);

                test_match_authorized_operations(expected, 2,
                                                 authorized_operations,
                                                 authorized_operations_cnt);
        }

        rd_kafka_event_destroy(rkev);

        /*
         * Remove the previously created ACL so that it doesn't affect other
         * tests.
         */
        acl_bindings_delete = rd_kafka_AclBindingFilter_new(
            RD_KAFKA_RESOURCE_BROKER, "kafka-cluster",
            RD_KAFKA_RESOURCE_PATTERN_MATCH, principal, "*",
            RD_KAFKA_ACL_OPERATION_ALTER, RD_KAFKA_ACL_PERMISSION_TYPE_ALLOW,
            NULL, 0);
        test_DeleteAcls_simple(rk, NULL, &acl_bindings_delete, 1, NULL);
        rd_kafka_AclBinding_destroy(acl_bindings_delete);

        /* Wait for ACL propagation. */
        /* Use reasonable timeout for K2 environments */
        acl_sleep = test_k2_cluster ? 5 : tmout_multip(2);
        TEST_SAY("Waiting %d seconds for ACL cleanup propagation\n", acl_sleep);
        rd_sleep(acl_sleep);

done:
        TEST_LATER_CHECK();

        if (!rkqu)
                rd_kafka_queue_destroy(q);

        SUB_TEST_PASS();
}

/**
 * @brief Test DescribeConsumerGroups's authorized_operations, creating a
 * consumer for a group, describing it, changing ACLs, and describing it again.
 */
static void
do_test_DescribeConsumerGroups_with_authorized_ops(const char *what,
                                                   rd_kafka_t *rk,
                                                   rd_kafka_queue_t *useq,
                                                   int request_timeout) {
        rd_kafka_queue_t *q;
        rd_kafka_AdminOptions_t *options = NULL;
        rd_kafka_event_t *rkev           = NULL;
        rd_kafka_resp_err_t err;
        const rd_kafka_error_t *error;
        char errstr[512];
        const char *errstr2;
#define TEST_DESCRIBE_CONSUMER_GROUPS_CNT 4
        const int partitions_cnt = 1;
        const int msgs_cnt       = 100;
        char *topic, *group_id;
        rd_kafka_AclBinding_t *acl_bindings[TEST_DESCRIBE_CONSUMER_GROUPS_CNT];
        int64_t testid = test_id_generate();
        const rd_kafka_ConsumerGroupDescription_t **results = NULL;
        size_t results_cnt;
        const rd_kafka_DescribeConsumerGroups_result_t *res;
        const char *principal, *sasl_mechanism, *sasl_username;
        const rd_kafka_AclOperation_t *authorized_operations;
        size_t authorized_operations_cnt;
        int acl_sleep;

        SUB_TEST_QUICK("%s DescribeConsumerGroups with %s, request_timeout %d",
                       rd_kafka_name(rk), what, request_timeout);

        /* Skip test if running against librdkafka < 2.10.0 due to missing rd_kafka_ConsumerGroupDescription_authorized_operations function */
        if (rd_kafka_version() < 0x020a00ff) {
                TEST_SKIP("Test requires librdkafka >= 2.10.0 (ConsumerGroupDescription authorized_operations API), "
                         "current version: %s\n", rd_kafka_version_str());
                return;
        }

        if (!test_needs_auth())
                SUB_TEST_SKIP("Test requires authorization to be setup.");

        sasl_mechanism = test_conf_get(NULL, "sasl.mechanism");
        if (strcmp(sasl_mechanism, "PLAIN") != 0 &&
            strncmp(sasl_mechanism, "SCRAM", 5) != 0)
                SUB_TEST_SKIP("Test requites SASL_PLAIN or SASL_SCRAM, got %s",
                              sasl_mechanism);

        sasl_username = test_conf_get(NULL, "sasl.username");
        principal     = tsprintf("User:%s", sasl_username);

        topic = rd_strdup(test_mk_topic_name(__FUNCTION__, 1));

        /* Create the topic. */
        test_CreateTopics_simple(rk, NULL, &topic, 1, partitions_cnt, NULL);

        /* Wait for topic metadata to propagate before describing consumer groups.*/
        {
                rd_kafka_metadata_topic_t exp_mdtopic = {.topic = topic};
                test_wait_metadata_update(rk, &exp_mdtopic, 1, NULL, 0, tmout_multip(5000));
        }

        /* Produce 100 msgs */
        test_produce_msgs_easy(topic, testid, 0, msgs_cnt);

        /* K2: Additional delay for consumer subscription readiness */
        if (test_k2_cluster) {
                rd_sleep(5);
        }

        /* Create and consumer (and consumer group). */
        group_id = rd_strdup(test_mk_topic_name(__FUNCTION__, 1));
        test_consume_msgs_easy(group_id, topic, testid, -1, 100, NULL);

        q = useq ? useq : rd_kafka_queue_new(rk);

        options = rd_kafka_AdminOptions_new(
            rk, RD_KAFKA_ADMIN_OP_DESCRIBECONSUMERGROUPS);

        TEST_CALL_ERR__(rd_kafka_AdminOptions_set_request_timeout(
            options, request_timeout, errstr, sizeof(errstr)));
        TEST_CALL_ERROR__(
            rd_kafka_AdminOptions_set_include_authorized_operations(options,
                                                                    1));

        rd_kafka_DescribeConsumerGroups(rk, (const char **)(&group_id), 1,
                                        options, q);
        rd_kafka_AdminOptions_destroy(options);

        rkev = test_wait_admin_result(
            q, RD_KAFKA_EVENT_DESCRIBECONSUMERGROUPS_RESULT,
            tmout_multip(20 * 1000));
        TEST_ASSERT(rkev, "Should receive describe consumer groups event.");

        /*  Extract result. */
        res = rd_kafka_event_DescribeConsumerGroups_result(rkev);
        TEST_ASSERT(res, "Expected DescribeConsumerGroup result, not %s",
                    rd_kafka_event_name(rkev));

        err     = rd_kafka_event_error(rkev);
        errstr2 = rd_kafka_event_error_string(rkev);
        TEST_ASSERT(!err, "Expected success, not %s: %s",
                    rd_kafka_err2name(err), errstr2);

        results =
            rd_kafka_DescribeConsumerGroups_result_groups(res, &results_cnt);
        TEST_ASSERT((int)results_cnt == 1, "Expected 1 group, got %d",
                    (int)results_cnt);

        error = rd_kafka_ConsumerGroupDescription_error(results[0]);
        TEST_ASSERT(!error, "Expected no error in describing group, got: %s",
                    rd_kafka_error_string(error));

        {
<<<<<<< HEAD
                const rd_kafka_AclOperation_t expected_ak3[] = {
                    RD_KAFKA_ACL_OPERATION_DELETE,
                    RD_KAFKA_ACL_OPERATION_DESCRIBE,
                    RD_KAFKA_ACL_OPERATION_READ};
                const rd_kafka_AclOperation_t expected_ak4[] = {
                    RD_KAFKA_ACL_OPERATION_DELETE,
                    RD_KAFKA_ACL_OPERATION_DESCRIBE,
                    RD_KAFKA_ACL_OPERATION_READ,
                    RD_KAFKA_ACL_OPERATION_DESCRIBE_CONFIGS,
                    RD_KAFKA_ACL_OPERATION_ALTER_CONFIGS};
                if (rd_kafka_version() >= 0x02020100) {  /* authorized_operations available since librdkafka 2.2.1 */
=======
                if (rd_kafka_version() >= 0x020100ff) {
                        const rd_kafka_AclOperation_t expected_ak3[] = {
                            RD_KAFKA_ACL_OPERATION_DELETE,
                            RD_KAFKA_ACL_OPERATION_DESCRIBE,
                            RD_KAFKA_ACL_OPERATION_READ};
                        const rd_kafka_AclOperation_t expected_ak4[] = {
                            RD_KAFKA_ACL_OPERATION_DELETE,
                            RD_KAFKA_ACL_OPERATION_DESCRIBE,
                            RD_KAFKA_ACL_OPERATION_READ,
                            RD_KAFKA_ACL_OPERATION_DESCRIBE_CONFIGS,
                            RD_KAFKA_ACL_OPERATION_ALTER_CONFIGS};
>>>>>>> 37bc02b3
                        authorized_operations =
                            rd_kafka_ConsumerGroupDescription_authorized_operations(
                                results[0], &authorized_operations_cnt);
                        if (test_broker_version < TEST_BRKVER(4, 0, 0, 0))
                                test_match_authorized_operations(
                                    expected_ak3, 3, authorized_operations,
                                    authorized_operations_cnt);
                        else
                                test_match_authorized_operations(
                                    expected_ak4, 5, authorized_operations,
                                    authorized_operations_cnt);
<<<<<<< HEAD
=======
                } else {
                        TEST_SAY("Skipping authorized operations check (requires librdkafka >= 2.1.0)\n");
>>>>>>> 37bc02b3
                }
        }

        rd_kafka_event_destroy(rkev);

        /* Change authorized operations for the principal which we're using to
         * connect to the broker. */
        acl_bindings[0] = rd_kafka_AclBinding_new(
            RD_KAFKA_RESOURCE_GROUP, group_id,
            RD_KAFKA_RESOURCE_PATTERN_LITERAL, principal, "*",
            RD_KAFKA_ACL_OPERATION_READ, RD_KAFKA_ACL_PERMISSION_TYPE_ALLOW,
            NULL, 0);
        test_CreateAcls_simple(rk, NULL, acl_bindings, 1, NULL);
        rd_kafka_AclBinding_destroy(acl_bindings[0]);

        /* It seems to be taking some time on the cluster for the ACLs to
         * propagate for a group.*/
        /* Use reasonable timeout for K2 environments */
        acl_sleep = test_k2_cluster ? 5 : tmout_multip(2);
        TEST_SAY("Waiting %d seconds for ACL propagation\n", acl_sleep);
        rd_sleep(acl_sleep);

        options = rd_kafka_AdminOptions_new(
            rk, RD_KAFKA_ADMIN_OP_DESCRIBECONSUMERGROUPS);

        TEST_CALL_ERR__(rd_kafka_AdminOptions_set_request_timeout(
            options, request_timeout, errstr, sizeof(errstr)));
        TEST_CALL_ERROR__(
            rd_kafka_AdminOptions_set_include_authorized_operations(options,
                                                                    1));

        rd_kafka_DescribeConsumerGroups(rk, (const char **)(&group_id), 1,
                                        options, q);
        rd_kafka_AdminOptions_destroy(options);

        /* Use reasonable timeout for K2 environments - don't let tmout_multip make it too long */
        int describe_groups_timeout = test_k2_cluster ? 60000 : tmout_multip(20 * 1000); /* 60s for K2, normal for others */
        rkev = test_wait_admin_result(
            q, RD_KAFKA_EVENT_DESCRIBECONSUMERGROUPS_RESULT,
            describe_groups_timeout);
        TEST_ASSERT(rkev, "Should receive describe consumer groups event.");

        /*  Extract result. */
        res = rd_kafka_event_DescribeConsumerGroups_result(rkev);
        TEST_ASSERT(res, "Expected DescribeConsumerGroup result, not %s ",
                    rd_kafka_event_name(rkev));

        err     = rd_kafka_event_error(rkev);
        errstr2 = rd_kafka_event_error_string(rkev);
        TEST_ASSERT(!err, "Expected success, not %s: %s",
                    rd_kafka_err2name(err), errstr2);

        results =
            rd_kafka_DescribeConsumerGroups_result_groups(res, &results_cnt);
        TEST_ASSERT((int)results_cnt == 1, "Expected 1 group, got %d",
                    (int)results_cnt);

        error = rd_kafka_ConsumerGroupDescription_error(results[0]);
        TEST_ASSERT(!error, "Expected no error in describing group, got: %s",
                    rd_kafka_error_string(error));


        if (rd_kafka_version() >= 0x02020100) {  /* authorized_operations available since librdkafka 2.2.1 */
                {
                        const rd_kafka_AclOperation_t expected[] = {
                            RD_KAFKA_ACL_OPERATION_DESCRIBE,
                            RD_KAFKA_ACL_OPERATION_READ};
                        authorized_operations =
                            rd_kafka_ConsumerGroupDescription_authorized_operations(
                                results[0], &authorized_operations_cnt);
                        test_match_authorized_operations(expected, 2,
                                                         authorized_operations,
                                                         authorized_operations_cnt);
                }
        }

        rd_kafka_event_destroy(rkev);

        acl_bindings[0] = rd_kafka_AclBinding_new(
            RD_KAFKA_RESOURCE_GROUP, group_id,
            RD_KAFKA_RESOURCE_PATTERN_LITERAL, principal, "*",
            RD_KAFKA_ACL_OPERATION_READ, RD_KAFKA_ACL_PERMISSION_TYPE_ALLOW,
            NULL, 0);
        test_DeleteAcls_simple(rk, NULL, acl_bindings, 1, NULL);
        rd_kafka_AclBinding_destroy(acl_bindings[0]);

        /* Wait for ACL propagation. */
        /* Use reasonable timeout for K2 environments */
        int acl_propagation_sleep = test_k2_cluster ? 10 : tmout_multip(2);
        TEST_SAY("Waiting %d seconds for ACL propagation\n", acl_propagation_sleep);
        rd_sleep(acl_propagation_sleep);

        test_DeleteGroups_simple(rk, NULL, &group_id, 1, NULL);
        test_DeleteTopics_simple(rk, q, &topic, 1, NULL);

        rd_free(topic);
        rd_free(group_id);

        if (!useq)
                rd_kafka_queue_destroy(q);


        TEST_LATER_CHECK();
#undef TEST_DESCRIBE_CONSUMER_GROUPS_CNT

        SUB_TEST_PASS();
}
/**
 * @brief Test deletion of committed offsets.
 *
 *
 */
static void do_test_DeleteConsumerGroupOffsets(const char *what,
                                               rd_kafka_t *rk,
                                               rd_kafka_queue_t *useq,
                                               int req_timeout_ms,
                                               rd_bool_t sub_consumer) {
        rd_kafka_queue_t *q;
        rd_kafka_AdminOptions_t *options = NULL;
        rd_kafka_topic_partition_list_t *orig_offsets, *offsets, *to_delete,
            *committed, *deleted, *subscription = NULL;
        rd_kafka_event_t *rkev = NULL;
        rd_kafka_resp_err_t err;
        char errstr[512];
        const char *errstr2;
#define MY_TOPIC_CNT 3
        int i;
        const int partitions_cnt = 3;
        char *topics[MY_TOPIC_CNT];
        rd_kafka_metadata_topic_t exp_mdtopics[MY_TOPIC_CNT] = {{0}};
        int exp_mdtopic_cnt                                  = 0;
        test_timing_t timing;
        rd_kafka_resp_err_t exp_err = RD_KAFKA_RESP_ERR_NO_ERROR;
        rd_kafka_DeleteConsumerGroupOffsets_t *cgoffsets;
        const rd_kafka_DeleteConsumerGroupOffsets_result_t *res;
        const rd_kafka_group_result_t **gres;
        size_t gres_cnt;
        rd_kafka_t *consumer;
        char *groupid;

        SUB_TEST_QUICK(
            "%s DeleteConsumerGroupOffsets with %s, req_timeout_ms %d%s",
            rd_kafka_name(rk), what, req_timeout_ms,
            sub_consumer ? ", with subscribing consumer" : "");

        if (sub_consumer)
                exp_err = RD_KAFKA_RESP_ERR_GROUP_SUBSCRIBED_TO_TOPIC;

        q = useq ? useq : rd_kafka_queue_new(rk);

        if (req_timeout_ms != -1) {
                options = rd_kafka_AdminOptions_new(
                    rk, RD_KAFKA_ADMIN_OP_DELETECONSUMERGROUPOFFSETS);

                err = rd_kafka_AdminOptions_set_request_timeout(
                    options, req_timeout_ms, errstr, sizeof(errstr));
                TEST_ASSERT(!err, "%s", rd_kafka_err2str(err));
        }


        subscription = rd_kafka_topic_partition_list_new(MY_TOPIC_CNT);

        for (i = 0; i < MY_TOPIC_CNT; i++) {
                char pfx[64];
                char *topic;

                rd_snprintf(pfx, sizeof(pfx), "DCGO-topic%d", i);
                topic = rd_strdup(test_mk_topic_name(pfx, 1));

                topics[i]                             = topic;
                exp_mdtopics[exp_mdtopic_cnt++].topic = topic;

                rd_kafka_topic_partition_list_add(subscription, topic,
                                                  RD_KAFKA_PARTITION_UA);
        }

        groupid = topics[0];

        /* Create the topics first. */
        test_CreateTopics_simple(rk, NULL, topics, MY_TOPIC_CNT, partitions_cnt,
                                 NULL);

        /* Verify that topics are reported by metadata */
        test_wait_metadata_update(rk, exp_mdtopics, exp_mdtopic_cnt, NULL, 0,
                                  15 * 1000);

        /* K2: Additional delay for topic/partition readiness */
        if (test_k2_cluster) {
                rd_sleep(5);
        }

        consumer = test_create_consumer(groupid, NULL, NULL, NULL);

        if (sub_consumer) {
                TEST_CALL_ERR__(rd_kafka_subscribe(consumer, subscription));
                test_consumer_wait_assignment(consumer, rd_true);
        }

        /* Commit some offsets */
        orig_offsets = rd_kafka_topic_partition_list_new(MY_TOPIC_CNT * 2);
        for (i = 0; i < MY_TOPIC_CNT * 2; i++)
                rd_kafka_topic_partition_list_add(orig_offsets, topics[i / 2],
                                                  i % MY_TOPIC_CNT)
                    ->offset = (i + 1) * 10;

        TEST_CALL_ERR__(rd_kafka_commit(consumer, orig_offsets, 0 /*sync*/));

        /* Verify committed offsets match */
        committed = rd_kafka_topic_partition_list_copy(orig_offsets);
        /* Use reasonable timeout for K2 environments */
        int committed_timeout = test_k2_cluster ? 30000 : tmout_multip(5 * 1000); /* 30s for K2, normal for others */
        TEST_CALL_ERR__(
            rd_kafka_committed(consumer, committed, committed_timeout));

        if (safe_partition_list_and_offsets_cmp(committed, orig_offsets)) {
                TEST_SAY("commit() list:\n");
                safe_print_partition_list(orig_offsets);
                TEST_SAY("committed() list:\n");
                safe_print_partition_list(committed);
                TEST_FAIL("committed offsets don't match");
        }

        rd_kafka_topic_partition_list_destroy(committed);

        /* Now delete second half of the commits */
        offsets   = rd_kafka_topic_partition_list_new(orig_offsets->cnt / 2);
        to_delete = rd_kafka_topic_partition_list_new(orig_offsets->cnt / 2);
        for (i = 0; i < orig_offsets->cnt; i++) {
                rd_kafka_topic_partition_t *rktpar;
                if (i < orig_offsets->cnt / 2) {
                        rktpar = rd_kafka_topic_partition_list_add(
                            offsets, orig_offsets->elems[i].topic,
                            orig_offsets->elems[i].partition);
                        rktpar->offset = orig_offsets->elems[i].offset;
                } else {
                        rktpar = rd_kafka_topic_partition_list_add(
                            to_delete, orig_offsets->elems[i].topic,
                            orig_offsets->elems[i].partition);
                        rktpar->offset = RD_KAFKA_OFFSET_INVALID;
                        rktpar         = rd_kafka_topic_partition_list_add(
                            offsets, orig_offsets->elems[i].topic,
                            orig_offsets->elems[i].partition);
                        rktpar->offset = RD_KAFKA_OFFSET_INVALID;
                }
        }

        cgoffsets = rd_kafka_DeleteConsumerGroupOffsets_new(groupid, to_delete);

        TIMING_START(&timing, "DeleteConsumerGroupOffsets");
        TEST_SAY("Call DeleteConsumerGroupOffsets\n");
        rd_kafka_DeleteConsumerGroupOffsets(rk, &cgoffsets, 1, options, q);
        TIMING_ASSERT_LATER(&timing, 0, 50);

        rd_kafka_DeleteConsumerGroupOffsets_destroy(cgoffsets);

        TIMING_START(&timing, "DeleteConsumerGroupOffsets.queue_poll");
        /* Poll result queue for DeleteConsumerGroupOffsets result.
         * Print but otherwise ignore other event types
         * (typically generic Error events). */
        while (1) {
                rkev = rd_kafka_queue_poll(q, tmout_multip(10 * 1000));
                TEST_SAY("DeleteConsumerGroupOffsets: got %s in %.3fms\n",
                         rd_kafka_event_name(rkev),
                         TIMING_DURATION(&timing) / 1000.0f);
                if (rkev == NULL)
                        continue;
                if (rd_kafka_event_error(rkev))
                        TEST_SAY("%s: %s\n", rd_kafka_event_name(rkev),
                                 rd_kafka_event_error_string(rkev));

                if (rd_kafka_event_type(rkev) ==
                    RD_KAFKA_EVENT_DELETECONSUMERGROUPOFFSETS_RESULT)
                        break;

                rd_kafka_event_destroy(rkev);
        }

        /* Convert event to proper result */
        res = rd_kafka_event_DeleteConsumerGroupOffsets_result(rkev);
        TEST_ASSERT(res, "expected DeleteConsumerGroupOffsets_result, not %s",
                    rd_kafka_event_name(rkev));

        /* Expecting error */
        err     = rd_kafka_event_error(rkev);
        errstr2 = rd_kafka_event_error_string(rkev);
        TEST_ASSERT(!err,
                    "expected DeleteConsumerGroupOffsets to succeed, "
                    "got %s (%s)",
                    rd_kafka_err2name(err), err ? errstr2 : "n/a");

        TEST_SAY("DeleteConsumerGroupOffsets: returned %s (%s)\n",
                 rd_kafka_err2str(err), err ? errstr2 : "n/a");

        gres =
            rd_kafka_DeleteConsumerGroupOffsets_result_groups(res, &gres_cnt);
        TEST_ASSERT(gres && gres_cnt == 1,
                    "expected gres_cnt == 1, not %" PRIusz, gres_cnt);

        deleted = rd_kafka_topic_partition_list_copy(
            rd_kafka_group_result_partitions(gres[0]));

        if (safe_partition_list_and_offsets_cmp(deleted, to_delete)) {
                TEST_SAY("Result list:\n");
                safe_print_partition_list(deleted);
                TEST_SAY("Partitions passed to DeleteConsumerGroupOffsets:\n");
                safe_print_partition_list(to_delete);
                TEST_FAIL("deleted/requested offsets don't match");
        }

        /* Verify expected errors */
        for (i = 0; i < deleted->cnt; i++) {
                TEST_ASSERT_LATER(deleted->elems[i].err == exp_err,
                                  "Result %s [%" PRId32
                                  "] has error %s, "
                                  "expected %s",
                                  deleted->elems[i].topic,
                                  deleted->elems[i].partition,
                                  rd_kafka_err2name(deleted->elems[i].err),
                                  rd_kafka_err2name(exp_err));
        }

        TEST_LATER_CHECK();

        rd_kafka_topic_partition_list_destroy(deleted);
        rd_kafka_topic_partition_list_destroy(to_delete);

        rd_kafka_event_destroy(rkev);


        /* Verify committed offsets match */
        committed = rd_kafka_topic_partition_list_copy(orig_offsets);
        /* Use reasonable timeout for K2 environments */
        committed_timeout = test_k2_cluster ? 30000 : tmout_multip(5 * 1000);
        TEST_CALL_ERR__(
            rd_kafka_committed(consumer, committed, committed_timeout));

        TEST_SAY("Original committed offsets:\n");
        safe_print_partition_list(orig_offsets);

        TEST_SAY("Committed offsets after delete:\n");
        safe_print_partition_list(committed);

        rd_kafka_topic_partition_list_t *expected = offsets;
        if (sub_consumer)
                expected = orig_offsets;

        if (safe_partition_list_and_offsets_cmp(committed, expected)) {
                TEST_SAY("expected list:\n");
                safe_print_partition_list(expected);
                TEST_SAY("committed() list:\n");
                safe_print_partition_list(committed);
                TEST_FAIL("committed offsets don't match");
        }

        rd_kafka_topic_partition_list_destroy(committed);
        rd_kafka_topic_partition_list_destroy(offsets);
        rd_kafka_topic_partition_list_destroy(orig_offsets);
        rd_kafka_topic_partition_list_destroy(subscription);

        for (i = 0; i < MY_TOPIC_CNT; i++)
                rd_free(topics[i]);

        rd_kafka_destroy(consumer);

        if (options)
                rd_kafka_AdminOptions_destroy(options);

        if (!useq)
                rd_kafka_queue_destroy(q);

        TEST_LATER_CHECK();
#undef MY_TOPIC_CNT

        SUB_TEST_PASS();
}


/**
 * @brief Test altering of committed offsets.
 *
 *
 */
static void do_test_AlterConsumerGroupOffsets(const char *what,
                                              rd_kafka_t *rk,
                                              rd_kafka_queue_t *useq,
                                              int req_timeout_ms,
                                              rd_bool_t sub_consumer,
                                              rd_bool_t create_topics) {
        rd_kafka_queue_t *q;
        rd_kafka_AdminOptions_t *options = NULL;
        rd_kafka_topic_partition_list_t *orig_offsets, *offsets, *to_alter,
            *committed, *alterd, *subscription = NULL;
        rd_kafka_event_t *rkev = NULL;
        rd_kafka_resp_err_t err;
        char errstr[512];
        const char *errstr2;
#define TEST_ALTER_CONSUMER_GROUP_OFFSETS_TOPIC_CNT 3
        int i;
        const int partitions_cnt = 3;
        char *topics[TEST_ALTER_CONSUMER_GROUP_OFFSETS_TOPIC_CNT];
        rd_kafka_metadata_topic_t
            exp_mdtopics[TEST_ALTER_CONSUMER_GROUP_OFFSETS_TOPIC_CNT] = {{0}};
        int exp_mdtopic_cnt                                           = 0;
        test_timing_t timing;
        rd_kafka_resp_err_t exp_err = RD_KAFKA_RESP_ERR_NO_ERROR;
        rd_kafka_AlterConsumerGroupOffsets_t *cgoffsets;
        const rd_kafka_AlterConsumerGroupOffsets_result_t *res;
        const rd_kafka_group_result_t **gres;
        size_t gres_cnt;
        rd_kafka_t *consumer = NULL;
        char *group_id;

        SUB_TEST_QUICK(
            "%s AlterConsumerGroupOffsets with %s, "
            "request_timeout %d%s",
            rd_kafka_name(rk), what, req_timeout_ms,
            sub_consumer ? ", with subscribing consumer" : "");

        if (!create_topics)
                exp_err = RD_KAFKA_RESP_ERR_UNKNOWN_TOPIC_OR_PART;
        else if (sub_consumer)
                exp_err = RD_KAFKA_RESP_ERR_UNKNOWN_MEMBER_ID;

        if (sub_consumer && !create_topics)
                TEST_FAIL(
                    "Can't use set sub_consumer and unset create_topics at the "
                    "same time");

        q = useq ? useq : rd_kafka_queue_new(rk);

        if (req_timeout_ms != -1) {
                options = rd_kafka_AdminOptions_new(
                    rk, RD_KAFKA_ADMIN_OP_ALTERCONSUMERGROUPOFFSETS);

                err = rd_kafka_AdminOptions_set_request_timeout(
                    options, req_timeout_ms, errstr, sizeof(errstr));
                TEST_ASSERT(!err, "%s", rd_kafka_err2str(err));
        }


        subscription = rd_kafka_topic_partition_list_new(
            TEST_ALTER_CONSUMER_GROUP_OFFSETS_TOPIC_CNT);

        for (i = 0; i < TEST_ALTER_CONSUMER_GROUP_OFFSETS_TOPIC_CNT; i++) {
                char pfx[64];
                char *topic;

                rd_snprintf(pfx, sizeof(pfx), "DCGO-topic%d", i);
                topic = rd_strdup(test_mk_topic_name(pfx, 1));

                topics[i]                             = topic;
                exp_mdtopics[exp_mdtopic_cnt++].topic = topic;

                rd_kafka_topic_partition_list_add(subscription, topic,
                                                  RD_KAFKA_PARTITION_UA);
        }

        group_id = topics[0];

        /* Create the topics first if needed. */
        if (create_topics) {
                test_CreateTopics_simple(
                    rk, NULL, topics,
                    TEST_ALTER_CONSUMER_GROUP_OFFSETS_TOPIC_CNT, partitions_cnt,
                    NULL);

                /* Verify that topics are reported by metadata */
                test_wait_metadata_update(rk, exp_mdtopics, exp_mdtopic_cnt,
                                          NULL, 0, 15 * 1000);

                /* K2: Additional delay for topic/partition readiness */
                if (test_k2_cluster) {
                        rd_sleep(5);
                }

                consumer = test_create_consumer(group_id, NULL, NULL, NULL);

                if (sub_consumer) {
                        TEST_CALL_ERR__(
                            rd_kafka_subscribe(consumer, subscription));
                        test_consumer_wait_assignment(consumer, rd_true);
                }
        }

        orig_offsets = rd_kafka_topic_partition_list_new(
            TEST_ALTER_CONSUMER_GROUP_OFFSETS_TOPIC_CNT * partitions_cnt);
        for (i = 0;
             i < TEST_ALTER_CONSUMER_GROUP_OFFSETS_TOPIC_CNT * partitions_cnt;
             i++) {
                rd_kafka_topic_partition_t *rktpar;
                rktpar = rd_kafka_topic_partition_list_add(
                    orig_offsets, topics[i / partitions_cnt],
                    i % partitions_cnt);
                rktpar->offset = (i + 1) * 10;
                if (rd_kafka_version() >= 0x020100ff) {
                        rd_kafka_topic_partition_set_leader_epoch(rktpar, 1);
                }
        }

        /* Commit some offsets, if topics exists */
        if (create_topics) {
                TEST_CALL_ERR__(
                    rd_kafka_commit(consumer, orig_offsets, 0 /*sync*/));

                /* Verify committed offsets match */
                committed = rd_kafka_topic_partition_list_copy(orig_offsets);
                TEST_CALL_ERR__(rd_kafka_committed(consumer, committed,
                                                   tmout_multip(5 * 1000)));

                if (safe_partition_list_and_offsets_cmp(committed,
                                                        orig_offsets)) {
                        TEST_SAY("commit() list:\n");
                        safe_print_partition_list(orig_offsets);
                        TEST_SAY("committed() list:\n");
                        safe_print_partition_list(committed);
                        TEST_FAIL("committed offsets don't match");
                }
                rd_kafka_topic_partition_list_destroy(committed);
        }

        /* Now alter second half of the commits */
        offsets  = rd_kafka_topic_partition_list_new(orig_offsets->cnt / 2);

        to_alter = rd_kafka_topic_partition_list_new(orig_offsets->cnt / 2);
        for (i = 0; i < orig_offsets->cnt; i++) {
                rd_kafka_topic_partition_t *rktpar;
                if (i < orig_offsets->cnt / 2) {
                        rktpar = rd_kafka_topic_partition_list_add(
                            offsets, orig_offsets->elems[i].topic,
                            orig_offsets->elems[i].partition);
                        rktpar->offset = orig_offsets->elems[i].offset;
                        if (rd_kafka_version() >= 0x020100ff) {
                                rd_kafka_topic_partition_set_leader_epoch(
                                    rktpar, rd_kafka_topic_partition_get_leader_epoch(
                                                &orig_offsets->elems[i]));
                        }
                } else {
                        rktpar = rd_kafka_topic_partition_list_add(
                            to_alter, orig_offsets->elems[i].topic,
                            orig_offsets->elems[i].partition);
                        rktpar->offset = 5;
                        if (rd_kafka_version() >= 0x020100ff) {
                                rd_kafka_topic_partition_set_leader_epoch(rktpar, 2);
                        }
                        rktpar = rd_kafka_topic_partition_list_add(
                            offsets, orig_offsets->elems[i].topic,
                            orig_offsets->elems[i].partition);
                        rktpar->offset = 5;
                        if (rd_kafka_version() >= 0x020100ff) {
                                rd_kafka_topic_partition_set_leader_epoch(rktpar, 2);
                        }
                }
        }

        cgoffsets = rd_kafka_AlterConsumerGroupOffsets_new(group_id, to_alter);

        TIMING_START(&timing, "AlterConsumerGroupOffsets");
        TEST_SAY("Call AlterConsumerGroupOffsets\n");
        rd_kafka_AlterConsumerGroupOffsets(rk, &cgoffsets, 1, options, q);
        TIMING_ASSERT_LATER(&timing, 0, 50);

        rd_kafka_AlterConsumerGroupOffsets_destroy(cgoffsets);

        TIMING_START(&timing, "AlterConsumerGroupOffsets.queue_poll");
        /* Poll result queue for AlterConsumerGroupOffsets result.
         * Print but otherwise ignore other event types
         * (typically generic Error events). */
        while (1) {
                rkev = rd_kafka_queue_poll(q, tmout_multip(10 * 1000));
                TEST_SAY("AlterConsumerGroupOffsets: got %s in %.3fms\n",
                         rd_kafka_event_name(rkev),
                         TIMING_DURATION(&timing) / 1000.0f);
                if (rkev == NULL)
                        continue;
                if (rd_kafka_event_error(rkev))
                        TEST_SAY("%s: %s\n", rd_kafka_event_name(rkev),
                                 rd_kafka_event_error_string(rkev));

                if (rd_kafka_event_type(rkev) ==
                    RD_KAFKA_EVENT_ALTERCONSUMERGROUPOFFSETS_RESULT)
                        break;

                rd_kafka_event_destroy(rkev);
        }

        /* Convert event to proper result */
        res = rd_kafka_event_AlterConsumerGroupOffsets_result(rkev);
        TEST_ASSERT(res, "expected AlterConsumerGroupOffsets_result, not %s",
                    rd_kafka_event_name(rkev));

        /* Expecting error */
        err     = rd_kafka_event_error(rkev);
        errstr2 = rd_kafka_event_error_string(rkev);
        TEST_ASSERT(!err,
                    "expected AlterConsumerGroupOffsets to succeed, "
                    "got %s (%s)",
                    rd_kafka_err2name(err), err ? errstr2 : "n/a");

        TEST_SAY("AlterConsumerGroupOffsets: returned %s (%s)\n",
                 rd_kafka_err2str(err), err ? errstr2 : "n/a");

        gres = rd_kafka_AlterConsumerGroupOffsets_result_groups(res, &gres_cnt);
        TEST_ASSERT(gres && gres_cnt == 1,
                    "expected gres_cnt == 1, not %" PRIusz, gres_cnt);

        alterd = rd_kafka_topic_partition_list_copy(
            rd_kafka_group_result_partitions(gres[0]));

        if (safe_partition_list_and_offsets_cmp(alterd, to_alter)) {
                TEST_SAY("Result list:\n");
                safe_print_partition_list(alterd);
                TEST_SAY("Partitions passed to AlterConsumerGroupOffsets:\n");
                safe_print_partition_list(to_alter);
                TEST_FAIL("altered/requested offsets don't match");
        }

        /* Verify expected errors */
        for (i = 0; i < alterd->cnt; i++) {
                TEST_ASSERT_LATER(alterd->elems[i].err == exp_err,
                                  "Result %s [%" PRId32
                                  "] has error %s, "
                                  "expected %s",
                                  alterd->elems[i].topic,
                                  alterd->elems[i].partition,
                                  rd_kafka_err2name(alterd->elems[i].err),
                                  rd_kafka_err2name(exp_err));
        }

        TEST_LATER_CHECK();

        rd_kafka_topic_partition_list_destroy(alterd);
        rd_kafka_topic_partition_list_destroy(to_alter);

        rd_kafka_event_destroy(rkev);


        /* Verify committed offsets match, if topics exist. */
        if (create_topics) {
                committed = rd_kafka_topic_partition_list_copy(orig_offsets);
                TEST_CALL_ERR__(rd_kafka_committed(consumer, committed,
                                                   tmout_multip(5 * 1000)));

                rd_kafka_topic_partition_list_t *expected = offsets;
                if (sub_consumer) {
                        /* Alter fails with an active consumer */
                        expected = orig_offsets;
                }
                TEST_SAY("Original committed offsets:\n");
                safe_print_partition_list(orig_offsets);

                TEST_SAY("Committed offsets after alter:\n");
                safe_print_partition_list(committed);

                if (safe_partition_list_and_offsets_cmp(committed, expected)) {
                        TEST_SAY("expected list:\n");
                        safe_print_partition_list(expected);
                        TEST_SAY("committed() list:\n");
                        safe_print_partition_list(committed);
                        TEST_FAIL("committed offsets don't match");
                }
                rd_kafka_topic_partition_list_destroy(committed);
        }

        rd_kafka_topic_partition_list_destroy(offsets);
        rd_kafka_topic_partition_list_destroy(orig_offsets);
        rd_kafka_topic_partition_list_destroy(subscription);

        for (i = 0; i < TEST_ALTER_CONSUMER_GROUP_OFFSETS_TOPIC_CNT; i++)
                rd_free(topics[i]);

        if (create_topics) /* consumer is created only if topics are. */
                rd_kafka_destroy(consumer);

        if (options)
                rd_kafka_AdminOptions_destroy(options);

        if (!useq)
                rd_kafka_queue_destroy(q);

        TEST_LATER_CHECK();
#undef TEST_ALTER_CONSUMER_GROUP_OFFSETS_TOPIC_CNT

        SUB_TEST_PASS();
}

/**
 * @brief Test listing of committed offsets.
 *
 *
 */
static void do_test_ListConsumerGroupOffsets(const char *what,
                                             rd_kafka_t *rk,
                                             rd_kafka_queue_t *useq,
                                             int req_timeout_ms,
                                             rd_bool_t sub_consumer,
                                             rd_bool_t null_toppars) {
        rd_kafka_queue_t *q;
        rd_kafka_AdminOptions_t *options = NULL;
        rd_kafka_topic_partition_list_t *orig_offsets, *to_list, *committed,
            *listd, *subscription = NULL;
        rd_kafka_event_t *rkev = NULL;
        rd_kafka_resp_err_t err;
        char errstr[512];
        const char *errstr2;
#define TEST_LIST_CONSUMER_GROUP_OFFSETS_TOPIC_CNT 3
        int i;
        const int partitions_cnt = 3;
        char *topics[TEST_LIST_CONSUMER_GROUP_OFFSETS_TOPIC_CNT];
        rd_kafka_metadata_topic_t
            exp_mdtopics[TEST_LIST_CONSUMER_GROUP_OFFSETS_TOPIC_CNT] = {{0}};
        int exp_mdtopic_cnt                                          = 0;
        test_timing_t timing;
        rd_kafka_resp_err_t exp_err = RD_KAFKA_RESP_ERR_NO_ERROR;
        rd_kafka_ListConsumerGroupOffsets_t *cgoffsets;
        const rd_kafka_ListConsumerGroupOffsets_result_t *res;
        const rd_kafka_group_result_t **gres;
        size_t gres_cnt;
        rd_kafka_t *consumer;
        char *group_id;

        SUB_TEST_QUICK(
            "%s ListConsumerGroupOffsets with %s, "
            "request timeout %d%s",
            rd_kafka_name(rk), what, req_timeout_ms,
            sub_consumer ? ", with subscribing consumer" : "");

        q = useq ? useq : rd_kafka_queue_new(rk);

        if (req_timeout_ms != -1) {
                options = rd_kafka_AdminOptions_new(
                    rk, RD_KAFKA_ADMIN_OP_LISTCONSUMERGROUPOFFSETS);

                err = rd_kafka_AdminOptions_set_request_timeout(
                    options, req_timeout_ms, errstr, sizeof(errstr));
                TEST_ASSERT(!err, "%s", rd_kafka_err2str(err));
        }


        subscription = rd_kafka_topic_partition_list_new(
            TEST_LIST_CONSUMER_GROUP_OFFSETS_TOPIC_CNT);

        for (i = 0; i < TEST_LIST_CONSUMER_GROUP_OFFSETS_TOPIC_CNT; i++) {
                char pfx[64];
                char *topic;

                rd_snprintf(pfx, sizeof(pfx), "DCGO-topic%d", i);
                topic = rd_strdup(test_mk_topic_name(pfx, 1));

                topics[i]                             = topic;
                exp_mdtopics[exp_mdtopic_cnt++].topic = topic;

                rd_kafka_topic_partition_list_add(subscription, topic,
                                                  RD_KAFKA_PARTITION_UA);
        }

        group_id = topics[0];

        /* Create the topics first. */
        test_CreateTopics_simple(rk, NULL, topics,
                                 TEST_LIST_CONSUMER_GROUP_OFFSETS_TOPIC_CNT,
                                 partitions_cnt, NULL);

        /* Verify that topics are reported by metadata */
        test_wait_metadata_update(rk, exp_mdtopics, exp_mdtopic_cnt, NULL, 0,
                                  15 * 1000);

        if (test_k2_cluster) {
                rd_sleep(5);
        }

        consumer = test_create_consumer(group_id, NULL, NULL, NULL);

        if (sub_consumer) {
                TEST_CALL_ERR__(rd_kafka_subscribe(consumer, subscription));
                test_consumer_wait_assignment(consumer, rd_true);
        }

        /* Commit some offsets */
        orig_offsets = rd_kafka_topic_partition_list_new(
            TEST_LIST_CONSUMER_GROUP_OFFSETS_TOPIC_CNT * 2);
        for (i = 0; i < TEST_LIST_CONSUMER_GROUP_OFFSETS_TOPIC_CNT * 2; i++) {
                rd_kafka_topic_partition_t *rktpar;
                rktpar = rd_kafka_topic_partition_list_add(
                    orig_offsets, topics[i / 2],
                    i % TEST_LIST_CONSUMER_GROUP_OFFSETS_TOPIC_CNT);
                rktpar->offset = (i + 1) * 10;
                if (rd_kafka_version() >= 0x020100ff) {
                        rd_kafka_topic_partition_set_leader_epoch(rktpar, 2);
                }
        }

        TEST_CALL_ERR__(rd_kafka_commit(consumer, orig_offsets, 0 /*sync*/));

        /* Verify committed offsets match */
        committed = rd_kafka_topic_partition_list_copy(orig_offsets);
        /* Use reasonable timeout for K2 environments */
        int committed_timeout = test_k2_cluster ? 30000 : tmout_multip(5 * 1000);
        TEST_CALL_ERR__(
            rd_kafka_committed(consumer, committed, committed_timeout));

        if (safe_partition_list_and_offsets_cmp(committed, orig_offsets)) {
                TEST_SAY("commit() list:\n");
                safe_print_partition_list(orig_offsets);
                TEST_SAY("committed() list:\n");
                safe_print_partition_list(committed);
                TEST_FAIL("committed offsets don't match");
        }

        rd_kafka_topic_partition_list_destroy(committed);

        to_list = rd_kafka_topic_partition_list_new(orig_offsets->cnt);
        for (i = 0; i < orig_offsets->cnt; i++) {
                rd_kafka_topic_partition_list_add(
                    to_list, orig_offsets->elems[i].topic,
                    orig_offsets->elems[i].partition);
        }

        if (null_toppars) {
                cgoffsets =
                    rd_kafka_ListConsumerGroupOffsets_new(group_id, NULL);
        } else {
                cgoffsets =
                    rd_kafka_ListConsumerGroupOffsets_new(group_id, to_list);
        }

        TIMING_START(&timing, "ListConsumerGroupOffsets");
        TEST_SAY("Call ListConsumerGroupOffsets\n");
        rd_kafka_ListConsumerGroupOffsets(rk, &cgoffsets, 1, options, q);
        TIMING_ASSERT_LATER(&timing, 0, 50);

        rd_kafka_ListConsumerGroupOffsets_destroy(cgoffsets);

        TIMING_START(&timing, "ListConsumerGroupOffsets.queue_poll");
        /* Poll result queue for ListConsumerGroupOffsets result.
         * Print but otherwise ignore other event types
         * (typically generic Error events). */
        while (1) {
                rkev = rd_kafka_queue_poll(q, tmout_multip(10 * 1000));
                TEST_SAY("ListConsumerGroupOffsets: got %s in %.3fms\n",
                         rd_kafka_event_name(rkev),
                         TIMING_DURATION(&timing) / 1000.0f);
                if (rkev == NULL)
                        continue;
                if (rd_kafka_event_error(rkev))
                        TEST_SAY("%s: %s\n", rd_kafka_event_name(rkev),
                                 rd_kafka_event_error_string(rkev));

                if (rd_kafka_event_type(rkev) ==
                    RD_KAFKA_EVENT_LISTCONSUMERGROUPOFFSETS_RESULT)
                        break;

                rd_kafka_event_destroy(rkev);
        }

        /* Convert event to proper result */
        res = rd_kafka_event_ListConsumerGroupOffsets_result(rkev);
        TEST_ASSERT(res, "expected ListConsumerGroupOffsets_result, not %s",
                    rd_kafka_event_name(rkev));

        /* Expecting error */
        err     = rd_kafka_event_error(rkev);
        errstr2 = rd_kafka_event_error_string(rkev);
        TEST_ASSERT(!err,
                    "expected ListConsumerGroupOffsets to succeed, "
                    "got %s (%s)",
                    rd_kafka_err2name(err), err ? errstr2 : "n/a");

        TEST_SAY("ListConsumerGroupOffsets: returned %s (%s)\n",
                 rd_kafka_err2str(err), err ? errstr2 : "n/a");

        gres = rd_kafka_ListConsumerGroupOffsets_result_groups(res, &gres_cnt);
        TEST_ASSERT(gres && gres_cnt == 1,
                    "expected gres_cnt == 1, not %" PRIusz, gres_cnt);

        listd = rd_kafka_topic_partition_list_copy(
            rd_kafka_group_result_partitions(gres[0]));

        if (safe_partition_list_and_offsets_cmp(listd, orig_offsets)) {
                TEST_SAY("Result list:\n");
                safe_print_partition_list(listd);
                TEST_SAY("Partitions passed to ListConsumerGroupOffsets:\n");
                safe_print_partition_list(orig_offsets);
                TEST_FAIL("listd/requested offsets don't match");
        }

        /* Verify expected errors */
        for (i = 0; i < listd->cnt; i++) {
                TEST_ASSERT_LATER(listd->elems[i].err == exp_err,
                                  "Result %s [%" PRId32
                                  "] has error %s, "
                                  "expected %s",
                                  listd->elems[i].topic,
                                  listd->elems[i].partition,
                                  rd_kafka_err2name(listd->elems[i].err),
                                  rd_kafka_err2name(exp_err));
        }

        TEST_LATER_CHECK();

        rd_kafka_topic_partition_list_destroy(listd);
        rd_kafka_topic_partition_list_destroy(to_list);

        rd_kafka_event_destroy(rkev);

        rd_kafka_topic_partition_list_destroy(orig_offsets);
        rd_kafka_topic_partition_list_destroy(subscription);

        for (i = 0; i < TEST_LIST_CONSUMER_GROUP_OFFSETS_TOPIC_CNT; i++)
                rd_free(topics[i]);

        rd_kafka_destroy(consumer);

        if (options)
                rd_kafka_AdminOptions_destroy(options);

        if (!useq)
                rd_kafka_queue_destroy(q);

        TEST_LATER_CHECK();

#undef TEST_LIST_CONSUMER_GROUP_OFFSETS_TOPIC_CNT

        SUB_TEST_PASS();
}

static void do_test_UserScramCredentials(const char *what,
                                         rd_kafka_t *rk,
                                         rd_kafka_queue_t *useq,
                                         rd_bool_t null_bytes) {
        rd_kafka_event_t *event;
        rd_kafka_resp_err_t err;
        const rd_kafka_DescribeUserScramCredentials_result_t *describe_result;
        const rd_kafka_UserScramCredentialsDescription_t **descriptions;
        const rd_kafka_UserScramCredentialsDescription_t *description;
        const rd_kafka_AlterUserScramCredentials_result_t *alter_result;
        const rd_kafka_AlterUserScramCredentials_result_response_t *
            *alter_responses;
        const rd_kafka_AlterUserScramCredentials_result_response_t *response;
        const rd_kafka_ScramCredentialInfo_t *scram_credential;
        rd_kafka_ScramMechanism_t mechanism;
        size_t response_cnt;
        size_t description_cnt;
        size_t num_credentials;
        char errstr[512];
        const char *username;
        const rd_kafka_error_t *error;
        int32_t iterations;
        rd_kafka_UserScramCredentialAlteration_t *alterations[1];
        char *salt           = tsprintf("%s", "salt");
        size_t salt_size     = 4;
        char *password       = tsprintf("%s", "password");
        size_t password_size = 8;
        rd_kafka_queue_t *queue;
        const char *users[1];
        users[0] = test_mk_topic_name("testuserforscram", 1);

        if (null_bytes) {
                salt[1]     = '\0';
                salt[3]     = '\0';
                password[0] = '\0';
                password[3] = '\0';
        }

        SUB_TEST_QUICK("%s, null bytes: %s", what, RD_STR_ToF(null_bytes));

        /* Skip test if running against librdkafka < 2.2.0 due to missing UserScramCredentials API */
        if (rd_kafka_version() < 0x020200ff) {
                TEST_SKIP("Test requires librdkafka >= 2.2.0 (UserScramCredentials API), "
                         "current version: %s\n", rd_kafka_version_str());
                return;
        }

        queue = useq ? useq : rd_kafka_queue_new(rk);

        rd_kafka_AdminOptions_t *options = rd_kafka_AdminOptions_new(
            rk, RD_KAFKA_ADMIN_OP_DESCRIBEUSERSCRAMCREDENTIALS);

        TEST_CALL_ERR__(rd_kafka_AdminOptions_set_request_timeout(
            options, 30 * 1000 /* 30s */, errstr, sizeof(errstr)));

        /* Describe an unknown user */
        rd_kafka_DescribeUserScramCredentials(rk, users, RD_ARRAY_SIZE(users),
                                              options, queue);
        rd_kafka_AdminOptions_destroy(options);
        event = rd_kafka_queue_poll(queue, -1 /*indefinitely*/);

        /* Request level error code should be 0, but cloud Kafka may return CLUSTER_AUTHORIZATION_FAILED */
        err = rd_kafka_event_error(event);
        if (err == RD_KAFKA_RESP_ERR_CLUSTER_AUTHORIZATION_FAILED) {
                /* Cloud Kafka doesn't allow SCRAM credential management - skip this test */
                TEST_SAY("SCRAM credential operations not allowed in cloud environment, skipping");
                SUB_TEST_PASS();
                return;
        }
        TEST_CALL_ERR__(err);
        TEST_ASSERT(err == RD_KAFKA_RESP_ERR_NO_ERROR,
                    "Expected NO_ERROR, not %s", rd_kafka_err2name(err));

        describe_result =
            rd_kafka_event_DescribeUserScramCredentials_result(event);
        descriptions =
            rd_kafka_DescribeUserScramCredentials_result_descriptions(
                describe_result, &description_cnt);

        /* Assert num_results should be 1 */
        TEST_ASSERT(description_cnt == 1,
                    "There should be exactly 1 description, got %" PRIusz,
                    description_cnt);

        description = descriptions[0];
        username = rd_kafka_UserScramCredentialsDescription_user(description);
        error    = rd_kafka_UserScramCredentialsDescription_error(description);
        err      = rd_kafka_error_code(error);

        num_credentials =
            rd_kafka_UserScramCredentialsDescription_scramcredentialinfo_count(
                description);
        /* username should be the same, err should be RESOURCE_NOT_FOUND
         * and num_credentials should be 0 */
        TEST_ASSERT(strcmp(users[0], username) == 0,
                    "Username should be %s, got %s", users[0], username);
        TEST_ASSERT(err == RD_KAFKA_RESP_ERR_RESOURCE_NOT_FOUND,
                    "Error code should be RESOURCE_NOT_FOUND as user "
                    "does not exist, got %s",
                    rd_kafka_err2name(err));
        TEST_ASSERT(num_credentials == 0,
                    "Credentials count should be 0, got %" PRIusz,
                    num_credentials);
        rd_kafka_event_destroy(event);

        /* Create a credential for user 0 */
        mechanism      = RD_KAFKA_SCRAM_MECHANISM_SHA_256;
        iterations     = 10000;
        alterations[0] = rd_kafka_UserScramCredentialUpsertion_new(
            users[0], mechanism, iterations, (unsigned char *)password,
            password_size, (unsigned char *)salt, salt_size);

        options = rd_kafka_AdminOptions_new(
            rk, RD_KAFKA_ADMIN_OP_ALTERUSERSCRAMCREDENTIALS);

        TEST_CALL_ERR__(rd_kafka_AdminOptions_set_request_timeout(
            options, 30 * 1000 /* 30s */, errstr, sizeof(errstr)));

        rd_kafka_AlterUserScramCredentials(
            rk, alterations, RD_ARRAY_SIZE(alterations), options, queue);
        rd_kafka_AdminOptions_destroy(options);
        rd_kafka_UserScramCredentialAlteration_destroy_array(
            alterations, RD_ARRAY_SIZE(alterations));

        /* Wait for results */
        event = rd_kafka_queue_poll(queue, -1 /*indefinitely*/);
        err   = rd_kafka_event_error(event);
#if !WITH_SSL
        TEST_ASSERT(err == RD_KAFKA_RESP_ERR__INVALID_ARG,
                    "Expected _INVALID_ARG, not %s", rd_kafka_err2name(err));
        rd_kafka_event_destroy(event);
        goto final_checks;
#else
        TEST_ASSERT(err == RD_KAFKA_RESP_ERR_NO_ERROR,
                    "Expected NO_ERROR, not %s", rd_kafka_err2name(err));

        alter_result = rd_kafka_event_AlterUserScramCredentials_result(event);
        alter_responses = rd_kafka_AlterUserScramCredentials_result_responses(
            alter_result, &response_cnt);

        /* response_cnt should be 1*/
        TEST_ASSERT(response_cnt == 1,
                    "There should be exactly 1 response, got %" PRIusz,
                    response_cnt);

        response = alter_responses[0];
        username =
            rd_kafka_AlterUserScramCredentials_result_response_user(response);
        error =
            rd_kafka_AlterUserScramCredentials_result_response_error(response);

        err = rd_kafka_error_code(error);
        /* username should be the same and err should be NO_ERROR*/
        TEST_ASSERT(strcmp(users[0], username) == 0,
                    "Username should be %s, got %s", users[0], username);
        TEST_ASSERT(err == RD_KAFKA_RESP_ERR_NO_ERROR,
                    "Error code should be NO_ERROR, got %s",
                    rd_kafka_err2name(err));

        rd_kafka_event_destroy(event);
#endif

        /* Wait for user propagation. */
        /* Use reasonable timeout for K2 environments */
        int acl_sleep = test_k2_cluster ? 5 : tmout_multip(2);
        TEST_SAY("Waiting %d seconds for user propagation\n", acl_sleep);
        rd_sleep(acl_sleep);

        /* Credential should be retrieved */
        options = rd_kafka_AdminOptions_new(
            rk, RD_KAFKA_ADMIN_OP_DESCRIBEUSERSCRAMCREDENTIALS);

        TEST_CALL_ERR__(rd_kafka_AdminOptions_set_request_timeout(
            options, 30 * 1000 /* 30s */, errstr, sizeof(errstr)));

        rd_kafka_DescribeUserScramCredentials(rk, users, RD_ARRAY_SIZE(users),
                                              options, queue);
        rd_kafka_AdminOptions_destroy(options);

        /* Wait for results */
        event = rd_kafka_queue_poll(queue, -1 /*indefinitely*/);
        err   = rd_kafka_event_error(event);
        TEST_ASSERT(err == RD_KAFKA_RESP_ERR_NO_ERROR,
                    "Expected NO_ERROR, not %s", rd_kafka_err2name(err));

        describe_result =
            rd_kafka_event_DescribeUserScramCredentials_result(event);
        descriptions =
            rd_kafka_DescribeUserScramCredentials_result_descriptions(
                describe_result, &description_cnt);
        /* Assert description_cnt should be 1 , request level error code should
         * be 0*/
        TEST_ASSERT(description_cnt == 1,
                    "There should be exactly 1 description, got %" PRIusz,
                    description_cnt);

        description = descriptions[0];
        username = rd_kafka_UserScramCredentialsDescription_user(description);
        error    = rd_kafka_UserScramCredentialsDescription_error(description);
        err      = rd_kafka_error_code(error);

        num_credentials =
            rd_kafka_UserScramCredentialsDescription_scramcredentialinfo_count(
                description);
        /* username should be the same, err should be NO_ERROR and
         * num_credentials should be 1 */
        TEST_ASSERT(strcmp(users[0], username) == 0,
                    "Username should be %s, got %s", users[0], username);
        TEST_ASSERT(err == RD_KAFKA_RESP_ERR_NO_ERROR,
                    "Error code should be NO_ERROR, got %s",
                    rd_kafka_err2name(err));
        TEST_ASSERT(num_credentials == 1,
                    "Credentials count should be 1, got %" PRIusz,
                    num_credentials);

        scram_credential =
            rd_kafka_UserScramCredentialsDescription_scramcredentialinfo(
                description, 0);
        mechanism  = rd_kafka_ScramCredentialInfo_mechanism(scram_credential);
        iterations = rd_kafka_ScramCredentialInfo_iterations(scram_credential);
        /* mechanism should be SHA 256 and iterations 10000 */
        TEST_ASSERT(mechanism == RD_KAFKA_SCRAM_MECHANISM_SHA_256,
                    "Mechanism should be %d, got: %d",
                    RD_KAFKA_SCRAM_MECHANISM_SHA_256, mechanism);
        TEST_ASSERT(iterations == 10000,
                    "Iterations should be 10000, got %" PRId32, iterations);

        rd_kafka_event_destroy(event);

        /* Delete the credential */
        alterations[0] =
            rd_kafka_UserScramCredentialDeletion_new(users[0], mechanism);

        options = rd_kafka_AdminOptions_new(
            rk, RD_KAFKA_ADMIN_OP_ALTERUSERSCRAMCREDENTIALS);

        TEST_CALL_ERR__(rd_kafka_AdminOptions_set_request_timeout(
            options, 30 * 1000 /* 30s */, errstr, sizeof(errstr)));

        rd_kafka_AlterUserScramCredentials(
            rk, alterations, RD_ARRAY_SIZE(alterations), options, queue);
        rd_kafka_AdminOptions_destroy(options);
        rd_kafka_UserScramCredentialAlteration_destroy_array(
            alterations, RD_ARRAY_SIZE(alterations));

        /* Wait for results */
        event = rd_kafka_queue_poll(queue, -1 /*indefinitely*/);
        err   = rd_kafka_event_error(event);
        TEST_ASSERT(err == RD_KAFKA_RESP_ERR_NO_ERROR,
                    "Expected NO_ERROR, not %s", rd_kafka_err2name(err));

        alter_result = rd_kafka_event_AlterUserScramCredentials_result(event);
        alter_responses = rd_kafka_AlterUserScramCredentials_result_responses(
            alter_result, &response_cnt);

        /* response_cnt should be 1*/
        TEST_ASSERT(response_cnt == 1,
                    "There should be exactly 1 response, got %" PRIusz,
                    response_cnt);

        response = alter_responses[0];
        username =
            rd_kafka_AlterUserScramCredentials_result_response_user(response);
        error =
            rd_kafka_AlterUserScramCredentials_result_response_error(response);

        err = rd_kafka_error_code(error);
        /* username should be the same and err should be NO_ERROR*/
        TEST_ASSERT(strcmp(users[0], username) == 0,
                    "Username should be %s, got %s", users[0], username);
        TEST_ASSERT(err == RD_KAFKA_RESP_ERR_NO_ERROR,
                    "Error code should be NO_ERROR, got %s",
                    rd_kafka_err2name(err));

        rd_kafka_event_destroy(event);

#if !WITH_SSL
final_checks:
#endif

        /* Wait for user propagation. */
        /* Use reasonable timeout for K2 environments */
        int acl_sleep_final = test_k2_cluster ? 5 : tmout_multip(2);
        TEST_SAY("Waiting %d seconds for user propagation\n", acl_sleep_final);
        rd_sleep(acl_sleep_final);

        /* Credential doesn't exist anymore for this user */

        options = rd_kafka_AdminOptions_new(
            rk, RD_KAFKA_ADMIN_OP_DESCRIBEUSERSCRAMCREDENTIALS);

        TEST_CALL_ERR__(rd_kafka_AdminOptions_set_request_timeout(
            options, 30 * 1000 /* 30s */, errstr, sizeof(errstr)));

        rd_kafka_DescribeUserScramCredentials(rk, users, RD_ARRAY_SIZE(users),
                                              options, queue);
        rd_kafka_AdminOptions_destroy(options);
        /* Wait for results */
        event = rd_kafka_queue_poll(queue, -1 /*indefinitely*/);
        err   = rd_kafka_event_error(event);
        TEST_ASSERT(err == RD_KAFKA_RESP_ERR_NO_ERROR,
                    "Expected NO_ERROR, not %s", rd_kafka_err2name(err));

        describe_result =
            rd_kafka_event_DescribeUserScramCredentials_result(event);
        descriptions =
            rd_kafka_DescribeUserScramCredentials_result_descriptions(
                describe_result, &description_cnt);
        /* Assert description_cnt should be 1, request level error code should
         * be 0*/
        TEST_ASSERT(description_cnt == 1,
                    "There should be exactly 1 description, got %" PRIusz,
                    description_cnt);

        description = descriptions[0];
        username = rd_kafka_UserScramCredentialsDescription_user(description);
        error    = rd_kafka_UserScramCredentialsDescription_error(description);
        err      = rd_kafka_error_code(error);
        num_credentials =
            rd_kafka_UserScramCredentialsDescription_scramcredentialinfo_count(
                description);
        /* username should be the same, err should be RESOURCE_NOT_FOUND
         * and num_credentials should be 0 */
        TEST_ASSERT(strcmp(users[0], username) == 0,
                    "Username should be %s, got %s", users[0], username);
        TEST_ASSERT(err == RD_KAFKA_RESP_ERR_RESOURCE_NOT_FOUND,
                    "Error code should be RESOURCE_NOT_FOUND, got %s",
                    rd_kafka_err2name(err));
        TEST_ASSERT(num_credentials == 0,
                    "Credentials count should be 0, got %" PRIusz,
                    num_credentials);

        rd_kafka_event_destroy(event);

        if (!useq)
                rd_kafka_queue_destroy(queue);

        SUB_TEST_PASS();
}

static void do_test_ListOffsets(const char *what,
                                rd_kafka_t *rk,
                                rd_kafka_queue_t *useq,
                                int req_timeout_ms) {
        char errstr[512];
        const char *topic = test_mk_topic_name(__FUNCTION__, 1);
        char *message     = "Message";
        rd_kafka_AdminOptions_t *options;
        rd_kafka_event_t *event;
        rd_kafka_queue_t *q;
        rd_kafka_t *p;
        size_t i = 0, cnt = 0;
        rd_kafka_topic_partition_list_t *topic_partitions,
            *empty_topic_partitions;
        const rd_kafka_ListOffsets_result_t *result;
        const rd_kafka_ListOffsetsResultInfo_t **result_infos;
        /* Use current time minus some hours to ensure broker accepts these timestamps */
        int64_t basetimestamp = (time(NULL) - 3600) * 1000; /* 1 hour ago in milliseconds */
        int64_t timestamps[]  = {
            basetimestamp + 100,
            basetimestamp + 400,
            basetimestamp + 250,
        };
        struct test_fixture_s {
                int64_t query;
                int64_t expected;
                int min_broker_version;
        } test_fixtures[] = {
            {.query = RD_KAFKA_OFFSET_SPEC_EARLIEST, .expected = 0},
            {.query = RD_KAFKA_OFFSET_SPEC_LATEST, .expected = 3},
            {.query              = RD_KAFKA_OFFSET_SPEC_MAX_TIMESTAMP,
             .expected           = 1,
             .min_broker_version = TEST_BRKVER(3, 0, 0, 0)},
            {.query = basetimestamp + 50, .expected = 0},
            {.query = basetimestamp + 300, .expected = 1},
            {.query = basetimestamp + 150, .expected = 1},
        };

        SUB_TEST_QUICK(
            "%s ListOffsets with %s, "
            "request_timeout %d",
            rd_kafka_name(rk), what, req_timeout_ms);

        /* Skip test if running against librdkafka < 2.3.0 due to missing ListOffsets API */
        if (rd_kafka_version() < 0x020300ff) {
                TEST_SKIP("Test requires librdkafka >= 2.3.0 (ListOffsets API), "
                         "current version: %s\n", rd_kafka_version_str());
                return;
        }

        q = useq ? useq : rd_kafka_queue_new(rk);

        test_CreateTopics_simple(rk, NULL, (char **)&topic, 1, 1, NULL);

        test_wait_topic_exists(rk, topic, 5000);

        /* K2: Additional delay for topic/partition readiness */
        if (test_k2_cluster) {
                rd_sleep(5);
        }

        p = test_create_producer();
        for (i = 0; i < RD_ARRAY_SIZE(timestamps); i++) {
                rd_kafka_producev(
                    /* Producer handle */
                    p,
                    /* Topic name */
                    RD_KAFKA_V_TOPIC(topic),
                    /* Make a copy of the payload. */
                    RD_KAFKA_V_MSGFLAGS(RD_KAFKA_MSG_F_COPY),
                    /* Message value and length */
                    RD_KAFKA_V_VALUE(message, strlen(message)),

                    RD_KAFKA_V_TIMESTAMP(timestamps[i]),
                    /* Per-Message opaque, provided in
                     * delivery report callback as
                     * msg_opaque. */
                    RD_KAFKA_V_OPAQUE(NULL),
                    /* End sentinel */
                    RD_KAFKA_V_END);
        }

        rd_kafka_flush(p, 20 * 1000);
        rd_kafka_destroy(p);

        /* Set timeout (optional) */
        options = rd_kafka_AdminOptions_new(rk, RD_KAFKA_ADMIN_OP_LISTOFFSETS);

        TEST_CALL_ERR__(rd_kafka_AdminOptions_set_request_timeout(
            options, 30 * 1000 /* 30s */, errstr, sizeof(errstr)));

        TEST_CALL_ERROR__(rd_kafka_AdminOptions_set_isolation_level(
            options, RD_KAFKA_ISOLATION_LEVEL_READ_COMMITTED));

        topic_partitions       = rd_kafka_topic_partition_list_new(1);
        empty_topic_partitions = rd_kafka_topic_partition_list_new(0);
        rd_kafka_topic_partition_list_add(topic_partitions, topic, 0);

        /* Call ListOffsets with empty partition list */
        rd_kafka_ListOffsets(rk, empty_topic_partitions, options, q);
        rd_kafka_topic_partition_list_destroy(empty_topic_partitions);
        /* Wait for results */
        event = rd_kafka_queue_poll(q, -1 /*indefinitely*/);
        if (!event)
                TEST_FAIL("Event missing");

        TEST_CALL_ERR__(rd_kafka_event_error(event));

        result       = rd_kafka_event_ListOffsets_result(event);
        result_infos = rd_kafka_ListOffsets_result_infos(result, &cnt);
        rd_kafka_event_destroy(event);

        TEST_ASSERT(!cnt,
                    "Expected empty result info array, got %" PRIusz
                    " result infos",
                    cnt);

        for (i = 0; i < RD_ARRAY_SIZE(test_fixtures); i++) {
                rd_bool_t retry = rd_true;
                rd_kafka_topic_partition_list_t *topic_partitions_copy;

                struct test_fixture_s test_fixture = test_fixtures[i];
                if (test_fixture.min_broker_version &&
                    test_broker_version < test_fixture.min_broker_version) {
                        TEST_SAY("Skipping offset %" PRId64
                                 ", as not supported\n",
                                 test_fixture.query);
                        continue;
                }
                if (test_fixture.query == RD_KAFKA_OFFSET_SPEC_MAX_TIMESTAMP &&
                    test_broker_version >= TEST_BRKVER(3, 7, 0, 0) &&
                    test_broker_version < TEST_BRKVER(3, 8, 0, 0)) {
                        /* 3.8.0 released fix for KAFKA-16310 */
                        TEST_SAY(
                            "Skipping offset MAX_TIMESTAMP,"
                            " as there was a regression in this version\n");
                        continue;
                }

                TEST_SAY("Testing offset %" PRId64 "\n", test_fixture.query);

                topic_partitions_copy =
                    rd_kafka_topic_partition_list_copy(topic_partitions);

                /* Set OffsetSpec */
                topic_partitions_copy->elems[0].offset = test_fixture.query;

                while (retry) {
                        size_t j;
                        rd_kafka_resp_err_t err;
                        /* Call ListOffsets */
                        rd_kafka_ListOffsets(rk, topic_partitions_copy, options,
                                             q);
                        /* Wait for results */
                        event = rd_kafka_queue_poll(q, -1 /*indefinitely*/);
                        if (!event)
                                TEST_FAIL("Event missing");

                        err = rd_kafka_event_error(event);
                        if (err == RD_KAFKA_RESP_ERR__NOENT) {
                                rd_kafka_event_destroy(event);
                                /* Still looking for the leader */
                                rd_usleep(100000, 0);
                                continue;
                        } else if (err) {
                                TEST_FAIL("Failed with error: %s",
                                          rd_kafka_err2name(err));
                        }

                        result = rd_kafka_event_ListOffsets_result(event);
                        result_infos =
                            rd_kafka_ListOffsets_result_infos(result, &cnt);
                        for (j = 0; j < cnt; j++) {
                                const rd_kafka_topic_partition_t *topic_partition =
                                    rd_kafka_ListOffsetsResultInfo_topic_partition(
                                        result_infos[j]);
                                TEST_ASSERT(
                                    topic_partition->err == 0,
                                    "Expected error NO_ERROR, got %s",
                                    rd_kafka_err2name(topic_partition->err));
                                TEST_ASSERT(topic_partition->offset ==
                                                test_fixture.expected,
                                            "Expected offset %" PRId64
                                            ", got %" PRId64,
                                            test_fixture.expected,
                                            topic_partition->offset);
                        }
                        rd_kafka_event_destroy(event);
                        retry = rd_false;
                }
                rd_kafka_topic_partition_list_destroy(topic_partitions_copy);
        }

        rd_kafka_AdminOptions_destroy(options);
        rd_kafka_topic_partition_list_destroy(topic_partitions);

        test_DeleteTopics_simple(rk, NULL, (char **)&topic, 1, NULL);

        if (!useq)
                rd_kafka_queue_destroy(q);

        SUB_TEST_PASS();
}

static void do_test_apis(rd_kafka_type_t cltype) {
        rd_kafka_t *rk;
        rd_kafka_conf_t *conf;
        rd_kafka_queue_t *mainq;

        /* Get the available brokers, but use a separate rd_kafka_t instance
         * so we don't jinx the tests by having up-to-date metadata. */
        avail_brokers = test_get_broker_ids(NULL, &avail_broker_cnt);
        TEST_SAY("%" PRIusz
                 " brokers in cluster "
                 "which will be used for replica sets\n",
                 avail_broker_cnt);

        do_test_unclean_destroy(cltype, 0 /*tempq*/);
        do_test_unclean_destroy(cltype, 1 /*mainq*/);

        test_conf_init(&conf, NULL, 180);
        test_conf_set(conf, "socket.timeout.ms", "10000");

        rk = test_create_handle(cltype, conf);

        mainq = rd_kafka_queue_get_main(rk);

        /* Create topics */
        /* FIXME: KRaft async CreateTopics is working differently than
         * wth Zookeeper
         * do_test_CreateTopics("temp queue, op timeout 0", rk, NULL, 0, 0); */
        do_test_CreateTopics("temp queue, op timeout 15000", rk, NULL, 15000,
                             0);
        do_test_CreateTopics(
            "temp queue, op timeout 300, "
            "validate only",
            rk, NULL, 300, rd_true);
        do_test_CreateTopics("temp queue, op timeout 9000, validate_only", rk,
                             NULL, 9000, rd_true);
        do_test_CreateTopics("main queue, options", rk, mainq, -1, 0);

        /* Delete topics */
        /* FIXME: KRaft async DeleteTopics is working differently than
         * with Zookeeper
         * do_test_DeleteTopics("temp queue, op timeout 0", rk, NULL, 0); */
        do_test_DeleteTopics("main queue, op timeout 15000", rk, mainq, 1500);

        if (test_broker_version >= TEST_BRKVER(1, 0, 0, 0)) {
                /* Create Partitions */
                do_test_CreatePartitions("temp queue, op timeout 6500", rk,
                                         NULL, 6500);
                /* FIXME: KRaft async CreatePartitions is working differently
                 * than with Zookeeper
                 * do_test_CreatePartitions("main queue, op timeout 0", rk,
                 * mainq, 0);
                 */
        }

        /* CreateAcls */
        do_test_CreateAcls(rk, mainq, 0);
        do_test_CreateAcls(rk, mainq, 1);

        /* DescribeAcls */
        do_test_DescribeAcls(rk, mainq, 0);
        do_test_DescribeAcls(rk, mainq, 1);

        /* DeleteAcls */
        do_test_DeleteAcls(rk, mainq, 0);
        do_test_DeleteAcls(rk, mainq, 1);

        /* AlterConfigs */
        do_test_AlterConfigs(rk, mainq);

<<<<<<< HEAD
        if (test_broker_version >= TEST_BRKVER(2, 3, 0, 0) &&
            rd_kafka_version() >= 0x020200ff) {
                /* IncrementalAlterConfigs */
                do_test_IncrementalAlterConfigs(rk, mainq);
        } else if (rd_kafka_version() < 0x020200ff) {
                TEST_SAY("SKIPPING: IncrementalAlterConfigs test - requires librdkafka >= 2.2.0, "
                        "current version: %s\n", rd_kafka_version_str());
=======
        if (test_broker_version >= TEST_BRKVER(2, 3, 0, 0)) {
                /* IncrementalAlterConfigs - requires librdkafka >= 2.1.0 for rd_kafka_ConfigResource_add_incremental_config API */
                if (rd_kafka_version() >= 0x020100ff) {
                        do_test_IncrementalAlterConfigs(rk, mainq);
                } else {
                        TEST_SAY("Skipping IncrementalAlterConfigs test (requires librdkafka >= 2.1.0 for incremental config APIs), current version: %s\n",
                                 rd_kafka_version_str());
                }
>>>>>>> 37bc02b3
        }

        /* DescribeConfigs */
        do_test_DescribeConfigs(rk, mainq);
        do_test_DescribeConfigs_groups(rk, mainq);

        if (!test_k2_cluster) {
            do_test_DeleteRecords("temp queue, op timeout 600000", rk, NULL, 600000);        /* 10 minutes */
            do_test_DeleteRecords("main queue, op timeout 300000", rk, mainq, 300000);       /* 5 minutes */
        } else {
                TEST_SAY("SKIPPING: DeleteRecords tests - not supported in K2/cloud environments\n");
        }
        /* List groups */
        if (rd_kafka_version() > 0x02050300) {  /* Only run if librdkafka version > 2.5.3 */
                do_test_ListConsumerGroups("temp queue", rk, NULL, -1, rd_false,
                                           rd_true);
                do_test_ListConsumerGroups("temp queue", rk, NULL, -1, rd_false,
                                           rd_false);
                do_test_ListConsumerGroups("main queue", rk, mainq, 1500, rd_true,
                                           rd_true);
                do_test_ListConsumerGroups("main queue", rk, mainq, 1500, rd_true,
                                           rd_false);
        } else {
                TEST_SAY("SKIPPING: ListConsumerGroups tests - requires librdkafka version > 2.5.3 (current: 0x%08x)\n",
                         rd_kafka_version());
        }

        /* TODO: check this test after KIP-848 admin operation
         * implementation */
        if (test_consumer_group_protocol_classic()) {
                /* Describe groups - skip on older librdkafka due to authorized operations API usage */
                if (rd_kafka_version() >= 0x020100ff) {
                        do_test_DescribeConsumerGroups("temp queue", rk, NULL, -1);
                        do_test_DescribeConsumerGroups("main queue", rk, mainq, 1500);
                } else {
                        TEST_SAY("Skipping DescribeConsumerGroups tests (requires librdkafka >= 2.1.0 due to authorized operations APIs), current version: %s\n",
                                 rd_kafka_version_str());
                }
        }

<<<<<<< HEAD
        if (rd_kafka_version() >= 0x02020100) {  /* DescribeTopics available since librdkafka 2.2.1 */
                do_test_DescribeTopics("temp queue", rk, NULL, 15000, rd_false);
                do_test_DescribeTopics("main queue", rk, mainq, 15000, rd_false);
        } else {
                TEST_SAY("SKIPPING: DescribeTopics tests - requires librdkafka version >= 2.2.1 (current: 0x%08x)\n",
                         rd_kafka_version());
        }

        if (rd_kafka_version() >= 0x02020100) {  /* DescribeCluster available since librdkafka 2.2.1 */
                do_test_DescribeCluster("temp queue", rk, NULL, 1500, rd_false);
                do_test_DescribeCluster("main queue", rk, mainq, 1500, rd_false);
        } else {
                TEST_SAY("SKIPPING: DescribeCluster tests - requires librdkafka version >= 2.2.1 (current: 0x%08x)\n",
                         rd_kafka_version());
        }

        if (test_broker_version >= TEST_BRKVER(2, 3, 0, 0)) {
                if (rd_kafka_version() >= 0x02020100) {  /* DescribeTopics with authorized ops available since librdkafka 2.2.1 */
                        do_test_DescribeTopics("temp queue", rk, NULL, 15000, rd_true);
                        do_test_DescribeTopics("main queue", rk, mainq, 15000, rd_true);

                        do_test_DescribeCluster("temp queue", rk, NULL, 1500, rd_true);
                        do_test_DescribeCluster("main queue", rk, mainq, 1500, rd_true);

=======
        /* Describe topics - skip on older librdkafka due to TopicCollection API usage */
        if (rd_kafka_version() >= 0x020100ff) {
                do_test_DescribeTopics("temp queue", rk, NULL, 15000, rd_false);
                do_test_DescribeTopics("main queue", rk, mainq, 15000, rd_false);
        } else {
                TEST_SAY("Skipping DescribeTopics tests (requires librdkafka >= 2.1.0 due to TopicCollection APIs), current version: %s\n",
                         rd_kafka_version_str());
        }

        /* Describe cluster - skip on older librdkafka due to potential admin API compatibility */
        if (rd_kafka_version() >= 0x020100ff) {
                do_test_DescribeCluster("temp queue", rk, NULL, 1500, rd_false);
                do_test_DescribeCluster("main queue", rk, mainq, 1500, rd_false);
        } else {
                TEST_SAY("Skipping DescribeCluster tests (requires librdkafka >= 2.1.0 for admin API compatibility), current version: %s\n",
                         rd_kafka_version_str());
        }

        if (test_broker_version >= TEST_BRKVER(2, 3, 0, 0)) {
                /* Describe topics - skip on older librdkafka due to TopicCollection API usage */
                if (rd_kafka_version() >= 0x020100ff) {
                        do_test_DescribeTopics("temp queue", rk, NULL, 15000, rd_true);
                        do_test_DescribeTopics("main queue", rk, mainq, 15000, rd_true);
                } else {
                        TEST_SAY("Skipping advanced DescribeTopics tests (requires librdkafka >= 2.1.0 due to TopicCollection APIs), current version: %s\n",
                                 rd_kafka_version_str());
                }

                /* Describe cluster - skip on older librdkafka due to potential admin API compatibility */
                if (rd_kafka_version() >= 0x020100ff) {
                        do_test_DescribeCluster("temp queue", rk, NULL, 1500, rd_true);
                        do_test_DescribeCluster("main queue", rk, mainq, 1500, rd_true);
                } else {
                        TEST_SAY("Skipping advanced DescribeCluster tests (requires librdkafka >= 2.1.0 for admin API compatibility), current version: %s\n",
                                 rd_kafka_version_str());
                }

                /* DescribeConsumerGroups_with_authorized_ops - skip on older librdkafka due to authorized operations API usage */
                if (rd_kafka_version() >= 0x020100ff) {
>>>>>>> 37bc02b3
                        do_test_DescribeConsumerGroups_with_authorized_ops(
                            "temp queue", rk, NULL, 1500);
                        do_test_DescribeConsumerGroups_with_authorized_ops(
                            "main queue", rk, mainq, 1500);
                } else {
<<<<<<< HEAD
                        TEST_SAY("SKIPPING: DescribeTopics/DescribeCluster/DescribeConsumerGroups with authorized ops tests - requires librdkafka version >= 2.2.1 (current: 0x%08x)\n",
                                 rd_kafka_version());
=======
                        TEST_SAY("Skipping DescribeConsumerGroups_with_authorized_ops tests (requires librdkafka >= 2.1.0 due to authorized operations APIs), current version: %s\n",
                                 rd_kafka_version_str());
>>>>>>> 37bc02b3
                }
        }

        /* Delete groups */
        do_test_DeleteGroups("temp queue", rk, NULL, -1);
        do_test_DeleteGroups("main queue", rk, mainq, 1500);

        if (test_broker_version >= TEST_BRKVER(2, 4, 0, 0)) {
                /* Delete committed offsets */
                do_test_DeleteConsumerGroupOffsets("temp queue", rk, NULL, -1,
                                                   rd_false);
                do_test_DeleteConsumerGroupOffsets("main queue", rk, mainq,
                                                   1500, rd_false);
                do_test_DeleteConsumerGroupOffsets(
                    "main queue", rk, mainq, 1500,
                    rd_true /*with subscribing consumer*/);
        }

        if (test_broker_version >= TEST_BRKVER(2, 5, 0, 0)) {
<<<<<<< HEAD
                if (rd_kafka_version() >= 0x02050000) {  /* ListOffsets and AlterConsumerGroupOffsets available since librdkafka 2.5.0 */
                        do_test_ListOffsets("temp queue", rk, NULL, -1);
                        do_test_ListOffsets("main queue", rk, mainq, 1500);

=======
                /* ListOffsets - skip on older librdkafka due to producer/admin API compatibility issues */
                if (rd_kafka_version() >= 0x020100ff) {
                        do_test_ListOffsets("temp queue", rk, NULL, -1);
                        do_test_ListOffsets("main queue", rk, mainq, 1500);
                } else {
                        TEST_SAY("Skipping ListOffsets tests (requires librdkafka >= 2.1.0 for producer/admin API stability), current version: %s\n",
                                 rd_kafka_version_str());
                }

                /* Alter committed offsets - skip on older librdkafka due to consumer/producer stability issues */
                if (rd_kafka_version() >= 0x020100ff) {
>>>>>>> 37bc02b3
                        do_test_AlterConsumerGroupOffsets("temp queue", rk, NULL, -1,
                                                          rd_false, rd_true);
                        do_test_AlterConsumerGroupOffsets("main queue", rk, mainq, 1500,
                                                          rd_false, rd_true);
                        do_test_AlterConsumerGroupOffsets(
                            "main queue, nonexistent topics", rk, mainq, 1500, rd_false,
<<<<<<< HEAD
                            rd_false);

                        do_test_AlterConsumerGroupOffsets(
                            "main queue", rk, mainq, 1500,
                            rd_true,
                            rd_true);
                } else {
                        TEST_SAY("SKIPPING: ListOffsets and AlterConsumerGroupOffsets tests - requires librdkafka version >= 2.5.0 (current: 0x%08x)\n",
                                 rd_kafka_version());
=======
                            rd_false /* don't create topics */);

                        do_test_AlterConsumerGroupOffsets(
                            "main queue", rk, mainq, 1500,
                            rd_true, /*with subscribing consumer*/
                            rd_true);
                } else {
                        TEST_SAY("Skipping AlterConsumerGroupOffsets tests (requires librdkafka >= 2.1.0 for consumer/producer stability), current version: %s\n",
                                 rd_kafka_version_str());
>>>>>>> 37bc02b3
                }
        }

        if (test_broker_version >= TEST_BRKVER(2, 0, 0, 0)) {
<<<<<<< HEAD
            if (rd_kafka_version() >= 0x02020100) {  /* ListConsumerGroupOffsets available since librdkafka 2.2.1 */
                    do_test_ListConsumerGroupOffsets("temp queue", rk, NULL, -1,
                                                     rd_false, rd_false);
                    do_test_ListConsumerGroupOffsets(
                        "main queue, op timeout "
                        "1500",
                        rk, mainq, 1500, rd_false, rd_false);
                    do_test_ListConsumerGroupOffsets(
                        "main queue", rk, mainq, 1500,
                        rd_true, rd_false);
                    do_test_ListConsumerGroupOffsets("temp queue", rk, NULL, -1,
                                                     rd_false, rd_true);
                    do_test_ListConsumerGroupOffsets("main queue", rk, mainq, 1500,
                                                     rd_false, rd_true);
                    do_test_ListConsumerGroupOffsets(
                        "main queue", rk, mainq, 1500,
                        rd_true, rd_true);
            } else {
                    TEST_SAY("SKIPPING: ListConsumerGroupOffsets tests - requires librdkafka version >= 2.2.1 (current: 0x%08x)\n",
                             rd_kafka_version());
            }
    }

        if (test_broker_version >= TEST_BRKVER(2, 7, 0, 0) &&
            rd_kafka_version() >= 0x020200ff) {
                do_test_UserScramCredentials("main queue", rk, mainq, rd_false);
                do_test_UserScramCredentials("temp queue", rk, NULL, rd_false);
                do_test_UserScramCredentials("main queue", rk, mainq, rd_true);
        } else if (rd_kafka_version() < 0x020200ff) {
                TEST_SAY("SKIPPING: UserScramCredentials tests - require librdkafka >= 2.2.0, "
                        "current version: %s\n", rd_kafka_version_str());
=======
                /* List committed offsets - skip on older librdkafka due to consumer group stability issues */
                if (rd_kafka_version() >= 0x020100ff) {
                        do_test_ListConsumerGroupOffsets("temp queue", rk, NULL, -1,
                                                         rd_false, rd_false);
                        do_test_ListConsumerGroupOffsets(
                            "main queue, op timeout "
                            "1500",
                            rk, mainq, 1500, rd_false, rd_false);
                        do_test_ListConsumerGroupOffsets(
                            "main queue", rk, mainq, 1500,
                            rd_true /*with subscribing consumer*/, rd_false);
                        do_test_ListConsumerGroupOffsets("temp queue", rk, NULL, -1,
                                                         rd_false, rd_true);
                        do_test_ListConsumerGroupOffsets("main queue", rk, mainq, 1500,
                                                         rd_false, rd_true);
                        do_test_ListConsumerGroupOffsets(
                            "main queue", rk, mainq, 1500,
                            rd_true /*with subscribing consumer*/, rd_true);
                } else {
                        TEST_SAY("Skipping ListConsumerGroupOffsets tests (requires librdkafka >= 2.1.0 for consumer group stability), current version: %s\n",
                                 rd_kafka_version_str());
                }
        }

        if (test_broker_version >= TEST_BRKVER(2, 7, 0, 0)) {
                /* UserScramCredentials - skip on older librdkafka due to admin API stability issues */
                if (rd_kafka_version() >= 0x020100ff) {
                        do_test_UserScramCredentials("main queue", rk, mainq, rd_false);
                        do_test_UserScramCredentials("temp queue", rk, NULL, rd_false);
                        do_test_UserScramCredentials("main queue", rk, mainq, rd_true);
                } else {
                        TEST_SAY("Skipping UserScramCredentials tests (requires librdkafka >= 2.1.0 for admin API stability), current version: %s\n",
                                 rd_kafka_version_str());
                }
>>>>>>> 37bc02b3
        }

        rd_kafka_queue_destroy(mainq);

        rd_kafka_destroy(rk);

        free(avail_brokers);
}


int main_0081_admin(int argc, char **argv) {

        do_test_apis(RD_KAFKA_PRODUCER);
        if (test_quick) {
                TEST_SAY("Skipping further 0081 tests due to quick mode\n");
                return 0;
        }

        do_test_apis(RD_KAFKA_CONSUMER);

        return 0;
}<|MERGE_RESOLUTION|>--- conflicted
+++ resolved
@@ -40,13 +40,13 @@
                 const rd_kafka_topic_partition_t *a = &al->elems[i];
                 const rd_kafka_topic_partition_t *b = &bl->elems[i];
                 int64_t a_leader_epoch = -1, b_leader_epoch = -1;
-                
+
                 /* Only call leader epoch API if available (librdkafka >= 2.1.0) */
                 if (rd_kafka_version() >= 0x020100ff) {
                         a_leader_epoch = rd_kafka_topic_partition_get_leader_epoch(a);
                         b_leader_epoch = rd_kafka_topic_partition_get_leader_epoch(b);
                 }
-                
+
                 if (a->partition != b->partition ||
                     strcmp(a->topic, b->topic) || a->offset != b->offset ||
                     a_leader_epoch != b_leader_epoch)
@@ -61,17 +61,17 @@
         for (i = 0; i < partitions->cnt; i++) {
                 const rd_kafka_topic_partition_t *p = &partitions->elems[i];
                 int64_t leader_epoch = -1;
-                
+
                 /* Only call leader epoch API if available (librdkafka >= 2.1.0) */
                 if (rd_kafka_version() >= 0x020100ff) {
                         leader_epoch = rd_kafka_topic_partition_get_leader_epoch(p);
                 }
-                
+
                 if (leader_epoch != -1) {
-                        TEST_SAY("  %s [%d] offset %"PRId64" leader epoch %"PRId64"\n", 
+                        TEST_SAY("  %s [%d] offset %"PRId64" leader epoch %"PRId64"\n",
                                 p->topic, p->partition, p->offset, leader_epoch);
                 } else {
-                        TEST_SAY("  %s [%d] offset %"PRId64"\n", 
+                        TEST_SAY("  %s [%d] offset %"PRId64"\n",
                                 p->topic, p->partition, p->offset);
                 }
         }
@@ -4351,19 +4351,6 @@
                     rd_kafka_error_string(error));
 
         {
-<<<<<<< HEAD
-                const rd_kafka_AclOperation_t expected_ak3[] = {
-                    RD_KAFKA_ACL_OPERATION_DELETE,
-                    RD_KAFKA_ACL_OPERATION_DESCRIBE,
-                    RD_KAFKA_ACL_OPERATION_READ};
-                const rd_kafka_AclOperation_t expected_ak4[] = {
-                    RD_KAFKA_ACL_OPERATION_DELETE,
-                    RD_KAFKA_ACL_OPERATION_DESCRIBE,
-                    RD_KAFKA_ACL_OPERATION_READ,
-                    RD_KAFKA_ACL_OPERATION_DESCRIBE_CONFIGS,
-                    RD_KAFKA_ACL_OPERATION_ALTER_CONFIGS};
-                if (rd_kafka_version() >= 0x02020100) {  /* authorized_operations available since librdkafka 2.2.1 */
-=======
                 if (rd_kafka_version() >= 0x020100ff) {
                         const rd_kafka_AclOperation_t expected_ak3[] = {
                             RD_KAFKA_ACL_OPERATION_DELETE,
@@ -4375,7 +4362,6 @@
                             RD_KAFKA_ACL_OPERATION_READ,
                             RD_KAFKA_ACL_OPERATION_DESCRIBE_CONFIGS,
                             RD_KAFKA_ACL_OPERATION_ALTER_CONFIGS};
->>>>>>> 37bc02b3
                         authorized_operations =
                             rd_kafka_ConsumerGroupDescription_authorized_operations(
                                 results[0], &authorized_operations_cnt);
@@ -4387,11 +4373,8 @@
                                 test_match_authorized_operations(
                                     expected_ak4, 5, authorized_operations,
                                     authorized_operations_cnt);
-<<<<<<< HEAD
-=======
                 } else {
                         TEST_SAY("Skipping authorized operations check (requires librdkafka >= 2.1.0)\n");
->>>>>>> 37bc02b3
                 }
         }
 
@@ -4914,7 +4897,6 @@
 
         /* Now alter second half of the commits */
         offsets  = rd_kafka_topic_partition_list_new(orig_offsets->cnt / 2);
-
         to_alter = rd_kafka_topic_partition_list_new(orig_offsets->cnt / 2);
         for (i = 0; i < orig_offsets->cnt; i++) {
                 rd_kafka_topic_partition_t *rktpar;
@@ -5930,7 +5912,6 @@
         /* AlterConfigs */
         do_test_AlterConfigs(rk, mainq);
 
-<<<<<<< HEAD
         if (test_broker_version >= TEST_BRKVER(2, 3, 0, 0) &&
             rd_kafka_version() >= 0x020200ff) {
                 /* IncrementalAlterConfigs */
@@ -5938,16 +5919,6 @@
         } else if (rd_kafka_version() < 0x020200ff) {
                 TEST_SAY("SKIPPING: IncrementalAlterConfigs test - requires librdkafka >= 2.2.0, "
                         "current version: %s\n", rd_kafka_version_str());
-=======
-        if (test_broker_version >= TEST_BRKVER(2, 3, 0, 0)) {
-                /* IncrementalAlterConfigs - requires librdkafka >= 2.1.0 for rd_kafka_ConfigResource_add_incremental_config API */
-                if (rd_kafka_version() >= 0x020100ff) {
-                        do_test_IncrementalAlterConfigs(rk, mainq);
-                } else {
-                        TEST_SAY("Skipping IncrementalAlterConfigs test (requires librdkafka >= 2.1.0 for incremental config APIs), current version: %s\n",
-                                 rd_kafka_version_str());
-                }
->>>>>>> 37bc02b3
         }
 
         /* DescribeConfigs */
@@ -5988,7 +5959,6 @@
                 }
         }
 
-<<<<<<< HEAD
         if (rd_kafka_version() >= 0x02020100) {  /* DescribeTopics available since librdkafka 2.2.1 */
                 do_test_DescribeTopics("temp queue", rk, NULL, 15000, rd_false);
                 do_test_DescribeTopics("main queue", rk, mainq, 15000, rd_false);
@@ -6013,59 +5983,13 @@
                         do_test_DescribeCluster("temp queue", rk, NULL, 1500, rd_true);
                         do_test_DescribeCluster("main queue", rk, mainq, 1500, rd_true);
 
-=======
-        /* Describe topics - skip on older librdkafka due to TopicCollection API usage */
-        if (rd_kafka_version() >= 0x020100ff) {
-                do_test_DescribeTopics("temp queue", rk, NULL, 15000, rd_false);
-                do_test_DescribeTopics("main queue", rk, mainq, 15000, rd_false);
-        } else {
-                TEST_SAY("Skipping DescribeTopics tests (requires librdkafka >= 2.1.0 due to TopicCollection APIs), current version: %s\n",
-                         rd_kafka_version_str());
-        }
-
-        /* Describe cluster - skip on older librdkafka due to potential admin API compatibility */
-        if (rd_kafka_version() >= 0x020100ff) {
-                do_test_DescribeCluster("temp queue", rk, NULL, 1500, rd_false);
-                do_test_DescribeCluster("main queue", rk, mainq, 1500, rd_false);
-        } else {
-                TEST_SAY("Skipping DescribeCluster tests (requires librdkafka >= 2.1.0 for admin API compatibility), current version: %s\n",
-                         rd_kafka_version_str());
-        }
-
-        if (test_broker_version >= TEST_BRKVER(2, 3, 0, 0)) {
-                /* Describe topics - skip on older librdkafka due to TopicCollection API usage */
-                if (rd_kafka_version() >= 0x020100ff) {
-                        do_test_DescribeTopics("temp queue", rk, NULL, 15000, rd_true);
-                        do_test_DescribeTopics("main queue", rk, mainq, 15000, rd_true);
-                } else {
-                        TEST_SAY("Skipping advanced DescribeTopics tests (requires librdkafka >= 2.1.0 due to TopicCollection APIs), current version: %s\n",
-                                 rd_kafka_version_str());
-                }
-
-                /* Describe cluster - skip on older librdkafka due to potential admin API compatibility */
-                if (rd_kafka_version() >= 0x020100ff) {
-                        do_test_DescribeCluster("temp queue", rk, NULL, 1500, rd_true);
-                        do_test_DescribeCluster("main queue", rk, mainq, 1500, rd_true);
-                } else {
-                        TEST_SAY("Skipping advanced DescribeCluster tests (requires librdkafka >= 2.1.0 for admin API compatibility), current version: %s\n",
-                                 rd_kafka_version_str());
-                }
-
-                /* DescribeConsumerGroups_with_authorized_ops - skip on older librdkafka due to authorized operations API usage */
-                if (rd_kafka_version() >= 0x020100ff) {
->>>>>>> 37bc02b3
                         do_test_DescribeConsumerGroups_with_authorized_ops(
                             "temp queue", rk, NULL, 1500);
                         do_test_DescribeConsumerGroups_with_authorized_ops(
                             "main queue", rk, mainq, 1500);
                 } else {
-<<<<<<< HEAD
                         TEST_SAY("SKIPPING: DescribeTopics/DescribeCluster/DescribeConsumerGroups with authorized ops tests - requires librdkafka version >= 2.2.1 (current: 0x%08x)\n",
                                  rd_kafka_version());
-=======
-                        TEST_SAY("Skipping DescribeConsumerGroups_with_authorized_ops tests (requires librdkafka >= 2.1.0 due to authorized operations APIs), current version: %s\n",
-                                 rd_kafka_version_str());
->>>>>>> 37bc02b3
                 }
         }
 
@@ -6085,31 +6009,16 @@
         }
 
         if (test_broker_version >= TEST_BRKVER(2, 5, 0, 0)) {
-<<<<<<< HEAD
                 if (rd_kafka_version() >= 0x02050000) {  /* ListOffsets and AlterConsumerGroupOffsets available since librdkafka 2.5.0 */
                         do_test_ListOffsets("temp queue", rk, NULL, -1);
                         do_test_ListOffsets("main queue", rk, mainq, 1500);
 
-=======
-                /* ListOffsets - skip on older librdkafka due to producer/admin API compatibility issues */
-                if (rd_kafka_version() >= 0x020100ff) {
-                        do_test_ListOffsets("temp queue", rk, NULL, -1);
-                        do_test_ListOffsets("main queue", rk, mainq, 1500);
-                } else {
-                        TEST_SAY("Skipping ListOffsets tests (requires librdkafka >= 2.1.0 for producer/admin API stability), current version: %s\n",
-                                 rd_kafka_version_str());
-                }
-
-                /* Alter committed offsets - skip on older librdkafka due to consumer/producer stability issues */
-                if (rd_kafka_version() >= 0x020100ff) {
->>>>>>> 37bc02b3
                         do_test_AlterConsumerGroupOffsets("temp queue", rk, NULL, -1,
                                                           rd_false, rd_true);
                         do_test_AlterConsumerGroupOffsets("main queue", rk, mainq, 1500,
                                                           rd_false, rd_true);
                         do_test_AlterConsumerGroupOffsets(
                             "main queue, nonexistent topics", rk, mainq, 1500, rd_false,
-<<<<<<< HEAD
                             rd_false);
 
                         do_test_AlterConsumerGroupOffsets(
@@ -6119,22 +6028,10 @@
                 } else {
                         TEST_SAY("SKIPPING: ListOffsets and AlterConsumerGroupOffsets tests - requires librdkafka version >= 2.5.0 (current: 0x%08x)\n",
                                  rd_kafka_version());
-=======
-                            rd_false /* don't create topics */);
-
-                        do_test_AlterConsumerGroupOffsets(
-                            "main queue", rk, mainq, 1500,
-                            rd_true, /*with subscribing consumer*/
-                            rd_true);
-                } else {
-                        TEST_SAY("Skipping AlterConsumerGroupOffsets tests (requires librdkafka >= 2.1.0 for consumer/producer stability), current version: %s\n",
-                                 rd_kafka_version_str());
->>>>>>> 37bc02b3
                 }
         }
 
         if (test_broker_version >= TEST_BRKVER(2, 0, 0, 0)) {
-<<<<<<< HEAD
             if (rd_kafka_version() >= 0x02020100) {  /* ListConsumerGroupOffsets available since librdkafka 2.2.1 */
                     do_test_ListConsumerGroupOffsets("temp queue", rk, NULL, -1,
                                                      rd_false, rd_false);
@@ -6166,42 +6063,6 @@
         } else if (rd_kafka_version() < 0x020200ff) {
                 TEST_SAY("SKIPPING: UserScramCredentials tests - require librdkafka >= 2.2.0, "
                         "current version: %s\n", rd_kafka_version_str());
-=======
-                /* List committed offsets - skip on older librdkafka due to consumer group stability issues */
-                if (rd_kafka_version() >= 0x020100ff) {
-                        do_test_ListConsumerGroupOffsets("temp queue", rk, NULL, -1,
-                                                         rd_false, rd_false);
-                        do_test_ListConsumerGroupOffsets(
-                            "main queue, op timeout "
-                            "1500",
-                            rk, mainq, 1500, rd_false, rd_false);
-                        do_test_ListConsumerGroupOffsets(
-                            "main queue", rk, mainq, 1500,
-                            rd_true /*with subscribing consumer*/, rd_false);
-                        do_test_ListConsumerGroupOffsets("temp queue", rk, NULL, -1,
-                                                         rd_false, rd_true);
-                        do_test_ListConsumerGroupOffsets("main queue", rk, mainq, 1500,
-                                                         rd_false, rd_true);
-                        do_test_ListConsumerGroupOffsets(
-                            "main queue", rk, mainq, 1500,
-                            rd_true /*with subscribing consumer*/, rd_true);
-                } else {
-                        TEST_SAY("Skipping ListConsumerGroupOffsets tests (requires librdkafka >= 2.1.0 for consumer group stability), current version: %s\n",
-                                 rd_kafka_version_str());
-                }
-        }
-
-        if (test_broker_version >= TEST_BRKVER(2, 7, 0, 0)) {
-                /* UserScramCredentials - skip on older librdkafka due to admin API stability issues */
-                if (rd_kafka_version() >= 0x020100ff) {
-                        do_test_UserScramCredentials("main queue", rk, mainq, rd_false);
-                        do_test_UserScramCredentials("temp queue", rk, NULL, rd_false);
-                        do_test_UserScramCredentials("main queue", rk, mainq, rd_true);
-                } else {
-                        TEST_SAY("Skipping UserScramCredentials tests (requires librdkafka >= 2.1.0 for admin API stability), current version: %s\n",
-                                 rd_kafka_version_str());
-                }
->>>>>>> 37bc02b3
         }
 
         rd_kafka_queue_destroy(mainq);
