--- conflicted
+++ resolved
@@ -1,39 +1,4 @@
-<<<<<<< HEAD
-# librdkafka v2.10.1
-
-librdkafka v2.10.1 is a maintenance release:
-
- * Fix producer being unable to resume production after topic recreation
-   followed by leader change (#5022).
- * Fix consumer being unable to resume production after topic recreation, both
-   in case of a leader change and otherwise (#5022)
-
-## Fixes
-
-### Producer fixes
-
-* Issues: #4898
-  When a topic is recreated, the producer may be unable to produce in cases of
-  a leader change, because the stored leader epoch may exceed the epoch of the
-  recreated topic. Solved by resetting the leader epoch if the topic is
-  recreated. Additionally, for idempotent producers, the queues are drained and
-  the epoch is bumped.
-  Happens since v2.1.0.
-
-### Consumer fixes
-
-* When a topic is recreated, the consumer may be unable to resume consumption
-  both in case of a leader change and otherwise, if the new topic partition has
-  more messages than the old topic.
-  Solved by resetting the leader epoch if the topic is recreated, and by
-  resetting the offsets for owned partitions.
-  Happens since v2.1.0.
-
-
-# librdkafka v2.9.0
-=======
 # librdkafka v2.10.0
->>>>>>> 8e83ba25
 
 librdkafka v2.10.0 is a feature release:
 
