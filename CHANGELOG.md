<<<<<<< HEAD
# librdkafka v2.3.1

librdkafka v2.3.1 is a feature release:

 * Upgrade OpenSSL to v3.0.12 (while building from source) with various security fixes,
   check the [release notes](https://www.openssl.org/news/cl30.txt).
=======
# librdkafka v2.4.0 (can change)

librdkafka v2.4.0 is a feature release:

 * [KIP-467](https://cwiki.apache.org/confluence/display/KAFKA/KIP-467%3A+Augment+ProduceResponse+error+messaging+for+specific+culprit+records) Augment ProduceResponse error messaging for specific culprit records (#).

>>>>>>> 1ac97a22


# librdkafka v2.3.0

librdkafka v2.3.0 is a feature release:

 * [KIP-516](https://cwiki.apache.org/confluence/display/KAFKA/KIP-516%3A+Topic+Identifiers)
   Partial support of topic identifiers. Topic identifiers in metadata response
   available through the new `rd_kafka_DescribeTopics` function (#4300, #4451).
 * [KIP-117](https://cwiki.apache.org/confluence/display/KAFKA/KIP-117%3A+Add+a+public+AdminClient+API+for+Kafka+admin+operations) Add support for AdminAPI `DescribeCluster()` and `DescribeTopics()`
  (#4240, @jainruchir).
 * [KIP-430](https://cwiki.apache.org/confluence/display/KAFKA/KIP-430+-+Return+Authorized+Operations+in+Describe+Responses):
   Return authorized operations in Describe Responses.
   (#4240, @jainruchir).
 * [KIP-580](https://cwiki.apache.org/confluence/display/KAFKA/KIP-580%3A+Exponential+Backoff+for+Kafka+Clients): Added Exponential Backoff mechanism for
   retriable requests with `retry.backoff.ms` as minimum backoff and `retry.backoff.max.ms` as the
   maximum backoff, with 20% jitter (#4422).
 * [KIP-396](https://cwiki.apache.org/confluence/pages/viewpage.action?pageId=97551484): completed the implementation with
   the addition of ListOffsets (#4225).
 * Fixed ListConsumerGroupOffsets not fetching offsets for all the topics in a group with Apache Kafka version below 2.4.0.
 * Add missing destroy that leads to leaking partition structure memory when there
   are partition leader changes and a stale leader epoch is received (#4429).
 * Fix a segmentation fault when closing a consumer using the
   cooperative-sticky assignor before the first assignment (#4381).
 * Fix for insufficient buffer allocation when allocating rack information (@wolfchimneyrock, #4449).
 * Fix for infinite loop of OffsetForLeaderEpoch requests on quick leader changes. (#4433).
 * Fix to add leader epoch to control messages, to make sure they're stored
   for committing even without a subsequent fetch message (#4434).
 * Fix for stored offsets not being committed if they lacked the leader epoch (#4442).
 * Upgrade OpenSSL to v3.0.11 (while building from source) with various security fixes,
   check the [release notes](https://www.openssl.org/news/cl30.txt)
   (#4454, started by @migarc1).
 * Fix to ensure permanent errors during offset validation continue being retried and
   don't cause an offset reset (#4447).
 * Fix to ensure max.poll.interval.ms is reset when rd_kafka_poll is called with
   consume_cb (#4431).
 * Fix for idempotent producer fatal errors, triggered after a possibly persisted message state (#4438).
 * Fix `rd_kafka_query_watermark_offsets` continuing beyond timeout expiry (#4460).
 * Fix `rd_kafka_query_watermark_offsets` not refreshing the partition leader
   after a leader change and subsequent `NOT_LEADER_OR_FOLLOWER` error (#4225).


## Upgrade considerations

 * `retry.backoff.ms`:
   If it is set greater than `retry.backoff.max.ms` which has the default value of 1000 ms then it is assumes the value of `retry.backoff.max.ms`.
   To change this behaviour make sure that `retry.backoff.ms` is always less than `retry.backoff.max.ms`.
   If equal then the backoff will be linear instead of exponential.

 * `topic.metadata.refresh.fast.interval.ms`:
   If it is set greater than `retry.backoff.max.ms` which has the default value of 1000 ms then it is assumes the value of `retry.backoff.max.ms`.
   To change this behaviour make sure that `topic.metadata.refresh.fast.interval.ms` is always less than `retry.backoff.max.ms`.
   If equal then the backoff will be linear instead of exponential.


## Fixes

### General fixes

 * An assertion failed with insufficient buffer size when allocating
   rack information on 32bit architectures.
   Solved by aligning all allocations to the maximum allowed word size (#4449).
 * The timeout for `rd_kafka_query_watermark_offsets` was not enforced after
   making the necessary ListOffsets requests, and thus, it never timed out in
   case of broker/network issues. Fixed by setting an absolute timeout (#4460).

### Idempotent producer fixes

 * After a possibly persisted error, such as a disconnection or a timeout, next expected sequence
   used to increase, leading to a fatal error if the message wasn't persisted and
   the second one in queue failed with an `OUT_OF_ORDER_SEQUENCE_NUMBER`.
   The error could contain the message "sequence desynchronization" with
   just one possibly persisted error or "rewound sequence number" in case of
   multiple errored messages.
   Solved by treating the possible persisted message as _not_ persisted,
   and expecting a `DUPLICATE_SEQUENCE_NUMBER` error in case it was or
   `NO_ERROR` in case it wasn't, in both cases the message will be considered
   delivered (#4438).

### Consumer fixes

  * Stored offsets were excluded from the commit if the leader epoch was
    less than committed epoch, as it's possible if leader epoch is the default -1.
    This didn't happen in Python, Go and .NET bindings when stored position was
    taken from the message.
    Solved by checking only that the stored offset is greater
    than committed one, if either stored or committed leader epoch is -1 (#4442).
  * If an OffsetForLeaderEpoch request was being retried, and the leader changed
    while the retry was in-flight, an infinite loop of requests was triggered,
    because we weren't updating the leader epoch correctly.
    Fixed by updating the leader epoch before sending the request (#4433).
  * During offset validation a permanent error like host resolution failure
    would cause an offset reset.
    This isn't what's expected or what the Java implementation does.
    Solved by retrying even in case of permanent errors (#4447).
  * If using `rd_kafka_poll_set_consumer`, along with a consume callback, and then
    calling `rd_kafka_poll` to service the callbacks, would not reset
    `max.poll.interval.ms.` This was because we were only checking `rk_rep` for
    consumer messages, while the method to service the queue internally also
    services the queue forwarded to from `rk_rep`, which is `rkcg_q`.
    Solved by moving the `max.poll.interval.ms` check into `rd_kafka_q_serve` (#4431).
  * After a leader change a `rd_kafka_query_watermark_offsets` call would continue
    trying to call ListOffsets on the old leader, if the topic wasn't included in
    the subscription set, so it started querying the new leader only after
    `topic.metadata.refresh.interval.ms` (#4225).



# librdkafka v2.2.0

librdkafka v2.2.0 is a feature release:

 * Fix a segmentation fault when subscribing to non-existent topics and
   using the consume batch functions (#4273).
 * Store offset commit metadata in `rd_kafka_offsets_store` (@mathispesch, #4084).
 * Fix a bug that happens when skipping tags, causing buffer underflow in
   MetadataResponse (#4278).
 * Fix a bug where topic leader is not refreshed in the same metadata call even if the leader is
   present.
 * [KIP-881](https://cwiki.apache.org/confluence/display/KAFKA/KIP-881%3A+Rack-aware+Partition+Assignment+for+Kafka+Consumers):
   Add support for rack-aware partition assignment for consumers
   (#4184, #4291, #4252).
 * Fix several bugs with sticky assignor in case of partition ownership
   changing between members of the consumer group (#4252).
 * [KIP-368](https://cwiki.apache.org/confluence/display/KAFKA/KIP-368%3A+Allow+SASL+Connections+to+Periodically+Re-Authenticate):
   Allow SASL Connections to Periodically Re-Authenticate
   (#4301, started by @vctoriawu).
 * Avoid treating an OpenSSL error as a permanent error and treat unclean SSL
   closes as normal ones (#4294).
 * Added `fetch.queue.backoff.ms` to the consumer to control how long
   the consumer backs off next fetch attempt. (@bitemyapp, @edenhill, #2879)
 * [KIP-235](https://cwiki.apache.org/confluence/display/KAFKA/KIP-235%3A+Add+DNS+alias+support+for+secured+connection):
   Add DNS alias support for secured connection (#4292).
 * [KIP-339](https://cwiki.apache.org/confluence/display/KAFKA/KIP-339%3A+Create+a+new+IncrementalAlterConfigs+API):
   IncrementalAlterConfigs API (started by @PrasanthV454, #4110).
 * [KIP-554](https://cwiki.apache.org/confluence/display/KAFKA/KIP-554%3A+Add+Broker-side+SCRAM+Config+API): Add Broker-side SCRAM Config API (#4241).


## Enhancements

 * Added `fetch.queue.backoff.ms` to the consumer to control how long
   the consumer backs off next fetch attempt. When the pre-fetch queue
   has exceeded its queuing thresholds: `queued.min.messages` and
   `queued.max.messages.kbytes` it backs off for 1 seconds.
   If those parameters have to be set too high to hold 1 s of data,
   this new parameter allows to back off the fetch earlier, reducing memory
   requirements.


## Fixes

### General fixes

 * Fix a bug that happens when skipping tags, causing buffer underflow in
   MetadataResponse. This is triggered since RPC version 9 (v2.1.0),
   when using Confluent Platform, only when racks are set,
   observers are activated and there is more than one partition.
   Fixed by skipping the correct amount of bytes when tags are received.
 * Avoid treating an OpenSSL error as a permanent error and treat unclean SSL
   closes as normal ones. When SSL connections are closed without `close_notify`,
   in OpenSSL 3.x a new type of error is set and it was interpreted as permanent
   in librdkafka. It can cause a different issue depending on the RPC.
   If received when waiting for OffsetForLeaderEpoch response, it triggers
   an offset reset following the configured policy.
   Solved by treating SSL errors as transport errors and
   by setting an OpenSSL flag that allows to treat unclean SSL closes as normal
   ones. These types of errors can happen it the other side doesn't support `close_notify` or if there's a TCP connection reset.


### Consumer fixes

  * In case of multiple owners of a partition with different generations, the
    sticky assignor would pick the earliest (lowest generation) member as the
    current owner, which would lead to stickiness violations. Fixed by
    choosing the latest (highest generation) member.
  * In case where the same partition is owned by two members with the same
    generation, it indicates an issue. The sticky assignor had some code to
    handle this, but it was non-functional, and did not have parity with the
    Java assignor. Fixed by invalidating any such partition from the current
    assignment completely.



# librdkafka v2.1.1

librdkafka v2.1.1 is a maintenance release:

 * Avoid duplicate messages when a fetch response is received
   in the middle of an offset validation request (#4261).
 * Fix segmentation fault when subscribing to a non-existent topic and
   calling `rd_kafka_message_leader_epoch()` on the polled `rkmessage` (#4245).
 * Fix a segmentation fault when fetching from follower and the partition lease
   expires while waiting for the result of a list offsets operation (#4254).
 * Fix documentation for the admin request timeout, incorrectly stating -1 for infinite
   timeout. That timeout can't be infinite.
 * Fix CMake pkg-config cURL require and use
   pkg-config `Requires.private` field (@FantasqueX, @stertingen, #4180).
 * Fixes certain cases where polling would not keep the consumer
   in the group or make it rejoin it (#4256).
 * Fix to the C++ set_leader_epoch method of TopicPartitionImpl,
   that wasn't storing the passed value (@pavel-pimenov, #4267).

## Fixes

### Consumer fixes

 * Duplicate messages can be emitted when a fetch response is received
   in the middle of an offset validation request. Solved by avoiding
   a restart from last application offset when offset validation succeeds.
 * When fetching from follower, if the partition lease expires after 5 minutes,
   and a list offsets operation was requested to retrieve the earliest
   or latest offset, it resulted in segmentation fault. This was fixed by
   allowing threads different from the main one to call
   the `rd_kafka_toppar_set_fetch_state` function, given they hold
   the lock on the `rktp`.
 * In v2.1.0, a bug was fixed which caused polling any queue to reset the
   `max.poll.interval.ms`. Only certain functions were made to reset the timer,
   but it is possible for the user to obtain the queue with messages from
   the broker, skipping these functions. This was fixed by encoding information
   in a queue itself, that, whether polling, resets the timer.



# librdkafka v2.1.0

librdkafka v2.1.0 is a feature release:

* [KIP-320](https://cwiki.apache.org/confluence/display/KAFKA/KIP-320%3A+Allow+fetchers+to+detect+and+handle+log+truncation)
  Allow fetchers to detect and handle log truncation (#4122).
* Fix a reference count issue blocking the consumer from closing (#4187).
* Fix a protocol issue with ListGroups API, where an extra
  field was appended for API Versions greater than or equal to 3 (#4207).
* Fix an issue with `max.poll.interval.ms`, where polling any queue would cause
  the timeout to be reset (#4176).
* Fix seek partition timeout, was one thousand times lower than the passed
  value (#4230).
* Fix multiple inconsistent behaviour in batch APIs during **pause** or **resume** operations (#4208).
  See **Consumer fixes** section below for more information.
* Update lz4.c from upstream. Fixes [CVE-2021-3520](https://github.com/advisories/GHSA-gmc7-pqv9-966m)
  (by @filimonov, #4232).
* Upgrade OpenSSL to v3.0.8 with various security fixes,
  check the [release notes](https://www.openssl.org/news/cl30.txt) (#4215).

## Enhancements

 * Added `rd_kafka_topic_partition_get_leader_epoch()` (and `set..()`).
 * Added partition leader epoch APIs:
   - `rd_kafka_topic_partition_get_leader_epoch()` (and `set..()`)
   - `rd_kafka_message_leader_epoch()`
   - `rd_kafka_*assign()` and `rd_kafka_seek_partitions()` now supports
     partitions with a leader epoch set.
   - `rd_kafka_offsets_for_times()` will return per-partition leader-epochs.
   - `leader_epoch`, `stored_leader_epoch`, and `committed_leader_epoch`
     added to per-partition statistics.


## Fixes

### OpenSSL fixes

 * Fixed OpenSSL static build not able to use external modules like FIPS
   provider module.

### Consumer fixes

 * A reference count issue was blocking the consumer from closing.
   The problem would happen when a partition is lost, because forcibly
   unassigned from the consumer or if the corresponding topic is deleted.
 * When using `rd_kafka_seek_partitions`, the remaining timeout was
   converted from microseconds to milliseconds but the expected unit
   for that parameter is microseconds.
 * Fixed known issues related to Batch Consume APIs mentioned in v2.0.0
   release notes.
 * Fixed `rd_kafka_consume_batch()` and `rd_kafka_consume_batch_queue()`
   intermittently updating `app_offset` and `store_offset` incorrectly when
   **pause** or **resume** was being used for a partition.
 * Fixed `rd_kafka_consume_batch()` and `rd_kafka_consume_batch_queue()`
   intermittently skipping offsets when **pause** or **resume** was being
   used for a partition.


## Known Issues

### Consume Batch API

 * When `rd_kafka_consume_batch()` and `rd_kafka_consume_batch_queue()` APIs are used with
   any of the **seek**, **pause**, **resume** or **rebalancing** operation, `on_consume`
   interceptors might be called incorrectly (maybe multiple times) for not consumed messages.

### Consume API

 * Duplicate messages can be emitted when a fetch response is received
   in the middle of an offset validation request.
 * Segmentation fault when subscribing to a non-existent topic and
   calling `rd_kafka_message_leader_epoch()` on the polled `rkmessage`.



# librdkafka v2.0.2

librdkafka v2.0.2 is a maintenance release:

* Fix OpenSSL version in Win32 nuget package (#4152).



# librdkafka v2.0.1

librdkafka v2.0.1 is a maintenance release:

* Fixed nuget package for Linux ARM64 release (#4150).



# librdkafka v2.0.0

librdkafka v2.0.0 is a feature release:

 * [KIP-88](https://cwiki.apache.org/confluence/display/KAFKA/KIP-88%3A+OffsetFetch+Protocol+Update)
   OffsetFetch Protocol Update (#3995).
 * [KIP-222](https://cwiki.apache.org/confluence/display/KAFKA/KIP-222+-+Add+Consumer+Group+operations+to+Admin+API)
   Add Consumer Group operations to Admin API (started by @lesterfan, #3995).
 * [KIP-518](https://cwiki.apache.org/confluence/display/KAFKA/KIP-518%3A+Allow+listing+consumer+groups+per+state)
   Allow listing consumer groups per state (#3995).
 * [KIP-396](https://cwiki.apache.org/confluence/pages/viewpage.action?pageId=97551484)
   Partially implemented: support for AlterConsumerGroupOffsets
   (started by @lesterfan, #3995).
 * OpenSSL 3.0.x support - the maximum bundled OpenSSL version is now 3.0.7 (previously 1.1.1q).
 * Fixes to the transactional and idempotent producer.


## Upgrade considerations

### OpenSSL 3.0.x

#### OpenSSL default ciphers

The introduction of OpenSSL 3.0.x in the self-contained librdkafka bundles
changes the default set of available ciphers, in particular all obsolete
or insecure ciphers and algorithms as listed in the
OpenSSL [legacy](https://www.openssl.org/docs/man3.0/man7/OSSL_PROVIDER-legacy.html)
manual page are now disabled by default.

**WARNING**: These ciphers are disabled for security reasons and it is
highly recommended NOT to use them.

Should you need to use any of these old ciphers you'll need to explicitly
enable the `legacy` provider by configuring `ssl.providers=default,legacy`
on the librdkafka client.

#### OpenSSL engines and providers

OpenSSL 3.0.x deprecates the use of engines, which is being replaced by
providers. As such librdkafka will emit a deprecation warning if
`ssl.engine.location` is configured.

OpenSSL providers may be configured with the new `ssl.providers`
configuration property.

### Broker TLS certificate hostname verification

The default value for `ssl.endpoint.identification.algorithm` has been
changed from `none` (no hostname verification) to `https`, which enables
broker hostname verification (to counter man-in-the-middle
impersonation attacks) by default.

To restore the previous behaviour, set `ssl.endpoint.identification.algorithm` to `none`.

## Known Issues

### Poor Consumer batch API messaging guarantees

The Consumer Batch APIs `rd_kafka_consume_batch()` and `rd_kafka_consume_batch_queue()`
are not thread safe if `rkmessages_size` is greater than 1 and any of the **seek**,
**pause**, **resume** or **rebalancing** operation is performed in parallel with any of
the above APIs. Some of the messages might be lost, or erroneously returned to the
application, in the above scenario.

It is strongly recommended to use the Consumer Batch APIs and the mentioned
operations in sequential order in order to get consistent result.

For **rebalancing** operation to work in sequencial manner, please set `rebalance_cb`
configuration property (refer [examples/rdkafka_complex_consumer_example.c]
(examples/rdkafka_complex_consumer_example.c) for the help with the usage) for the consumer.

## Enhancements

 * Self-contained static libraries can now be built on Linux arm64 (#4005).
 * Updated to zlib 1.2.13, zstd 1.5.2, and curl 7.86.0 in self-contained
   librdkafka bundles.
 * Added `on_broker_state_change()` interceptor
 * The C++ API no longer returns strings by const value, which enables better move optimization in callers.
 * Added `rd_kafka_sasl_set_credentials()` API to update SASL credentials.
 * Setting `allow.auto.create.topics` will no longer give a warning if used by a producer, since that is an expected use case.
  Improvement in documentation for this property.
 * Added a `resolve_cb` configuration setting that permits using custom DNS resolution logic.
 * Added `rd_kafka_mock_broker_error_stack_cnt()`.
 * The librdkafka.redist NuGet package has been updated to have fewer external
   dependencies for its bundled librdkafka builds, as everything but cyrus-sasl
   is now built-in. There are bundled builds with and without linking to
   cyrus-sasl for maximum compatibility.
 * Admin API DescribeGroups() now provides the group instance id
   for static members [KIP-345](https://cwiki.apache.org/confluence/display/KAFKA/KIP-345%3A+Introduce+static+membership+protocol+to+reduce+consumer+rebalances) (#3995).


## Fixes

### General fixes

 * Windows: couldn't read a PKCS#12 keystore correctly because binary mode
   wasn't explicitly set and Windows defaults to text mode.
 * Fixed memory leak when loading SSL certificates (@Mekk, #3930)
 * Load all CA certificates from `ssl.ca.pem`, not just the first one.
 * Each HTTP request made when using OAUTHBEARER OIDC would leak a small
   amount of memory.

### Transactional producer fixes

 * When a PID epoch bump is requested and the producer is waiting
   to reconnect to the transaction coordinator, a failure in a find coordinator
   request could cause an assert to fail. This is fixed by retrying when the
   coordinator is known (#4020).
 * Transactional APIs (except `send_offsets_for_transaction()`) that
   timeout due to low timeout_ms may now be resumed by calling the same API
   again, as the operation continues in the background.
 * For fatal idempotent producer errors that may be recovered by bumping the
   epoch the current transaction must first be aborted prior to the epoch bump.
   This is now handled correctly, which fixes issues seen with fenced
   transactional producers on fatal idempotency errors.
 * Timeouts for EndTxn requests (transaction commits and aborts) are now
   automatically retried and the error raised to the application is also
   a retriable error.
 * TxnOffsetCommitRequests were retried immediately upon temporary errors in
   `send_offsets_to_transactions()`, causing excessive network requests.
   These retries are now delayed 500ms.
 * If `init_transactions()` is called with an infinite timeout (-1),
   the timeout will be limited to 2 * `transaction.timeout.ms`.
   The application may retry and resume the call if a retriable error is
   returned.


### Consumer fixes

 * Back-off and retry JoinGroup request if coordinator load is in progress.
 * Fix `rd_kafka_consume_batch()` and `rd_kafka_consume_batch_queue()` skipping
   other partitions' offsets intermittently when **seek**, **pause**, **resume**
   or **rebalancing** is used for a partition.
 * Fix `rd_kafka_consume_batch()` and `rd_kafka_consume_batch_queue()`
   intermittently returing incorrect partitions' messages if **rebalancing**
   happens during these operations.

# librdkafka v1.9.2

librdkafka v1.9.2 is a maintenance release:

 * The SASL OAUTHBEAR OIDC POST field was sometimes truncated by one byte (#3192).
 * The bundled version of OpenSSL has been upgraded to version 1.1.1q for non-Windows builds. Windows builds remain on OpenSSL 1.1.1n for the time being.
 * The bundled version of Curl has been upgraded to version 7.84.0.



# librdkafka v1.9.1

librdkafka v1.9.1 is a maintenance release:

 * The librdkafka.redist NuGet package now contains OSX M1/arm64 builds.
 * Self-contained static libraries can now be built on OSX M1 too, thanks to
   disabling curl's configure runtime check.



# librdkafka v1.9.0

librdkafka v1.9.0 is a feature release:

 * Added KIP-768 OUATHBEARER OIDC support (by @jliunyu, #3560)
 * Added KIP-140 Admin API ACL support (by @emasab, #2676)


## Upgrade considerations

 * Consumer:
   `rd_kafka_offsets_store()` (et.al) will now return an error for any
   partition that is not currently assigned (through `rd_kafka_*assign()`).
   This prevents a race condition where an application would store offsets
   after the assigned partitions had been revoked (which resets the stored
   offset), that could cause these old stored offsets to be committed later
   when the same partitions were assigned to this consumer again - effectively
   overwriting any committed offsets by any consumers that were assigned the
   same partitions previously. This would typically result in the offsets
   rewinding and messages to be reprocessed.
   As an extra effort to avoid this situation the stored offset is now
   also reset when partitions are assigned (through `rd_kafka_*assign()`).
   Applications that explicitly call `..offset*_store()` will now need
   to handle the case where `RD_KAFKA_RESP_ERR__STATE` is returned
   in the per-partition `.err` field - meaning the partition is no longer
   assigned to this consumer and the offset could not be stored for commit.


## Enhancements

 * Improved producer queue scheduling. Fixes the performance regression
   introduced in v1.7.0 for some produce patterns. (#3538, #2912)
 * Windows: Added native Win32 IO/Queue scheduling. This removes the
   internal TCP loopback connections that were previously used for timely
   queue wakeups.
 * Added `socket.connection.setup.timeout.ms` (default 30s).
   The maximum time allowed for broker connection setups (TCP connection as
   well as SSL and SASL handshakes) is now limited to this value.
   This fixes the issue with stalled broker connections in the case of network
   or load balancer problems.
   The Java clients has an exponential backoff to this timeout which is
   limited by `socket.connection.setup.timeout.max.ms` - this was not
   implemented in librdkafka due to differences in connection handling and
   `ERR__ALL_BROKERS_DOWN` error reporting. Having a lower initial connection
   setup timeout and then increase the timeout for the next attempt would
   yield possibly false-positive `ERR__ALL_BROKERS_DOWN` too early.
 * SASL OAUTHBEARER refresh callbacks can now be scheduled for execution
   on librdkafka's background thread. This solves the problem where an
   application has a custom SASL OAUTHBEARER refresh callback and thus needs to
   call `rd_kafka_poll()` (et.al.) at least once to trigger the
   refresh callback before being able to connect to brokers.
   With the new `rd_kafka_conf_enable_sasl_queue()` configuration API and
   `rd_kafka_sasl_background_callbacks_enable()` the refresh callbacks
   can now be triggered automatically on the librdkafka background thread.
 * `rd_kafka_queue_get_background()` now creates the background thread
   if not already created.
 * Added `rd_kafka_consumer_close_queue()` and `rd_kafka_consumer_closed()`.
   This allow applications and language bindings to implement asynchronous
   consumer close.
 * Bundled zlib upgraded to version 1.2.12.
 * Bundled OpenSSL upgraded to 1.1.1n.
 * Added `test.mock.broker.rtt` to simulate RTT/latency for mock brokers.


## Fixes

### General fixes

 * Fix various 1 second delays due to internal broker threads blocking on IO
   even though there are events to handle.
   These delays could be seen randomly in any of the non produce/consume
   request APIs, such as `commit_transaction()`, `list_groups()`, etc.
 * Windows: some applications would crash with an error message like
   `no OPENSSL_Applink()` written to the console if `ssl.keystore.location`
   was configured.
   This regression was introduced in v1.8.0 due to use of vcpkgs and how
   keystore file was read. #3554.
 * Windows 32-bit only: 64-bit atomic reads were in fact not atomic and could
   in rare circumstances yield incorrect values.
   One manifestation of this issue was the `max.poll.interval.ms` consumer
   timer expiring even though the application was polling according to profile.
   Fixed by @WhiteWind (#3815).
 * `rd_kafka_clusterid()` would previously fail with timeout if
   called on cluster with no visible topics (#3620).
   The clusterid is now returned as soon as metadata has been retrieved.
 * Fix hang in `rd_kafka_list_groups()` if there are no available brokers
   to connect to (#3705).
 * Millisecond timeouts (`timeout_ms`) in various APIs, such as `rd_kafka_poll()`,
   was limited to roughly 36 hours before wrapping. (#3034)
 * If a metadata request triggered by `rd_kafka_metadata()` or consumer group rebalancing
   encountered a non-retriable error it would not be propagated to the caller and thus
   cause a stall or timeout, this has now been fixed. (@aiquestion, #3625)
 * AdminAPI `DeleteGroups()` and `DeleteConsumerGroupOffsets()`:
   if the given coordinator connection was not up by the time these calls were
   initiated and the first connection attempt failed then no further connection
   attempts were performed, ulimately leading to the calls timing out.
   This is now fixed by keep retrying to connect to the group coordinator
   until the connection is successful or the call times out.
   Additionally, the coordinator will be now re-queried once per second until
   the coordinator comes up or the call times out, to detect change in
   coordinators.
 * Mock cluster `rd_kafka_mock_broker_set_down()` would previously
   accept and then disconnect new connections, it now refuses new connections.


### Consumer fixes

 * `rd_kafka_offsets_store()` (et.al) will now return an error for any
   partition that is not currently assigned (through `rd_kafka_*assign()`).
   See **Upgrade considerations** above for more information.
 * `rd_kafka_*assign()` will now reset/clear the stored offset.
   See **Upgrade considerations** above for more information.
 * `seek()` followed by `pause()` would overwrite the seeked offset when
   later calling `resume()`. This is now fixed. (#3471).
   **Note**: Avoid storing offsets (`offsets_store()`) after calling
   `seek()` as this may later interfere with resuming a paused partition,
   instead store offsets prior to calling seek.
 * A `ERR_MSG_SIZE_TOO_LARGE` consumer error would previously be raised
   if the consumer received a maximum sized FetchResponse only containing
   (transaction) aborted messages with no control messages. The fetching did
   not stop, but some applications would terminate upon receiving this error.
   No error is now raised in this case. (#2993)
   Thanks to @jacobmikesell for providing an application to reproduce the
   issue.
 * The consumer no longer backs off the next fetch request (default 500ms) when
   the parsed fetch response is truncated (which is a valid case).
   This should speed up the message fetch rate in case of maximum sized
   fetch responses.
 * Fix consumer crash (`assert: rkbuf->rkbuf_rkb`) when parsing
   malformed JoinGroupResponse consumer group metadata state.
 * Fix crash (`cant handle op type`) when using `consume_batch_queue()` (et.al)
   and an OAUTHBEARER refresh callback was set.
   The callback is now triggered by the consume call. (#3263)
 * Fix `partition.assignment.strategy` ordering when multiple strategies are configured.
   If there is more than one eligible strategy, preference is determined by the
   configured order of strategies. The partitions are assigned to group members according
   to the strategy order preference now. (#3818)
 * Any form of unassign*() (absolute or incremental) is now allowed during
   consumer close rebalancing and they're all treated as absolute unassigns.
   (@kevinconaway)


### Transactional producer fixes

 * Fix message loss in idempotent/transactional producer.
   A corner case has been identified that may cause idempotent/transactional
   messages to be lost despite being reported as successfully delivered:
   During cluster instability a restarting broker may report existing topics
   as non-existent for some time before it is able to acquire up to date
   cluster and topic metadata.
   If an idempotent/transactional producer updates its topic metadata cache
   from such a broker the producer will consider the topic to be removed from
   the cluster and thus remove its local partition objects for the given topic.
   This also removes the internal message sequence number counter for the given
   partitions.
   If the producer later receives proper topic metadata for the cluster the
   previously "removed" topics will be rediscovered and new partition objects
   will be created in the producer. These new partition objects, with no
   knowledge of previous incarnations, would start counting partition messages
   at zero again.
   If new messages were produced for these partitions by the same producer
   instance, the same message sequence numbers would be sent to the broker.
   If the broker still maintains state for the producer's PID and Epoch it could
   deem that these messages with reused sequence numbers had already been
   written to the log and treat them as legit duplicates.
   This would seem to the producer that these new messages were successfully
   written to the partition log by the broker when they were in fact discarded
   as duplicates, leading to silent message loss.
   The fix included in this release is to save the per-partition idempotency
   state when a partition is removed, and then recover and use that saved
   state if the partition comes back at a later time.
 * The transactional producer would retry (re)initializing its PID if a
   `PRODUCER_FENCED` error was returned from the
   broker (added in Apache Kafka 2.8), which could cause the producer to
   seemingly hang.
   This error code is now correctly handled by raising a fatal error.
 * If the given group coordinator connection was not up by the time
   `send_offsets_to_transactions()` was called, and the first connection
   attempt failed then no further connection attempts were performed, ulimately
   leading to `send_offsets_to_transactions()` timing out, and possibly
   also the transaction timing out on the transaction coordinator.
   This is now fixed by keep retrying to connect to the group coordinator
   until the connection is successful or the call times out.
   Additionally, the coordinator will be now re-queried once per second until
   the coordinator comes up or the call times out, to detect change in
   coordinators.


### Producer fixes

 * Improved producer queue wakeup scheduling. This should significantly
   decrease the number of wakeups and thus syscalls for high message rate
   producers. (#3538, #2912)
 * The logic for enforcing that `message.timeout.ms` is greather than
   an explicitly configured `linger.ms` was incorrect and instead of
   erroring out early the lingering time was automatically adjusted to the
   message timeout, ignoring the configured `linger.ms`.
   This has now been fixed so that an error is returned when instantiating the
   producer. Thanks to @larry-cdn77 for analysis and test-cases. (#3709)


# librdkafka v1.8.2

librdkafka v1.8.2 is a maintenance release.

## Enhancements

 * Added `ssl.ca.pem` to add CA certificate by PEM string. (#2380)
 * Prebuilt binaries for Mac OSX now contain statically linked OpenSSL v1.1.1l.
   Previously the OpenSSL version was either v1.1.1 or v1.0.2 depending on
   build type.

## Fixes

 * The `librdkafka.redist` 1.8.0 package had two flaws:
   - the linux-arm64 .so build was a linux-x64 build.
   - the included Windows MSVC 140 runtimes for x64 were infact x86.
   The release script has been updated to verify the architectures of
   provided artifacts to avoid this happening in the future.
 * Prebuilt binaries for Mac OSX Sierra (10.12) and older are no longer provided.
   This affects [confluent-kafka-go](https://github.com/confluentinc/confluent-kafka-go).
 * Some of the prebuilt binaries for Linux were built on Ubuntu 14.04,
   these builds are now performed on Ubuntu 16.04 instead.
   This may affect users on ancient Linux distributions.
 * It was not possible to configure `ssl.ca.location` on OSX, the property
   would automatically revert back to `probe` (default value).
   This regression was introduced in v1.8.0. (#3566)
 * librdkafka's internal timers would not start if the timeout was set to 0,
   which would result in some timeout operations not being enforced correctly,
   e.g., the transactional producer API timeouts.
   These timers are now started with a timeout of 1 microsecond.

### Transactional producer fixes

 * Upon quick repeated leader changes the transactional producer could receive
   an `OUT_OF_ORDER_SEQUENCE` error from the broker, which triggered an
   Epoch bump on the producer resulting in an InitProducerIdRequest being sent
   to the transaction coordinator in the middle of a transaction.
   This request would start a new transaction on the coordinator, but the
   producer would still think (erroneously) it was in current transaction.
   Any messages produced in the current transaction prior to this event would
   be silently lost when the application committed the transaction, leading
   to message loss.
   This has been fixed by setting the Abortable transaction error state
   in the producer. #3575.
 * The transactional producer could stall during a transaction if the transaction
   coordinator changed while adding offsets to the transaction (send_offsets_to_transaction()).
   This stall lasted until the coordinator connection went down, the
   transaction timed out, transaction was aborted, or messages were produced
   to a new partition, whichever came first. #3571.



*Note: there was no v1.8.1 librdkafka release*


# librdkafka v1.8.0

librdkafka v1.8.0 is a security release:

 * Upgrade bundled zlib version from 1.2.8 to 1.2.11 in the `librdkafka.redist`
   NuGet package. The updated zlib version fixes CVEs:
   CVE-2016-9840, CVE-2016-9841, CVE-2016-9842, CVE-2016-9843
   See https://github.com/confluentinc/librdkafka/issues/2934 for more information.
 * librdkafka now uses [vcpkg](https://vcpkg.io/) for up-to-date Windows
   dependencies in the `librdkafka.redist` NuGet package:
   OpenSSL 1.1.1l, zlib 1.2.11, zstd 1.5.0.
 * The upstream dependency (OpenSSL, zstd, zlib) source archive checksums are
   now verified when building with `./configure --install-deps`.
   These builds are used by the librdkafka builds bundled with
   confluent-kafka-go, confluent-kafka-python and confluent-kafka-dotnet.


## Enhancements

 * Producer `flush()` now overrides the `linger.ms` setting for the duration
   of the `flush()` call, effectively triggering immediate transmission of
   queued messages. (#3489)

## Fixes

### General fixes

 * Correctly detect presence of zlib via compilation check. (Chris Novakovic)
 * `ERR__ALL_BROKERS_DOWN` is no longer emitted when the coordinator
   connection goes down, only when all standard named brokers have been tried.
   This fixes the issue with `ERR__ALL_BROKERS_DOWN` being triggered on
   `consumer_close()`. It is also now only emitted if the connection was fully
   up (past handshake), and not just connected.
 * `rd_kafka_query_watermark_offsets()`, `rd_kafka_offsets_for_times()`,
   `consumer_lag` metric, and `auto.offset.reset` now honour
   `isolation.level` and will return the Last Stable Offset (LSO)
   when `isolation.level` is set to `read_committed` (default), rather than
   the uncommitted high-watermark when it is set to `read_uncommitted`. (#3423)
 * SASL GSSAPI is now usable when `sasl.kerberos.min.time.before.relogin`
   is set to 0 - which disables ticket refreshes (by @mpekalski, #3431).
 * Rename internal crc32c() symbol to rd_crc32c() to avoid conflict with
   other static libraries (#3421).
 * `txidle` and `rxidle` in the statistics object was emitted as 18446744073709551615 when no idle was known. -1 is now emitted instead. (#3519)


### Consumer fixes

 * Automatically retry offset commits on `ERR_REQUEST_TIMED_OUT`,
   `ERR_COORDINATOR_NOT_AVAILABLE`, and `ERR_NOT_COORDINATOR` (#3398).
   Offset commits will be retried twice.
 * Timed auto commits did not work when only using assign() and not subscribe().
   This regression was introduced in v1.7.0.
 * If the topics matching the current subscription changed (or the application
   updated the subscription) while there was an outstanding JoinGroup or
   SyncGroup request, an additional request would sometimes be sent before
   handling the response of the first. This in turn lead to internal state
   issues that could cause a crash or malbehaviour.
   The consumer will now wait for any outstanding JoinGroup or SyncGroup
   responses before re-joining the group.
 * `auto.offset.reset` could previously be triggered by temporary errors,
   such as disconnects and timeouts (after the two retries are exhausted).
   This is now fixed so that the auto offset reset policy is only triggered
   for permanent errors.
 * The error that triggers `auto.offset.reset` is now logged to help the
   application owner identify the reason of the reset.
 * If a rebalance takes longer than a consumer's `session.timeout.ms`, the
   consumer will remain in the group as long as it receives heartbeat responses
   from the broker.


### Admin fixes

 * `DeleteRecords()` could crash if one of the underlying requests
   (for a given partition leader) failed at the transport level (e.g., timeout).
   (#3476).



# librdkafka v1.7.0

librdkafka v1.7.0 is feature release:

 * [KIP-360](https://cwiki.apache.org/confluence/pages/viewpage.action?pageId=89068820) - Improve reliability of transactional producer.
   Requires Apache Kafka 2.5 or later.
 * OpenSSL Engine support (`ssl.engine.location`) by @adinigam and @ajbarb.


## Enhancements

 * Added `connections.max.idle.ms` to automatically close idle broker
   connections.
   This feature is disabled by default unless `bootstrap.servers` contains
   the string `azure` in which case the default is set to <4 minutes to improve
   connection reliability and circumvent limitations with the Azure load
   balancers (see #3109 for more information).
 * Bumped to OpenSSL 1.1.1k in binary librdkafka artifacts.
 * The binary librdkafka artifacts for Alpine are now using Alpine 3.12.
   OpenSSL 1.1.1k.
 * Improved static librdkafka Windows builds using MinGW (@neptoess, #3130).
 * The `librdkafka.redist` NuGet package now has updated zlib, zstd and
   OpenSSL versions (from vcpkg).


## Security considerations

 * The zlib version bundled with the `librdkafka.redist` NuGet package has now been upgraded
   from zlib 1.2.8 to 1.2.11, fixing the following CVEs:
   * CVE-2016-9840: undefined behaviour (compiler dependent) in inflate (decompression) code: this is used by the librdkafka consumer. Risk of successfully exploitation through consumed messages is eastimated very low.
   * CVE-2016-9841: undefined behaviour (compiler dependent) in inflate code: this is used by the librdkafka consumer. Risk of successfully exploitation through consumed messages is eastimated very low.
   * CVE-2016-9842: undefined behaviour in inflateMark(): this API is not used by librdkafka.
   * CVE-2016-9843: issue in crc32_big() which is called from crc32_z(): this API is not used by librdkafka.

## Upgrade considerations

 * The C++ `oauthbearer_token_refresh_cb()` was missing a `Handle *`
   argument that has now been added. This is a breaking change but the original
   function signature is considered a bug.
   This change only affects C++ OAuth developers.
 * [KIP-735](https://cwiki.apache.org/confluence/display/KAFKA/KIP-735%3A+Increase+default+consumer+session+timeout) The consumer `session.timeout.ms`
   default was changed from 10 to 45 seconds to make consumer groups more
   robust and less sensitive to temporary network and cluster issues.
 * Statistics: `consumer_lag` is now using the `committed_offset`,
   while the new `consumer_lag_stored` is using `stored_offset`
   (offset to be committed).
   This is more correct than the previous `consumer_lag` which was using
   either `committed_offset` or `app_offset` (last message passed
   to application).
 * The `librdkafka.redist` NuGet package is now built with MSVC runtime v140
   (VS 2015). Previous versions were built with MSVC runtime v120 (VS 2013).


## Fixes

### General fixes

 * Fix accesses to freed metadata cache mutexes on client termination (#3279)
 * There was a race condition on receiving updated metadata where a broker id
   update (such as bootstrap to proper broker transformation) could finish after
   the topic metadata cache was updated, leading to existing brokers seemingly
   being not available.
   One occurrence of this issue was query_watermark_offsets() that could return
   `ERR__UNKNOWN_PARTITION` for existing partitions shortly after the
   client instance was created.
 * The OpenSSL context is now initialized with `TLS_client_method()`
   (on OpenSSL >= 1.1.0) instead of the deprecated and outdated
   `SSLv23_client_method()`.
 * The initial cluster connection on client instance creation could sometimes
   be delayed up to 1 second if a `group.id` or `transactional.id`
   was configured (#3305).
 * Speed up triggering of new broker connections in certain cases by exiting
   the broker thread io/op poll loop when a wakeup op is received.
 * SASL GSSAPI: The Kerberos kinit refresh command was triggered from
   `rd_kafka_new()` which made this call blocking if the refresh command
   was taking long. The refresh is now performed by the background rdkafka
   main thread.
 * Fix busy-loop (100% CPU on the broker threads) during the handshake phase
   of an SSL connection.
 * Disconnects during SSL handshake are now propagated as transport errors
   rather than SSL errors, since these disconnects are at the transport level
   (e.g., incorrect listener, flaky load balancer, etc) and not due to SSL
   issues.
 * Increment metadata fast refresh interval backoff exponentially (@ajbarb, #3237).
 * Unthrottled requests are no longer counted in the `brokers[].throttle`
   statistics object.
 * Log CONFWARN warning when global topic configuration properties
   are overwritten by explicitly setting a `default_topic_conf`.

### Consumer fixes

 * If a rebalance happened during a `consume_batch..()` call the already
   accumulated messages for revoked partitions were not purged, which would
   pass messages to the application for partitions that were no longer owned
   by the consumer. Fixed by @jliunyu. #3340.
 * Fix balancing and reassignment issues with the cooperative-sticky assignor.
   #3306.
 * Fix incorrect detection of first rebalance in sticky assignor (@hallfox).
 * Aborted transactions with no messages produced to a partition could
   cause further successfully committed messages in the same Fetch response to
   be ignored, resulting in consumer-side message loss.
   A log message along the lines `Abort txn ctrl msg bad order at offset
   7501: expected before or at 7702: messages in aborted transactions may be delivered to the application`
   would be seen.
   This is a rare occurrence where a transactional producer would register with
   the partition but not produce any messages before aborting the transaction.
 * The consumer group deemed cached metadata up to date by checking
   `topic.metadata.refresh.interval.ms`: if this property was set too low
   it would cause cached metadata to be unusable and new metadata to be fetched,
   which could delay the time it took for a rebalance to settle.
   It now correctly uses `metadata.max.age.ms` instead.
 * The consumer group timed auto commit would attempt commits during rebalances,
   which could result in "Illegal generation" errors. This is now fixed, the
   timed auto committer is only employed in the steady state when no rebalances
   are taking places. Offsets are still auto committed when partitions are
   revoked.
 * Retriable FindCoordinatorRequest errors are no longer propagated to
   the application as they are retried automatically.
 * Fix rare crash (assert `rktp_started`) on consumer termination
   (introduced in v1.6.0).
 * Fix unaligned access and possibly corrupted snappy decompression when
   building with MSVC (@azat)
 * A consumer configured with the `cooperative-sticky` assignor did
   not actively Leave the group on unsubscribe(). This delayed the
   rebalance for the remaining group members by up to `session.timeout.ms`.
 * The current subscription list was sometimes leaked when unsubscribing.

### Producer fixes

 * The timeout value of `flush()` was not respected when delivery reports
   were scheduled as events (such as for confluent-kafka-go) rather than
   callbacks.
 * There was a race conditition in `purge()` which could cause newly
   created partition objects, or partitions that were changing leaders, to
   not have their message queues purged. This could cause
   `abort_transaction()` to time out. This issue is now fixed.
 * In certain high-thruput produce rate patterns producing could stall for
   1 second, regardless of `linger.ms`, due to rate-limiting of internal
   queue wakeups. This is now fixed by not rate-limiting queue wakeups but
   instead limiting them to one wakeup per queue reader poll. #2912.

### Transactional Producer fixes

 * KIP-360: Fatal Idempotent producer errors are now recoverable by the
   transactional producer and will raise a `txn_requires_abort()` error.
 * If the cluster went down between `produce()` and `commit_transaction()`
   and before any partitions had been registered with the coordinator, the
   messages would time out but the commit would succeed because nothing
   had been sent to the coordinator. This is now fixed.
 * If the current transaction failed while `commit_transaction()` was
   checking the current transaction state an invalid state transaction could
   occur which in turn would trigger a assertion crash.
   This issue showed up as "Invalid txn state transition: .." crashes, and is
   now fixed by properly synchronizing both checking and transition of state.



# librdkafka v1.6.1

librdkafka v1.6.1 is a maintenance release.

## Upgrade considerations

 * Fatal idempotent producer errors are now also fatal to the transactional
   producer. This is a necessary step to maintain data integrity prior to
   librdkafka supporting KIP-360. Applications should check any transactional
   API errors for the is_fatal flag and decommission the transactional producer
   if the flag is set.
 * The consumer error raised by `auto.offset.reset=error` now has error-code
   set to `ERR__AUTO_OFFSET_RESET` to allow an application to differentiate
   between auto offset resets and other consumer errors.


## Fixes

### General fixes

 * Admin API and transactional `send_offsets_to_transaction()` coordinator
   requests, such as TxnOffsetCommitRequest, could in rare cases be sent
   multiple times which could cause a crash.
 * `ssl.ca.location=probe` is now enabled by default on Mac OSX since the
   librdkafka-bundled OpenSSL might not have the same default CA search paths
   as the system or brew installed OpenSSL. Probing scans all known locations.

### Transactional Producer fixes

 * Fatal idempotent producer errors are now also fatal to the transactional
   producer.
 * The transactional producer could crash if the transaction failed while
   `send_offsets_to_transaction()` was called.
 * Group coordinator requests for transactional
   `send_offsets_to_transaction()` calls would leak memory if the
   underlying request was attempted to be sent after the transaction had
   failed.
 * When gradually producing to multiple partitions (resulting in multiple
   underlying AddPartitionsToTxnRequests) subsequent partitions could get
   stuck in pending state under certain conditions. These pending partitions
   would not send queued messages to the broker and eventually trigger
   message timeouts, failing the current transaction. This is now fixed.
 * Committing an empty transaction (no messages were produced and no
   offsets were sent) would previously raise a fatal error due to invalid state
   on the transaction coordinator. We now allow empty/no-op transactions to
   be committed.

### Consumer fixes

 * The consumer will now retry indefinitely (or until the assignment is changed)
   to retrieve committed offsets. This fixes the issue where only two retries
   were attempted when outstanding transactions were blocking OffsetFetch
   requests with `ERR_UNSTABLE_OFFSET_COMMIT`. #3265





# librdkafka v1.6.0

librdkafka v1.6.0 is feature release:

 * [KIP-429 Incremental rebalancing](https://cwiki.apache.org/confluence/display/KAFKA/KIP-429%3A+Kafka+Consumer+Incremental+Rebalance+Protocol) with sticky
   consumer group partition assignor (KIP-54) (by @mhowlett).
 * [KIP-480 Sticky producer partitioning](https://cwiki.apache.org/confluence/display/KAFKA/KIP-480%3A+Sticky+Partitioner) (`sticky.partitioning.linger.ms`) -
   achieves higher throughput and lower latency through sticky selection
   of random partition (by @abbycriswell).
 * AdminAPI: Add support for `DeleteRecords()`, `DeleteGroups()` and
   `DeleteConsumerGroupOffsets()` (by @gridaphobe)
 * [KIP-447 Producer scalability for exactly once semantics](https://cwiki.apache.org/confluence/display/KAFKA/KIP-447%3A+Producer+scalability+for+exactly+once+semantics) -
   allows a single transactional producer to be used for multiple input
   partitions. Requires Apache Kafka 2.5 or later.
 * Transactional producer fixes and improvements, see **Transactional Producer fixes** below.
 * The [librdkafka.redist](https://www.nuget.org/packages/librdkafka.redist/)
   NuGet package now supports Linux ARM64/Aarch64.


## Upgrade considerations

 * Sticky producer partitioning (`sticky.partitioning.linger.ms`) is
   enabled by default (10 milliseconds) which affects the distribution of
   randomly partitioned messages, where previously these messages would be
   evenly distributed over the available partitions they are now partitioned
   to a single partition for the duration of the sticky time
   (10 milliseconds by default) before a new random sticky partition
   is selected.
 * The new KIP-447 transactional producer scalability guarantees are only
   supported on Apache Kafka 2.5 or later, on earlier releases you will
   need to use one producer per input partition for EOS. This limitation
   is not enforced by the producer or broker.
 * Error handling for the transactional producer has been improved, see
   the **Transactional Producer fixes** below for more information.


## Known issues

 * The Transactional Producer's API timeout handling is inconsistent with the
   underlying protocol requests, it is therefore strongly recommended that
   applications call `rd_kafka_commit_transaction()` and
   `rd_kafka_abort_transaction()` with the `timeout_ms` parameter
   set to `-1`, which will use the remaining transaction timeout.


## Enhancements

 * KIP-107, KIP-204: AdminAPI: Added `DeleteRecords()` (by @gridaphobe).
 * KIP-229: AdminAPI: Added `DeleteGroups()` (by @gridaphobe).
 * KIP-496: AdminAPI: Added `DeleteConsumerGroupOffsets()`.
 * KIP-464: AdminAPI: Added support for broker-side default partition count
   and replication factor for `CreateTopics()`.
 * Windows: Added `ssl.ca.certificate.stores` to specify a list of
   Windows Certificate Stores to read CA certificates from, e.g.,
   `CA,Root`. `Root` remains the default store.
 * Use reentrant `rand_r()` on supporting platforms which decreases lock
   contention (@azat).
 * Added `assignor` debug context for troubleshooting consumer partition
   assignments.
 * Updated to OpenSSL v1.1.1i when building dependencies.
 * Update bundled lz4 (used when `./configure --disable-lz4-ext`) to v1.9.3
   which has vast performance improvements.
 * Added `rd_kafka_conf_get_default_topic_conf()` to retrieve the
   default topic configuration object from a global configuration object.
 * Added `conf` debugging context to `debug` - shows set configuration
   properties on client and topic instantiation. Sensitive properties
   are redacted.
 * Added `rd_kafka_queue_yield()` to cancel a blocking queue call.
 * Will now log a warning when multiple ClusterIds are seen, which is an
   indication that the client might be erroneously configured to connect to
   multiple clusters which is not supported.
 * Added `rd_kafka_seek_partitions()` to seek multiple partitions to
   per-partition specific offsets.


## Fixes

### General fixes

 * Fix a use-after-free crash when certain coordinator requests were retried.
 * The C++ `oauthbearer_set_token()` function would call `free()` on
   a `new`-created pointer, possibly leading to crashes or heap corruption (#3194)

### Consumer fixes

 * The consumer assignment and consumer group implementations have been
   decoupled, simplified and made more strict and robust. This will sort out
   a number of edge cases for the consumer where the behaviour was previously
   undefined.
 * Partition fetch state was not set to STOPPED if OffsetCommit failed.
 * The session timeout is now enforced locally also when the coordinator
   connection is down, which was not previously the case.


### Transactional Producer fixes

 * Transaction commit or abort failures on the broker, such as when the
   producer was fenced by a newer instance, were not propagated to the
   application resulting in failed commits seeming successful.
   This was a critical race condition for applications that had a delay after
   producing messages (or sendings offsets) before committing or
   aborting the transaction. This issue has now been fixed and test coverage
   improved.
 * The transactional producer API would return `RD_KAFKA_RESP_ERR__STATE`
   when API calls were attempted after the transaction had failed, we now
   try to return the error that caused the transaction to fail in the first
   place, such as `RD_KAFKA_RESP_ERR__FENCED` when the producer has
   been fenced, or `RD_KAFKA_RESP_ERR__TIMED_OUT` when the transaction
   has timed out.
 * Transactional producer retry count for transactional control protocol
   requests has been increased from 3 to infinite, retriable errors
   are now automatically retried by the producer until success or the
   transaction timeout is exceeded. This fixes the case where
   `rd_kafka_send_offsets_to_transaction()` would fail the current
   transaction into an abortable state when `CONCURRENT_TRANSACTIONS` was
   returned by the broker (which is a transient error) and the 3 retries
   were exhausted.


### Producer fixes

 * Calling `rd_kafka_topic_new()` with a topic config object with
   `message.timeout.ms` set could sometimes adjust the global `linger.ms`
   property (if not explicitly configured) which was not desired, this is now
   fixed and the auto adjustment is only done based on the
   `default_topic_conf` at producer creation.
 * `rd_kafka_flush()` could previously return `RD_KAFKA_RESP_ERR__TIMED_OUT`
   just as the timeout was reached if the messages had been flushed but
   there were now no more messages. This has been fixed.




# librdkafka v1.5.3

librdkafka v1.5.3 is a maintenance release.

## Upgrade considerations

 * CentOS 6 is now EOL and is no longer included in binary librdkafka packages,
   such as NuGet.

## Fixes

### General fixes

 * Fix a use-after-free crash when certain coordinator requests were retried.
 * Coordinator requests could be left uncollected on instance destroy which
   could lead to hang.
 * Fix rare 1 second stalls by forcing rdkafka main thread wakeup when a new
   next-timer-to-be-fired is scheduled.
 * Fix additional cases where broker-side automatic topic creation might be
   triggered unexpectedly.
 * AdminAPI: The operation_timeout (on-broker timeout) previously defaulted to 0,
   but now defaults to `socket.timeout.ms` (60s).
 * Fix possible crash for Admin API protocol requests that fail at the
   transport layer or prior to sending.


### Consumer fixes

 * Consumer would not filter out messages for aborted transactions
   if the messages were compressed (#3020).
 * Consumer destroy without prior `close()` could hang in certain
   cgrp states (@gridaphobe, #3127).
 * Fix possible null dereference in `Message::errstr()` (#3140).
 * The `roundrobin` partition assignment strategy could get stuck in an
   endless loop or generate uneven assignments in case the group members
   had asymmetric subscriptions (e.g., c1 subscribes to t1,t2 while c2
   subscribes to t2,t3).  (#3159)
 * Mixing committed and logical or absolute offsets in the partitions
   passed to `rd_kafka_assign()` would in previous released ignore the
   logical or absolute offsets and use the committed offsets for all partitions.
   This is now fixed. (#2938)




# librdkafka v1.5.2

librdkafka v1.5.2 is a maintenance release.


## Upgrade considerations

 * The default value for the producer configuration property `retries` has
   been increased from 2 to infinity, effectively limiting Produce retries to
   only `message.timeout.ms`.
   As the reasons for the automatic internal retries vary (various broker error
   codes as well as transport layer issues), it doesn't make much sense to limit
   the number of retries for retriable errors, but instead only limit the
   retries based on the allowed time to produce a message.
 * The default value for the producer configuration property
   `request.timeout.ms` has been increased from 5 to 30 seconds to match
   the Apache Kafka Java producer default.
   This change yields increased robustness for broker-side congestion.


## Enhancements

 * The generated `CONFIGURATION.md` (through `rd_kafka_conf_properties_show())`)
   now include all properties and values, regardless if they were included in
   the build, and setting a disabled property or value through
   `rd_kafka_conf_set()` now returns `RD_KAFKA_CONF_INVALID` and provides
   a more useful error string saying why the property can't be set.
 * Consumer configs on producers and vice versa will now be logged with
   warning messages on client instantiation.

## Fixes

### Security fixes

 * There was an incorrect call to zlib's `inflateGetHeader()` with
   unitialized memory pointers that could lead to the GZIP header of a fetched
   message batch to be copied to arbitrary memory.
   This function call has now been completely removed since the result was
   not used.
   Reported by Ilja van Sprundel.


### General fixes

 * `rd_kafka_topic_opaque()` (used by the C++ API) would cause object
   refcounting issues when used on light-weight (error-only) topic objects
   such as consumer errors (#2693).
 * Handle name resolution failures when formatting IP addresses in error logs,
   and increase printed hostname limit to ~256 bytes (was ~60).
 * Broker sockets would be closed twice (thus leading to potential race
   condition with fd-reuse in other threads) if a custom `socket_cb` would
   return error.

### Consumer fixes

 * The `roundrobin` `partition.assignment.strategy` could crash (assert)
   for certain combinations of members and partitions.
   This is a regression in v1.5.0. (#3024)
 * The C++ `KafkaConsumer` destructor did not destroy the underlying
   C `rd_kafka_t` instance, causing a leak if `close()` was not used.
 * Expose rich error strings for C++ Consumer `Message->errstr()`.
 * The consumer could get stuck if an outstanding commit failed during
   rebalancing (#2933).
 * Topic authorization errors during fetching are now reported only once (#3072).

### Producer fixes

 * Topic authorization errors are now properly propagated for produced messages,
   both through delivery reports and as `ERR_TOPIC_AUTHORIZATION_FAILED`
   return value from `produce*()` (#2215)
 * Treat cluster authentication failures as fatal in the transactional
   producer (#2994).
 * The transactional producer code did not properly reference-count partition
   objects which could in very rare circumstances lead to a use-after-free bug
   if a topic was deleted from the cluster when a transaction was using it.
 * `ERR_KAFKA_STORAGE_ERROR` is now correctly treated as a retriable
   produce error (#3026).
 * Messages that timed out locally would not fail the ongoing transaction.
   If the application did not take action on failed messages in its delivery
   report callback and went on to commit the transaction, the transaction would
   be successfully committed, simply omitting the failed messages.
 * EndTxnRequests (sent on commit/abort) are only retried in allowed
   states (#3041).
   Previously the transaction could hang on commit_transaction() if an abortable
   error was hit and the EndTxnRequest was to be retried.


*Note: there was no v1.5.1 librdkafka release*




# librdkafka v1.5.0

The v1.5.0 release brings usability improvements, enhancements and fixes to
librdkafka.

## Enhancements

 * Improved broker connection error reporting with more useful information and
   hints on the cause of the problem.
 * Consumer: Propagate errors when subscribing to unavailable topics (#1540)
 * Producer: Add `batch.size` producer configuration property (#638)
 * Add `topic.metadata.propagation.max.ms` to allow newly manually created
   topics to be propagated throughout the cluster before reporting them
   as non-existent. This fixes race issues where CreateTopics() is
   quickly followed by produce().
 * Prefer least idle connection for periodic metadata refreshes, et.al.,
   to allow truly idle connections to time out and to avoid load-balancer-killed
   idle connection errors (#2845)
 * Added `rd_kafka_event_debug_contexts()` to get the debug contexts for
   a debug log line (by @wolfchimneyrock).
 * Added Test scenarios which define the cluster configuration.
 * Added MinGW-w64 builds (@ed-alertedh, #2553)
 * `./configure --enable-XYZ` now requires the XYZ check to pass,
   and `--disable-XYZ` disables the feature altogether (@benesch)
 * Added `rd_kafka_produceva()` which takes an array of produce arguments
   for situations where the existing `rd_kafka_producev()` va-arg approach
   can't be used.
 * Added `rd_kafka_message_broker_id()` to see the broker that a message
   was produced or fetched from, or an error was associated with.
 * Added RTT/delay simulation to mock brokers.


## Upgrade considerations

 * Subscribing to non-existent and unauthorized topics will now propagate
   errors `RD_KAFKA_RESP_ERR_UNKNOWN_TOPIC_OR_PART` and
   `RD_KAFKA_RESP_ERR_TOPIC_AUTHORIZATION_FAILED` to the application through
   the standard consumer error (the err field in the message object).
 * Consumer will no longer trigger auto creation of topics,
   `allow.auto.create.topics=true` may be used to re-enable the old deprecated
   functionality.
 * The default consumer pre-fetch queue threshold `queued.max.messages.kbytes`
   has been decreased from 1GB to 64MB to avoid excessive network usage for low
   and medium throughput consumer applications. High throughput consumer
   applications may need to manually set this property to a higher value.
 * The default consumer Fetch wait time has been increased from 100ms to 500ms
   to avoid excessive network usage for low throughput topics.
 * If OpenSSL is linked statically, or `ssl.ca.location=probe` is configured,
   librdkafka will probe known CA certificate paths and automatically use the
   first one found. This should alleviate the need to configure
   `ssl.ca.location` when the statically linked OpenSSL's OPENSSLDIR differs
   from the system's CA certificate path.
 * The heuristics for handling Apache Kafka < 0.10 brokers has been removed to
   improve connection error handling for modern Kafka versions.
   Users on Brokers 0.9.x or older should already be configuring
   `api.version.request=false` and `broker.version.fallback=...` so there
   should be no functional change.
 * The default producer batch accumulation time, `linger.ms`, has been changed
   from 0.5ms to 5ms to improve batch sizes and throughput while reducing
   the per-message protocol overhead.
   Applications that require lower produce latency than 5ms will need to
   manually set `linger.ms` to a lower value.
 * librdkafka's build tooling now requires Python 3.x (python3 interpreter).


## Fixes

### General fixes

 * The client could crash in rare circumstances on ApiVersion or
   SaslHandshake request timeouts (#2326)
 * `./configure --LDFLAGS='a=b, c=d'` with arguments containing = are now
   supported (by @sky92zwq).
 * `./configure` arguments now take precedence over cached `configure` variables
   from previous invocation.
 * Fix theoretical crash on coord request failure.
 * Unknown partition error could be triggered for existing partitions when
   additional partitions were added to a topic (@benesch, #2915)
 * Quickly refresh topic metadata for desired but non-existent partitions.
   This will speed up the initial discovery delay when new partitions are added
   to an existing topic (#2917).


### Consumer fixes

 * The roundrobin partition assignor could crash if subscriptions
   where asymmetrical (different sets from different members of the group).
   Thanks to @ankon and @wilmai for identifying the root cause (#2121).
 * The consumer assignors could ignore some topics if there were more subscribed
   topics than consumers in taking part in the assignment.
 * The consumer would connect to all partition leaders of a topic even
   for partitions that were not being consumed (#2826).
 * Initial consumer group joins should now be a couple of seconds quicker
   thanks expedited query intervals (@benesch).
 * Fix crash and/or inconsistent subscriptions when using multiple consumers
   (in the same process) with wildcard topics on Windows.
 * Don't propagate temporary offset lookup errors to application.
 * Immediately refresh topic metadata when partitions are reassigned to other
   brokers, avoiding a fetch stall of up to `topic.metadata.refresh.interval.ms`. (#2955)
 * Memory for batches containing control messages would not be freed when
   using the batch consume APIs (@pf-qiu, #2990).


### Producer fixes

 * Proper locking for transaction state in EndTxn handler.



# librdkafka v1.4.4

v1.4.4 is a maintenance release with the following fixes and enhancements:

 * Transactional producer could crash on request timeout due to dereferencing
   NULL pointer of non-existent response object.
 * Mark `rd_kafka_send_offsets_to_transaction()` CONCURRENT_TRANSACTION (et.al)
   errors as retriable.
 * Fix crash on transactional coordinator FindCoordinator request failure.
 * Minimize broker re-connect delay when broker's connection is needed to
   send requests.
 * Proper locking for transaction state in EndTxn handler.
 * `socket.timeout.ms` was ignored when `transactional.id` was set.
 * Added RTT/delay simulation to mock brokers.

*Note: there was no v1.4.3 librdkafka release*



# librdkafka v1.4.2

v1.4.2 is a maintenance release with the following fixes and enhancements:

 * Fix produce/consume hang after partition goes away and comes back,
   such as when a topic is deleted and re-created.
 * Consumer: Reset the stored offset when partitions are un-assign()ed (fixes #2782).
    This fixes the case where a manual offset-less commit() or the auto-committer
    would commit a stored offset from a previous assignment before
    a new message was consumed by the application.
 * Probe known CA cert paths and set default `ssl.ca.location` accordingly
   if OpenSSL is statically linked or `ssl.ca.location` is set to `probe`.
 * Per-partition OffsetCommit errors were unhandled (fixes #2791)
 * Seed the PRNG (random number generator) by default, allow application to
   override with `enable.random.seed=false` (#2795)
 * Fix stack overwrite (of 1 byte) when SaslHandshake MechCnt is zero
 * Align bundled c11 threads (tinycthreads) constants to glibc and musl (#2681)
 * Fix return value of rd_kafka_test_fatal_error() (by @ckb42)
 * Ensure CMake sets disabled defines to zero on Windows (@benesch)


*Note: there was no v1.4.1 librdkafka release*





# Older releases

See https://github.com/confluentinc/librdkafka/releases<|MERGE_RESOLUTION|>--- conflicted
+++ resolved
@@ -1,18 +1,9 @@
-<<<<<<< HEAD
-# librdkafka v2.3.1
-
-librdkafka v2.3.1 is a feature release:
-
- * Upgrade OpenSSL to v3.0.12 (while building from source) with various security fixes,
-   check the [release notes](https://www.openssl.org/news/cl30.txt).
-=======
 # librdkafka v2.4.0 (can change)
 
 librdkafka v2.4.0 is a feature release:
 
  * [KIP-467](https://cwiki.apache.org/confluence/display/KAFKA/KIP-467%3A+Augment+ProduceResponse+error+messaging+for+specific+culprit+records) Augment ProduceResponse error messaging for specific culprit records (#).
 
->>>>>>> 1ac97a22
 
 
 # librdkafka v2.3.0
