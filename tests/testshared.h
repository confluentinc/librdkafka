/*
* librdkafka - Apache Kafka C library
*
* Copyright (c) 2012-2015, Magnus Edenhill
* All rights reserved.
*
* Redistribution and use in source and binary forms, with or without
* modification, are permitted provided that the following conditions are met:
*
* 1. Redistributions of source code must retain the above copyright notice,
*    this list of conditions and the following disclaimer.
* 2. Redistributions in binary form must reproduce the above copyright notice,
*    this list of conditions and the following disclaimer in the documentation
*    and/or other materials provided with the distribution.
*
* THIS SOFTWARE IS PROVIDED BY THE COPYRIGHT HOLDERS AND CONTRIBUTORS "AS IS"
* AND ANY EXPRESS OR IMPLIED WARRANTIES, INCLUDING, BUT NOT LIMITED TO, THE
* IMPLIED WARRANTIES OF MERCHANTABILITY AND FITNESS FOR A PARTICULAR PURPOSE
* ARE DISCLAIMED. IN NO EVENT SHALL THE COPYRIGHT OWNER OR CONTRIBUTORS BE
* LIABLE FOR ANY DIRECT, INDIRECT, INCIDENTAL, SPECIAL, EXEMPLARY, OR
* CONSEQUENTIAL DAMAGES (INCLUDING, BUT NOT LIMITED TO, PROCUREMENT OF
* SUBSTITUTE GOODS OR SERVICES; LOSS OF USE, DATA, OR PROFITS; OR BUSINESS
* INTERRUPTION) HOWEVER CAUSED AND ON ANY THEORY OF LIABILITY, WHETHER IN
* CONTRACT, STRICT LIABILITY, OR TORT (INCLUDING NEGLIGENCE OR OTHERWISE)
* ARISING IN ANY WAY OUT OF THE USE OF THIS SOFTWARE, EVEN IF ADVISED OF THE
* POSSIBILITY OF SUCH DAMAGE.
*/
#ifndef _TESTSHARED_H_
#define _TESTSHARED_H_

/**
 * C variables and functions shared with C++ tests
 */

/** @returns the \p msecs timeout multiplied by the test timeout multiplier */
extern int tmout_multip (int msecs);


/** @brief Broker version to int */
#define TEST_BRKVER(A,B,C,D) \
        (((A) << 24) | ((B) << 16) | ((C) << 8) | (D))
/** @brief return single version component from int */
#define TEST_BRKVER_X(V,I) \
        (((V) >> (24-((I)*8))) & 0xff)

extern int test_broker_version;
extern int test_on_ci;

const char *test_mk_topic_name (const char *suffix, int randomized);

uint64_t
test_produce_msgs_easy (const char *topic, uint64_t testid,
                        int32_t partition, int msgcnt);

void test_FAIL (const char *file, int line, int fail_now, const char *str);
void test_SAY (const char *file, int line, int level, const char *str);

void test_timeout_set (int timeout);
int test_set_special_conf (const char *name, const char *val, int *timeoutp);
const char *test_conf_get_path (void);
const char *test_getenv (const char *env, const char *def);

/**
 * @returns the current test's name (thread-local)
 */
extern const char *test_curr_name (void);

#ifndef _MSC_VER
#include <sys/time.h>
#ifndef RD_UNUSED
#define RD_UNUSED __attribute__((unused))
#endif

#else

#define WIN32_LEAN_AND_MEAN
#include <Windows.h>
#endif

#ifndef RD_UNUSED
#define RD_UNUSED
#endif


/**
* A microsecond monotonic clock
*/
static RD_INLINE int64_t test_clock (void)
#ifndef _MSC_VER
__attribute__((unused))
#endif
;
static RD_INLINE int64_t test_clock (void) {
#ifdef __APPLE__
        /* No monotonic clock on Darwin */
        struct timeval tv;
        gettimeofday(&tv, NULL);
        return ((int64_t)tv.tv_sec * 1000000LLU) + (int64_t)tv.tv_usec;
#elif _MSC_VER
        return (int64_t)GetTickCount64() * 1000LLU;
#else
        struct timespec ts;
        clock_gettime(CLOCK_MONOTONIC, &ts);
        return ((int64_t)ts.tv_sec * 1000000LLU) +
                ((int64_t)ts.tv_nsec / 1000LLU);
#endif
}


typedef struct test_timing_s {
        char name[64];
        int64_t ts_start;
        int64_t duration;
        int64_t ts_every; /* Last every */
} test_timing_t;

/**
 * @brief Start timing, Va-Argument is textual name (printf format)
 */
#define TIMING_RESTART(TIMING) do {                                     \
        (TIMING)->ts_start = test_clock();                              \
        (TIMING)->duration = 0;                                         \
        } while (0)

#define TIMING_START(TIMING,...) do {                                   \
        rd_snprintf((TIMING)->name, sizeof((TIMING)->name), __VA_ARGS__); \
        TIMING_RESTART(TIMING);                                         \
        (TIMING)->ts_every = (TIMING)->ts_start;                        \
        } while (0)

#ifndef __cplusplus
#define TIMING_STOP(TIMING) do {                                \
        (TIMING)->duration = test_clock() - (TIMING)->ts_start; \
        TEST_SAY("%s: duration %.3fms\n",                               \
                 (TIMING)->name, (float)(TIMING)->duration / 1000.0f);  \
        } while (0)
#define TIMING_REPORT(TIMING) \
        TEST_SAY("%s: duration %.3fms\n",                               \
                 (TIMING)->name, (float)(TIMING)->duration / 1000.0f);  \

#else
#define TIMING_STOP(TIMING) do {                                        \
        char _str[128];                                                 \
        (TIMING)->duration = test_clock() - (TIMING)->ts_start;         \
        rd_snprintf(_str, sizeof(_str), "%s: duration %.3fms\n",        \
                    (TIMING)->name, (float)(TIMING)->duration / 1000.0f); \
        Test::Say(_str);                                                \
        } while (0)

#endif

#define TIMING_DURATION(TIMING) ((TIMING)->duration ? (TIMING)->duration : \
                                 (test_clock() - (TIMING)->ts_start))

/* Trigger something every US microseconds. */
static RD_UNUSED int TIMING_EVERY (test_timing_t *timing, int us) {
        int64_t now = test_clock();
        if (timing->ts_every + us <= now) {
                timing->ts_every = now;
                return 1;
        }
        return 0;
}


#ifndef _MSC_VER
#define rd_sleep(S) sleep(S)
#else
#define rd_sleep(S) Sleep((S)*1000)
#endif

<<<<<<< HEAD
#endif /* _TESTSHARED_H_ */
=======

/* Make sure __SANITIZE_ADDRESS__ (gcc) is defined if compiled with asan */
#if !defined(__SANITIZE_ADDRESS__) && defined(__has_feature)
 #if __has_feature(address_sanitizer)
 #define __SANITIZE_ADDRESS__ 1
 #endif
#endif
>>>>>>> ae34ad21
<|MERGE_RESOLUTION|>--- conflicted
+++ resolved
@@ -169,14 +169,10 @@
 #define rd_sleep(S) Sleep((S)*1000)
 #endif
 
-<<<<<<< HEAD
-#endif /* _TESTSHARED_H_ */
-=======
-
 /* Make sure __SANITIZE_ADDRESS__ (gcc) is defined if compiled with asan */
 #if !defined(__SANITIZE_ADDRESS__) && defined(__has_feature)
  #if __has_feature(address_sanitizer)
  #define __SANITIZE_ADDRESS__ 1
  #endif
 #endif
->>>>>>> ae34ad21
+#endif /* _TESTSHARED_H_ */