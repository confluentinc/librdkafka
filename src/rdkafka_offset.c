/*
 * librdkafka - Apache Kafka C library
 *
 * Copyright (c) 2012,2013 Magnus Edenhill
 * All rights reserved.
 *
 * Redistribution and use in source and binary forms, with or without
 * modification, are permitted provided that the following conditions are met:
 *
 * 1. Redistributions of source code must retain the above copyright notice,
 *    this list of conditions and the following disclaimer.
 * 2. Redistributions in binary form must reproduce the above copyright notice,
 *    this list of conditions and the following disclaimer in the documentation
 *    and/or other materials provided with the distribution.
 *
 * THIS SOFTWARE IS PROVIDED BY THE COPYRIGHT HOLDERS AND CONTRIBUTORS "AS IS"
 * AND ANY EXPRESS OR IMPLIED WARRANTIES, INCLUDING, BUT NOT LIMITED TO, THE
 * IMPLIED WARRANTIES OF MERCHANTABILITY AND FITNESS FOR A PARTICULAR PURPOSE
 * ARE DISCLAIMED. IN NO EVENT SHALL THE COPYRIGHT OWNER OR CONTRIBUTORS BE
 * LIABLE FOR ANY DIRECT, INDIRECT, INCIDENTAL, SPECIAL, EXEMPLARY, OR
 * CONSEQUENTIAL DAMAGES (INCLUDING, BUT NOT LIMITED TO, PROCUREMENT OF
 * SUBSTITUTE GOODS OR SERVICES; LOSS OF USE, DATA, OR PROFITS; OR BUSINESS
 * INTERRUPTION) HOWEVER CAUSED AND ON ANY THEORY OF LIABILITY, WHETHER IN
 * CONTRACT, STRICT LIABILITY, OR TORT (INCLUDING NEGLIGENCE OR OTHERWISE)
 * ARISING IN ANY WAY OUT OF THE USE OF THIS SOFTWARE, EVEN IF ADVISED OF THE
 * POSSIBILITY OF SUCH DAMAGE.
 */

// FIXME: Revise this documentation:
/**
 * This file implements the consumer offset storage.
 * It currently supports local file storage and broker OffsetCommit storage.
 *
 * Regardless of commit method (file, broker, ..) this is how it works:
 *  - When rdkafka, or the application, depending on if auto.offset.commit
 *    is enabled or not, calls rd_kafka_offset_store() with an offset to store,
 *    all it does is set rktp->rktp_stored_offset to this value.
 *    This can happen from any thread and is locked by the rktp lock.
 *  - The actual commit/write of the offset to its backing store (filesystem)
 *    is performed by the main rdkafka thread and scheduled at the configured
 *    auto.commit.interval.ms interval.
 *  - The write is performed in the main rdkafka thread (in a blocking manner
 *    for file based offsets) and once the write has
 *    succeeded rktp->rktp_committed_offset is updated to the new value.
 *  - If offset.store.sync.interval.ms is configured the main rdkafka thread
 *    will also make sure to fsync() each offset file accordingly. (file)
 */


#include "rdkafka_int.h"
#include "rdkafka_topic.h"
#include "rdkafka_partition.h"
#include "rdkafka_offset.h"
#include "rdkafka_broker.h"
#include "rdkafka_request.h"

#include <stdio.h>
#include <sys/types.h>
#include <fcntl.h>

#ifdef _WIN32
#include <io.h>
#include <share.h>
#include <sys/stat.h>
#include <shlwapi.h>
#endif


/**
 * Convert an absolute or logical offset to string.
 */
const char *rd_kafka_offset2str(int64_t offset) {
        static RD_TLS char ret[16][32];
        static RD_TLS int i = 0;

        i = (i + 1) % 16;

        if (offset >= 0)
                rd_snprintf(ret[i], sizeof(ret[i]), "%" PRId64, offset);
        else if (offset == RD_KAFKA_OFFSET_BEGINNING)
                return "BEGINNING";
        else if (offset == RD_KAFKA_OFFSET_END)
                return "END";
        else if (offset == RD_KAFKA_OFFSET_STORED)
                return "STORED";
        else if (offset == RD_KAFKA_OFFSET_INVALID)
                return "INVALID";
        else if (offset <= RD_KAFKA_OFFSET_TAIL_BASE)
                rd_snprintf(ret[i], sizeof(ret[i]), "TAIL(%lld)",
                            llabs(offset - RD_KAFKA_OFFSET_TAIL_BASE));
        else
                rd_snprintf(ret[i], sizeof(ret[i]), "%" PRId64 "?", offset);

        return ret[i];
}

static void rd_kafka_offset_file_close(rd_kafka_toppar_t *rktp) {
        if (!rktp->rktp_offset_fp)
                return;

        fclose(rktp->rktp_offset_fp);
        rktp->rktp_offset_fp = NULL;
}


#ifndef _WIN32
/**
 * Linux version of open callback providing racefree CLOEXEC.
 */
int rd_kafka_open_cb_linux(const char *pathname,
                           int flags,
                           mode_t mode,
                           void *opaque) {
#ifdef O_CLOEXEC
        return open(pathname, flags | O_CLOEXEC, mode);
#else
        return rd_kafka_open_cb_generic(pathname, flags, mode, opaque);
#endif
}
#endif

/**
 * Fallback version of open_cb NOT providing racefree CLOEXEC,
 * but setting CLOEXEC after file open (if FD_CLOEXEC is defined).
 */
int rd_kafka_open_cb_generic(const char *pathname,
                             int flags,
                             mode_t mode,
                             void *opaque) {
#ifndef _WIN32
        int fd;
        int on = 1;
        fd     = open(pathname, flags, mode);
        if (fd == -1)
                return -1;
#ifdef FD_CLOEXEC
        fcntl(fd, F_SETFD, FD_CLOEXEC, &on);
#endif
        return fd;
#else
        int fd;
        if (_sopen_s(&fd, pathname, flags, _SH_DENYNO, mode) != 0)
                return -1;
        return fd;
#endif
}


static int rd_kafka_offset_file_open(rd_kafka_toppar_t *rktp) {
        rd_kafka_t *rk = rktp->rktp_rkt->rkt_rk;
        int fd;

#ifndef _WIN32
        mode_t mode = 0644;
#else
        mode_t mode = _S_IREAD | _S_IWRITE;
#endif
        if ((fd = rk->rk_conf.open_cb(rktp->rktp_offset_path, O_CREAT | O_RDWR,
                                      mode, rk->rk_conf.opaque)) == -1) {
                rd_kafka_op_err(rktp->rktp_rkt->rkt_rk, RD_KAFKA_RESP_ERR__FS,
                                "%s [%" PRId32
                                "]: "
                                "Failed to open offset file %s: %s",
                                rktp->rktp_rkt->rkt_topic->str,
                                rktp->rktp_partition, rktp->rktp_offset_path,
                                rd_strerror(errno));
                return -1;
        }

        rktp->rktp_offset_fp =
#ifndef _WIN32
            fdopen(fd, "r+");
#else
            _fdopen(fd, "r+");
#endif

        return 0;
}


static int64_t rd_kafka_offset_file_read(rd_kafka_toppar_t *rktp) {
        char buf[22];
        char *end;
        int64_t offset;
        size_t r;

        if (fseek(rktp->rktp_offset_fp, 0, SEEK_SET) == -1) {
                rd_kafka_op_err(rktp->rktp_rkt->rkt_rk, RD_KAFKA_RESP_ERR__FS,
                                "%s [%" PRId32
                                "]: "
                                "Seek (for read) failed on offset file %s: %s",
                                rktp->rktp_rkt->rkt_topic->str,
                                rktp->rktp_partition, rktp->rktp_offset_path,
                                rd_strerror(errno));
                rd_kafka_offset_file_close(rktp);
                return RD_KAFKA_OFFSET_INVALID;
        }

        r = fread(buf, 1, sizeof(buf) - 1, rktp->rktp_offset_fp);
        if (r == 0) {
                rd_kafka_dbg(rktp->rktp_rkt->rkt_rk, TOPIC, "OFFSET",
                             "%s [%" PRId32 "]: offset file (%s) is empty",
                             rktp->rktp_rkt->rkt_topic->str,
                             rktp->rktp_partition, rktp->rktp_offset_path);
                return RD_KAFKA_OFFSET_INVALID;
        }

        buf[r] = '\0';

        offset = strtoull(buf, &end, 10);
        if (buf == end) {
                rd_kafka_op_err(rktp->rktp_rkt->rkt_rk, RD_KAFKA_RESP_ERR__FS,
                                "%s [%" PRId32
                                "]: "
                                "Unable to parse offset in %s",
                                rktp->rktp_rkt->rkt_topic->str,
                                rktp->rktp_partition, rktp->rktp_offset_path);
                return RD_KAFKA_OFFSET_INVALID;
        }


        rd_kafka_dbg(rktp->rktp_rkt->rkt_rk, TOPIC, "OFFSET",
                     "%s [%" PRId32 "]: Read offset %" PRId64
                     " from offset "
                     "file (%s)",
                     rktp->rktp_rkt->rkt_topic->str, rktp->rktp_partition,
                     offset, rktp->rktp_offset_path);

        return offset;
}


/**
 * Sync/flush offset file.
 */
static int rd_kafka_offset_file_sync(rd_kafka_toppar_t *rktp) {
        if (!rktp->rktp_offset_fp)
                return 0;

        rd_kafka_dbg(rktp->rktp_rkt->rkt_rk, TOPIC, "SYNC",
                     "%s [%" PRId32 "]: offset file sync",
                     rktp->rktp_rkt->rkt_topic->str, rktp->rktp_partition);

#ifndef _WIN32
        (void)fflush(rktp->rktp_offset_fp);
        (void)fsync(fileno(rktp->rktp_offset_fp));  // FIXME
#else
        // FIXME
        // FlushFileBuffers(_get_osfhandle(fileno(rktp->rktp_offset_fp)));
#endif
        return 0;
}


/**
 * Write offset to offset file.
 *
 * Locality: toppar's broker thread
 */
static rd_kafka_resp_err_t
rd_kafka_offset_file_commit(rd_kafka_toppar_t *rktp) {
        rd_kafka_topic_t *rkt = rktp->rktp_rkt;
        int attempt;
        rd_kafka_resp_err_t err = RD_KAFKA_RESP_ERR_NO_ERROR;
        int64_t offset          = rktp->rktp_stored_pos.offset;

        for (attempt = 0; attempt < 2; attempt++) {
                char buf[22];
                int len;

                if (!rktp->rktp_offset_fp)
                        if (rd_kafka_offset_file_open(rktp) == -1)
                                continue;

                if (fseek(rktp->rktp_offset_fp, 0, SEEK_SET) == -1) {
                        rd_kafka_op_err(
                            rktp->rktp_rkt->rkt_rk, RD_KAFKA_RESP_ERR__FS,
                            "%s [%" PRId32
                            "]: "
                            "Seek failed on offset file %s: %s",
                            rktp->rktp_rkt->rkt_topic->str,
                            rktp->rktp_partition, rktp->rktp_offset_path,
                            rd_strerror(errno));
                        err = RD_KAFKA_RESP_ERR__FS;
                        rd_kafka_offset_file_close(rktp);
                        continue;
                }

                len = rd_snprintf(buf, sizeof(buf), "%" PRId64 "\n", offset);

                if (fwrite(buf, 1, len, rktp->rktp_offset_fp) < 1) {
                        rd_kafka_op_err(
                            rktp->rktp_rkt->rkt_rk, RD_KAFKA_RESP_ERR__FS,
                            "%s [%" PRId32
                            "]: "
                            "Failed to write offset %" PRId64
                            " to "
                            "offset file %s: %s",
                            rktp->rktp_rkt->rkt_topic->str,
                            rktp->rktp_partition, offset,
                            rktp->rktp_offset_path, rd_strerror(errno));
                        err = RD_KAFKA_RESP_ERR__FS;
                        rd_kafka_offset_file_close(rktp);
                        continue;
                }

                /* Need to flush before truncate to preserve write ordering */
                (void)fflush(rktp->rktp_offset_fp);

                /* Truncate file */
#ifdef _WIN32
                if (_chsize_s(_fileno(rktp->rktp_offset_fp), len) == -1)
                        ; /* Ignore truncate failures */
#else
                if (ftruncate(fileno(rktp->rktp_offset_fp), len) == -1)
                        ; /* Ignore truncate failures */
#endif
                rd_kafka_dbg(rktp->rktp_rkt->rkt_rk, TOPIC, "OFFSET",
                             "%s [%" PRId32 "]: wrote offset %" PRId64
                             " to "
                             "file %s",
                             rktp->rktp_rkt->rkt_topic->str,
                             rktp->rktp_partition, offset,
                             rktp->rktp_offset_path);

                rktp->rktp_committed_pos.offset = offset;

                /* If sync interval is set to immediate we sync right away. */
                if (rkt->rkt_conf.offset_store_sync_interval_ms == 0)
                        rd_kafka_offset_file_sync(rktp);


                return RD_KAFKA_RESP_ERR_NO_ERROR;
        }


        return err;
}



/**
 * Commit a list of offsets asynchronously. Response will be queued on 'replyq'.
 * Optional \p cb will be set on requesting op.
 *
 * Makes a copy of \p offsets (may be NULL for current assignment)
 */
static rd_kafka_resp_err_t
rd_kafka_commit0(rd_kafka_t *rk,
                 const rd_kafka_topic_partition_list_t *offsets,
                 rd_kafka_toppar_t *rktp,
                 rd_kafka_replyq_t replyq,
                 void (*cb)(rd_kafka_t *rk,
                            rd_kafka_resp_err_t err,
                            rd_kafka_topic_partition_list_t *offsets,
                            void *opaque),
                 void *opaque,
                 const char *reason) {
        rd_kafka_cgrp_t *rkcg;
        rd_kafka_op_t *rko;

        if (!(rkcg = rd_kafka_cgrp_get(rk)))
                return RD_KAFKA_RESP_ERR__UNKNOWN_GROUP;

        rko = rd_kafka_op_new(RD_KAFKA_OP_OFFSET_COMMIT);
        rko->rko_u.offset_commit.reason = rd_strdup(reason);
        rko->rko_replyq                 = replyq;
        rko->rko_u.offset_commit.cb     = cb;
        rko->rko_u.offset_commit.opaque = opaque;
        if (rktp)
                rko->rko_rktp = rd_kafka_toppar_keep(rktp);

        if (offsets)
                rko->rko_u.offset_commit.partitions =
                    rd_kafka_topic_partition_list_copy(offsets);

        rd_kafka_q_enq(rkcg->rkcg_ops, rko);

        return RD_KAFKA_RESP_ERR_NO_ERROR;
}



/**
 * NOTE: 'offsets' may be NULL, see official documentation.
 */
rd_kafka_resp_err_t
rd_kafka_commit(rd_kafka_t *rk,
                const rd_kafka_topic_partition_list_t *offsets,
                int async) {
        rd_kafka_cgrp_t *rkcg;
        rd_kafka_resp_err_t err;
        rd_kafka_q_t *repq   = NULL;
        rd_kafka_replyq_t rq = RD_KAFKA_NO_REPLYQ;

        if (!(rkcg = rd_kafka_cgrp_get(rk)))
                return RD_KAFKA_RESP_ERR__UNKNOWN_GROUP;

        if (!async) {
                repq = rd_kafka_q_new(rk);
                rq   = RD_KAFKA_REPLYQ(repq, 0);
        }

        err = rd_kafka_commit0(rk, offsets, NULL, rq, NULL, NULL, "manual");

        if (!err && !async)
                err = rd_kafka_q_wait_result(repq, RD_POLL_INFINITE);

        if (!async)
                rd_kafka_q_destroy_owner(repq);

        return err;
}


rd_kafka_resp_err_t rd_kafka_commit_message(rd_kafka_t *rk,
                                            const rd_kafka_message_t *rkmessage,
                                            int async) {
        rd_kafka_topic_partition_list_t *offsets;
        rd_kafka_topic_partition_t *rktpar;
        rd_kafka_resp_err_t err;

        if (rkmessage->err)
                return RD_KAFKA_RESP_ERR__INVALID_ARG;

        offsets = rd_kafka_topic_partition_list_new(1);
        rktpar  = rd_kafka_topic_partition_list_add(
            offsets, rd_kafka_topic_name(rkmessage->rkt), rkmessage->partition);
        rktpar->offset = rkmessage->offset + 1;

        err = rd_kafka_commit(rk, offsets, async);

        rd_kafka_topic_partition_list_destroy(offsets);

        return err;
}



rd_kafka_resp_err_t
rd_kafka_commit_queue(rd_kafka_t *rk,
                      const rd_kafka_topic_partition_list_t *offsets,
                      rd_kafka_queue_t *rkqu,
                      void (*cb)(rd_kafka_t *rk,
                                 rd_kafka_resp_err_t err,
                                 rd_kafka_topic_partition_list_t *offsets,
                                 void *opaque),
                      void *opaque) {
        rd_kafka_q_t *rkq;
        rd_kafka_resp_err_t err;

        if (!rd_kafka_cgrp_get(rk))
                return RD_KAFKA_RESP_ERR__UNKNOWN_GROUP;

        if (rkqu)
                rkq = rkqu->rkqu_q;
        else
                rkq = rd_kafka_q_new(rk);

        err = rd_kafka_commit0(rk, offsets, NULL, RD_KAFKA_REPLYQ(rkq, 0), cb,
                               opaque, "manual");

        if (!rkqu) {
                rd_kafka_op_t *rko = rd_kafka_q_pop_serve(
                    rkq, RD_POLL_INFINITE, 0, RD_KAFKA_Q_CB_FORCE_RETURN, NULL,
                    NULL);
                if (!rko)
                        err = RD_KAFKA_RESP_ERR__TIMED_OUT;
                else {
                        if (cb)
                                cb(rk, rko->rko_err,
                                   rko->rko_u.offset_commit.partitions, opaque);
                        err = rko->rko_err;
                        rd_kafka_op_destroy(rko);
                }

                if (rkqu)
                        rd_kafka_q_destroy(rkq);
                else
                        rd_kafka_q_destroy_owner(rkq);
        }

        return err;
}



/**
 * Called when a broker commit is done.
 *
 * Locality: toppar handler thread
 * Locks: none
 */
static void
rd_kafka_offset_broker_commit_cb(rd_kafka_t *rk,
                                 rd_kafka_resp_err_t err,
                                 rd_kafka_topic_partition_list_t *offsets,
                                 void *opaque) {
        rd_kafka_toppar_t *rktp;
        rd_kafka_topic_partition_t *rktpar;

        if (offsets->cnt == 0) {
                rd_kafka_dbg(rk, TOPIC, "OFFSETCOMMIT",
                             "No offsets to commit (commit_cb)");
                return;
        }

        rktpar = &offsets->elems[0];

        if (!(rktp =
                  rd_kafka_topic_partition_get_toppar(rk, rktpar, rd_false))) {
                rd_kafka_dbg(rk, TOPIC, "OFFSETCOMMIT",
                             "No local partition found for %s [%" PRId32
                             "] "
                             "while parsing OffsetCommit response "
                             "(offset %" PRId64 ", error \"%s\")",
                             rktpar->topic, rktpar->partition, rktpar->offset,
                             rd_kafka_err2str(rktpar->err));
                return;
        }

        if (!err)
                err = rktpar->err;

        rd_kafka_toppar_offset_commit_result(rktp, err, offsets);

        rd_kafka_dbg(rktp->rktp_rkt->rkt_rk, TOPIC, "OFFSET",
                     "%s [%" PRId32 "]: offset %" PRId64 " %scommitted: %s",
                     rktp->rktp_rkt->rkt_topic->str, rktp->rktp_partition,
                     rktpar->offset, err ? "not " : "", rd_kafka_err2str(err));

        rktp->rktp_committing_pos.offset = 0;

        rd_kafka_toppar_lock(rktp);
        if (rktp->rktp_flags & RD_KAFKA_TOPPAR_F_OFFSET_STORE_STOPPING)
                rd_kafka_offset_store_term(rktp, err);
        rd_kafka_toppar_unlock(rktp);

        rd_kafka_toppar_destroy(rktp);
}


/**
 * @locks_required rd_kafka_toppar_lock(rktp) MUST be held.
 */
static rd_kafka_resp_err_t
rd_kafka_offset_broker_commit(rd_kafka_toppar_t *rktp, const char *reason) {
        rd_kafka_topic_partition_list_t *offsets;
        rd_kafka_topic_partition_t *rktpar;

        rd_kafka_assert(rktp->rktp_rkt->rkt_rk, rktp->rktp_cgrp != NULL);
        rd_kafka_assert(rktp->rktp_rkt->rkt_rk,
                        rktp->rktp_flags & RD_KAFKA_TOPPAR_F_OFFSET_STORE);

        rktp->rktp_committing_pos = rktp->rktp_stored_pos;

        offsets = rd_kafka_topic_partition_list_new(1);
        rktpar  = rd_kafka_topic_partition_list_add(
            offsets, rktp->rktp_rkt->rkt_topic->str, rktp->rktp_partition);
<<<<<<< HEAD
        rktpar->offset        = rktp->rktp_committing_offset;
        rktpar->metadata_size = rktp->rktp_stored_metadata_size;
        if (rktp->rktp_stored_metadata) {
                rktpar->metadata = rd_malloc(rktp->rktp_stored_metadata_size);
                memcpy(rktpar->metadata, rktp->rktp_stored_metadata,
                       rktpar->metadata_size);
        }
=======
        rd_kafka_topic_partition_set_from_fetch_pos(rktpar,
                                                    rktp->rktp_committing_pos);
>>>>>>> c282ba24

        rd_kafka_dbg(rktp->rktp_rkt->rkt_rk, TOPIC, "OFFSETCMT",
                     "%.*s [%" PRId32 "]: committing %s: %s",
                     RD_KAFKAP_STR_PR(rktp->rktp_rkt->rkt_topic),
                     rktp->rktp_partition,
                     rd_kafka_fetch_pos2str(rktp->rktp_committing_pos), reason);

        rd_kafka_commit0(rktp->rktp_rkt->rkt_rk, offsets, rktp,
                         RD_KAFKA_REPLYQ(rktp->rktp_ops, 0),
                         rd_kafka_offset_broker_commit_cb, NULL, reason);

        rd_kafka_topic_partition_list_destroy(offsets);

        return RD_KAFKA_RESP_ERR__IN_PROGRESS;
}



/**
 * Commit offset to backing store.
 * This might be an async operation.
 *
 * Locality: toppar handler thread
 */
static rd_kafka_resp_err_t rd_kafka_offset_commit(rd_kafka_toppar_t *rktp,
                                                  const char *reason) {
        rd_kafka_dbg(rktp->rktp_rkt->rkt_rk, TOPIC, "OFFSET",
                     "%s [%" PRId32 "]: commit: stored %s > committed %s?",
                     rktp->rktp_rkt->rkt_topic->str, rktp->rktp_partition,
                     rd_kafka_fetch_pos2str(rktp->rktp_stored_pos),
                     rd_kafka_fetch_pos2str(rktp->rktp_committed_pos));

        /* Already committed */
        if (rd_kafka_fetch_pos_cmp(&rktp->rktp_stored_pos,
                                   &rktp->rktp_committed_pos) <= 0)
                return RD_KAFKA_RESP_ERR_NO_ERROR;

        /* Already committing (for async ops) */
        if (rd_kafka_fetch_pos_cmp(&rktp->rktp_stored_pos,
                                   &rktp->rktp_committing_pos) <= 0)
                return RD_KAFKA_RESP_ERR__PREV_IN_PROGRESS;

        switch (rktp->rktp_rkt->rkt_conf.offset_store_method) {
        case RD_KAFKA_OFFSET_METHOD_FILE:
                return rd_kafka_offset_file_commit(rktp);
        case RD_KAFKA_OFFSET_METHOD_BROKER:
                return rd_kafka_offset_broker_commit(rktp, reason);
        default:
                /* UNREACHABLE */
                return RD_KAFKA_RESP_ERR__INVALID_ARG;
        }
}



/**
 * Sync offset backing store. This is only used for METHOD_FILE.
 *
 * Locality: rktp's broker thread.
 */
rd_kafka_resp_err_t rd_kafka_offset_sync(rd_kafka_toppar_t *rktp) {
        switch (rktp->rktp_rkt->rkt_conf.offset_store_method) {
        case RD_KAFKA_OFFSET_METHOD_FILE:
                return rd_kafka_offset_file_sync(rktp);
        default:
                return RD_KAFKA_RESP_ERR__INVALID_ARG;
        }
}


/**
 * Store offset.
 * Typically called from application code.
 *
 * NOTE: No locks must be held.
 *
 * @deprecated Use rd_kafka_offsets_store().
 */
rd_kafka_resp_err_t rd_kafka_offset_store(rd_kafka_topic_t *app_rkt,
                                          int32_t partition,
                                          int64_t offset) {
        rd_kafka_topic_t *rkt = rd_kafka_topic_proper(app_rkt);
        rd_kafka_toppar_t *rktp;
        rd_kafka_resp_err_t err;
        rd_kafka_fetch_pos_t pos =
            RD_KAFKA_FETCH_POS(offset + 1, -1 /*no leader epoch known*/);

        /* Find toppar */
        rd_kafka_topic_rdlock(rkt);
        if (!(rktp = rd_kafka_toppar_get(rkt, partition, 0 /*!ua_on_miss*/))) {
                rd_kafka_topic_rdunlock(rkt);
                return RD_KAFKA_RESP_ERR__UNKNOWN_PARTITION;
        }
        rd_kafka_topic_rdunlock(rkt);

<<<<<<< HEAD
        err = rd_kafka_offset_store0(rktp, offset + 1, NULL, 0,
                                     rd_false /* Don't force */, RD_DO_LOCK);
=======
        err = rd_kafka_offset_store0(rktp, pos, rd_false /* Don't force */,
                                     RD_DO_LOCK);
>>>>>>> c282ba24

        rd_kafka_toppar_destroy(rktp);

        return err;
}


rd_kafka_resp_err_t
rd_kafka_offsets_store(rd_kafka_t *rk,
                       rd_kafka_topic_partition_list_t *offsets) {
        int i;
        int ok_cnt                   = 0;
        rd_kafka_resp_err_t last_err = RD_KAFKA_RESP_ERR_NO_ERROR;

        if (rk->rk_conf.enable_auto_offset_store)
                return RD_KAFKA_RESP_ERR__INVALID_ARG;

        for (i = 0; i < offsets->cnt; i++) {
                rd_kafka_topic_partition_t *rktpar = &offsets->elems[i];
                rd_kafka_toppar_t *rktp;
                rd_kafka_fetch_pos_t pos =
                    RD_KAFKA_FETCH_POS(rktpar->offset, -1);

                rktp =
                    rd_kafka_topic_partition_get_toppar(rk, rktpar, rd_false);
                if (!rktp) {
                        rktpar->err = RD_KAFKA_RESP_ERR__UNKNOWN_PARTITION;
                        last_err    = rktpar->err;
                        continue;
                }

<<<<<<< HEAD
                rktpar->err = rd_kafka_offset_store0(
                    rktp, rktpar->offset, rktpar->metadata,
                    rktpar->metadata_size, rd_false /* don't force */,
                    RD_DO_LOCK);
=======
                pos.leader_epoch =
                    rd_kafka_topic_partition_get_leader_epoch(rktpar);

                rktpar->err = rd_kafka_offset_store0(
                    rktp, pos, rd_false /* don't force */, RD_DO_LOCK);
>>>>>>> c282ba24
                rd_kafka_toppar_destroy(rktp);

                if (rktpar->err)
                        last_err = rktpar->err;
                else
                        ok_cnt++;
        }

        return offsets->cnt > 0 && ok_cnt == 0 ? last_err
                                               : RD_KAFKA_RESP_ERR_NO_ERROR;
}


rd_kafka_error_t *rd_kafka_offset_store_message(rd_kafka_message_t *rkmessage) {
        rd_kafka_toppar_t *rktp;
        rd_kafka_op_t *rko;
        rd_kafka_resp_err_t err;
        rd_kafka_msg_t *rkm = (rd_kafka_msg_t *)rkmessage;
        rd_kafka_fetch_pos_t pos;

        if (rkmessage->err)
                return rd_kafka_error_new(RD_KAFKA_RESP_ERR__INVALID_ARG,
                                          "Message object must not have an "
                                          "error set");

        if (unlikely(!(rko = rd_kafka_message2rko(rkmessage)) ||
                     !(rktp = rko->rko_rktp)))
                return rd_kafka_error_new(RD_KAFKA_RESP_ERR__INVALID_ARG,
                                          "Invalid message object, "
                                          "not a consumed message");

        pos = RD_KAFKA_FETCH_POS(rkmessage->offset + 1,
                                 rkm->rkm_u.consumer.leader_epoch);
        err = rd_kafka_offset_store0(rktp, pos, rd_false /* Don't force */,
                                     RD_DO_LOCK);

        if (err == RD_KAFKA_RESP_ERR__STATE)
                return rd_kafka_error_new(err, "Partition is not assigned");
        else if (err)
                return rd_kafka_error_new(err, "Failed to store offset: %s",
                                          rd_kafka_err2str(err));

        return NULL;
}



/**
 * Decommissions the use of an offset file for a toppar.
 * The file content will not be touched and the file will not be removed.
 */
static rd_kafka_resp_err_t rd_kafka_offset_file_term(rd_kafka_toppar_t *rktp) {
        rd_kafka_resp_err_t err = RD_KAFKA_RESP_ERR_NO_ERROR;

        /* Sync offset file if the sync is intervalled (> 0) */
        if (rktp->rktp_rkt->rkt_conf.offset_store_sync_interval_ms > 0) {
                rd_kafka_offset_file_sync(rktp);
                rd_kafka_timer_stop(&rktp->rktp_rkt->rkt_rk->rk_timers,
                                    &rktp->rktp_offset_sync_tmr, 1 /*lock*/);
        }


        rd_kafka_offset_file_close(rktp);

        rd_free(rktp->rktp_offset_path);
        rktp->rktp_offset_path = NULL;

        return err;
}

static rd_kafka_op_res_t rd_kafka_offset_reset_op_cb(rd_kafka_t *rk,
                                                     rd_kafka_q_t *rkq,
                                                     rd_kafka_op_t *rko) {
        rd_kafka_toppar_t *rktp = rko->rko_rktp;
        rd_kafka_toppar_lock(rktp);
        rd_kafka_offset_reset(rktp, rko->rko_u.offset_reset.broker_id,
                              rko->rko_u.offset_reset.pos, rko->rko_err, "%s",
                              rko->rko_u.offset_reset.reason);
        rd_kafka_toppar_unlock(rktp);
        return RD_KAFKA_OP_RES_HANDLED;
}

/**
 * @brief Take action when the offset for a toppar is unusable (due to an
 *        error, or offset is logical).
 *
 * @param rktp the toppar
 * @param broker_id Originating broker, if any, else RD_KAFKA_NODEID_UA.
 * @param err_pos a logical offset, or offset corresponding to the error.
 * @param err the error, or RD_KAFKA_RESP_ERR_NO_ERROR if offset is logical.
 * @param fmt a reason string for logging.
 *
 * @locality any. if not main thread, work will be enqued on main thread.
 * @locks_required toppar_lock() MUST be held
 */
void rd_kafka_offset_reset(rd_kafka_toppar_t *rktp,
                           int32_t broker_id,
                           rd_kafka_fetch_pos_t err_pos,
                           rd_kafka_resp_err_t err,
                           const char *fmt,
                           ...) {
        rd_kafka_fetch_pos_t pos = {RD_KAFKA_OFFSET_INVALID, -1};
        const char *extra        = "";
        char reason[512];
        va_list ap;

        va_start(ap, fmt);
        rd_vsnprintf(reason, sizeof(reason), fmt, ap);
        va_end(ap);

        /* Enqueue op for toppar handler thread if we're on the wrong thread. */
        if (!thrd_is_current(rktp->rktp_rkt->rkt_rk->rk_thread)) {
                rd_kafka_op_t *rko =
                    rd_kafka_op_new(RD_KAFKA_OP_OFFSET_RESET | RD_KAFKA_OP_CB);
                rko->rko_op_cb                    = rd_kafka_offset_reset_op_cb;
                rko->rko_err                      = err;
                rko->rko_rktp                     = rd_kafka_toppar_keep(rktp);
                rko->rko_u.offset_reset.broker_id = broker_id;
                rko->rko_u.offset_reset.pos       = err_pos;
                rko->rko_u.offset_reset.reason    = rd_strdup(reason);
                rd_kafka_q_enq(rktp->rktp_ops, rko);
                return;
        }

        if (err_pos.offset == RD_KAFKA_OFFSET_INVALID || err)
                pos.offset = rktp->rktp_rkt->rkt_conf.auto_offset_reset;
        else
                pos.offset = err_pos.offset;

        if (pos.offset == RD_KAFKA_OFFSET_INVALID) {
                /* Error, auto.offset.reset tells us to error out. */
                if (broker_id != RD_KAFKA_NODEID_UA)
                        rd_kafka_consumer_err(
                            rktp->rktp_fetchq, broker_id,
                            RD_KAFKA_RESP_ERR__AUTO_OFFSET_RESET, 0, NULL, rktp,
                            err_pos.offset, "%s: %s (broker %" PRId32 ")",
                            reason, rd_kafka_err2str(err), broker_id);
                else
                        rd_kafka_consumer_err(
                            rktp->rktp_fetchq, broker_id,
                            RD_KAFKA_RESP_ERR__AUTO_OFFSET_RESET, 0, NULL, rktp,
                            err_pos.offset, "%s: %s", reason,
                            rd_kafka_err2str(err));

                rd_kafka_toppar_set_fetch_state(rktp,
                                                RD_KAFKA_TOPPAR_FETCH_NONE);

        } else if (pos.offset == RD_KAFKA_OFFSET_BEGINNING &&
                   rktp->rktp_lo_offset >= 0) {
                /* Use cached log start from last Fetch if available.
                 * Note: The cached end offset (rktp_ls_offset) can't be
                 *       used here since the End offset is a constantly moving
                 *       target as new messages are produced. */
                extra            = "cached BEGINNING offset ";
                pos.offset       = rktp->rktp_lo_offset;
                pos.leader_epoch = -1;
                rd_kafka_toppar_next_offset_handle(rktp, pos);

        } else {
                /* Else query cluster for offset */
                rktp->rktp_query_pos = pos;
                rd_kafka_toppar_set_fetch_state(
                    rktp, RD_KAFKA_TOPPAR_FETCH_OFFSET_QUERY);
        }

        /* Offset resets due to error are logged since they might have quite
         * critical impact. For non-errors, or for auto.offset.reset=error,
         * the reason is simply debug-logged. */
        if (!err || err == RD_KAFKA_RESP_ERR__NO_OFFSET ||
            pos.offset == RD_KAFKA_OFFSET_INVALID)
                rd_kafka_dbg(
                    rktp->rktp_rkt->rkt_rk, TOPIC, "OFFSET",
                    "%s [%" PRId32 "]: offset reset (at %s, broker %" PRId32
                    ") "
                    "to %s%s: %s: %s",
                    rktp->rktp_rkt->rkt_topic->str, rktp->rktp_partition,
                    rd_kafka_fetch_pos2str(err_pos), broker_id, extra,
                    rd_kafka_fetch_pos2str(pos), reason, rd_kafka_err2str(err));
        else
                rd_kafka_log(
                    rktp->rktp_rkt->rkt_rk, LOG_WARNING, "OFFSET",
                    "%s [%" PRId32 "]: offset reset (at %s, broker %" PRId32
                    ") to %s%s: %s: %s",
                    rktp->rktp_rkt->rkt_topic->str, rktp->rktp_partition,
                    rd_kafka_fetch_pos2str(err_pos), broker_id, extra,
                    rd_kafka_fetch_pos2str(pos), reason, rd_kafka_err2str(err));

        /* Note: If rktp is not delegated to the leader, then low and high
           offsets will necessarily be cached from the last FETCH request,
           and so this offset query will never occur in that case for
           BEGINNING / END logical offsets. */
        if (rktp->rktp_fetch_state == RD_KAFKA_TOPPAR_FETCH_OFFSET_QUERY)
                rd_kafka_toppar_offset_request(rktp, rktp->rktp_query_pos,
                                               err ? 100 : 0);
}



/**
 * @brief Offset validation retry timer
 */
static void rd_kafka_offset_validate_tmr_cb(rd_kafka_timers_t *rkts,
                                            void *arg) {
        rd_kafka_toppar_t *rktp = arg;

        rd_kafka_toppar_lock(rktp);
        rd_kafka_offset_validate(rktp, "retrying offset validation");
        rd_kafka_toppar_unlock(rktp);
}



/**
 * @brief OffsetForLeaderEpochResponse handler that
 *        pushes the matched toppar's to the next state.
 *
 * @locality rdkafka main thread
 */
static void rd_kafka_toppar_handle_OffsetForLeaderEpoch(rd_kafka_t *rk,
                                                        rd_kafka_broker_t *rkb,
                                                        rd_kafka_resp_err_t err,
                                                        rd_kafka_buf_t *rkbuf,
                                                        rd_kafka_buf_t *request,
                                                        void *opaque) {
        rd_kafka_topic_partition_list_t *parts = NULL;
        rd_kafka_toppar_t *rktp                = opaque;
        rd_kafka_topic_partition_t *rktpar;
        int64_t end_offset;
        int32_t end_offset_leader_epoch;

        if (err == RD_KAFKA_RESP_ERR__DESTROY) {
                rd_kafka_toppar_destroy(rktp); /* Drop refcnt */
                return;
        }

        err = rd_kafka_handle_OffsetForLeaderEpoch(rk, rkb, err, rkbuf, request,
                                                   &parts);

        rd_kafka_toppar_lock(rktp);

        if (rktp->rktp_fetch_state != RD_KAFKA_TOPPAR_FETCH_VALIDATE_EPOCH_WAIT)
                err = RD_KAFKA_RESP_ERR__OUTDATED;

        if (unlikely(!err && parts->cnt == 0))
                err = RD_KAFKA_RESP_ERR__UNKNOWN_PARTITION;

        if (!err) {
                err = (&parts->elems[0])->err;
        }

        if (err) {
                int actions;

                rd_rkb_dbg(rkb, FETCH, "OFFSETVALID",
                           "%.*s [%" PRId32
                           "]: OffsetForLeaderEpoch requested failed: %s",
                           RD_KAFKAP_STR_PR(rktp->rktp_rkt->rkt_topic),
                           rktp->rktp_partition, rd_kafka_err2str(err));

                if (err == RD_KAFKA_RESP_ERR__UNSUPPORTED_FEATURE) {
                        rd_rkb_dbg(rkb, FETCH, "VALIDATE",
                                   "%.*s [%" PRId32
                                   "]: offset and epoch validation not "
                                   "supported by broker: validation skipped",
                                   RD_KAFKAP_STR_PR(rktp->rktp_rkt->rkt_topic),
                                   rktp->rktp_partition);
                        rd_kafka_toppar_set_fetch_state(
                            rktp, RD_KAFKA_TOPPAR_FETCH_ACTIVE);
                        goto done;

                } else if (err == RD_KAFKA_RESP_ERR__OUTDATED) {
                        /* Partition state has changed, this response
                         * is outdated. */
                        goto done;
                }

                actions = rd_kafka_err_action(
                    rkb, err, request, RD_KAFKA_ERR_ACTION_REFRESH,
                    RD_KAFKA_RESP_ERR_UNKNOWN_LEADER_EPOCH,
                    RD_KAFKA_ERR_ACTION_REFRESH,
                    RD_KAFKA_RESP_ERR_FENCED_LEADER_EPOCH,
                    RD_KAFKA_ERR_ACTION_REFRESH,
                    RD_KAFKA_RESP_ERR_UNKNOWN_TOPIC_OR_PART,
                    RD_KAFKA_ERR_ACTION_REFRESH,
                    RD_KAFKA_RESP_ERR_OFFSET_NOT_AVAILABLE,
                    RD_KAFKA_ERR_ACTION_REFRESH,
                    RD_KAFKA_RESP_ERR_KAFKA_STORAGE_ERROR,
                    RD_KAFKA_ERR_ACTION_END);


                if (actions & RD_KAFKA_ERR_ACTION_REFRESH)
                        /* Metadata refresh is ongoing, so force it */
                        rd_kafka_topic_leader_query0(rk, rktp->rktp_rkt, 1,
                                                     rd_true /* force */);

                if (actions & RD_KAFKA_ERR_ACTION_RETRY) {
                        /* No need for refcnt on rktp for timer opaque
                         * since the timer resides on the rktp and will be
                         * stopped on toppar remove. */
                        rd_kafka_timer_start_oneshot(
                            &rk->rk_timers, &rktp->rktp_validate_tmr, rd_false,
                            500 * 1000 /* 500ms */,
                            rd_kafka_offset_validate_tmr_cb, rktp);
                        goto done;
                }

                if (!(actions & RD_KAFKA_ERR_ACTION_REFRESH)) {
                        /* Permanent error */
                        rd_kafka_offset_reset(
                            rktp, rd_kafka_broker_id(rkb),
                            RD_KAFKA_FETCH_POS(RD_KAFKA_OFFSET_INVALID,
                                               rktp->rktp_leader_epoch),
                            RD_KAFKA_RESP_ERR__LOG_TRUNCATION,
                            "Unable to validate offset and epoch: %s",
                            rd_kafka_err2str(err));
                }
                goto done;
        }


        rktpar     = &parts->elems[0];
        end_offset = rktpar->offset;
        end_offset_leader_epoch =
            rd_kafka_topic_partition_get_leader_epoch(rktpar);

        if (end_offset < 0 || end_offset_leader_epoch < 0) {
                rd_kafka_offset_reset(
                    rktp, rd_kafka_broker_id(rkb),
                    rktp->rktp_offset_validation_pos,
                    RD_KAFKA_RESP_ERR__LOG_TRUNCATION,
                    "No epoch found less or equal to "
                    "%s: broker end offset is %" PRId64
                    " (offset leader epoch %" PRId32
                    ")."
                    " Reset using configured policy.",
                    rd_kafka_fetch_pos2str(rktp->rktp_offset_validation_pos),
                    end_offset, end_offset_leader_epoch);

        } else if (end_offset < rktp->rktp_offset_validation_pos.offset) {

                if (rktp->rktp_rkt->rkt_conf.auto_offset_reset ==
                    RD_KAFKA_OFFSET_INVALID /* auto.offset.reset=error */) {
                        rd_kafka_offset_reset(
                            rktp, rd_kafka_broker_id(rkb),
                            RD_KAFKA_FETCH_POS(RD_KAFKA_OFFSET_INVALID,
                                               rktp->rktp_leader_epoch),
                            RD_KAFKA_RESP_ERR__LOG_TRUNCATION,
                            "Partition log truncation detected at %s: "
                            "broker end offset is %" PRId64
                            " (offset leader epoch %" PRId32
                            "). "
                            "Reset to INVALID.",
                            rd_kafka_fetch_pos2str(
                                rktp->rktp_offset_validation_pos),
                            end_offset, end_offset_leader_epoch);

                } else {
                        rd_kafka_toppar_unlock(rktp);

                        /* Seek to the updated end offset */
                        rd_kafka_fetch_pos_t fetch_pos =
                            rd_kafka_topic_partition_get_fetch_pos(rktpar);
                        fetch_pos.validated = rd_true;

                        rd_kafka_toppar_op_seek(rktp, fetch_pos,
                                                RD_KAFKA_NO_REPLYQ);

                        rd_kafka_topic_partition_list_destroy(parts);
                        rd_kafka_toppar_destroy(rktp);

                        return;
                }

        } else {
                rd_rkb_dbg(rkb, FETCH, "OFFSETVALID",
                           "%.*s [%" PRId32
                           "]: offset and epoch validation "
                           "succeeded: broker end offset %" PRId64
                           " (offset leader epoch %" PRId32 ")",
                           RD_KAFKAP_STR_PR(rktp->rktp_rkt->rkt_topic),
                           rktp->rktp_partition, end_offset,
                           end_offset_leader_epoch);

                rd_kafka_toppar_set_fetch_state(rktp,
                                                RD_KAFKA_TOPPAR_FETCH_ACTIVE);
        }

done:
        rd_kafka_toppar_unlock(rktp);

        if (parts)
                rd_kafka_topic_partition_list_destroy(parts);
        rd_kafka_toppar_destroy(rktp);
}


static rd_kafka_op_res_t rd_kafka_offset_validate_op_cb(rd_kafka_t *rk,
                                                        rd_kafka_q_t *rkq,
                                                        rd_kafka_op_t *rko) {
        rd_kafka_toppar_t *rktp = rko->rko_rktp;
        rd_kafka_toppar_lock(rktp);
        rd_kafka_offset_validate(rktp, "%s", rko->rko_u.offset_reset.reason);
        rd_kafka_toppar_unlock(rktp);
        return RD_KAFKA_OP_RES_HANDLED;
}

/**
 * @brief Validate partition epoch and offset (KIP-320).
 *
 * @param rktp the toppar
 * @param err Optional error code that triggered the validation.
 * @param fmt a reason string for logging.
 *
 * @locality any. if not main thread, work will be enqued on main thread.
 * @locks_required toppar_lock() MUST be held
 */
void rd_kafka_offset_validate(rd_kafka_toppar_t *rktp, const char *fmt, ...) {
        rd_kafka_topic_partition_list_t *parts;
        rd_kafka_topic_partition_t *rktpar;
        char reason[512];
        va_list ap;

        if (rktp->rktp_rkt->rkt_rk->rk_type != RD_KAFKA_CONSUMER)
                return;

        va_start(ap, fmt);
        rd_vsnprintf(reason, sizeof(reason), fmt, ap);
        va_end(ap);

        /* Enqueue op for toppar handler thread if we're on the wrong thread. */
        if (!thrd_is_current(rktp->rktp_rkt->rkt_rk->rk_thread)) {
                /* Reuse OP_OFFSET_RESET type */
                rd_kafka_op_t *rko =
                    rd_kafka_op_new(RD_KAFKA_OP_OFFSET_RESET | RD_KAFKA_OP_CB);
                rko->rko_op_cb                 = rd_kafka_offset_validate_op_cb;
                rko->rko_rktp                  = rd_kafka_toppar_keep(rktp);
                rko->rko_u.offset_reset.reason = rd_strdup(reason);
                rd_kafka_q_enq(rktp->rktp_ops, rko);
                return;
        }

        if (rktp->rktp_fetch_state != RD_KAFKA_TOPPAR_FETCH_ACTIVE &&
            rktp->rktp_fetch_state !=
                RD_KAFKA_TOPPAR_FETCH_VALIDATE_EPOCH_WAIT) {
                rd_kafka_dbg(rktp->rktp_rkt->rkt_rk, FETCH, "VALIDATE",
                             "%.*s [%" PRId32
                             "]: skipping offset "
                             "validation in fetch state %s",
                             RD_KAFKAP_STR_PR(rktp->rktp_rkt->rkt_topic),
                             rktp->rktp_partition,
                             rd_kafka_fetch_states[rktp->rktp_fetch_state]);
                return;
        }


        if (rktp->rktp_leader_id == -1 || !rktp->rktp_leader ||
            rktp->rktp_leader->rkb_source == RD_KAFKA_INTERNAL) {
                rd_kafka_dbg(rktp->rktp_rkt->rkt_rk, FETCH, "VALIDATE",
                             "%.*s [%" PRId32
                             "]: unable to perform offset "
                             "validation: partition leader not available",
                             RD_KAFKAP_STR_PR(rktp->rktp_rkt->rkt_topic),
                             rktp->rktp_partition);

                rd_kafka_toppar_set_fetch_state(rktp,
                                                RD_KAFKA_TOPPAR_FETCH_ACTIVE);
                return;
        }

        /* If the fetch start position does not have an epoch set then
         * there is no point in doing validation.
         * This is the case for epoch-less seek()s or epoch-less
         * committed offsets. */
        if (rktp->rktp_offset_validation_pos.leader_epoch == -1) {
                rd_kafka_dbg(
                    rktp->rktp_rkt->rkt_rk, FETCH, "VALIDATE",
                    "%.*s [%" PRId32
                    "]: skipping offset "
                    "validation for %s: no leader epoch set",
                    RD_KAFKAP_STR_PR(rktp->rktp_rkt->rkt_topic),
                    rktp->rktp_partition,
                    rd_kafka_fetch_pos2str(rktp->rktp_offset_validation_pos));
                rd_kafka_toppar_set_fetch_state(rktp,
                                                RD_KAFKA_TOPPAR_FETCH_ACTIVE);
                return;
        }

        rd_kafka_toppar_set_fetch_state(
            rktp, RD_KAFKA_TOPPAR_FETCH_VALIDATE_EPOCH_WAIT);

        /* Construct and send OffsetForLeaderEpochRequest */
        parts  = rd_kafka_topic_partition_list_new(1);
        rktpar = rd_kafka_topic_partition_list_add(
            parts, rktp->rktp_rkt->rkt_topic->str, rktp->rktp_partition);
        rd_kafka_topic_partition_set_leader_epoch(
            rktpar, rktp->rktp_offset_validation_pos.leader_epoch);
        rd_kafka_topic_partition_set_current_leader_epoch(
            rktpar, rktp->rktp_leader_epoch);
        rd_kafka_toppar_keep(rktp); /* for request opaque */

        rd_rkb_dbg(
            rktp->rktp_leader, FETCH, "VALIDATE",
            "%.*s [%" PRId32
            "]: querying broker for epoch "
            "validation of %s: %s",
            RD_KAFKAP_STR_PR(rktp->rktp_rkt->rkt_topic), rktp->rktp_partition,
            rd_kafka_fetch_pos2str(rktp->rktp_offset_validation_pos), reason);

        rd_kafka_OffsetForLeaderEpochRequest(
            rktp->rktp_leader, parts, RD_KAFKA_REPLYQ(rktp->rktp_ops, 0),
            rd_kafka_toppar_handle_OffsetForLeaderEpoch, rktp);
        rd_kafka_topic_partition_list_destroy(parts);
}


/**
 * Escape any special characters in filename 'in' and write escaped
 * string to 'out' (of max size out_size).
 */
static char *mk_esc_filename(const char *in, char *out, size_t out_size) {
        const char *s = in;
        char *o       = out;

        while (*s) {
                const char *esc;
                size_t esclen;

                switch (*s) {
                case '/': /* linux */
                        esc    = "%2F";
                        esclen = strlen(esc);
                        break;
                case ':': /* osx, windows */
                        esc    = "%3A";
                        esclen = strlen(esc);
                        break;
                case '\\': /* windows */
                        esc    = "%5C";
                        esclen = strlen(esc);
                        break;
                default:
                        esc    = s;
                        esclen = 1;
                        break;
                }

                if ((size_t)((o + esclen + 1) - out) >= out_size) {
                        /* No more space in output string, truncate. */
                        break;
                }

                while (esclen-- > 0)
                        *(o++) = *(esc++);

                s++;
        }

        *o = '\0';
        return out;
}


static void rd_kafka_offset_sync_tmr_cb(rd_kafka_timers_t *rkts, void *arg) {
        rd_kafka_toppar_t *rktp = arg;
        rd_kafka_offset_sync(rktp);
}


/**
 * Prepare a toppar for using an offset file.
 *
 * Locality: rdkafka main thread
 * Locks: toppar_lock(rktp) must be held
 */
static void rd_kafka_offset_file_init(rd_kafka_toppar_t *rktp) {
        char spath[4096 + 1]; /* larger than escfile to avoid warning */
        const char *path = rktp->rktp_rkt->rkt_conf.offset_store_path;
        int64_t offset   = RD_KAFKA_OFFSET_INVALID;

        if (rd_kafka_path_is_dir(path)) {
                char tmpfile[1024];
                char escfile[4096];

                /* Include group.id in filename if configured. */
                if (!RD_KAFKAP_STR_IS_NULL(rktp->rktp_rkt->rkt_rk->rk_group_id))
                        rd_snprintf(tmpfile, sizeof(tmpfile),
                                    "%s-%" PRId32 "-%.*s.offset",
                                    rktp->rktp_rkt->rkt_topic->str,
                                    rktp->rktp_partition,
                                    RD_KAFKAP_STR_PR(
                                        rktp->rktp_rkt->rkt_rk->rk_group_id));
                else
                        rd_snprintf(tmpfile, sizeof(tmpfile),
                                    "%s-%" PRId32 ".offset",
                                    rktp->rktp_rkt->rkt_topic->str,
                                    rktp->rktp_partition);

                /* Escape filename to make it safe. */
                mk_esc_filename(tmpfile, escfile, sizeof(escfile));

                rd_snprintf(spath, sizeof(spath), "%s%s%s", path,
                            path[strlen(path) - 1] == '/' ? "" : "/", escfile);

                path = spath;
        }

        rd_kafka_dbg(rktp->rktp_rkt->rkt_rk, TOPIC, "OFFSET",
                     "%s [%" PRId32 "]: using offset file %s",
                     rktp->rktp_rkt->rkt_topic->str, rktp->rktp_partition,
                     path);
        rktp->rktp_offset_path = rd_strdup(path);


        /* Set up the offset file sync interval. */
        if (rktp->rktp_rkt->rkt_conf.offset_store_sync_interval_ms > 0)
                rd_kafka_timer_start(
                    &rktp->rktp_rkt->rkt_rk->rk_timers,
                    &rktp->rktp_offset_sync_tmr,
                    rktp->rktp_rkt->rkt_conf.offset_store_sync_interval_ms *
                        1000ll,
                    rd_kafka_offset_sync_tmr_cb, rktp);

        if (rd_kafka_offset_file_open(rktp) != -1) {
                /* Read offset from offset file. */
                offset = rd_kafka_offset_file_read(rktp);
        }

        if (offset != RD_KAFKA_OFFSET_INVALID) {
                /* Start fetching from offset */
                rktp->rktp_stored_pos.offset    = offset;
                rktp->rktp_committed_pos.offset = offset;
                rd_kafka_toppar_next_offset_handle(rktp, rktp->rktp_stored_pos);

        } else {
                /* Offset was not usable: perform offset reset logic */
                rktp->rktp_committed_pos.offset = RD_KAFKA_OFFSET_INVALID;
                rd_kafka_offset_reset(
                    rktp, RD_KAFKA_NODEID_UA,
                    RD_KAFKA_FETCH_POS(RD_KAFKA_OFFSET_INVALID, -1),
                    RD_KAFKA_RESP_ERR__FS, "non-readable offset file");
        }
}



/**
 * Terminate broker offset store
 */
static rd_kafka_resp_err_t
rd_kafka_offset_broker_term(rd_kafka_toppar_t *rktp) {
        return RD_KAFKA_RESP_ERR_NO_ERROR;
}


/**
 * Prepare a toppar for using broker offset commit (broker 0.8.2 or
 * later). When using KafkaConsumer (high-level consumer) this
 * functionality is disabled in favour of the cgrp commits for the
 * entire set of subscriptions.
 */
static void rd_kafka_offset_broker_init(rd_kafka_toppar_t *rktp) {
        if (!rd_kafka_is_simple_consumer(rktp->rktp_rkt->rkt_rk))
                return;
        rd_kafka_offset_reset(rktp, RD_KAFKA_NODEID_UA,
                              RD_KAFKA_FETCH_POS(RD_KAFKA_OFFSET_STORED, -1),
                              RD_KAFKA_RESP_ERR_NO_ERROR,
                              "query broker for offsets");
}


/**
 * Terminates toppar's offset store, this is the finalizing step after
 * offset_store_stop().
 *
 * Locks: rd_kafka_toppar_lock() MUST be held.
 */
void rd_kafka_offset_store_term(rd_kafka_toppar_t *rktp,
                                rd_kafka_resp_err_t err) {
        rd_kafka_resp_err_t err2;

        rd_kafka_dbg(rktp->rktp_rkt->rkt_rk, TOPIC, "STORETERM",
                     "%s [%" PRId32 "]: offset store terminating",
                     rktp->rktp_rkt->rkt_topic->str, rktp->rktp_partition);

        rktp->rktp_flags &= ~RD_KAFKA_TOPPAR_F_OFFSET_STORE_STOPPING;

        rd_kafka_timer_stop(&rktp->rktp_rkt->rkt_rk->rk_timers,
                            &rktp->rktp_offset_commit_tmr, 1 /*lock*/);

        switch (rktp->rktp_rkt->rkt_conf.offset_store_method) {
        case RD_KAFKA_OFFSET_METHOD_FILE:
                err2 = rd_kafka_offset_file_term(rktp);
                break;
        case RD_KAFKA_OFFSET_METHOD_BROKER:
                err2 = rd_kafka_offset_broker_term(rktp);
                break;
        case RD_KAFKA_OFFSET_METHOD_NONE:
                err2 = RD_KAFKA_RESP_ERR_NO_ERROR;
                break;
        }

        /* Prioritize the input error (probably from commit), fall
         * back on termination error. */
        if (!err)
                err = err2;

        rd_kafka_toppar_fetch_stopped(rktp, err);
}


/**
 * Stop toppar's offset store, committing the final offsets, etc.
 *
 * Returns RD_KAFKA_RESP_ERR_NO_ERROR on success,
 * RD_KAFKA_RESP_ERR__IN_PROGRESS if the term triggered an
 * async operation (e.g., broker offset commit), or
 * any other error in case of immediate failure.
 *
 * The offset layer will call rd_kafka_offset_store_term() when
 * the offset management has been fully stopped for this partition.
 *
 * Locks: rd_kafka_toppar_lock() MUST be held.
 */
rd_kafka_resp_err_t rd_kafka_offset_store_stop(rd_kafka_toppar_t *rktp) {
        rd_kafka_resp_err_t err = RD_KAFKA_RESP_ERR_NO_ERROR;

        if (!(rktp->rktp_flags & RD_KAFKA_TOPPAR_F_OFFSET_STORE))
                goto done;

        rktp->rktp_flags |= RD_KAFKA_TOPPAR_F_OFFSET_STORE_STOPPING;

        rd_kafka_dbg(rktp->rktp_rkt->rkt_rk, TOPIC, "OFFSET",
                     "%s [%" PRId32
                     "]: stopping offset store "
                     "(stored %s, committed %s, EOF offset %" PRId64 ")",
                     rktp->rktp_rkt->rkt_topic->str, rktp->rktp_partition,
                     rd_kafka_fetch_pos2str(rktp->rktp_stored_pos),
                     rd_kafka_fetch_pos2str(rktp->rktp_committed_pos),
                     rktp->rktp_offsets_fin.eof_offset);

        /* Store end offset for empty partitions */
        if (rktp->rktp_rkt->rkt_rk->rk_conf.enable_auto_offset_store &&
            rktp->rktp_stored_pos.offset == RD_KAFKA_OFFSET_INVALID &&
            rktp->rktp_offsets_fin.eof_offset > 0)
<<<<<<< HEAD
                rd_kafka_offset_store0(rktp, rktp->rktp_offsets_fin.eof_offset,
                                       NULL, 0, rd_true /* force */,
                                       RD_DONT_LOCK);
=======
                rd_kafka_offset_store0(
                    rktp,
                    RD_KAFKA_FETCH_POS(rktp->rktp_offsets_fin.eof_offset,
                                       rktp->rktp_leader_epoch),
                    rd_true /* force */, RD_DONT_LOCK);
>>>>>>> c282ba24

        /* Commit offset to backing store.
         * This might be an async operation. */
        if (rd_kafka_is_simple_consumer(rktp->rktp_rkt->rkt_rk) &&
            rd_kafka_fetch_pos_cmp(&rktp->rktp_stored_pos,
                                   &rktp->rktp_committed_pos) > 0)
                err = rd_kafka_offset_commit(rktp, "offset store stop");

        /* If stop is in progress (async commit), return now. */
        if (err == RD_KAFKA_RESP_ERR__IN_PROGRESS)
                return err;

done:
        /* Stop is done */
        rd_kafka_offset_store_term(rktp, err);

        return RD_KAFKA_RESP_ERR_NO_ERROR;
}


static void rd_kafka_offset_auto_commit_tmr_cb(rd_kafka_timers_t *rkts,
                                               void *arg) {
        rd_kafka_toppar_t *rktp = arg;
        rd_kafka_offset_commit(rktp, "auto commit timer");
}

void rd_kafka_offset_query_tmr_cb(rd_kafka_timers_t *rkts, void *arg) {
        rd_kafka_toppar_t *rktp = arg;
        rd_kafka_toppar_lock(rktp);
        rd_kafka_dbg(rktp->rktp_rkt->rkt_rk, TOPIC, "OFFSET",
                     "Topic %s [%" PRId32
                     "]: timed offset query for %s in state %s",
                     rktp->rktp_rkt->rkt_topic->str, rktp->rktp_partition,
                     rd_kafka_fetch_pos2str(rktp->rktp_query_pos),
                     rd_kafka_fetch_states[rktp->rktp_fetch_state]);
        rd_kafka_toppar_offset_request(rktp, rktp->rktp_query_pos, 0);
        rd_kafka_toppar_unlock(rktp);
}


/**
 * Initialize toppar's offset store.
 *
 * Locality: toppar handler thread
 */
void rd_kafka_offset_store_init(rd_kafka_toppar_t *rktp) {
        static const char *store_names[] = {"none", "file", "broker"};

        rd_kafka_dbg(rktp->rktp_rkt->rkt_rk, TOPIC, "OFFSET",
                     "%s [%" PRId32 "]: using offset store method: %s",
                     rktp->rktp_rkt->rkt_topic->str, rktp->rktp_partition,
                     store_names[rktp->rktp_rkt->rkt_conf.offset_store_method]);

        /* The committed offset is unknown at this point. */
        rktp->rktp_committed_pos.offset = RD_KAFKA_OFFSET_INVALID;

        /* Set up the commit interval (for simple consumer). */
        if (rd_kafka_is_simple_consumer(rktp->rktp_rkt->rkt_rk) &&
            rktp->rktp_rkt->rkt_conf.auto_commit_interval_ms > 0)
                rd_kafka_timer_start(
                    &rktp->rktp_rkt->rkt_rk->rk_timers,
                    &rktp->rktp_offset_commit_tmr,
                    rktp->rktp_rkt->rkt_conf.auto_commit_interval_ms * 1000ll,
                    rd_kafka_offset_auto_commit_tmr_cb, rktp);

        switch (rktp->rktp_rkt->rkt_conf.offset_store_method) {
        case RD_KAFKA_OFFSET_METHOD_FILE:
                rd_kafka_offset_file_init(rktp);
                break;
        case RD_KAFKA_OFFSET_METHOD_BROKER:
                rd_kafka_offset_broker_init(rktp);
                break;
        case RD_KAFKA_OFFSET_METHOD_NONE:
                break;
        default:
                /* NOTREACHED */
                return;
        }

        rktp->rktp_flags |= RD_KAFKA_TOPPAR_F_OFFSET_STORE;
}


/**
 * Update toppar app_pos and store_offset (if enabled) to the provided
 * offset and epoch.
 */
void rd_kafka_update_app_pos(rd_kafka_t *rk,
                             rd_kafka_toppar_t *rktp,
                             rd_kafka_fetch_pos_t pos,
                             rd_dolock_t do_lock) {

        if (do_lock)
                rd_kafka_toppar_lock(rktp);

        rktp->rktp_app_pos = pos;
        if (rk->rk_conf.enable_auto_offset_store)
                rd_kafka_offset_store0(rktp, pos,
                                       /* force: ignore assignment state */
                                       rd_true, RD_DONT_LOCK);

        if (do_lock)
                rd_kafka_toppar_unlock(rktp);
}<|MERGE_RESOLUTION|>--- conflicted
+++ resolved
@@ -557,18 +557,15 @@
         offsets = rd_kafka_topic_partition_list_new(1);
         rktpar  = rd_kafka_topic_partition_list_add(
             offsets, rktp->rktp_rkt->rkt_topic->str, rktp->rktp_partition);
-<<<<<<< HEAD
-        rktpar->offset        = rktp->rktp_committing_offset;
+
+        rd_kafka_topic_partition_set_from_fetch_pos(rktpar,
+                                                    rktp->rktp_committing_pos);
         rktpar->metadata_size = rktp->rktp_stored_metadata_size;
         if (rktp->rktp_stored_metadata) {
                 rktpar->metadata = rd_malloc(rktp->rktp_stored_metadata_size);
                 memcpy(rktpar->metadata, rktp->rktp_stored_metadata,
                        rktpar->metadata_size);
         }
-=======
-        rd_kafka_topic_partition_set_from_fetch_pos(rktpar,
-                                                    rktp->rktp_committing_pos);
->>>>>>> c282ba24
 
         rd_kafka_dbg(rktp->rktp_rkt->rkt_rk, TOPIC, "OFFSETCMT",
                      "%.*s [%" PRId32 "]: committing %s: %s",
@@ -664,13 +661,8 @@
         }
         rd_kafka_topic_rdunlock(rkt);
 
-<<<<<<< HEAD
-        err = rd_kafka_offset_store0(rktp, offset + 1, NULL, 0,
+        err = rd_kafka_offset_store0(rktp, pos, NULL, 0,
                                      rd_false /* Don't force */, RD_DO_LOCK);
-=======
-        err = rd_kafka_offset_store0(rktp, pos, rd_false /* Don't force */,
-                                     RD_DO_LOCK);
->>>>>>> c282ba24
 
         rd_kafka_toppar_destroy(rktp);
 
@@ -702,18 +694,12 @@
                         continue;
                 }
 
-<<<<<<< HEAD
-                rktpar->err = rd_kafka_offset_store0(
-                    rktp, rktpar->offset, rktpar->metadata,
-                    rktpar->metadata_size, rd_false /* don't force */,
-                    RD_DO_LOCK);
-=======
                 pos.leader_epoch =
                     rd_kafka_topic_partition_get_leader_epoch(rktpar);
 
                 rktpar->err = rd_kafka_offset_store0(
-                    rktp, pos, rd_false /* don't force */, RD_DO_LOCK);
->>>>>>> c282ba24
+                    rktp, pos, rktpar->metadata, rktpar->metadata_size,
+                    rd_false /* don't force */, RD_DO_LOCK);
                 rd_kafka_toppar_destroy(rktp);
 
                 if (rktpar->err)
@@ -747,8 +733,8 @@
 
         pos = RD_KAFKA_FETCH_POS(rkmessage->offset + 1,
                                  rkm->rkm_u.consumer.leader_epoch);
-        err = rd_kafka_offset_store0(rktp, pos, rd_false /* Don't force */,
-                                     RD_DO_LOCK);
+        err = rd_kafka_offset_store0(rktp, pos, NULL, 0,
+                                     rd_false /* Don't force */, RD_DO_LOCK);
 
         if (err == RD_KAFKA_RESP_ERR__STATE)
                 return rd_kafka_error_new(err, "Partition is not assigned");
@@ -1458,17 +1444,11 @@
         if (rktp->rktp_rkt->rkt_rk->rk_conf.enable_auto_offset_store &&
             rktp->rktp_stored_pos.offset == RD_KAFKA_OFFSET_INVALID &&
             rktp->rktp_offsets_fin.eof_offset > 0)
-<<<<<<< HEAD
-                rd_kafka_offset_store0(rktp, rktp->rktp_offsets_fin.eof_offset,
-                                       NULL, 0, rd_true /* force */,
-                                       RD_DONT_LOCK);
-=======
                 rd_kafka_offset_store0(
                     rktp,
                     RD_KAFKA_FETCH_POS(rktp->rktp_offsets_fin.eof_offset,
                                        rktp->rktp_leader_epoch),
-                    rd_true /* force */, RD_DONT_LOCK);
->>>>>>> c282ba24
+                    NULL, 0, rd_true /* force */, RD_DONT_LOCK);
 
         /* Commit offset to backing store.
          * This might be an async operation. */
@@ -1566,7 +1546,7 @@
 
         rktp->rktp_app_pos = pos;
         if (rk->rk_conf.enable_auto_offset_store)
-                rd_kafka_offset_store0(rktp, pos,
+                rd_kafka_offset_store0(rktp, pos, NULL, 0,
                                        /* force: ignore assignment state */
                                        rd_true, RD_DONT_LOCK);
 
