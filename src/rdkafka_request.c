/*
 * librdkafka - Apache Kafka C library
 *
 * Copyright (c) 2012-2022, Magnus Edenhill
 *               2023, Confluent Inc.
 * All rights reserved.
 *
 * Redistribution and use in source and binary forms, with or without
 * modification, are permitted provided that the following conditions are met:
 *
 * 1. Redistributions of source code must retain the above copyright notice,
 *    this list of conditions and the following disclaimer.
 * 2. Redistributions in binary form must reproduce the above copyright notice,
 *    this list of conditions and the following disclaimer in the documentation
 *    and/or other materials provided with the distribution.
 *
 * THIS SOFTWARE IS PROVIDED BY THE COPYRIGHT HOLDERS AND CONTRIBUTORS "AS IS"
 * AND ANY EXPRESS OR IMPLIED WARRANTIES, INCLUDING, BUT NOT LIMITED TO, THE
 * IMPLIED WARRANTIES OF MERCHANTABILITY AND FITNESS FOR A PARTICULAR PURPOSE
 * ARE DISCLAIMED. IN NO EVENT SHALL THE COPYRIGHT OWNER OR CONTRIBUTORS BE
 * LIABLE FOR ANY DIRECT, INDIRECT, INCIDENTAL, SPECIAL, EXEMPLARY, OR
 * CONSEQUENTIAL DAMAGES (INCLUDING, BUT NOT LIMITED TO, PROCUREMENT OF
 * SUBSTITUTE GOODS OR SERVICES; LOSS OF USE, DATA, OR PROFITS; OR BUSINESS
 * INTERRUPTION) HOWEVER CAUSED AND ON ANY THEORY OF LIABILITY, WHETHER IN
 * CONTRACT, STRICT LIABILITY, OR TORT (INCLUDING NEGLIGENCE OR OTHERWISE)
 * ARISING IN ANY WAY OUT OF THE USE OF THIS SOFTWARE, EVEN IF ADVISED OF THE
 * POSSIBILITY OF SUCH DAMAGE.
 */

#include <stdarg.h>

#include "rdkafka_int.h"
#include "rdkafka_request.h"
#include "rdkafka_broker.h"
#include "rdkafka_offset.h"
#include "rdkafka_topic.h"
#include "rdkafka_partition.h"
#include "rdkafka_metadata.h"
#include "rdkafka_telemetry.h"
#include "rdkafka_msgset.h"
#include "rdkafka_idempotence.h"
#include "rdkafka_txnmgr.h"
#include "rdkafka_sasl.h"

#include "rdrand.h"
#include "rdstring.h"
#include "rdunittest.h"


/**
 * Kafka protocol request and response handling.
 * All of this code runs in the broker thread and uses op queues for
 * propagating results back to the various sub-systems operating in
 * other threads.
 */


/* RD_KAFKA_ERR_ACTION_.. to string map */
static const char *rd_kafka_actions_descs[] = {
    "Permanent",    "Ignore",  "Refresh",         "Retry",
    "Inform",       "Special", "MsgNotPersisted", "MsgPossiblyPersisted",
    "MsgPersisted", NULL,
};

const char *rd_kafka_actions2str(int actions) {
        static RD_TLS char actstr[128];
        return rd_flags2str(actstr, sizeof(actstr), rd_kafka_actions_descs,
                            actions);
}


/**
 * @brief Decide action(s) to take based on the returned error code.
 *
 * The optional var-args is a .._ACTION_END terminated list
 * of action,error tuples which overrides the general behaviour.
 * It is to be read as: for \p error, return \p action(s).
 *
 * @warning \p request, \p rkbuf and \p rkb may be NULL.
 */
int rd_kafka_err_action(rd_kafka_broker_t *rkb,
                        rd_kafka_resp_err_t err,
                        const rd_kafka_buf_t *request,
                        ...) {
        va_list ap;
        int actions = 0;
        int exp_act;

        if (!err)
                return 0;

        /* Match explicitly defined error mappings first. */
        va_start(ap, request);
        while ((exp_act = va_arg(ap, int))) {
                int exp_err = va_arg(ap, int);

                if (err == exp_err)
                        actions |= exp_act;
        }
        va_end(ap);

        /* Explicit error match. */
        if (actions) {
                if (err && rkb && request)
                        rd_rkb_dbg(
                            rkb, BROKER, "REQERR",
                            "%sRequest failed: %s: explicit actions %s",
                            rd_kafka_ApiKey2str(request->rkbuf_reqhdr.ApiKey),
                            rd_kafka_err2str(err),
                            rd_kafka_actions2str(actions));

                return actions;
        }

        /* Default error matching */
        switch (err) {
        case RD_KAFKA_RESP_ERR_NO_ERROR:
                break;
        case RD_KAFKA_RESP_ERR_LEADER_NOT_AVAILABLE:
        case RD_KAFKA_RESP_ERR_NOT_LEADER_FOR_PARTITION:
        case RD_KAFKA_RESP_ERR_BROKER_NOT_AVAILABLE:
        case RD_KAFKA_RESP_ERR_REPLICA_NOT_AVAILABLE:
        case RD_KAFKA_RESP_ERR_COORDINATOR_NOT_AVAILABLE:
        case RD_KAFKA_RESP_ERR_NOT_COORDINATOR:
        case RD_KAFKA_RESP_ERR__WAIT_COORD:
                /* Request metadata information update */
                actions |= RD_KAFKA_ERR_ACTION_REFRESH |
                           RD_KAFKA_ERR_ACTION_MSG_NOT_PERSISTED;
                break;

        case RD_KAFKA_RESP_ERR_KAFKA_STORAGE_ERROR:
                /* Request metadata update and retry */
                actions |= RD_KAFKA_ERR_ACTION_REFRESH |
                           RD_KAFKA_ERR_ACTION_RETRY |
                           RD_KAFKA_ERR_ACTION_MSG_NOT_PERSISTED;
                break;

        case RD_KAFKA_RESP_ERR__TRANSPORT:
        case RD_KAFKA_RESP_ERR__SSL:
        case RD_KAFKA_RESP_ERR__TIMED_OUT:
        case RD_KAFKA_RESP_ERR_REQUEST_TIMED_OUT:
        case RD_KAFKA_RESP_ERR_NOT_ENOUGH_REPLICAS_AFTER_APPEND:
                actions |= RD_KAFKA_ERR_ACTION_RETRY |
                           RD_KAFKA_ERR_ACTION_MSG_POSSIBLY_PERSISTED;
                break;

        case RD_KAFKA_RESP_ERR_NOT_ENOUGH_REPLICAS:
                /* Client-side wait-response/in-queue timeout */
        case RD_KAFKA_RESP_ERR__TIMED_OUT_QUEUE:
                actions |= RD_KAFKA_ERR_ACTION_RETRY |
                           RD_KAFKA_ERR_ACTION_MSG_NOT_PERSISTED;
                break;

        case RD_KAFKA_RESP_ERR__PURGE_INFLIGHT:
                actions |= RD_KAFKA_ERR_ACTION_PERMANENT |
                           RD_KAFKA_ERR_ACTION_MSG_POSSIBLY_PERSISTED;
                break;

        case RD_KAFKA_RESP_ERR__BAD_MSG:
                /* Buffer parse failures are typically a client-side bug,
                 * treat them as permanent failures. */
                actions |= RD_KAFKA_ERR_ACTION_PERMANENT |
                           RD_KAFKA_ERR_ACTION_MSG_POSSIBLY_PERSISTED;
                break;

        case RD_KAFKA_RESP_ERR_COORDINATOR_LOAD_IN_PROGRESS:
                actions |= RD_KAFKA_ERR_ACTION_RETRY;
                break;

        case RD_KAFKA_RESP_ERR__DESTROY:
        case RD_KAFKA_RESP_ERR_INVALID_SESSION_TIMEOUT:
        case RD_KAFKA_RESP_ERR__UNSUPPORTED_FEATURE:
        case RD_KAFKA_RESP_ERR__PURGE_QUEUE:
        default:
                actions |= RD_KAFKA_ERR_ACTION_PERMANENT |
                           RD_KAFKA_ERR_ACTION_MSG_NOT_PERSISTED;
                break;
        }

        /* Fatal or permanent errors are not retriable */
        if (actions &
            (RD_KAFKA_ERR_ACTION_FATAL | RD_KAFKA_ERR_ACTION_PERMANENT))
                actions &= ~RD_KAFKA_ERR_ACTION_RETRY;

        /* If no request buffer was specified, which might be the case
         * in certain error call chains, mask out the retry action. */
        if (!request)
                actions &= ~RD_KAFKA_ERR_ACTION_RETRY;
        else if (request->rkbuf_reqhdr.ApiKey != RD_KAFKAP_Produce)
                /* Mask out message-related bits for non-Produce requests */
                actions &= ~RD_KAFKA_ERR_ACTION_MSG_FLAGS;

        if (err && actions && rkb && request)
                rd_rkb_dbg(
                    rkb, BROKER, "REQERR", "%sRequest failed: %s: actions %s",
                    rd_kafka_ApiKey2str(request->rkbuf_reqhdr.ApiKey),
                    rd_kafka_err2str(err), rd_kafka_actions2str(actions));

        return actions;
}


/**
 * @brief Read a list of topic+partitions+extra from \p rkbuf.
 *
 * @param rkbuf buffer to read from
 * @param fields An array of fields to read from the buffer and set on
 *               the rktpar object, in the specified order, must end
 *               with RD_KAFKA_TOPIC_PARTITION_FIELD_END.
 *
 * @returns a newly allocated list on success, or NULL on parse error.
 */
rd_kafka_topic_partition_list_t *rd_kafka_buf_read_topic_partitions(
    rd_kafka_buf_t *rkbuf,
    size_t estimated_part_cnt,
    const rd_kafka_topic_partition_field_t *fields) {
        const int log_decode_errors = LOG_ERR;
        int32_t TopicArrayCnt;
        rd_kafka_topic_partition_list_t *parts = NULL;

        rd_kafka_buf_read_arraycnt(rkbuf, &TopicArrayCnt, RD_KAFKAP_TOPICS_MAX);

        parts = rd_kafka_topic_partition_list_new(
            RD_MAX(TopicArrayCnt * 4, (int)estimated_part_cnt));

        while (TopicArrayCnt-- > 0) {
                rd_kafkap_str_t kTopic;
                int32_t PartArrayCnt;
                char *topic;

                rd_kafka_buf_read_str(rkbuf, &kTopic);
                rd_kafka_buf_read_arraycnt(rkbuf, &PartArrayCnt,
                                           RD_KAFKAP_PARTITIONS_MAX);

                RD_KAFKAP_STR_DUPA(&topic, &kTopic);

                while (PartArrayCnt-- > 0) {
                        int32_t Partition = -1, Epoch = -1234,
                                CurrentLeaderEpoch = -1234;
                        int64_t Offset             = -1234;
                        int16_t ErrorCode          = 0;
                        rd_kafka_topic_partition_t *rktpar;
                        int fi;

                        /*
                         * Read requested fields
                         */
                        for (fi = 0;
                             fields[fi] != RD_KAFKA_TOPIC_PARTITION_FIELD_END;
                             fi++) {
                                switch (fields[fi]) {
                                case RD_KAFKA_TOPIC_PARTITION_FIELD_PARTITION:
                                        rd_kafka_buf_read_i32(rkbuf,
                                                              &Partition);
                                        break;
                                case RD_KAFKA_TOPIC_PARTITION_FIELD_OFFSET:
                                        rd_kafka_buf_read_i64(rkbuf, &Offset);
                                        break;
                                case RD_KAFKA_TOPIC_PARTITION_FIELD_CURRENT_EPOCH:
                                        rd_kafka_buf_read_i32(
                                            rkbuf, &CurrentLeaderEpoch);
                                        break;
                                case RD_KAFKA_TOPIC_PARTITION_FIELD_EPOCH:
                                        rd_kafka_buf_read_i32(rkbuf, &Epoch);
                                        break;
                                case RD_KAFKA_TOPIC_PARTITION_FIELD_ERR:
                                        rd_kafka_buf_read_i16(rkbuf,
                                                              &ErrorCode);
                                        break;
                                case RD_KAFKA_TOPIC_PARTITION_FIELD_METADATA:
                                        rd_assert(!*"metadata not implemented");
                                        break;
                                case RD_KAFKA_TOPIC_PARTITION_FIELD_NOOP:
                                        break;
                                case RD_KAFKA_TOPIC_PARTITION_FIELD_END:
                                        break;
                                }
                        }

                        rktpar = rd_kafka_topic_partition_list_add(parts, topic,
                                                                   Partition);
                        /* Use dummy sentinel values that are unlikely to be
                         * seen from the broker to know if we are to set these
                         * fields or not. */
                        if (Offset != -1234)
                                rktpar->offset = Offset;
                        if (Epoch != -1234)
                                rd_kafka_topic_partition_set_leader_epoch(
                                    rktpar, Epoch);
                        if (CurrentLeaderEpoch != -1234)
                                rd_kafka_topic_partition_set_current_leader_epoch(
                                    rktpar, CurrentLeaderEpoch);
                        rktpar->err = ErrorCode;


                        rd_kafka_buf_skip_tags(rkbuf);
                }

                rd_kafka_buf_skip_tags(rkbuf);
        }

        return parts;

err_parse:
        if (parts)
                rd_kafka_topic_partition_list_destroy(parts);

        return NULL;
}


/**
 * @brief Write a list of topic+partitions+offsets+extra to \p rkbuf
 *
 * @returns the number of partitions written to buffer.
 *
 * @remark The \p parts list MUST be sorted.
 */
int rd_kafka_buf_write_topic_partitions(
    rd_kafka_buf_t *rkbuf,
    const rd_kafka_topic_partition_list_t *parts,
    rd_bool_t skip_invalid_offsets,
    rd_bool_t only_invalid_offsets,
    const rd_kafka_topic_partition_field_t *fields) {
        size_t of_TopicArrayCnt;
        size_t of_PartArrayCnt = 0;
        int TopicArrayCnt = 0, PartArrayCnt = 0;
        int i;
        const char *prev_topic = NULL;
        int cnt                = 0;

        rd_assert(!only_invalid_offsets ||
                  (only_invalid_offsets != skip_invalid_offsets));

        /* TopicArrayCnt */
        of_TopicArrayCnt = rd_kafka_buf_write_arraycnt_pos(rkbuf);

        for (i = 0; i < parts->cnt; i++) {
                const rd_kafka_topic_partition_t *rktpar = &parts->elems[i];
                int fi;

                if (rktpar->offset < 0) {
                        if (skip_invalid_offsets)
                                continue;
                } else if (only_invalid_offsets)
                        continue;

                if (!prev_topic || strcmp(rktpar->topic, prev_topic)) {
                        /* Finish previous topic, if any. */
                        if (of_PartArrayCnt > 0) {
                                rd_kafka_buf_finalize_arraycnt(
                                    rkbuf, of_PartArrayCnt, PartArrayCnt);
                                /* Tags for previous topic struct */
                                rd_kafka_buf_write_tags(rkbuf);
                        }


                        /* Topic */
                        rd_kafka_buf_write_str(rkbuf, rktpar->topic, -1);
                        TopicArrayCnt++;
                        prev_topic = rktpar->topic;
                        /* New topic so reset partition count */
                        PartArrayCnt = 0;

                        /* PartitionArrayCnt: updated later */
                        of_PartArrayCnt =
                            rd_kafka_buf_write_arraycnt_pos(rkbuf);
                }


                /*
                 * Write requested fields
                 */
                for (fi = 0; fields[fi] != RD_KAFKA_TOPIC_PARTITION_FIELD_END;
                     fi++) {
                        switch (fields[fi]) {
                        case RD_KAFKA_TOPIC_PARTITION_FIELD_PARTITION:
                                rd_kafka_buf_write_i32(rkbuf,
                                                       rktpar->partition);
                                break;
                        case RD_KAFKA_TOPIC_PARTITION_FIELD_OFFSET:
                                rd_kafka_buf_write_i64(rkbuf, rktpar->offset);
                                break;
                        case RD_KAFKA_TOPIC_PARTITION_FIELD_CURRENT_EPOCH:
                                rd_kafka_buf_write_i32(
                                    rkbuf,
                                    rd_kafka_topic_partition_get_current_leader_epoch(
                                        rktpar));
                                break;
                        case RD_KAFKA_TOPIC_PARTITION_FIELD_EPOCH:
                                rd_kafka_buf_write_i32(
                                    rkbuf,
                                    rd_kafka_topic_partition_get_leader_epoch(
                                        rktpar));
                                break;
                        case RD_KAFKA_TOPIC_PARTITION_FIELD_ERR:
                                rd_kafka_buf_write_i16(rkbuf, rktpar->err);
                                break;
                        case RD_KAFKA_TOPIC_PARTITION_FIELD_METADATA:
                                /* Java client 0.9.0 and broker <0.10.0 can't
                                 * parse Null metadata fields, so as a
                                 * workaround we send an empty string if
                                 * it's Null. */
                                if (!rktpar->metadata)
                                        rd_kafka_buf_write_str(rkbuf, "", 0);
                                else
                                        rd_kafka_buf_write_str(
                                            rkbuf, rktpar->metadata,
                                            rktpar->metadata_size);
                                break;
                        case RD_KAFKA_TOPIC_PARTITION_FIELD_NOOP:
                                break;
                        case RD_KAFKA_TOPIC_PARTITION_FIELD_END:
                                break;
                        }
                }


                if (fi > 1)
                        /* If there was more than one field written
                         * then this was a struct and thus needs the
                         * struct suffix tags written. */
                        rd_kafka_buf_write_tags(rkbuf);

                PartArrayCnt++;
                cnt++;
        }

        if (of_PartArrayCnt > 0) {
                rd_kafka_buf_finalize_arraycnt(rkbuf, of_PartArrayCnt,
                                               PartArrayCnt);
                /* Tags for topic struct */
                rd_kafka_buf_write_tags(rkbuf);
        }

        rd_kafka_buf_finalize_arraycnt(rkbuf, of_TopicArrayCnt, TopicArrayCnt);

        return cnt;
}


/**
 * @brief Send FindCoordinatorRequest.
 *
 * @param coordkey is the group.id for RD_KAFKA_COORD_GROUP,
 *                 and the transactional.id for RD_KAFKA_COORD_TXN
 */
rd_kafka_resp_err_t
rd_kafka_FindCoordinatorRequest(rd_kafka_broker_t *rkb,
                                rd_kafka_coordtype_t coordtype,
                                const char *coordkey,
                                rd_kafka_replyq_t replyq,
                                rd_kafka_resp_cb_t *resp_cb,
                                void *opaque) {
        rd_kafka_buf_t *rkbuf;
        int16_t ApiVersion;

        ApiVersion = rd_kafka_broker_ApiVersion_supported(
            rkb, RD_KAFKAP_FindCoordinator, 0, 2, NULL);

        if (coordtype != RD_KAFKA_COORD_GROUP && ApiVersion < 1)
                return RD_KAFKA_RESP_ERR__UNSUPPORTED_FEATURE;

        rkbuf = rd_kafka_buf_new_request(rkb, RD_KAFKAP_FindCoordinator, 1,
                                         1 + 2 + strlen(coordkey));

        rd_kafka_buf_write_str(rkbuf, coordkey, -1);

        if (ApiVersion >= 1)
                rd_kafka_buf_write_i8(rkbuf, (int8_t)coordtype);

        rd_kafka_buf_ApiVersion_set(rkbuf, ApiVersion, 0);

        rd_kafka_broker_buf_enq_replyq(rkb, rkbuf, replyq, resp_cb, opaque);

        return RD_KAFKA_RESP_ERR_NO_ERROR;
}



/**
 * @brief Parses a ListOffsets reply.
 *
 * Returns the parsed offsets (and errors) in \p offsets which must have been
 * initialized by caller.
 *
 * @returns 0 on success, else an error (\p offsets may be completely or
 *          partially updated, depending on the nature of the error, and per
 *          partition error codes should be checked by the caller).
 */
static rd_kafka_resp_err_t
rd_kafka_parse_ListOffsets(rd_kafka_buf_t *rkbuf,
                           rd_kafka_topic_partition_list_t *offsets) {
        const int log_decode_errors = LOG_ERR;
        int32_t TopicArrayCnt;
        int16_t api_version;
        rd_kafka_resp_err_t all_err = RD_KAFKA_RESP_ERR_NO_ERROR;

        api_version = rkbuf->rkbuf_reqhdr.ApiVersion;

        if (api_version >= 2)
                rd_kafka_buf_read_throttle_time(rkbuf);

        /* NOTE:
         * Broker may return offsets in a different constellation than
         * in the original request .*/

        rd_kafka_buf_read_i32(rkbuf, &TopicArrayCnt);
        while (TopicArrayCnt-- > 0) {
                rd_kafkap_str_t ktopic;
                int32_t PartArrayCnt;
                char *topic_name;

                rd_kafka_buf_read_str(rkbuf, &ktopic);
                rd_kafka_buf_read_i32(rkbuf, &PartArrayCnt);

                RD_KAFKAP_STR_DUPA(&topic_name, &ktopic);

                while (PartArrayCnt-- > 0) {
                        int32_t kpartition;
                        int16_t ErrorCode;
                        int32_t OffsetArrayCnt;
                        int64_t Offset      = -1;
                        int32_t LeaderEpoch = -1;
                        rd_kafka_topic_partition_t *rktpar;

                        rd_kafka_buf_read_i32(rkbuf, &kpartition);
                        rd_kafka_buf_read_i16(rkbuf, &ErrorCode);

                        if (api_version >= 1) {
                                int64_t Timestamp;
                                rd_kafka_buf_read_i64(rkbuf, &Timestamp);
                                rd_kafka_buf_read_i64(rkbuf, &Offset);
                                if (api_version >= 4)
                                        rd_kafka_buf_read_i32(rkbuf,
                                                              &LeaderEpoch);
                        } else if (api_version == 0) {
                                rd_kafka_buf_read_i32(rkbuf, &OffsetArrayCnt);
                                /* We only request one offset so just grab
                                 * the first one. */
                                while (OffsetArrayCnt-- > 0)
                                        rd_kafka_buf_read_i64(rkbuf, &Offset);
                        } else {
                                RD_NOTREACHED();
                        }

                        rktpar = rd_kafka_topic_partition_list_add(
                            offsets, topic_name, kpartition);
                        rktpar->err    = ErrorCode;
                        rktpar->offset = Offset;
                        rd_kafka_topic_partition_set_leader_epoch(rktpar,
                                                                  LeaderEpoch);

                        if (ErrorCode && !all_err)
                                all_err = ErrorCode;
                }
        }

        return all_err;

err_parse:
        return rkbuf->rkbuf_err;
}



/**
 * @brief Parses and handles ListOffsets replies.
 *
 * Returns the parsed offsets (and errors) in \p offsets.
 * \p offsets must be initialized by the caller.
 *
 * @returns 0 on success, else an error. \p offsets may be populated on error,
 *          depending on the nature of the error.
 *          On error \p actionsp (unless NULL) is updated with the recommended
 *          error actions.
 */
rd_kafka_resp_err_t
rd_kafka_handle_ListOffsets(rd_kafka_t *rk,
                            rd_kafka_broker_t *rkb,
                            rd_kafka_resp_err_t err,
                            rd_kafka_buf_t *rkbuf,
                            rd_kafka_buf_t *request,
                            rd_kafka_topic_partition_list_t *offsets,
                            int *actionsp) {

        int actions;

        if (!err)
                err = rd_kafka_parse_ListOffsets(rkbuf, offsets);
        if (!err)
                return RD_KAFKA_RESP_ERR_NO_ERROR;

        actions = rd_kafka_err_action(
            rkb, err, request, RD_KAFKA_ERR_ACTION_PERMANENT,
            RD_KAFKA_RESP_ERR_UNKNOWN_TOPIC_OR_PART,

            RD_KAFKA_ERR_ACTION_REFRESH,
            RD_KAFKA_RESP_ERR_NOT_LEADER_FOR_PARTITION,

            RD_KAFKA_ERR_ACTION_REFRESH,
            RD_KAFKA_RESP_ERR_REPLICA_NOT_AVAILABLE,

            RD_KAFKA_ERR_ACTION_REFRESH, RD_KAFKA_RESP_ERR_KAFKA_STORAGE_ERROR,

            RD_KAFKA_ERR_ACTION_REFRESH, RD_KAFKA_RESP_ERR_OFFSET_NOT_AVAILABLE,

            RD_KAFKA_ERR_ACTION_REFRESH | RD_KAFKA_ERR_ACTION_RETRY,
            RD_KAFKA_RESP_ERR_LEADER_NOT_AVAILABLE,

            RD_KAFKA_ERR_ACTION_REFRESH | RD_KAFKA_ERR_ACTION_RETRY,
            RD_KAFKA_RESP_ERR_FENCED_LEADER_EPOCH,

            RD_KAFKA_ERR_ACTION_REFRESH | RD_KAFKA_ERR_ACTION_RETRY,
            RD_KAFKA_RESP_ERR_UNKNOWN_LEADER_EPOCH,

            RD_KAFKA_ERR_ACTION_RETRY, RD_KAFKA_RESP_ERR__TRANSPORT,

            RD_KAFKA_ERR_ACTION_RETRY, RD_KAFKA_RESP_ERR_REQUEST_TIMED_OUT,


            RD_KAFKA_ERR_ACTION_END);

        if (actionsp)
                *actionsp = actions;

        if (rkb)
                rd_rkb_dbg(
                    rkb, TOPIC, "OFFSET", "OffsetRequest failed: %s (%s)",
                    rd_kafka_err2str(err), rd_kafka_actions2str(actions));

        if (actions & RD_KAFKA_ERR_ACTION_REFRESH) {
                char tmp[256];
                /* Re-query for leader */
                rd_snprintf(tmp, sizeof(tmp), "ListOffsetsRequest failed: %s",
                            rd_kafka_err2str(err));
                rd_kafka_metadata_refresh_known_topics(rk, NULL,
                                                       rd_true /*force*/, tmp);
        }

        if ((actions & RD_KAFKA_ERR_ACTION_RETRY) &&
            rd_kafka_buf_retry(rkb, request))
                return RD_KAFKA_RESP_ERR__IN_PROGRESS;

        return err;
}



/**
 * @brief Async maker for ListOffsetsRequest.
 */
static rd_kafka_resp_err_t
rd_kafka_make_ListOffsetsRequest(rd_kafka_broker_t *rkb,
                                 rd_kafka_buf_t *rkbuf,
                                 void *make_opaque) {
        const rd_kafka_topic_partition_list_t *partitions =
            (const rd_kafka_topic_partition_list_t *)make_opaque;
        int i;
        size_t of_TopicArrayCnt = 0, of_PartArrayCnt = 0;
        const char *last_topic = "";
        int32_t topic_cnt = 0, part_cnt = 0;
        int16_t ApiVersion;

        ApiVersion = rd_kafka_broker_ApiVersion_supported(
            rkb, RD_KAFKAP_ListOffsets, 0, 5, NULL);
        if (ApiVersion == -1)
                return RD_KAFKA_RESP_ERR__UNSUPPORTED_FEATURE;

        /* ReplicaId */
        rd_kafka_buf_write_i32(rkbuf, -1);

        /* IsolationLevel */
        if (ApiVersion >= 2)
                rd_kafka_buf_write_i8(rkbuf,
                                      rkb->rkb_rk->rk_conf.isolation_level);

        /* TopicArrayCnt */
        of_TopicArrayCnt = rd_kafka_buf_write_i32(rkbuf, 0); /* updated later */

        for (i = 0; i < partitions->cnt; i++) {
                const rd_kafka_topic_partition_t *rktpar =
                    &partitions->elems[i];

                if (strcmp(rktpar->topic, last_topic)) {
                        /* Finish last topic, if any. */
                        if (of_PartArrayCnt > 0)
                                rd_kafka_buf_update_i32(rkbuf, of_PartArrayCnt,
                                                        part_cnt);

                        /* Topic */
                        rd_kafka_buf_write_str(rkbuf, rktpar->topic, -1);
                        topic_cnt++;
                        last_topic = rktpar->topic;
                        /* New topic so reset partition count */
                        part_cnt = 0;

                        /* PartitionArrayCnt: updated later */
                        of_PartArrayCnt = rd_kafka_buf_write_i32(rkbuf, 0);
                }

                /* Partition */
                rd_kafka_buf_write_i32(rkbuf, rktpar->partition);
                part_cnt++;

                if (ApiVersion >= 4)
                        /* CurrentLeaderEpoch */
                        rd_kafka_buf_write_i32(
                            rkbuf,
                            rd_kafka_topic_partition_get_current_leader_epoch(
                                rktpar));

                /* Time/Offset */
                rd_kafka_buf_write_i64(rkbuf, rktpar->offset);

                if (ApiVersion == 0) {
                        /* MaxNumberOfOffsets */
                        rd_kafka_buf_write_i32(rkbuf, 1);
                }
        }

        if (of_PartArrayCnt > 0) {
                rd_kafka_buf_update_i32(rkbuf, of_PartArrayCnt, part_cnt);
                rd_kafka_buf_update_i32(rkbuf, of_TopicArrayCnt, topic_cnt);
        }

        rd_kafka_buf_ApiVersion_set(rkbuf, ApiVersion, 0);

        rd_rkb_dbg(rkb, TOPIC, "OFFSET",
                   "ListOffsetsRequest (v%hd, opv %d) "
                   "for %" PRId32 " topic(s) and %" PRId32 " partition(s)",
                   ApiVersion, rkbuf->rkbuf_replyq.version, topic_cnt,
                   partitions->cnt);

        return RD_KAFKA_RESP_ERR_NO_ERROR;
}


/**
 * @brief Send ListOffsetsRequest for partitions in \p partitions.
 */
void rd_kafka_ListOffsetsRequest(rd_kafka_broker_t *rkb,
                                 rd_kafka_topic_partition_list_t *partitions,
                                 rd_kafka_replyq_t replyq,
                                 rd_kafka_resp_cb_t *resp_cb,
                                 void *opaque) {
        rd_kafka_buf_t *rkbuf;
        rd_kafka_topic_partition_list_t *make_parts;

        make_parts = rd_kafka_topic_partition_list_copy(partitions);
        rd_kafka_topic_partition_list_sort_by_topic(make_parts);

        rkbuf = rd_kafka_buf_new_request(
            rkb, RD_KAFKAP_ListOffsets, 1,
            /* ReplicaId+IsolationLevel+TopicArrayCnt+Topic */
            4 + 1 + 4 + 100 +
                /* PartArrayCnt */
                4 +
                /* partition_cnt * Partition+Time+MaxNumOffs */
                (make_parts->cnt * (4 + 8 + 4)));

        /* Postpone creating the request contents until time to send,
         * at which time the ApiVersion is known. */
        rd_kafka_buf_set_maker(rkbuf, rd_kafka_make_ListOffsetsRequest,
                               make_parts,
                               rd_kafka_topic_partition_list_destroy_free);

        rd_kafka_broker_buf_enq_replyq(rkb, rkbuf, replyq, resp_cb, opaque);
}


/**
 * @brief OffsetForLeaderEpochResponse handler.
 */
rd_kafka_resp_err_t rd_kafka_handle_OffsetForLeaderEpoch(
    rd_kafka_t *rk,
    rd_kafka_broker_t *rkb,
    rd_kafka_resp_err_t err,
    rd_kafka_buf_t *rkbuf,
    rd_kafka_buf_t *request,
    rd_kafka_topic_partition_list_t **offsets) {
        const int log_decode_errors = LOG_ERR;
        int16_t ApiVersion;

        if (err)
                goto err;

        ApiVersion = rkbuf->rkbuf_reqhdr.ApiVersion;

        if (ApiVersion >= 2)
                rd_kafka_buf_read_throttle_time(rkbuf);

        const rd_kafka_topic_partition_field_t fields[] = {
            RD_KAFKA_TOPIC_PARTITION_FIELD_ERR,
            RD_KAFKA_TOPIC_PARTITION_FIELD_PARTITION,
            ApiVersion >= 1 ? RD_KAFKA_TOPIC_PARTITION_FIELD_EPOCH
                            : RD_KAFKA_TOPIC_PARTITION_FIELD_NOOP,
            RD_KAFKA_TOPIC_PARTITION_FIELD_OFFSET,
            RD_KAFKA_TOPIC_PARTITION_FIELD_END};
        *offsets = rd_kafka_buf_read_topic_partitions(rkbuf, 0, fields);
        if (!*offsets)
                goto err_parse;

        return RD_KAFKA_RESP_ERR_NO_ERROR;

err:
        return err;

err_parse:
        err = rkbuf->rkbuf_err;
        goto err;
}


/**
 * @brief Send OffsetForLeaderEpochRequest for partition(s).
 *
 */
void rd_kafka_OffsetForLeaderEpochRequest(
    rd_kafka_broker_t *rkb,
    rd_kafka_topic_partition_list_t *parts,
    rd_kafka_replyq_t replyq,
    rd_kafka_resp_cb_t *resp_cb,
    void *opaque) {
        rd_kafka_buf_t *rkbuf;
        int16_t ApiVersion;

        ApiVersion = rd_kafka_broker_ApiVersion_supported(
            rkb, RD_KAFKAP_OffsetForLeaderEpoch, 2, 2, NULL);
        /* If the supported ApiVersions are not yet known,
         * or this broker doesn't support it, we let this request
         * succeed or fail later from the broker thread where the
         * version is checked again. */
        if (ApiVersion == -1)
                ApiVersion = 2;

        rkbuf = rd_kafka_buf_new_flexver_request(
            rkb, RD_KAFKAP_OffsetForLeaderEpoch, 1, 4 + (parts->cnt * 64),
            ApiVersion >= 4 /*flexver*/);

        /* Sort partitions by topic */
        rd_kafka_topic_partition_list_sort_by_topic(parts);

        /* Write partition list */
        const rd_kafka_topic_partition_field_t fields[] = {
            RD_KAFKA_TOPIC_PARTITION_FIELD_PARTITION,
            /* CurrentLeaderEpoch */
            RD_KAFKA_TOPIC_PARTITION_FIELD_CURRENT_EPOCH,
            /* LeaderEpoch */
            RD_KAFKA_TOPIC_PARTITION_FIELD_EPOCH,
            RD_KAFKA_TOPIC_PARTITION_FIELD_END};
        rd_kafka_buf_write_topic_partitions(
            rkbuf, parts, rd_false /*include invalid offsets*/,
            rd_false /*skip valid offsets */, fields);

        rd_kafka_buf_ApiVersion_set(rkbuf, ApiVersion, 0);

        /* Let caller perform retries */
        rkbuf->rkbuf_max_retries = RD_KAFKA_REQUEST_NO_RETRIES;

        rd_kafka_broker_buf_enq_replyq(rkb, rkbuf, replyq, resp_cb, opaque);
}



/**
 * Generic handler for OffsetFetch responses.
 * Offsets for included partitions will be propagated through the passed
 * 'offsets' list.
 *
 * @param rkbuf response buffer, may be NULL if \p err is set.
 * @param update_toppar update toppar's committed_offset
 * @param add_part if true add partitions from the response to \p *offsets,
 *                 else just update the partitions that are already
 *                 in \p *offsets.
 */
rd_kafka_resp_err_t
rd_kafka_handle_OffsetFetch(rd_kafka_t *rk,
                            rd_kafka_broker_t *rkb,
                            rd_kafka_resp_err_t err,
                            rd_kafka_buf_t *rkbuf,
                            rd_kafka_buf_t *request,
                            rd_kafka_topic_partition_list_t **offsets,
                            rd_bool_t update_toppar,
                            rd_bool_t add_part,
                            rd_bool_t allow_retry) {
        const int log_decode_errors = LOG_ERR;
        int32_t TopicArrayCnt;
        int64_t offset = RD_KAFKA_OFFSET_INVALID;
        int16_t ApiVersion;
        rd_kafkap_str_t metadata;
        int retry_unstable = 0;
        int i;
        int actions;
        int seen_cnt = 0;

        if (err)
                goto err;

        ApiVersion = rkbuf->rkbuf_reqhdr.ApiVersion;

        if (ApiVersion >= 3)
                rd_kafka_buf_read_throttle_time(rkbuf);

        if (!*offsets)
                *offsets = rd_kafka_topic_partition_list_new(16);

        /* Set default offset for all partitions. */
        rd_kafka_topic_partition_list_set_offsets(rkb->rkb_rk, *offsets, 0,
                                                  RD_KAFKA_OFFSET_INVALID,
                                                  0 /* !is commit */);

        rd_kafka_buf_read_arraycnt(rkbuf, &TopicArrayCnt, RD_KAFKAP_TOPICS_MAX);
        for (i = 0; i < TopicArrayCnt; i++) {
                rd_kafkap_str_t topic;
                int32_t PartArrayCnt;
                char *topic_name;
                int j;

                rd_kafka_buf_read_str(rkbuf, &topic);

                rd_kafka_buf_read_arraycnt(rkbuf, &PartArrayCnt,
                                           RD_KAFKAP_PARTITIONS_MAX);

                RD_KAFKAP_STR_DUPA(&topic_name, &topic);

                for (j = 0; j < PartArrayCnt; j++) {
                        int32_t partition;
                        rd_kafka_toppar_t *rktp;
                        rd_kafka_topic_partition_t *rktpar;
                        int32_t LeaderEpoch = -1;
                        int16_t err2;

                        rd_kafka_buf_read_i32(rkbuf, &partition);
                        rd_kafka_buf_read_i64(rkbuf, &offset);
                        if (ApiVersion >= 5)
                                rd_kafka_buf_read_i32(rkbuf, &LeaderEpoch);
                        rd_kafka_buf_read_str(rkbuf, &metadata);
                        rd_kafka_buf_read_i16(rkbuf, &err2);
                        rd_kafka_buf_skip_tags(rkbuf);

                        rktpar = rd_kafka_topic_partition_list_find(
                            *offsets, topic_name, partition);
                        if (!rktpar && add_part)
                                rktpar = rd_kafka_topic_partition_list_add(
                                    *offsets, topic_name, partition);
                        else if (!rktpar) {
                                rd_rkb_dbg(rkb, TOPIC, "OFFSETFETCH",
                                           "OffsetFetchResponse: %s [%" PRId32
                                           "] "
                                           "not found in local list: ignoring",
                                           topic_name, partition);
                                continue;
                        }

                        seen_cnt++;

                        rktp = rd_kafka_topic_partition_get_toppar(
                            rk, rktpar, rd_false /*no create on miss*/);

                        /* broker reports invalid offset as -1 */
                        if (offset == -1)
                                rktpar->offset = RD_KAFKA_OFFSET_INVALID;
                        else
                                rktpar->offset = offset;

                        rd_kafka_topic_partition_set_leader_epoch(rktpar,
                                                                  LeaderEpoch);
                        rktpar->err = err2;

                        rd_rkb_dbg(rkb, TOPIC, "OFFSETFETCH",
                                   "OffsetFetchResponse: %s [%" PRId32
                                   "] "
                                   "offset %" PRId64 ", leader epoch %" PRId32
                                   ", metadata %d byte(s): %s",
                                   topic_name, partition, offset, LeaderEpoch,
                                   RD_KAFKAP_STR_LEN(&metadata),
                                   rd_kafka_err2name(rktpar->err));

                        if (update_toppar && !err2 && rktp) {
                                /* Update toppar's committed offset */
                                rd_kafka_toppar_lock(rktp);
                                rktp->rktp_committed_pos =
                                    rd_kafka_topic_partition_get_fetch_pos(
                                        rktpar);
                                rd_kafka_toppar_unlock(rktp);
                        }

                        if (rktpar->err ==
                            RD_KAFKA_RESP_ERR_UNSTABLE_OFFSET_COMMIT)
                                retry_unstable++;


                        if (rktpar->metadata)
                                rd_free(rktpar->metadata);

                        if (RD_KAFKAP_STR_IS_NULL(&metadata)) {
                                rktpar->metadata      = NULL;
                                rktpar->metadata_size = 0;
                        } else {
                                rktpar->metadata = RD_KAFKAP_STR_DUP(&metadata);
                                rktpar->metadata_size =
                                    RD_KAFKAP_STR_LEN(&metadata);
                        }

                        /* Loose ref from get_toppar() */
                        if (rktp)
                                rd_kafka_toppar_destroy(rktp);
                }

                rd_kafka_buf_skip_tags(rkbuf);
        }

        if (ApiVersion >= 2) {
                int16_t ErrorCode;
                rd_kafka_buf_read_i16(rkbuf, &ErrorCode);
                if (ErrorCode) {
                        err = ErrorCode;
                        goto err;
                }
        }


err:
        if (!*offsets)
                rd_rkb_dbg(rkb, TOPIC, "OFFFETCH", "OffsetFetch returned %s",
                           rd_kafka_err2str(err));
        else
                rd_rkb_dbg(rkb, TOPIC, "OFFFETCH",
                           "OffsetFetch for %d/%d partition(s) "
                           "(%d unstable partition(s)) returned %s",
                           seen_cnt, (*offsets)->cnt, retry_unstable,
                           rd_kafka_err2str(err));

        actions =
            rd_kafka_err_action(rkb, err, request, RD_KAFKA_ERR_ACTION_END);

        if (actions & RD_KAFKA_ERR_ACTION_REFRESH) {
                /* Re-query for coordinator */
                rd_kafka_cgrp_op(rkb->rkb_rk->rk_cgrp, NULL, RD_KAFKA_NO_REPLYQ,
                                 RD_KAFKA_OP_COORD_QUERY, err);
        }

        if (actions & RD_KAFKA_ERR_ACTION_RETRY || retry_unstable) {
                if (allow_retry && rd_kafka_buf_retry(rkb, request))
                        return RD_KAFKA_RESP_ERR__IN_PROGRESS;
                /* FALLTHRU */
        }

        return err;

err_parse:
        err = rkbuf->rkbuf_err;
        goto err;
}



/**
 * @brief Handle OffsetFetch response based on an RD_KAFKA_OP_OFFSET_FETCH
 *        rko in \p opaque.
 *
 * @param opaque rko wrapper for handle_OffsetFetch.
 *
 * The \c rko->rko_u.offset_fetch.partitions list will be filled in with
 * the fetched offsets.
 *
 * A reply will be sent on 'rko->rko_replyq' with type RD_KAFKA_OP_OFFSET_FETCH.
 *
 * @remark \p rkb, \p rkbuf and \p request are optional.
 *
 * @remark The \p request buffer may be retried on error.
 *
 * @locality cgrp's broker thread
 */
void rd_kafka_op_handle_OffsetFetch(rd_kafka_t *rk,
                                    rd_kafka_broker_t *rkb,
                                    rd_kafka_resp_err_t err,
                                    rd_kafka_buf_t *rkbuf,
                                    rd_kafka_buf_t *request,
                                    void *opaque) {
        rd_kafka_op_t *rko = opaque;
        rd_kafka_op_t *rko_reply;
        rd_kafka_topic_partition_list_t *offsets;

        RD_KAFKA_OP_TYPE_ASSERT(rko, RD_KAFKA_OP_OFFSET_FETCH);

        if (err == RD_KAFKA_RESP_ERR__DESTROY) {
                /* Termination, quick cleanup. */
                rd_kafka_op_destroy(rko);
                return;
        }

        offsets = rd_kafka_topic_partition_list_copy(
            rko->rko_u.offset_fetch.partitions);

        /* If all partitions already had usable offsets then there
         * was no request sent and thus no reply, the offsets list is
         * good to go.. */
        if (rkbuf) {
                /* ..else parse the response (or perror) */
                err = rd_kafka_handle_OffsetFetch(
                    rkb->rkb_rk, rkb, err, rkbuf, request, &offsets,
                    rd_false /*dont update rktp*/, rd_false /*dont add part*/,
                    /* Allow retries if replyq is valid */
                    rd_kafka_op_replyq_is_valid(rko));
                if (err == RD_KAFKA_RESP_ERR__IN_PROGRESS) {
                        if (offsets)
                                rd_kafka_topic_partition_list_destroy(offsets);
                        return; /* Retrying */
                }
        }

        rko_reply =
            rd_kafka_op_new(RD_KAFKA_OP_OFFSET_FETCH | RD_KAFKA_OP_REPLY);
        rko_reply->rko_err                       = err;
        rko_reply->rko_u.offset_fetch.partitions = offsets;
        rko_reply->rko_u.offset_fetch.do_free    = 1;
        if (rko->rko_rktp)
                rko_reply->rko_rktp = rd_kafka_toppar_keep(rko->rko_rktp);

        rd_kafka_replyq_enq(&rko->rko_replyq, rko_reply, 0);

        rd_kafka_op_destroy(rko);
}

/**
 * Send OffsetFetchRequest for a consumer group id.
 *
 * Any partition with a usable offset will be ignored, if all partitions
 * have usable offsets then no request is sent at all but an empty
 * reply is enqueued on the replyq.
 *
 * @param group_id Request offset for this group id.
 * @param parts (optional) List of topic partitions to request,
 *              or NULL to return all topic partitions associated with the
 *              group.
 * @param require_stable_offsets Whether broker should return stable offsets
 *                               (transaction-committed).
 * @param timeout Optional timeout to set to the buffer.
 */
void rd_kafka_OffsetFetchRequest(rd_kafka_broker_t *rkb,
                                 const char *group_id,
                                 rd_kafka_topic_partition_list_t *parts,
                                 rd_bool_t require_stable_offsets,
                                 int timeout,
                                 rd_kafka_replyq_t replyq,
                                 rd_kafka_resp_cb_t *resp_cb,
                                 void *opaque) {
        rd_kafka_buf_t *rkbuf;
        int16_t ApiVersion;
        size_t parts_size = 0;
        int PartCnt       = -1;

        ApiVersion = rd_kafka_broker_ApiVersion_supported(
            rkb, RD_KAFKAP_OffsetFetch, 0, 7, NULL);

        if (parts) {
                parts_size = parts->cnt * 32;
        }

        rkbuf = rd_kafka_buf_new_flexver_request(
            rkb, RD_KAFKAP_OffsetFetch, 1,
            /* GroupId + rd_kafka_buf_write_arraycnt_pos +
             * Topics + RequireStable */
            32 + 4 + parts_size + 1, ApiVersion >= 6 /*flexver*/);

        /* ConsumerGroup */
        rd_kafka_buf_write_str(rkbuf, group_id, -1);

        if (parts) {
                /* Sort partitions by topic */
                rd_kafka_topic_partition_list_sort_by_topic(parts);

                /* Write partition list, filtering out partitions with valid
                 * offsets */
                const rd_kafka_topic_partition_field_t fields[] = {
                    RD_KAFKA_TOPIC_PARTITION_FIELD_PARTITION,
                    RD_KAFKA_TOPIC_PARTITION_FIELD_END};
                PartCnt = rd_kafka_buf_write_topic_partitions(
                    rkbuf, parts, rd_false /*include invalid offsets*/,
                    rd_false /*skip valid offsets */, fields);
        } else {
                rd_kafka_buf_write_arraycnt_pos(rkbuf);
        }

        if (ApiVersion >= 7) {
                /* RequireStable */
                rd_kafka_buf_write_i8(rkbuf, require_stable_offsets);
        }

        if (PartCnt == 0) {
                /* No partitions needs OffsetFetch, enqueue empty
                 * response right away. */
                rkbuf->rkbuf_replyq = replyq;
                rkbuf->rkbuf_cb     = resp_cb;
                rkbuf->rkbuf_opaque = opaque;
                rd_kafka_buf_callback(rkb->rkb_rk, rkb, 0, NULL, rkbuf);
                return;
        }

        if (timeout > rkb->rkb_rk->rk_conf.socket_timeout_ms)
                rd_kafka_buf_set_abs_timeout(rkbuf, timeout + 1000, 0);

        rd_kafka_buf_ApiVersion_set(rkbuf, ApiVersion, 0);

        if (parts) {
                rd_rkb_dbg(
                    rkb, TOPIC | RD_KAFKA_DBG_CGRP | RD_KAFKA_DBG_CONSUMER,
                    "OFFSET",
                    "Group %s OffsetFetchRequest(v%d) for %d/%d partition(s)",
                    group_id, ApiVersion, PartCnt, parts->cnt);
        } else {
                rd_rkb_dbg(
                    rkb, TOPIC | RD_KAFKA_DBG_CGRP | RD_KAFKA_DBG_CONSUMER,
                    "OFFSET",
                    "Group %s OffsetFetchRequest(v%d) for all partitions",
                    group_id, ApiVersion);
        }

        /* Let handler decide if retries should be performed */
        rkbuf->rkbuf_max_retries = RD_KAFKA_REQUEST_MAX_RETRIES;

        if (parts) {
                rd_rkb_dbg(rkb, CGRP | RD_KAFKA_DBG_CONSUMER, "OFFSET",
                           "Fetch committed offsets for %d/%d partition(s)",
                           PartCnt, parts->cnt);
        } else {
                rd_rkb_dbg(rkb, CGRP | RD_KAFKA_DBG_CONSUMER, "OFFSET",
                           "Fetch committed offsets all the partitions");
        }

        rd_kafka_broker_buf_enq_replyq(rkb, rkbuf, replyq, resp_cb, opaque);
}



/**
 * @brief Handle per-partition OffsetCommit errors and returns actions flags.
 */
static int
rd_kafka_handle_OffsetCommit_error(rd_kafka_broker_t *rkb,
                                   rd_kafka_buf_t *request,
                                   const rd_kafka_topic_partition_t *rktpar) {

        /* These actions are mimicking AK's ConsumerCoordinator.java */

        return rd_kafka_err_action(
            rkb, rktpar->err, request,

            RD_KAFKA_ERR_ACTION_PERMANENT,
            RD_KAFKA_RESP_ERR_GROUP_AUTHORIZATION_FAILED,

            RD_KAFKA_ERR_ACTION_PERMANENT,
            RD_KAFKA_RESP_ERR_TOPIC_AUTHORIZATION_FAILED,


            RD_KAFKA_ERR_ACTION_PERMANENT,
            RD_KAFKA_RESP_ERR_OFFSET_METADATA_TOO_LARGE,

            RD_KAFKA_ERR_ACTION_PERMANENT,
            RD_KAFKA_RESP_ERR_INVALID_COMMIT_OFFSET_SIZE,


            RD_KAFKA_ERR_ACTION_RETRY,
            RD_KAFKA_RESP_ERR_COORDINATOR_LOAD_IN_PROGRESS,

            RD_KAFKA_ERR_ACTION_RETRY, RD_KAFKA_RESP_ERR_UNKNOWN_TOPIC_OR_PART,


            /* .._SPECIAL: mark coordinator dead, refresh and retry */
            RD_KAFKA_ERR_ACTION_REFRESH | RD_KAFKA_ERR_ACTION_RETRY |
                RD_KAFKA_ERR_ACTION_SPECIAL,
            RD_KAFKA_RESP_ERR_COORDINATOR_NOT_AVAILABLE,

            RD_KAFKA_ERR_ACTION_REFRESH | RD_KAFKA_ERR_ACTION_RETRY |
                RD_KAFKA_ERR_ACTION_SPECIAL,
            RD_KAFKA_RESP_ERR_NOT_COORDINATOR,

            /* Replicas possibly unavailable:
             * Refresh coordinator (but don't mark as dead (!.._SPECIAL)),
             * and retry */
            RD_KAFKA_ERR_ACTION_REFRESH | RD_KAFKA_ERR_ACTION_RETRY,
            RD_KAFKA_RESP_ERR_REQUEST_TIMED_OUT,


            /* FIXME: There are some cases in the Java code where
             *        this is not treated as a fatal error. */
            RD_KAFKA_ERR_ACTION_PERMANENT | RD_KAFKA_ERR_ACTION_FATAL,
            RD_KAFKA_RESP_ERR_FENCED_INSTANCE_ID,


            RD_KAFKA_ERR_ACTION_PERMANENT,
            RD_KAFKA_RESP_ERR_REBALANCE_IN_PROGRESS,


            RD_KAFKA_ERR_ACTION_PERMANENT, RD_KAFKA_RESP_ERR_UNKNOWN_MEMBER_ID,

            RD_KAFKA_ERR_ACTION_PERMANENT, RD_KAFKA_RESP_ERR_ILLEGAL_GENERATION,

            RD_KAFKA_ERR_ACTION_END);
}


/**
 * @brief Handle OffsetCommit response.
 *
 * @remark \p offsets may be NULL if \p err is set
 *
 * @returns RD_KAFKA_RESP_ERR_NO_ERROR if all partitions were successfully
 *          committed,
 *          RD_KAFKA_RESP_ERR__IN_PROGRESS if a retry was scheduled,
 *          or any other error code if the request was not retried.
 */
rd_kafka_resp_err_t
rd_kafka_handle_OffsetCommit(rd_kafka_t *rk,
                             rd_kafka_broker_t *rkb,
                             rd_kafka_resp_err_t err,
                             rd_kafka_buf_t *rkbuf,
                             rd_kafka_buf_t *request,
                             rd_kafka_topic_partition_list_t *offsets,
                             rd_bool_t ignore_cgrp) {
        const int log_decode_errors = LOG_ERR;
        int32_t TopicArrayCnt;
        int errcnt  = 0;
        int partcnt = 0;
        int i;
        int actions = 0;

        if (err)
                goto err;

        if (rd_kafka_buf_ApiVersion(rkbuf) >= 3)
                rd_kafka_buf_read_throttle_time(rkbuf);

        rd_kafka_buf_read_i32(rkbuf, &TopicArrayCnt);
        for (i = 0; i < TopicArrayCnt; i++) {
                rd_kafkap_str_t topic;
                char *topic_str;
                int32_t PartArrayCnt;
                int j;

                rd_kafka_buf_read_str(rkbuf, &topic);
                rd_kafka_buf_read_i32(rkbuf, &PartArrayCnt);

                RD_KAFKAP_STR_DUPA(&topic_str, &topic);

                for (j = 0; j < PartArrayCnt; j++) {
                        int32_t partition;
                        int16_t ErrorCode;
                        rd_kafka_topic_partition_t *rktpar;

                        rd_kafka_buf_read_i32(rkbuf, &partition);
                        rd_kafka_buf_read_i16(rkbuf, &ErrorCode);

                        rktpar = rd_kafka_topic_partition_list_find(
                            offsets, topic_str, partition);

                        if (!rktpar) {
                                /* Received offset for topic/partition we didn't
                                 * ask for, this shouldn't really happen. */
                                continue;
                        }

                        rktpar->err = ErrorCode;
                        if (ErrorCode) {
                                err = ErrorCode;
                                errcnt++;

                                /* Accumulate actions for per-partition
                                 * errors. */
                                actions |= rd_kafka_handle_OffsetCommit_error(
                                    rkb, request, rktpar);
                        }

                        partcnt++;
                }
        }

        /* If all partitions failed use error code
         * from last partition as the global error. */
        if (offsets && err && errcnt == partcnt)
                goto err;

        goto done;

err_parse:
        err = rkbuf->rkbuf_err;

err:
        if (!actions) /* Transport/Request-level error */
                actions = rd_kafka_err_action(rkb, err, request,

                                              RD_KAFKA_ERR_ACTION_REFRESH |
                                                  RD_KAFKA_ERR_ACTION_SPECIAL |
                                                  RD_KAFKA_ERR_ACTION_RETRY,
                                              RD_KAFKA_RESP_ERR__TRANSPORT,

                                              RD_KAFKA_ERR_ACTION_END);

        if (!ignore_cgrp && (actions & RD_KAFKA_ERR_ACTION_FATAL)) {
                rd_kafka_set_fatal_error(rk, err, "OffsetCommit failed: %s",
                                         rd_kafka_err2str(err));
                return err;
        }

        if (!ignore_cgrp && (actions & RD_KAFKA_ERR_ACTION_REFRESH) &&
            rk->rk_cgrp) {
                /* Mark coordinator dead or re-query for coordinator.
                 * ..dead() will trigger a re-query. */
                if (actions & RD_KAFKA_ERR_ACTION_SPECIAL)
                        rd_kafka_cgrp_coord_dead(rk->rk_cgrp, err,
                                                 "OffsetCommitRequest failed");
                else
                        rd_kafka_cgrp_coord_query(rk->rk_cgrp,
                                                  "OffsetCommitRequest failed");
        }

        if (!ignore_cgrp && actions & RD_KAFKA_ERR_ACTION_RETRY &&
            !(actions & RD_KAFKA_ERR_ACTION_PERMANENT) &&
            rd_kafka_buf_retry(rkb, request))
                return RD_KAFKA_RESP_ERR__IN_PROGRESS;

done:
        return err;
}

/**
 * @brief Send OffsetCommitRequest for a list of partitions.
 *
 * @param cgmetadata consumer group metadata.
 *
 * @param offsets - offsets to commit for each topic-partition.
 *
 * @returns 0 if none of the partitions in \p offsets had valid offsets,
 *          else 1.
 */
int rd_kafka_OffsetCommitRequest(rd_kafka_broker_t *rkb,
                                 rd_kafka_consumer_group_metadata_t *cgmetadata,
                                 rd_kafka_topic_partition_list_t *offsets,
                                 rd_kafka_replyq_t replyq,
                                 rd_kafka_resp_cb_t *resp_cb,
                                 void *opaque,
                                 const char *reason) {
        rd_kafka_buf_t *rkbuf;
        ssize_t of_TopicCnt    = -1;
        int TopicCnt           = 0;
        const char *last_topic = NULL;
        ssize_t of_PartCnt     = -1;
        int PartCnt            = 0;
        int tot_PartCnt        = 0;
        int i;
        int16_t ApiVersion;
        int features;

        ApiVersion = rd_kafka_broker_ApiVersion_supported(
            rkb, RD_KAFKAP_OffsetCommit, 0, 7, &features);

        rd_kafka_assert(NULL, offsets != NULL);

        rkbuf = rd_kafka_buf_new_request(rkb, RD_KAFKAP_OffsetCommit, 1,
                                         100 + (offsets->cnt * 128));

        /* ConsumerGroup */
        rd_kafka_buf_write_str(rkbuf, cgmetadata->group_id, -1);

        /* v1,v2 */
        if (ApiVersion >= 1) {
                /* ConsumerGroupGenerationId */
                rd_kafka_buf_write_i32(rkbuf, cgmetadata->generation_id);
                /* ConsumerId */
                rd_kafka_buf_write_str(rkbuf, cgmetadata->member_id, -1);
        }

        /* v7: GroupInstanceId */
        if (ApiVersion >= 7)
                rd_kafka_buf_write_str(rkbuf, cgmetadata->group_instance_id,
                                       -1);

        /* v2-4: RetentionTime */
        if (ApiVersion >= 2 && ApiVersion <= 4)
                rd_kafka_buf_write_i64(rkbuf, -1);

        /* Sort offsets by topic */
        rd_kafka_topic_partition_list_sort_by_topic(offsets);

        /* TopicArrayCnt: Will be updated when we know the number of topics. */
        of_TopicCnt = rd_kafka_buf_write_i32(rkbuf, 0);

        for (i = 0; i < offsets->cnt; i++) {
                rd_kafka_topic_partition_t *rktpar = &offsets->elems[i];

                /* Skip partitions with invalid offset. */
                if (rktpar->offset < 0)
                        continue;

                if (last_topic == NULL || strcmp(last_topic, rktpar->topic)) {
                        /* New topic */

                        /* Finalize previous PartitionCnt */
                        if (PartCnt > 0)
                                rd_kafka_buf_update_u32(rkbuf, of_PartCnt,
                                                        PartCnt);

                        /* TopicName */
                        rd_kafka_buf_write_str(rkbuf, rktpar->topic, -1);
                        /* PartitionCnt, finalized later */
                        of_PartCnt = rd_kafka_buf_write_i32(rkbuf, 0);
                        PartCnt    = 0;
                        last_topic = rktpar->topic;
                        TopicCnt++;
                }

                /* Partition */
                rd_kafka_buf_write_i32(rkbuf, rktpar->partition);
                PartCnt++;
                tot_PartCnt++;

                /* Offset */
                rd_kafka_buf_write_i64(rkbuf, rktpar->offset);

                /* v6: KIP-101 CommittedLeaderEpoch */
                if (ApiVersion >= 6)
                        rd_kafka_buf_write_i32(
                            rkbuf,
                            rd_kafka_topic_partition_get_leader_epoch(rktpar));

                /* v1: TimeStamp */
                if (ApiVersion == 1)
                        rd_kafka_buf_write_i64(rkbuf, -1);

                /* Metadata */
                /* Java client 0.9.0 and broker <0.10.0 can't parse
                 * Null metadata fields, so as a workaround we send an
                 * empty string if it's Null. */
                if (!rktpar->metadata)
                        rd_kafka_buf_write_str(rkbuf, "", 0);
                else
                        rd_kafka_buf_write_str(rkbuf, rktpar->metadata,
                                               rktpar->metadata_size);
        }

        if (tot_PartCnt == 0) {
                /* No topic+partitions had valid offsets to commit. */
                rd_kafka_replyq_destroy(&replyq);
                rd_kafka_buf_destroy(rkbuf);
                return 0;
        }

        /* Finalize previous PartitionCnt */
        if (PartCnt > 0)
                rd_kafka_buf_update_u32(rkbuf, of_PartCnt, PartCnt);

        /* Finalize TopicCnt */
        rd_kafka_buf_update_u32(rkbuf, of_TopicCnt, TopicCnt);

        rd_kafka_buf_ApiVersion_set(rkbuf, ApiVersion, 0);

        rd_rkb_dbg(rkb, TOPIC, "OFFSET",
                   "Enqueue OffsetCommitRequest(v%d, %d/%d partition(s))): %s",
                   ApiVersion, tot_PartCnt, offsets->cnt, reason);

        rd_kafka_broker_buf_enq_replyq(rkb, rkbuf, replyq, resp_cb, opaque);

        return 1;
}

/**
 * @brief Construct and send OffsetDeleteRequest to \p rkb
 *        with the partitions in del_grpoffsets (DeleteConsumerGroupOffsets_t*)
 *        using \p options.
 *
 *        The response (unparsed) will be enqueued on \p replyq
 *        for handling by \p resp_cb (with \p opaque passed).
 *
 * @remark Only one del_grpoffsets element is supported.
 *
 * @returns RD_KAFKA_RESP_ERR_NO_ERROR if the request was enqueued for
 *          transmission, otherwise an error code and errstr will be
 *          updated with a human readable error string.
 */
rd_kafka_resp_err_t
rd_kafka_OffsetDeleteRequest(rd_kafka_broker_t *rkb,
                             /** (rd_kafka_DeleteConsumerGroupOffsets_t*) */
                             const rd_list_t *del_grpoffsets,
                             rd_kafka_AdminOptions_t *options,
                             char *errstr,
                             size_t errstr_size,
                             rd_kafka_replyq_t replyq,
                             rd_kafka_resp_cb_t *resp_cb,
                             void *opaque) {
        rd_kafka_buf_t *rkbuf;
        int16_t ApiVersion = 0;
        int features;
        const rd_kafka_DeleteConsumerGroupOffsets_t *grpoffsets =
            rd_list_elem(del_grpoffsets, 0);

        rd_assert(rd_list_cnt(del_grpoffsets) == 1);

        ApiVersion = rd_kafka_broker_ApiVersion_supported(
            rkb, RD_KAFKAP_OffsetDelete, 0, 0, &features);
        if (ApiVersion == -1) {
                rd_snprintf(errstr, errstr_size,
                            "OffsetDelete API (KIP-496) not supported "
                            "by broker, requires broker version >= 2.4.0");
                rd_kafka_replyq_destroy(&replyq);
                return RD_KAFKA_RESP_ERR__UNSUPPORTED_FEATURE;
        }

        rkbuf = rd_kafka_buf_new_request(
            rkb, RD_KAFKAP_OffsetDelete, 1,
            2 + strlen(grpoffsets->group) + (64 * grpoffsets->partitions->cnt));

        /* GroupId */
        rd_kafka_buf_write_str(rkbuf, grpoffsets->group, -1);

        const rd_kafka_topic_partition_field_t fields[] = {
            RD_KAFKA_TOPIC_PARTITION_FIELD_PARTITION,
            RD_KAFKA_TOPIC_PARTITION_FIELD_END};
        rd_kafka_buf_write_topic_partitions(
            rkbuf, grpoffsets->partitions,
            rd_false /*dont skip invalid offsets*/, rd_false /*any offset*/,
            fields);

        rd_kafka_buf_ApiVersion_set(rkbuf, ApiVersion, 0);

        rd_kafka_broker_buf_enq_replyq(rkb, rkbuf, replyq, resp_cb, opaque);

        return RD_KAFKA_RESP_ERR_NO_ERROR;
}



/**
 * @brief Write "consumer" protocol type MemberState for SyncGroupRequest to
 *        enveloping buffer \p rkbuf.
 */
static void
rd_kafka_group_MemberState_consumer_write(rd_kafka_buf_t *env_rkbuf,
                                          const rd_kafka_group_member_t *rkgm) {
        rd_kafka_buf_t *rkbuf;
        rd_slice_t slice;

        rkbuf = rd_kafka_buf_new(1, 100);
        rd_kafka_buf_write_i16(rkbuf, 0); /* Version */
        rd_assert(rkgm->rkgm_assignment);
        const rd_kafka_topic_partition_field_t fields[] = {
            RD_KAFKA_TOPIC_PARTITION_FIELD_PARTITION,
            RD_KAFKA_TOPIC_PARTITION_FIELD_END};
        rd_kafka_buf_write_topic_partitions(
            rkbuf, rkgm->rkgm_assignment,
            rd_false /*don't skip invalid offsets*/, rd_false /* any offset */,
            fields);
        rd_kafka_buf_write_kbytes(rkbuf, rkgm->rkgm_userdata);

        /* Get pointer to binary buffer */
        rd_slice_init_full(&slice, &rkbuf->rkbuf_buf);

        /* Write binary buffer as Kafka Bytes to enveloping buffer. */
        rd_kafka_buf_write_i32(env_rkbuf, (int32_t)rd_slice_remains(&slice));
        rd_buf_write_slice(&env_rkbuf->rkbuf_buf, &slice);

        rd_kafka_buf_destroy(rkbuf);
}

/**
 * Send SyncGroupRequest
 */
void rd_kafka_SyncGroupRequest(rd_kafka_broker_t *rkb,
                               const rd_kafkap_str_t *group_id,
                               int32_t generation_id,
                               const rd_kafkap_str_t *member_id,
                               const rd_kafkap_str_t *group_instance_id,
                               const rd_kafka_group_member_t *assignments,
                               int assignment_cnt,
                               rd_kafka_replyq_t replyq,
                               rd_kafka_resp_cb_t *resp_cb,
                               void *opaque) {
        rd_kafka_buf_t *rkbuf;
        int i;
        int16_t ApiVersion;
        int features;

        ApiVersion = rd_kafka_broker_ApiVersion_supported(
            rkb, RD_KAFKAP_SyncGroup, 0, 3, &features);

        rkbuf = rd_kafka_buf_new_request(
            rkb, RD_KAFKAP_SyncGroup, 1,
            RD_KAFKAP_STR_SIZE(group_id) + 4 /* GenerationId */ +
                RD_KAFKAP_STR_SIZE(member_id) +
                RD_KAFKAP_STR_SIZE(group_instance_id) +
                4 /* array size group_assignment */ +
                (assignment_cnt * 100 /*guess*/));
        rd_kafka_buf_write_kstr(rkbuf, group_id);
        rd_kafka_buf_write_i32(rkbuf, generation_id);
        rd_kafka_buf_write_kstr(rkbuf, member_id);
        if (ApiVersion >= 3)
                rd_kafka_buf_write_kstr(rkbuf, group_instance_id);
        rd_kafka_buf_write_i32(rkbuf, assignment_cnt);

        for (i = 0; i < assignment_cnt; i++) {
                const rd_kafka_group_member_t *rkgm = &assignments[i];

                rd_kafka_buf_write_kstr(rkbuf, rkgm->rkgm_member_id);
                rd_kafka_group_MemberState_consumer_write(rkbuf, rkgm);
        }

        /* This is a blocking request */
        rkbuf->rkbuf_flags |= RD_KAFKA_OP_F_BLOCKING;
        rd_kafka_buf_set_abs_timeout(
            rkbuf,
            rkb->rkb_rk->rk_conf.group_session_timeout_ms +
                3000 /* 3s grace period*/,
            0);

        rd_kafka_buf_ApiVersion_set(rkbuf, ApiVersion, 0);

        rd_kafka_broker_buf_enq_replyq(rkb, rkbuf, replyq, resp_cb, opaque);
}



/**
 * Send JoinGroupRequest
 */
void rd_kafka_JoinGroupRequest(rd_kafka_broker_t *rkb,
                               const rd_kafkap_str_t *group_id,
                               const rd_kafkap_str_t *member_id,
                               const rd_kafkap_str_t *group_instance_id,
                               const rd_kafkap_str_t *protocol_type,
                               const rd_list_t *topics,
                               rd_kafka_replyq_t replyq,
                               rd_kafka_resp_cb_t *resp_cb,
                               void *opaque) {
        rd_kafka_buf_t *rkbuf;
        rd_kafka_t *rk = rkb->rkb_rk;
        rd_kafka_assignor_t *rkas;
        int i;
        int16_t ApiVersion = 0;
        int features;

        ApiVersion = rd_kafka_broker_ApiVersion_supported(
            rkb, RD_KAFKAP_JoinGroup, 0, 5, &features);


        rkbuf = rd_kafka_buf_new_request(
            rkb, RD_KAFKAP_JoinGroup, 1,
            RD_KAFKAP_STR_SIZE(group_id) + 4 /* sessionTimeoutMs */ +
                4 /* rebalanceTimeoutMs */ + RD_KAFKAP_STR_SIZE(member_id) +
                RD_KAFKAP_STR_SIZE(group_instance_id) +
                RD_KAFKAP_STR_SIZE(protocol_type) +
                4 /* array count GroupProtocols */ +
                (rd_list_cnt(topics) * 100));
        rd_kafka_buf_write_kstr(rkbuf, group_id);
        rd_kafka_buf_write_i32(rkbuf, rk->rk_conf.group_session_timeout_ms);
        if (ApiVersion >= 1)
                rd_kafka_buf_write_i32(rkbuf, rk->rk_conf.max_poll_interval_ms);
        rd_kafka_buf_write_kstr(rkbuf, member_id);
        if (ApiVersion >= 5)
                rd_kafka_buf_write_kstr(rkbuf, group_instance_id);
        rd_kafka_buf_write_kstr(rkbuf, protocol_type);
        rd_kafka_buf_write_i32(rkbuf, rk->rk_conf.enabled_assignor_cnt);

        RD_LIST_FOREACH(rkas, &rk->rk_conf.partition_assignors, i) {
                rd_kafkap_bytes_t *member_metadata;
                if (!rkas->rkas_enabled)
                        continue;
                rd_kafka_buf_write_kstr(rkbuf, rkas->rkas_protocol_name);
                member_metadata = rkas->rkas_get_metadata_cb(
                    rkas, rk->rk_cgrp->rkcg_assignor_state, topics,
                    rk->rk_cgrp->rkcg_group_assignment,
                    rk->rk_conf.client_rack);
                rd_kafka_buf_write_kbytes(rkbuf, member_metadata);
                rd_kafkap_bytes_destroy(member_metadata);
        }

        rd_kafka_buf_ApiVersion_set(rkbuf, ApiVersion, 0);

        if (ApiVersion < 1 &&
            rk->rk_conf.max_poll_interval_ms >
                rk->rk_conf.group_session_timeout_ms &&
            rd_interval(&rkb->rkb_suppress.unsupported_kip62,
                        /* at most once per day */
                        (rd_ts_t)86400 * 1000 * 1000, 0) > 0)
                rd_rkb_log(rkb, LOG_NOTICE, "MAXPOLL",
                           "Broker does not support KIP-62 "
                           "(requires Apache Kafka >= v0.10.1.0): "
                           "consumer configuration "
                           "`max.poll.interval.ms` (%d) "
                           "is effectively limited "
                           "by `session.timeout.ms` (%d) "
                           "with this broker version",
                           rk->rk_conf.max_poll_interval_ms,
                           rk->rk_conf.group_session_timeout_ms);


        if (ApiVersion < 5 && rk->rk_conf.group_instance_id &&
            rd_interval(&rkb->rkb_suppress.unsupported_kip345,
                        /* at most once per day */
                        (rd_ts_t)86400 * 1000 * 1000, 0) > 0)
                rd_rkb_log(rkb, LOG_NOTICE, "STATICMEMBER",
                           "Broker does not support KIP-345 "
                           "(requires Apache Kafka >= v2.3.0): "
                           "consumer configuration "
                           "`group.instance.id` (%s) "
                           "will not take effect",
                           rk->rk_conf.group_instance_id);

        /* Absolute timeout */
        rd_kafka_buf_set_abs_timeout_force(
            rkbuf,
            /* Request timeout is max.poll.interval.ms + grace
             * if the broker supports it, else
             * session.timeout.ms + grace. */
            (ApiVersion >= 1 ? rk->rk_conf.max_poll_interval_ms
                             : rk->rk_conf.group_session_timeout_ms) +
                3000 /* 3s grace period*/,
            0);

        /* This is a blocking request */
        rkbuf->rkbuf_flags |= RD_KAFKA_OP_F_BLOCKING;

        rd_kafka_broker_buf_enq_replyq(rkb, rkbuf, replyq, resp_cb, opaque);
}



/**
 * Send LeaveGroupRequest
 */
void rd_kafka_LeaveGroupRequest(rd_kafka_broker_t *rkb,
                                const char *group_id,
                                const char *member_id,
                                rd_kafka_replyq_t replyq,
                                rd_kafka_resp_cb_t *resp_cb,
                                void *opaque) {
        rd_kafka_buf_t *rkbuf;
        int16_t ApiVersion = 0;
        int features;

        ApiVersion = rd_kafka_broker_ApiVersion_supported(
            rkb, RD_KAFKAP_LeaveGroup, 0, 1, &features);

        rkbuf = rd_kafka_buf_new_request(rkb, RD_KAFKAP_LeaveGroup, 1, 300);

        rd_kafka_buf_write_str(rkbuf, group_id, -1);
        rd_kafka_buf_write_str(rkbuf, member_id, -1);

        rd_kafka_buf_ApiVersion_set(rkbuf, ApiVersion, 0);

        /* LeaveGroupRequests are best-effort, the local consumer
         * does not care if it succeeds or not, so the request timeout
         * is shortened.
         * Retries are not needed. */
        rd_kafka_buf_set_abs_timeout(rkbuf, 5000, 0);
        rkbuf->rkbuf_max_retries = RD_KAFKA_REQUEST_NO_RETRIES;

        rd_kafka_broker_buf_enq_replyq(rkb, rkbuf, replyq, resp_cb, opaque);
}


/**
 * Handler for LeaveGroup responses
 * opaque must be the cgrp handle.
 */
void rd_kafka_handle_LeaveGroup(rd_kafka_t *rk,
                                rd_kafka_broker_t *rkb,
                                rd_kafka_resp_err_t err,
                                rd_kafka_buf_t *rkbuf,
                                rd_kafka_buf_t *request,
                                void *opaque) {
        rd_kafka_cgrp_t *rkcg       = opaque;
        const int log_decode_errors = LOG_ERR;
        int16_t ErrorCode           = 0;
        int actions;

        if (err) {
                ErrorCode = err;
                goto err;
        }

        rd_kafka_buf_read_i16(rkbuf, &ErrorCode);

err:
        actions = rd_kafka_err_action(rkb, ErrorCode, request,
                                      RD_KAFKA_ERR_ACTION_END);

        if (actions & RD_KAFKA_ERR_ACTION_REFRESH) {
                /* Re-query for coordinator */
                rd_kafka_cgrp_op(rkcg, NULL, RD_KAFKA_NO_REPLYQ,
                                 RD_KAFKA_OP_COORD_QUERY, ErrorCode);
        }

        if (actions & RD_KAFKA_ERR_ACTION_RETRY) {
                if (rd_kafka_buf_retry(rkb, request))
                        return;
                /* FALLTHRU */
        }

        if (ErrorCode)
                rd_kafka_dbg(rkb->rkb_rk, CGRP, "LEAVEGROUP",
                             "LeaveGroup response: %s",
                             rd_kafka_err2str(ErrorCode));

        return;

err_parse:
        ErrorCode = rkbuf->rkbuf_err;
        goto err;
}



/**
 * Send HeartbeatRequest
 */
void rd_kafka_HeartbeatRequest(rd_kafka_broker_t *rkb,
                               const rd_kafkap_str_t *group_id,
                               int32_t generation_id,
                               const rd_kafkap_str_t *member_id,
                               const rd_kafkap_str_t *group_instance_id,
                               rd_kafka_replyq_t replyq,
                               rd_kafka_resp_cb_t *resp_cb,
                               void *opaque) {
        rd_kafka_buf_t *rkbuf;
        int16_t ApiVersion = 0;
        int features;

        ApiVersion = rd_kafka_broker_ApiVersion_supported(
            rkb, RD_KAFKAP_Heartbeat, 0, 3, &features);

        rd_rkb_dbg(rkb, CGRP, "HEARTBEAT",
                   "Heartbeat for group \"%s\" generation id %" PRId32,
                   group_id->str, generation_id);

        rkbuf = rd_kafka_buf_new_request(rkb, RD_KAFKAP_Heartbeat, 1,
                                         RD_KAFKAP_STR_SIZE(group_id) +
                                             4 /* GenerationId */ +
                                             RD_KAFKAP_STR_SIZE(member_id));

        rd_kafka_buf_write_kstr(rkbuf, group_id);
        rd_kafka_buf_write_i32(rkbuf, generation_id);
        rd_kafka_buf_write_kstr(rkbuf, member_id);
        if (ApiVersion >= 3)
                rd_kafka_buf_write_kstr(rkbuf, group_instance_id);

        rd_kafka_buf_ApiVersion_set(rkbuf, ApiVersion, 0);

        rd_kafka_buf_set_abs_timeout(
            rkbuf, rkb->rkb_rk->rk_conf.group_session_timeout_ms, 0);

        rd_kafka_broker_buf_enq_replyq(rkb, rkbuf, replyq, resp_cb, opaque);
}



/**
 * @brief Construct and send ListGroupsRequest to \p rkb
 *        with the states (const char *) in \p states.
 *        Uses \p max_ApiVersion as maximum API version,
 *        pass -1 to use the maximum available version.
 *
 *        The response (unparsed) will be enqueued on \p replyq
 *        for handling by \p resp_cb (with \p opaque passed).
 *
 * @return NULL on success, a new error instance that must be
 *         released with rd_kafka_error_destroy() in case of error.
 */
rd_kafka_error_t *rd_kafka_ListGroupsRequest(rd_kafka_broker_t *rkb,
                                             int16_t max_ApiVersion,
                                             const char **states,
                                             size_t states_cnt,
                                             rd_kafka_replyq_t replyq,
                                             rd_kafka_resp_cb_t *resp_cb,
                                             void *opaque) {
        rd_kafka_buf_t *rkbuf;
        int16_t ApiVersion = 0;
        size_t i;

        if (max_ApiVersion < 0)
                max_ApiVersion = 4;

        if (max_ApiVersion > ApiVersion) {
                /* Remark: don't check if max_ApiVersion is zero.
                 * As rd_kafka_broker_ApiVersion_supported cannot be checked
                 * in the application thread reliably . */
                ApiVersion = rd_kafka_broker_ApiVersion_supported(
                    rkb, RD_KAFKAP_ListGroups, 0, max_ApiVersion, NULL);
        }

        if (ApiVersion == -1) {
                return rd_kafka_error_new(
                    RD_KAFKA_RESP_ERR__UNSUPPORTED_FEATURE,
                    "ListGroupsRequest not supported by broker");
        }

        rkbuf = rd_kafka_buf_new_flexver_request(
            rkb, RD_KAFKAP_ListGroups, 1,
            /* rd_kafka_buf_write_arraycnt_pos + tags + StatesFilter */
            4 + 1 + 32 * states_cnt, ApiVersion >= 3 /* is_flexver */);

        if (ApiVersion >= 4) {
                size_t of_GroupsArrayCnt =
                    rd_kafka_buf_write_arraycnt_pos(rkbuf);
                for (i = 0; i < states_cnt; i++) {
                        rd_kafka_buf_write_str(rkbuf, states[i], -1);
                }
                rd_kafka_buf_finalize_arraycnt(rkbuf, of_GroupsArrayCnt, i);
        }

        rd_kafka_buf_ApiVersion_set(rkbuf, ApiVersion, 0);
        rd_kafka_broker_buf_enq_replyq(rkb, rkbuf, replyq, resp_cb, opaque);
        return NULL;
}

/**
 * @brief Construct and send DescribeGroupsRequest to \p rkb
 *        with the groups (const char *) in \p groups.
 *        Uses \p max_ApiVersion as maximum API version,
 *        pass -1 to use the maximum available version.
 *
 *        The response (unparsed) will be enqueued on \p replyq
 *        for handling by \p resp_cb (with \p opaque passed).
 *
 * @return NULL on success, a new error instance that must be
 *         released with rd_kafka_error_destroy() in case of error.
 */
rd_kafka_error_t *rd_kafka_DescribeGroupsRequest(rd_kafka_broker_t *rkb,
                                                 int16_t max_ApiVersion,
                                                 char **groups,
                                                 size_t group_cnt,
                                                 rd_kafka_replyq_t replyq,
                                                 rd_kafka_resp_cb_t *resp_cb,
                                                 void *opaque) {
        rd_kafka_buf_t *rkbuf;
        int16_t ApiVersion = 0;
        size_t of_GroupsArrayCnt;

        if (max_ApiVersion < 0)
                max_ApiVersion = 4;

        if (max_ApiVersion > ApiVersion) {
                /* Remark: don't check if max_ApiVersion is zero.
                 * As rd_kafka_broker_ApiVersion_supported cannot be checked
                 * in the application thread reliably . */
                ApiVersion = rd_kafka_broker_ApiVersion_supported(
                    rkb, RD_KAFKAP_DescribeGroups, 0, max_ApiVersion, NULL);
        }

        if (ApiVersion == -1) {
                return rd_kafka_error_new(
                    RD_KAFKA_RESP_ERR__UNSUPPORTED_FEATURE,
                    "DescribeGroupsRequest not supported by broker");
        }

        rkbuf = rd_kafka_buf_new_flexver_request(
            rkb, RD_KAFKAP_DescribeGroups, 1,
            4 /* rd_kafka_buf_write_arraycnt_pos */ +
                1 /* IncludeAuthorizedOperations */ + 1 /* tags */ +
                32 * group_cnt /* Groups */,
            rd_false);

        /* write Groups */
        of_GroupsArrayCnt = rd_kafka_buf_write_arraycnt_pos(rkbuf);
        rd_kafka_buf_finalize_arraycnt(rkbuf, of_GroupsArrayCnt, group_cnt);
        while (group_cnt-- > 0)
                rd_kafka_buf_write_str(rkbuf, groups[group_cnt], -1);

        /* write IncludeAuthorizedOperations */
        if (ApiVersion >= 3) {
                /* TODO: implement KIP-430 */
                rd_kafka_buf_write_bool(rkbuf, rd_false);
        }

        rd_kafka_buf_ApiVersion_set(rkbuf, ApiVersion, 0);
        rd_kafka_broker_buf_enq_replyq(rkb, rkbuf, replyq, resp_cb, opaque);
        return NULL;
}

/**
 * @brief Generic handler for Metadata responses
 *
 * @locality rdkafka main thread
 */
static void rd_kafka_handle_Metadata(rd_kafka_t *rk,
                                     rd_kafka_broker_t *rkb,
                                     rd_kafka_resp_err_t err,
                                     rd_kafka_buf_t *rkbuf,
                                     rd_kafka_buf_t *request,
                                     void *opaque) {
        rd_kafka_op_t *rko                = opaque; /* Possibly NULL */
        rd_kafka_metadata_internal_t *mdi = NULL;
        const rd_list_t *topics           = request->rkbuf_u.Metadata.topics;
        int actions;

        rd_kafka_assert(NULL, err == RD_KAFKA_RESP_ERR__DESTROY ||
                                  thrd_is_current(rk->rk_thread));

        /* Avoid metadata updates when we're terminating. */
        if (rd_kafka_terminating(rkb->rkb_rk) ||
            err == RD_KAFKA_RESP_ERR__DESTROY) {
                /* Terminating */
                goto done;
        }

        if (err)
                goto err;

        if (!topics)
                rd_rkb_dbg(rkb, METADATA, "METADATA",
                           "===== Received metadata: %s =====",
                           request->rkbuf_u.Metadata.reason);
        else
                rd_rkb_dbg(rkb, METADATA, "METADATA",
                           "===== Received metadata "
                           "(for %d requested topics): %s =====",
                           rd_list_cnt(topics),
                           request->rkbuf_u.Metadata.reason);

        err = rd_kafka_parse_Metadata(rkb, request, rkbuf, &mdi);
        if (err)
                goto err;

        if (rko && rko->rko_replyq.q) {
                /* Reply to metadata requester, passing on the metadata.
                 * Reuse requesting rko for the reply. */
                rko->rko_err            = err;
                rko->rko_u.metadata.md  = &mdi->metadata;
                rko->rko_u.metadata.mdi = mdi;
                rd_kafka_replyq_enq(&rko->rko_replyq, rko, 0);
                rko = NULL;
        } else {
                if (mdi)
                        rd_free(mdi);
        }

        goto done;

err:
        actions = rd_kafka_err_action(rkb, err, request,

                                      RD_KAFKA_ERR_ACTION_RETRY,
                                      RD_KAFKA_RESP_ERR__PARTIAL,

                                      RD_KAFKA_ERR_ACTION_END);

        if (actions & RD_KAFKA_ERR_ACTION_RETRY) {
                if (rd_kafka_buf_retry(rkb, request))
                        return;
                /* FALLTHRU */
        } else {
                rd_rkb_log(rkb, LOG_WARNING, "METADATA",
                           "Metadata request failed: %s: %s (%dms): %s",
                           request->rkbuf_u.Metadata.reason,
                           rd_kafka_err2str(err),
                           (int)(request->rkbuf_ts_sent / 1000),
                           rd_kafka_actions2str(actions));
                /* Respond back to caller on non-retriable errors */
                if (rko && rko->rko_replyq.q) {
                        rko->rko_err            = err;
                        rko->rko_u.metadata.md  = NULL;
                        rko->rko_u.metadata.mdi = NULL;
                        rd_kafka_replyq_enq(&rko->rko_replyq, rko, 0);
                        rko = NULL;
                }
        }



        /* FALLTHRU */

done:
        if (rko)
                rd_kafka_op_destroy(rko);
}


/**
 * @brief Construct MetadataRequest (does not send)
 *
 * \p topics is a list of topic names (char *) to request.
 *
 * !topics          - only request brokers (if supported by broker, else
 *                    all topics)
 *  topics.cnt==0   - all topics in cluster are requested
 *  topics.cnt >0   - only specified topics are requested
 *
 * @param reason    - metadata request reason
 * @param allow_auto_create_topics - allow broker-side auto topic creation.
 *                                   This is best-effort, depending on broker
 *                                   config and version.
 * @param cgrp_update - Update cgrp in parse_Metadata (see comment there).
 * @param force_racks - Force partition to rack mapping computation in
 *                      parse_Metadata (see comment there).
 * @param rko       - (optional) rko with replyq for handling response.
 *                    Specifying an rko forces a metadata request even if
 *                    there is already a matching one in-transit.
 *
 * If full metadata for all topics is requested (or all brokers, which
 * results in all-topics on older brokers) and there is already a full request
 * in transit then this function will return RD_KAFKA_RESP_ERR__PREV_IN_PROGRESS
 * otherwise RD_KAFKA_RESP_ERR_NO_ERROR. If \p rko is non-NULL the request
 * is sent regardless.
 */
rd_kafka_resp_err_t rd_kafka_MetadataRequest(rd_kafka_broker_t *rkb,
                                             const rd_list_t *topics,
                                             const char *reason,
                                             rd_bool_t allow_auto_create_topics,
                                             rd_bool_t cgrp_update,
                                             rd_bool_t force_racks,
                                             rd_kafka_op_t *rko) {
        rd_kafka_buf_t *rkbuf;
        int16_t ApiVersion = 0;
        size_t of_TopicArrayCnt;
        int features;
        int topic_cnt             = topics ? rd_list_cnt(topics) : 0;
        int *full_incr            = NULL;
        rd_kafka_uuid_t zero_uuid = RD_KAFKA_ZERO_UUID;

        ApiVersion = rd_kafka_broker_ApiVersion_supported(
            rkb, RD_KAFKAP_Metadata, 0, 12, &features);

        rkbuf = rd_kafka_buf_new_flexver_request(rkb, RD_KAFKAP_Metadata, 1,
                                                 4 + (50 * topic_cnt) + 1,
                                                 ApiVersion >= 9);

        if (!reason)
                reason = "";

        rkbuf->rkbuf_u.Metadata.reason      = rd_strdup(reason);
        rkbuf->rkbuf_u.Metadata.cgrp_update = cgrp_update;
        rkbuf->rkbuf_u.Metadata.force_racks = force_racks;

        /* TopicArrayCnt */
        of_TopicArrayCnt = rd_kafka_buf_write_arraycnt_pos(rkbuf);

        if (!topics) {
                /* v0: keep 0, brokers only not available,
                 * request all topics */
                /* v1-8: 0 means empty array, brokers only */
                if (ApiVersion >= 9) {
                        /* v9+: varint encoded empty array (1), brokers only */
                        rd_kafka_buf_finalize_arraycnt(rkbuf, of_TopicArrayCnt,
                                                       topic_cnt);
                }

                rd_rkb_dbg(rkb, METADATA, "METADATA",
                           "Request metadata for brokers only: %s", reason);
                full_incr =
                    &rkb->rkb_rk->rk_metadata_cache.rkmc_full_brokers_sent;

        } else if (topic_cnt == 0) {
                /* v0: keep 0, request all topics */
                if (ApiVersion >= 1 && ApiVersion < 9) {
                        /* v1-8: update to -1, all topics */
                        rd_kafka_buf_update_i32(rkbuf, of_TopicArrayCnt, -1);
                }
                /* v9+: keep 0, varint encoded null, all topics */

                rkbuf->rkbuf_u.Metadata.all_topics = 1;
                rd_rkb_dbg(rkb, METADATA, "METADATA",
                           "Request metadata for all topics: "
                           "%s",
                           reason);

                if (!rko)
                        full_incr = &rkb->rkb_rk->rk_metadata_cache
                                         .rkmc_full_topics_sent;

        } else {
                /* request cnt topics */
                rd_kafka_buf_finalize_arraycnt(rkbuf, of_TopicArrayCnt,
                                               topic_cnt);

                rd_rkb_dbg(rkb, METADATA, "METADATA",
                           "Request metadata for %d topic(s): "
                           "%s",
                           topic_cnt, reason);
        }

        if (full_incr) {
                /* Avoid multiple outstanding full requests
                 * (since they are redundant and side-effect-less).
                 * Forced requests (app using metadata() API) are passed
                 * through regardless. */

                mtx_lock(&rkb->rkb_rk->rk_metadata_cache.rkmc_full_lock);
                if (*full_incr > 0 && (!rko || !rko->rko_u.metadata.force)) {
                        mtx_unlock(
                            &rkb->rkb_rk->rk_metadata_cache.rkmc_full_lock);
                        rd_rkb_dbg(rkb, METADATA, "METADATA",
                                   "Skipping metadata request: %s: "
                                   "full request already in-transit",
                                   reason);
                        rd_kafka_buf_destroy(rkbuf);
                        return RD_KAFKA_RESP_ERR__PREV_IN_PROGRESS;
                }

                (*full_incr)++;
                mtx_unlock(&rkb->rkb_rk->rk_metadata_cache.rkmc_full_lock);
                rkbuf->rkbuf_u.Metadata.decr = full_incr;
                rkbuf->rkbuf_u.Metadata.decr_lock =
                    &rkb->rkb_rk->rk_metadata_cache.rkmc_full_lock;
        }


        if (topic_cnt > 0) {
                char *topic;
                int i;

                /* Maintain a copy of the topics list so we can purge
                 * hints from the metadata cache on error. */
                rkbuf->rkbuf_u.Metadata.topics =
                    rd_list_copy(topics, rd_list_string_copy, NULL);

                RD_LIST_FOREACH(topic, topics, i) {
                        if (ApiVersion >= 10) {
                                /* FIXME: Not supporting topic id in the request
                                 * right now. Update this to correct topic
                                 * id once KIP-516 is fully implemented. */
                                rd_kafka_buf_write_uuid(rkbuf, &zero_uuid);
                        }
                        rd_kafka_buf_write_str(rkbuf, topic, -1);
                        /* Tags for previous topic */
                        rd_kafka_buf_write_tags(rkbuf);
                }
        }

        if (ApiVersion >= 4) {
                /* AllowAutoTopicCreation */
                rd_kafka_buf_write_bool(rkbuf, allow_auto_create_topics);

        } else if (rkb->rkb_rk->rk_type == RD_KAFKA_CONSUMER &&
                   !rkb->rkb_rk->rk_conf.allow_auto_create_topics &&
                   rd_kafka_conf_is_modified(&rkb->rkb_rk->rk_conf,
                                             "allow.auto.create.topics") &&
                   rd_interval(
                       &rkb->rkb_rk->rk_suppress.allow_auto_create_topics,
                       30 * 60 * 1000 /* every 30 minutes */, 0) >= 0) {
                /* Let user know we can't obey allow.auto.create.topics */
                rd_rkb_log(rkb, LOG_WARNING, "AUTOCREATE",
                           "allow.auto.create.topics=false not supported "
                           "by broker: requires broker version >= 0.11.0.0: "
                           "requested topic(s) may be auto created depending "
                           "on broker auto.create.topics.enable configuration");
        }

        if (ApiVersion >= 8 && ApiVersion <= 10) {
                /* TODO: implement KIP-430 */
                /* IncludeClusterAuthorizedOperations */
                rd_kafka_buf_write_bool(rkbuf, rd_false);
        }

        if (ApiVersion >= 8) {
                /* TODO: implement KIP-430 */
                /* IncludeTopicAuthorizedOperations */
                rd_kafka_buf_write_bool(rkbuf, rd_false);
        }

        rd_kafka_buf_ApiVersion_set(rkbuf, ApiVersion, 0);

        /* Metadata requests are part of the important control plane
         * and should go before most other requests (Produce, Fetch, etc). */
        rkbuf->rkbuf_prio = RD_KAFKA_PRIO_HIGH;

        rd_kafka_broker_buf_enq_replyq(rkb, rkbuf,
                                       /* Handle response thru rk_ops,
                                        * but forward parsed result to
                                        * rko's replyq when done. */
                                       RD_KAFKA_REPLYQ(rkb->rkb_rk->rk_ops, 0),
                                       rd_kafka_handle_Metadata, rko);

        return RD_KAFKA_RESP_ERR_NO_ERROR;
}



/**
 * @brief Parses and handles ApiVersion reply.
 *
 * @param apis will be allocated, populated and sorted
 *             with broker's supported APIs, or set to NULL.
 * @param api_cnt will be set to the number of elements in \p *apis
 *
 * @returns 0 on success, else an error.
 *
 * @remark A valid \p apis might be returned even if an error is returned.
 */
rd_kafka_resp_err_t
rd_kafka_handle_ApiVersion(rd_kafka_t *rk,
                           rd_kafka_broker_t *rkb,
                           rd_kafka_resp_err_t err,
                           rd_kafka_buf_t *rkbuf,
                           rd_kafka_buf_t *request,
                           struct rd_kafka_ApiVersion **apis,
                           size_t *api_cnt) {
        const int log_decode_errors = LOG_DEBUG;
        int32_t ApiArrayCnt;
        int16_t ErrorCode;
        int i = 0;

        *apis    = NULL;
        *api_cnt = 0;

        if (err)
                goto err;

        rd_kafka_buf_read_i16(rkbuf, &ErrorCode);
        err = ErrorCode;

        rd_kafka_buf_read_arraycnt(rkbuf, &ApiArrayCnt, 1000);
        if (err && ApiArrayCnt < 1) {
                /* Version >=3 returns the ApiVersions array if the error
                 * code is ERR_UNSUPPORTED_VERSION, previous versions don't */
                goto err;
        }

        rd_rkb_dbg(rkb, FEATURE, "APIVERSION", "Broker API support:");

        *apis = rd_malloc(sizeof(**apis) * ApiArrayCnt);

        for (i = 0; i < ApiArrayCnt; i++) {
                struct rd_kafka_ApiVersion *api = &(*apis)[i];

                rd_kafka_buf_read_i16(rkbuf, &api->ApiKey);
                rd_kafka_buf_read_i16(rkbuf, &api->MinVer);
                rd_kafka_buf_read_i16(rkbuf, &api->MaxVer);

                rd_rkb_dbg(rkb, FEATURE, "APIVERSION",
                           "  ApiKey %s (%hd) Versions %hd..%hd",
                           rd_kafka_ApiKey2str(api->ApiKey), api->ApiKey,
                           api->MinVer, api->MaxVer);

                /* Discard struct tags */
                rd_kafka_buf_skip_tags(rkbuf);
        }

        if (request->rkbuf_reqhdr.ApiVersion >= 1)
                rd_kafka_buf_read_throttle_time(rkbuf);

        /* Discard end tags */
        rd_kafka_buf_skip_tags(rkbuf);

        *api_cnt = ApiArrayCnt;
        qsort(*apis, *api_cnt, sizeof(**apis), rd_kafka_ApiVersion_key_cmp);

        goto done;

err_parse:
        /* If the broker does not support our ApiVersionRequest version it
         * will respond with a version 0 response, which will most likely
         * fail parsing. Instead of propagating the parse error we
         * propagate the original error, unless there isn't one in which case
         * we use the parse error. */
        if (!err)
                err = rkbuf->rkbuf_err;
err:
        /* There are no retryable errors. */

        if (*apis)
                rd_free(*apis);

        *apis    = NULL;
        *api_cnt = 0;

done:
        return err;
}



/**
 * @brief Send ApiVersionRequest (KIP-35)
 *
 * @param ApiVersion If -1 use the highest supported version, else use the
 *                   specified value.
 */
void rd_kafka_ApiVersionRequest(rd_kafka_broker_t *rkb,
                                int16_t ApiVersion,
                                rd_kafka_replyq_t replyq,
                                rd_kafka_resp_cb_t *resp_cb,
                                void *opaque) {
        rd_kafka_buf_t *rkbuf;

        if (ApiVersion == -1)
                ApiVersion = 3;

        rkbuf = rd_kafka_buf_new_flexver_request(
            rkb, RD_KAFKAP_ApiVersion, 1, 3, ApiVersion >= 3 /*flexver*/);

        if (ApiVersion >= 3) {
                /* KIP-511 adds software name and version through the optional
                 * protocol fields defined in KIP-482. */

                /* ClientSoftwareName */
                rd_kafka_buf_write_str(rkbuf, rkb->rkb_rk->rk_conf.sw_name, -1);

                /* ClientSoftwareVersion */
                rd_kafka_buf_write_str(rkbuf, rkb->rkb_rk->rk_conf.sw_version,
                                       -1);
        }

        /* Should be sent before any other requests since it is part of
         * the initial connection handshake. */
        rkbuf->rkbuf_prio = RD_KAFKA_PRIO_FLASH;

        /* Non-supporting brokers will tear down the connection when they
         * receive an unknown API request, so dont retry request on failure. */
        rkbuf->rkbuf_max_retries = RD_KAFKA_REQUEST_NO_RETRIES;

        /* 0.9.0.x brokers will not close the connection on unsupported
         * API requests, so we minimize the timeout for the request.
         * This is a regression on the broker part. */
        rd_kafka_buf_set_abs_timeout(
            rkbuf, rkb->rkb_rk->rk_conf.api_version_request_timeout_ms, 0);

        rd_kafka_buf_ApiVersion_set(rkbuf, ApiVersion, 0);

        if (replyq.q)
                rd_kafka_broker_buf_enq_replyq(rkb, rkbuf, replyq, resp_cb,
                                               opaque);
        else /* in broker thread */
                rd_kafka_broker_buf_enq1(rkb, rkbuf, resp_cb, opaque);
}


/**
 * Send SaslHandshakeRequest (KIP-43)
 */
void rd_kafka_SaslHandshakeRequest(rd_kafka_broker_t *rkb,
                                   const char *mechanism,
                                   rd_kafka_replyq_t replyq,
                                   rd_kafka_resp_cb_t *resp_cb,
                                   void *opaque) {
        rd_kafka_buf_t *rkbuf;
        int mechlen = (int)strlen(mechanism);
        int16_t ApiVersion;
        int features;

        rkbuf = rd_kafka_buf_new_request(rkb, RD_KAFKAP_SaslHandshake, 1,
                                         RD_KAFKAP_STR_SIZE0(mechlen));

        /* Should be sent before any other requests since it is part of
         * the initial connection handshake. */
        rkbuf->rkbuf_prio = RD_KAFKA_PRIO_FLASH;

        rd_kafka_buf_write_str(rkbuf, mechanism, mechlen);

        /* Non-supporting brokers will tear down the conneciton when they
         * receive an unknown API request or where the SASL GSSAPI
         * token type is not recognized, so dont retry request on failure. */
        rkbuf->rkbuf_max_retries = RD_KAFKA_REQUEST_NO_RETRIES;

        /* 0.9.0.x brokers will not close the connection on unsupported
         * API requests, so we minimize the timeout of the request.
         * This is a regression on the broker part. */
        if (!rkb->rkb_rk->rk_conf.api_version_request &&
            rkb->rkb_rk->rk_conf.socket_timeout_ms > 10 * 1000)
                rd_kafka_buf_set_abs_timeout(rkbuf, 10 * 1000 /*10s*/, 0);

        /* ApiVersion 1 / RD_KAFKA_FEATURE_SASL_REQ enables
         * the SaslAuthenticateRequest */
        ApiVersion = rd_kafka_broker_ApiVersion_supported(
            rkb, RD_KAFKAP_SaslHandshake, 0, 1, &features);

        rd_kafka_buf_ApiVersion_set(rkbuf, ApiVersion, 0);

        if (replyq.q)
                rd_kafka_broker_buf_enq_replyq(rkb, rkbuf, replyq, resp_cb,
                                               opaque);
        else /* in broker thread */
                rd_kafka_broker_buf_enq1(rkb, rkbuf, resp_cb, opaque);
}


/**
 * @brief Parses and handles an SaslAuthenticate reply.
 *
 * @returns 0 on success, else an error.
 *
 * @locality broker thread
 * @locks none
 */
void rd_kafka_handle_SaslAuthenticate(rd_kafka_t *rk,
                                      rd_kafka_broker_t *rkb,
                                      rd_kafka_resp_err_t err,
                                      rd_kafka_buf_t *rkbuf,
                                      rd_kafka_buf_t *request,
                                      void *opaque) {
        const int log_decode_errors = LOG_ERR;
        int16_t error_code;
        rd_kafkap_str_t error_str;
        rd_kafkap_bytes_t auth_data;
        char errstr[512];

        if (err) {
                rd_snprintf(errstr, sizeof(errstr),
                            "SaslAuthenticateRequest failed: %s",
                            rd_kafka_err2str(err));
                goto err;
        }

        rd_kafka_buf_read_i16(rkbuf, &error_code);
        rd_kafka_buf_read_str(rkbuf, &error_str);

        if (error_code) {
                /* Authentication failed */

                /* For backwards compatibility translate the
                 * new broker-side auth error code to our local error code. */
                if (error_code == RD_KAFKA_RESP_ERR_SASL_AUTHENTICATION_FAILED)
                        err = RD_KAFKA_RESP_ERR__AUTHENTICATION;
                else
                        err = error_code;

                rd_snprintf(errstr, sizeof(errstr), "%.*s",
                            RD_KAFKAP_STR_PR(&error_str));
                goto err;
        }

        rd_kafka_buf_read_kbytes(rkbuf, &auth_data);

        if (request->rkbuf_reqhdr.ApiVersion >= 1) {
                int64_t session_lifetime_ms;
                rd_kafka_buf_read_i64(rkbuf, &session_lifetime_ms);

                if (session_lifetime_ms)
                        rd_kafka_dbg(
                            rk, SECURITY, "REAUTH",
                            "Received session lifetime %ld ms from broker",
                            session_lifetime_ms);
                rd_kafka_broker_start_reauth_timer(rkb, session_lifetime_ms);
        }

        /* Pass SASL auth frame to SASL handler */
        if (rd_kafka_sasl_recv(rkb->rkb_transport, auth_data.data,
                               (size_t)RD_KAFKAP_BYTES_LEN(&auth_data), errstr,
                               sizeof(errstr)) == -1) {
                err = RD_KAFKA_RESP_ERR__AUTHENTICATION;
                goto err;
        }

        return;


err_parse:
        err = rkbuf->rkbuf_err;
        rd_snprintf(errstr, sizeof(errstr),
                    "SaslAuthenticateResponse parsing failed: %s",
                    rd_kafka_err2str(err));

err:
        rd_kafka_broker_fail(rkb, LOG_ERR, err, "SASL authentication error: %s",
                             errstr);
}


/**
 * @brief Send SaslAuthenticateRequest (KIP-152)
 */
void rd_kafka_SaslAuthenticateRequest(rd_kafka_broker_t *rkb,
                                      const void *buf,
                                      size_t size,
                                      rd_kafka_replyq_t replyq,
                                      rd_kafka_resp_cb_t *resp_cb,
                                      void *opaque) {
        rd_kafka_buf_t *rkbuf;
        int16_t ApiVersion;
        int features;

        rkbuf = rd_kafka_buf_new_request(rkb, RD_KAFKAP_SaslAuthenticate, 0, 0);

        /* Should be sent before any other requests since it is part of
         * the initial connection handshake. */
        rkbuf->rkbuf_prio = RD_KAFKA_PRIO_FLASH;

        /* Broker does not support -1 (Null) for this field */
        rd_kafka_buf_write_bytes(rkbuf, buf ? buf : "", size);

        /* There are no errors that can be retried, instead
         * close down the connection and reconnect on failure. */
        rkbuf->rkbuf_max_retries = RD_KAFKA_REQUEST_NO_RETRIES;

        ApiVersion = rd_kafka_broker_ApiVersion_supported(
            rkb, RD_KAFKAP_SaslAuthenticate, 0, 1, &features);
        rd_kafka_buf_ApiVersion_set(rkbuf, ApiVersion, 0);

        if (replyq.q)
                rd_kafka_broker_buf_enq_replyq(rkb, rkbuf, replyq, resp_cb,
                                               opaque);
        else /* in broker thread */
                rd_kafka_broker_buf_enq1(rkb, rkbuf, resp_cb, opaque);
}



/**
 * @struct Hold temporary result and return values from ProduceResponse
 */
struct rd_kafka_Produce_result {
        int64_t offset;    /**< Assigned offset of first message */
        int64_t timestamp; /**< (Possibly assigned) offset of first message */
};

/**
 * @brief Parses a Produce reply.
 * @returns 0 on success or an error code on failure.
 * @locality broker thread
 */
static rd_kafka_resp_err_t
rd_kafka_handle_Produce_parse(rd_kafka_broker_t *rkb,
                              rd_kafka_toppar_t *rktp,
                              rd_kafka_buf_t *rkbuf,
                              rd_kafka_buf_t *request,
                              struct rd_kafka_Produce_result *result) {
        int32_t TopicArrayCnt;
        int32_t PartitionArrayCnt;
        struct {
                int32_t Partition;
                int16_t ErrorCode;
                int64_t Offset;
        } hdr;
        const int log_decode_errors = LOG_ERR;
        int64_t log_start_offset    = -1;

        rd_kafka_buf_read_i32(rkbuf, &TopicArrayCnt);
        if (TopicArrayCnt != 1)
                goto err;

        /* Since we only produce to one single topic+partition in each
         * request we assume that the reply only contains one topic+partition
         * and that it is the same that we requested.
         * If not the broker is buggy. */
        rd_kafka_buf_skip_str(rkbuf);
        rd_kafka_buf_read_i32(rkbuf, &PartitionArrayCnt);

        if (PartitionArrayCnt != 1)
                goto err;

        rd_kafka_buf_read_i32(rkbuf, &hdr.Partition);
        rd_kafka_buf_read_i16(rkbuf, &hdr.ErrorCode);
        rd_kafka_buf_read_i64(rkbuf, &hdr.Offset);

        result->offset = hdr.Offset;

        result->timestamp = -1;
        if (request->rkbuf_reqhdr.ApiVersion >= 2)
                rd_kafka_buf_read_i64(rkbuf, &result->timestamp);

        if (request->rkbuf_reqhdr.ApiVersion >= 5)
                rd_kafka_buf_read_i64(rkbuf, &log_start_offset);

        if (request->rkbuf_reqhdr.ApiVersion >= 1) {
                int32_t Throttle_Time;
                rd_kafka_buf_read_i32(rkbuf, &Throttle_Time);

                rd_kafka_op_throttle_time(rkb, rkb->rkb_rk->rk_rep,
                                          Throttle_Time);
        }


        return hdr.ErrorCode;

err_parse:
        return rkbuf->rkbuf_err;
err:
        return RD_KAFKA_RESP_ERR__BAD_MSG;
}


/**
 * @struct Hold temporary Produce error state
 */
struct rd_kafka_Produce_err {
        rd_kafka_resp_err_t err;      /**< Error code */
        int actions;                  /**< Actions to take */
        int incr_retry;               /**< Increase per-message retry cnt */
        rd_kafka_msg_status_t status; /**< Messages persistence status */

        /* Idempotent Producer */
        int32_t next_ack_seq;      /**< Next expected sequence to ack */
        int32_t next_err_seq;      /**< Next expected error sequence */
        rd_bool_t update_next_ack; /**< Update next_ack_seq */
        rd_bool_t update_next_err; /**< Update next_err_seq */
        rd_kafka_pid_t rktp_pid;   /**< Partition's current PID */
        int32_t last_seq;          /**< Last sequence in current batch */
};


/**
 * @brief Error-handling for Idempotent Producer-specific Produce errors.
 *
 * May update \p errp, \p actionsp and \p incr_retryp.
 *
 * The resulting \p actionsp are handled by the caller.
 *
 * @warning May be called on the old leader thread. Lock rktp appropriately!
 *
 * @locality broker thread (but not necessarily the leader broker)
 * @locks none
 */
static void
rd_kafka_handle_idempotent_Produce_error(rd_kafka_broker_t *rkb,
                                         rd_kafka_msgbatch_t *batch,
                                         struct rd_kafka_Produce_err *perr) {
        rd_kafka_t *rk          = rkb->rkb_rk;
        rd_kafka_toppar_t *rktp = batch->rktp;
        rd_kafka_msg_t *firstmsg, *lastmsg;
        int r;
        rd_ts_t now = rd_clock(), state_age;
        struct rd_kafka_toppar_err last_err;

        rd_kafka_rdlock(rkb->rkb_rk);
        state_age = now - rkb->rkb_rk->rk_eos.ts_idemp_state;
        rd_kafka_rdunlock(rkb->rkb_rk);

        firstmsg = rd_kafka_msgq_first(&batch->msgq);
        lastmsg  = rd_kafka_msgq_last(&batch->msgq);
        rd_assert(firstmsg && lastmsg);

        /* Store the last msgid of the batch
         * on the first message in case we need to retry
         * and thus reconstruct the entire batch. */
        if (firstmsg->rkm_u.producer.last_msgid) {
                /* last_msgid already set, make sure it
                 * actually points to the last message. */
                rd_assert(firstmsg->rkm_u.producer.last_msgid ==
                          lastmsg->rkm_u.producer.msgid);
        } else {
                firstmsg->rkm_u.producer.last_msgid =
                    lastmsg->rkm_u.producer.msgid;
        }

        if (!rd_kafka_pid_eq(batch->pid, perr->rktp_pid)) {
                /* Don't retry if PID changed since we can't
                 * guarantee correctness across PID sessions. */
                perr->actions = RD_KAFKA_ERR_ACTION_PERMANENT;
                perr->status  = RD_KAFKA_MSG_STATUS_POSSIBLY_PERSISTED;

                rd_rkb_dbg(rkb, MSG | RD_KAFKA_DBG_EOS, "ERRPID",
                           "%.*s [%" PRId32
                           "] PID mismatch: "
                           "request %s != partition %s: "
                           "failing messages with error %s",
                           RD_KAFKAP_STR_PR(rktp->rktp_rkt->rkt_topic),
                           rktp->rktp_partition, rd_kafka_pid2str(batch->pid),
                           rd_kafka_pid2str(perr->rktp_pid),
                           rd_kafka_err2str(perr->err));
                return;
        }

        /*
         * Special error handling
         */
        switch (perr->err) {
        case RD_KAFKA_RESP_ERR_OUT_OF_ORDER_SEQUENCE_NUMBER:
                /* Compare request's sequence to expected next
                 * acked sequence.
                 *
                 * Example requests in flight:
                 *   R1(base_seq:5) R2(10) R3(15) R4(20)
                 */

                /* Acquire the last partition error to help
                 * troubleshoot this problem. */
                rd_kafka_toppar_lock(rktp);
                last_err = rktp->rktp_last_err;
                rd_kafka_toppar_unlock(rktp);

                r = batch->first_seq - perr->next_ack_seq;

                if (r == 0) {
                        /* R1 failed:
                         * If this was the head-of-line request in-flight it
                         * means there is a state desynchronization between the
                         * producer and broker (a bug), in which case
                         * we'll raise a fatal error since we can no longer
                         * reason about the state of messages and thus
                         * not guarantee ordering or once-ness for R1,
                         * nor give the user a chance to opt out of sending
                         * R2 to R4 which would be retried automatically. */

                        rd_kafka_idemp_set_fatal_error(
                            rk, perr->err,
                            "ProduceRequest for %.*s [%" PRId32
                            "] "
                            "with %d message(s) failed "
                            "due to sequence desynchronization with "
                            "broker %" PRId32 " (%s, base seq %" PRId32
                            ", "
                            "idemp state change %" PRId64
                            "ms ago, "
                            "last partition error %s (actions %s, "
                            "base seq %" PRId32 "..%" PRId32
                            ", base msgid %" PRIu64 ", %" PRId64 "ms ago)",
                            RD_KAFKAP_STR_PR(rktp->rktp_rkt->rkt_topic),
                            rktp->rktp_partition,
                            rd_kafka_msgq_len(&batch->msgq), rkb->rkb_nodeid,
                            rd_kafka_pid2str(batch->pid), batch->first_seq,
                            state_age / 1000, rd_kafka_err2name(last_err.err),
                            rd_kafka_actions2str(last_err.actions),
                            last_err.base_seq, last_err.last_seq,
                            last_err.base_msgid,
                            last_err.ts ? (now - last_err.ts) / 1000 : -1);

                        perr->actions = RD_KAFKA_ERR_ACTION_PERMANENT;
                        perr->status  = RD_KAFKA_MSG_STATUS_POSSIBLY_PERSISTED;
                        perr->update_next_ack = rd_false;
                        perr->update_next_err = rd_true;

                } else if (r > 0) {
                        /* R2 failed:
                         * With max.in.flight > 1 we can have a situation
                         * where the first request in-flight (R1) to the broker
                         * fails, which causes the sub-sequent requests
                         * that are in-flight to have a non-sequential
                         * sequence number and thus fail.
                         * But these sub-sequent requests (R2 to R4) are not at
                         * the risk of being duplicated so we bump the epoch and
                         * re-enqueue the messages for later retry
                         * (without incrementing retries).
                         */
                        rd_rkb_dbg(
                            rkb, MSG | RD_KAFKA_DBG_EOS, "ERRSEQ",
                            "ProduceRequest for %.*s [%" PRId32
                            "] "
                            "with %d message(s) failed "
                            "due to skipped sequence numbers "
                            "(%s, base seq %" PRId32
                            " > "
                            "next seq %" PRId32
                            ") "
                            "caused by previous failed request "
                            "(%s, actions %s, "
                            "base seq %" PRId32 "..%" PRId32
                            ", base msgid %" PRIu64 ", %" PRId64
                            "ms ago): "
                            "recovering and retrying",
                            RD_KAFKAP_STR_PR(rktp->rktp_rkt->rkt_topic),
                            rktp->rktp_partition,
                            rd_kafka_msgq_len(&batch->msgq),
                            rd_kafka_pid2str(batch->pid), batch->first_seq,
                            perr->next_ack_seq, rd_kafka_err2name(last_err.err),
                            rd_kafka_actions2str(last_err.actions),
                            last_err.base_seq, last_err.last_seq,
                            last_err.base_msgid,
                            last_err.ts ? (now - last_err.ts) / 1000 : -1);

                        perr->incr_retry = 0;
                        perr->actions    = RD_KAFKA_ERR_ACTION_RETRY;
                        perr->status     = RD_KAFKA_MSG_STATUS_NOT_PERSISTED;
                        perr->update_next_ack = rd_false;
                        perr->update_next_err = rd_true;

                        rd_kafka_idemp_drain_epoch_bump(
                            rk, perr->err, "skipped sequence numbers");

                } else {
                        /* Request's sequence is less than next ack,
                         * this should never happen unless we have
                         * local bug or the broker did not respond
                         * to the requests in order. */
                        rd_kafka_idemp_set_fatal_error(
                            rk, perr->err,
                            "ProduceRequest for %.*s [%" PRId32
                            "] "
                            "with %d message(s) failed "
                            "with rewound sequence number on "
                            "broker %" PRId32
                            " (%s, "
                            "base seq %" PRId32 " < next seq %" PRId32
                            "): "
                            "last error %s (actions %s, "
                            "base seq %" PRId32 "..%" PRId32
                            ", base msgid %" PRIu64 ", %" PRId64 "ms ago)",
                            RD_KAFKAP_STR_PR(rktp->rktp_rkt->rkt_topic),
                            rktp->rktp_partition,
                            rd_kafka_msgq_len(&batch->msgq), rkb->rkb_nodeid,
                            rd_kafka_pid2str(batch->pid), batch->first_seq,
                            perr->next_ack_seq, rd_kafka_err2name(last_err.err),
                            rd_kafka_actions2str(last_err.actions),
                            last_err.base_seq, last_err.last_seq,
                            last_err.base_msgid,
                            last_err.ts ? (now - last_err.ts) / 1000 : -1);

                        perr->actions = RD_KAFKA_ERR_ACTION_PERMANENT;
                        perr->status  = RD_KAFKA_MSG_STATUS_POSSIBLY_PERSISTED;
                        perr->update_next_ack = rd_false;
                        perr->update_next_err = rd_false;
                }
                break;

        case RD_KAFKA_RESP_ERR_DUPLICATE_SEQUENCE_NUMBER:
                /* This error indicates that we successfully produced
                 * this set of messages before but this (supposed) retry failed.
                 *
                 * Treat as success, however offset and timestamp
                 * will be invalid. */

                /* Future improvement/FIXME:
                 * But first make sure the first message has actually
                 * been retried, getting this error for a non-retried message
                 * indicates a synchronization issue or bug. */
                rd_rkb_dbg(rkb, MSG | RD_KAFKA_DBG_EOS, "DUPSEQ",
                           "ProduceRequest for %.*s [%" PRId32
                           "] "
                           "with %d message(s) failed "
                           "due to duplicate sequence number: "
                           "previous send succeeded but was not acknowledged "
                           "(%s, base seq %" PRId32
                           "): "
                           "marking the messages successfully delivered",
                           RD_KAFKAP_STR_PR(rktp->rktp_rkt->rkt_topic),
                           rktp->rktp_partition,
                           rd_kafka_msgq_len(&batch->msgq),
                           rd_kafka_pid2str(batch->pid), batch->first_seq);

                /* Void error, delivery succeeded */
                perr->err             = RD_KAFKA_RESP_ERR_NO_ERROR;
                perr->actions         = 0;
                perr->status          = RD_KAFKA_MSG_STATUS_PERSISTED;
                perr->update_next_ack = rd_true;
                perr->update_next_err = rd_true;
                break;

        case RD_KAFKA_RESP_ERR_UNKNOWN_PRODUCER_ID:
                /* The broker/cluster lost track of our PID because
                 * the last message we produced has now been deleted
                 * (by DeleteRecords, compaction, or topic retention policy).
                 *
                 * If all previous messages are accounted for and this is not
                 * a retry we can simply bump the epoch and reset the sequence
                 * number and then retry the message(s) again.
                 *
                 * If there are outstanding messages not yet acknowledged
                 * then there is no safe way to carry on without risking
                 * duplication or reordering, in which case we fail
                 * the producer.
                 *
                 * In case of the transactional producer and a transaction
                 * coordinator that supports KIP-360 (>= AK 2.5, checked from
                 * the txnmgr, not here) we'll raise an abortable error and
                 * flag that the epoch needs to be bumped on the coordinator. */
                if (rd_kafka_is_transactional(rk)) {
                        rd_rkb_dbg(rkb, MSG | RD_KAFKA_DBG_EOS, "UNKPID",
                                   "ProduceRequest for %.*s [%" PRId32
                                   "] "
                                   "with %d message(s) failed "
                                   "due to unknown producer id "
                                   "(%s, base seq %" PRId32
                                   ", %d retries): "
                                   "failing the current transaction",
                                   RD_KAFKAP_STR_PR(rktp->rktp_rkt->rkt_topic),
                                   rktp->rktp_partition,
                                   rd_kafka_msgq_len(&batch->msgq),
                                   rd_kafka_pid2str(batch->pid),
                                   batch->first_seq,
                                   firstmsg->rkm_u.producer.retries);

                        /* Drain outstanding requests and bump epoch. */
                        rd_kafka_idemp_drain_epoch_bump(rk, perr->err,
                                                        "unknown producer id");

                        rd_kafka_txn_set_abortable_error_with_bump(
                            rk, RD_KAFKA_RESP_ERR_UNKNOWN_PRODUCER_ID,
                            "ProduceRequest for %.*s [%" PRId32
                            "] "
                            "with %d message(s) failed "
                            "due to unknown producer id",
                            RD_KAFKAP_STR_PR(rktp->rktp_rkt->rkt_topic),
                            rktp->rktp_partition,
                            rd_kafka_msgq_len(&batch->msgq));

                        perr->incr_retry = 0;
                        perr->actions    = RD_KAFKA_ERR_ACTION_PERMANENT;
                        perr->status     = RD_KAFKA_MSG_STATUS_NOT_PERSISTED;
                        perr->update_next_ack = rd_false;
                        perr->update_next_err = rd_true;
                        break;

                } else if (!firstmsg->rkm_u.producer.retries &&
                           perr->next_err_seq == batch->first_seq) {
                        rd_rkb_dbg(rkb, MSG | RD_KAFKA_DBG_EOS, "UNKPID",
                                   "ProduceRequest for %.*s [%" PRId32
                                   "] "
                                   "with %d message(s) failed "
                                   "due to unknown producer id "
                                   "(%s, base seq %" PRId32
                                   ", %d retries): "
                                   "no risk of duplication/reordering: "
                                   "resetting PID and retrying",
                                   RD_KAFKAP_STR_PR(rktp->rktp_rkt->rkt_topic),
                                   rktp->rktp_partition,
                                   rd_kafka_msgq_len(&batch->msgq),
                                   rd_kafka_pid2str(batch->pid),
                                   batch->first_seq,
                                   firstmsg->rkm_u.producer.retries);

                        /* Drain outstanding requests and bump epoch. */
                        rd_kafka_idemp_drain_epoch_bump(rk, perr->err,
                                                        "unknown producer id");

                        perr->incr_retry = 0;
                        perr->actions    = RD_KAFKA_ERR_ACTION_RETRY;
                        perr->status     = RD_KAFKA_MSG_STATUS_NOT_PERSISTED;
                        perr->update_next_ack = rd_false;
                        perr->update_next_err = rd_true;
                        break;
                }

                rd_kafka_idemp_set_fatal_error(
                    rk, perr->err,
                    "ProduceRequest for %.*s [%" PRId32
                    "] "
                    "with %d message(s) failed "
                    "due to unknown producer id ("
                    "broker %" PRId32 " %s, base seq %" PRId32
                    ", %d retries): "
                    "unable to retry without risking "
                    "duplication/reordering",
                    RD_KAFKAP_STR_PR(rktp->rktp_rkt->rkt_topic),
                    rktp->rktp_partition, rd_kafka_msgq_len(&batch->msgq),
                    rkb->rkb_nodeid, rd_kafka_pid2str(batch->pid),
                    batch->first_seq, firstmsg->rkm_u.producer.retries);

                perr->actions         = RD_KAFKA_ERR_ACTION_PERMANENT;
                perr->status          = RD_KAFKA_MSG_STATUS_POSSIBLY_PERSISTED;
                perr->update_next_ack = rd_false;
                perr->update_next_err = rd_true;
                break;

        default:
                /* All other errors are handled in the standard
                 * error Produce handler, which will set
                 * update_next_ack|err accordingly. */
                break;
        }
}



/**
 * @brief Error-handling for failed ProduceRequests
 *
 * @param errp Is the input and output error, it may be changed
 *             by this function.
 *
 * @returns 0 if no further processing of the request should be performed,
 *          such as triggering delivery reports, else 1.
 *
 * @warning May be called on the old leader thread. Lock rktp appropriately!
 *
 * @warning \p request may be NULL.
 *
 * @locality broker thread (but not necessarily the leader broker)
 * @locks none
 */
static int rd_kafka_handle_Produce_error(rd_kafka_broker_t *rkb,
                                         const rd_kafka_buf_t *request,
                                         rd_kafka_msgbatch_t *batch,
                                         struct rd_kafka_Produce_err *perr) {
        rd_kafka_t *rk          = rkb->rkb_rk;
        rd_kafka_toppar_t *rktp = batch->rktp;
        int is_leader;

        if (unlikely(perr->err == RD_KAFKA_RESP_ERR__DESTROY))
                return 0; /* Terminating */

        /* When there is a partition leader change any outstanding
         * requests to the old broker will be handled by the old
         * broker thread when the responses are received/timeout:
         * in this case we need to be careful with locking:
         * check once if we're the leader (which allows relaxed
         * locking), and cache the current rktp's eos state vars. */
        rd_kafka_toppar_lock(rktp);
        is_leader          = rktp->rktp_broker == rkb;
        perr->rktp_pid     = rktp->rktp_eos.pid;
        perr->next_ack_seq = rktp->rktp_eos.next_ack_seq;
        perr->next_err_seq = rktp->rktp_eos.next_err_seq;
        rd_kafka_toppar_unlock(rktp);

        /* All failures are initially treated as if the message
         * was not persisted, but the status may be changed later
         * for specific errors and actions. */
        perr->status = RD_KAFKA_MSG_STATUS_NOT_PERSISTED;

        /* Set actions for known errors (may be overriden later),
         * all other errors are considered permanent failures.
         * (also see rd_kafka_err_action() for the default actions). */
        perr->actions = rd_kafka_err_action(
            rkb, perr->err, request,

            RD_KAFKA_ERR_ACTION_REFRESH |
                RD_KAFKA_ERR_ACTION_MSG_POSSIBLY_PERSISTED,
            RD_KAFKA_RESP_ERR__TRANSPORT,

            RD_KAFKA_ERR_ACTION_REFRESH | RD_KAFKA_ERR_ACTION_MSG_NOT_PERSISTED,
            RD_KAFKA_RESP_ERR_UNKNOWN_TOPIC_OR_PART,

            RD_KAFKA_ERR_ACTION_PERMANENT |
                RD_KAFKA_ERR_ACTION_MSG_NOT_PERSISTED,
            RD_KAFKA_RESP_ERR_TOPIC_AUTHORIZATION_FAILED,

            RD_KAFKA_ERR_ACTION_REFRESH | RD_KAFKA_ERR_ACTION_RETRY |
                RD_KAFKA_ERR_ACTION_MSG_NOT_PERSISTED,
            RD_KAFKA_RESP_ERR_KAFKA_STORAGE_ERROR,

            RD_KAFKA_ERR_ACTION_RETRY | RD_KAFKA_ERR_ACTION_MSG_NOT_PERSISTED,
            RD_KAFKA_RESP_ERR_NOT_ENOUGH_REPLICAS,

            RD_KAFKA_ERR_ACTION_RETRY |
                RD_KAFKA_ERR_ACTION_MSG_POSSIBLY_PERSISTED,
            RD_KAFKA_RESP_ERR_NOT_ENOUGH_REPLICAS_AFTER_APPEND,

            RD_KAFKA_ERR_ACTION_RETRY | RD_KAFKA_ERR_ACTION_MSG_NOT_PERSISTED,
            RD_KAFKA_RESP_ERR__TIMED_OUT_QUEUE,

            RD_KAFKA_ERR_ACTION_RETRY |
                RD_KAFKA_ERR_ACTION_MSG_POSSIBLY_PERSISTED,
            RD_KAFKA_RESP_ERR__TIMED_OUT,

            RD_KAFKA_ERR_ACTION_PERMANENT |
                RD_KAFKA_ERR_ACTION_MSG_POSSIBLY_PERSISTED,
            RD_KAFKA_RESP_ERR__MSG_TIMED_OUT,

            /* All Idempotent Producer-specific errors are
             * initially set as permanent errors,
             * special handling may change the actions. */
            RD_KAFKA_ERR_ACTION_PERMANENT |
                RD_KAFKA_ERR_ACTION_MSG_POSSIBLY_PERSISTED,
            RD_KAFKA_RESP_ERR_OUT_OF_ORDER_SEQUENCE_NUMBER,

            RD_KAFKA_ERR_ACTION_PERMANENT |
                RD_KAFKA_ERR_ACTION_MSG_POSSIBLY_PERSISTED,
            RD_KAFKA_RESP_ERR_DUPLICATE_SEQUENCE_NUMBER,

            RD_KAFKA_ERR_ACTION_PERMANENT |
                RD_KAFKA_ERR_ACTION_MSG_NOT_PERSISTED,
            RD_KAFKA_RESP_ERR_UNKNOWN_PRODUCER_ID,

            RD_KAFKA_ERR_ACTION_PERMANENT |
                RD_KAFKA_ERR_ACTION_MSG_NOT_PERSISTED,
            RD_KAFKA_RESP_ERR_INVALID_PRODUCER_EPOCH,

            /* Message was purged from out-queue due to
             * Idempotent Producer Id change */
            RD_KAFKA_ERR_ACTION_RETRY, RD_KAFKA_RESP_ERR__RETRY,

            RD_KAFKA_ERR_ACTION_END);

        rd_rkb_dbg(rkb, MSG, "MSGSET",
                   "%s [%" PRId32
                   "]: MessageSet with %i message(s) "
                   "(MsgId %" PRIu64 ", BaseSeq %" PRId32
                   ") "
                   "encountered error: %s (actions %s)%s",
                   rktp->rktp_rkt->rkt_topic->str, rktp->rktp_partition,
                   rd_kafka_msgq_len(&batch->msgq), batch->first_msgid,
                   batch->first_seq, rd_kafka_err2str(perr->err),
                   rd_kafka_actions2str(perr->actions),
                   is_leader ? "" : " [NOT LEADER]");


        /*
         * Special handling for Idempotent Producer
         *
         * Note: Idempotent Producer-specific errors received
         *       on a non-idempotent producer will be passed through
         *       directly to the application.
         */
        if (rd_kafka_is_idempotent(rk))
                rd_kafka_handle_idempotent_Produce_error(rkb, batch, perr);

        /* Update message persistence status based on action flags.
         * None of these are typically set after an idempotent error,
         * which sets the status explicitly. */
        if (perr->actions & RD_KAFKA_ERR_ACTION_MSG_POSSIBLY_PERSISTED)
                perr->status = RD_KAFKA_MSG_STATUS_POSSIBLY_PERSISTED;
        else if (perr->actions & RD_KAFKA_ERR_ACTION_MSG_NOT_PERSISTED)
                perr->status = RD_KAFKA_MSG_STATUS_NOT_PERSISTED;
        else if (perr->actions & RD_KAFKA_ERR_ACTION_MSG_PERSISTED)
                perr->status = RD_KAFKA_MSG_STATUS_PERSISTED;

        /* Save the last error for debugging sub-sequent errors,
         * useful for Idempotent Producer throubleshooting. */
        rd_kafka_toppar_lock(rktp);
        rktp->rktp_last_err.err        = perr->err;
        rktp->rktp_last_err.actions    = perr->actions;
        rktp->rktp_last_err.ts         = rd_clock();
        rktp->rktp_last_err.base_seq   = batch->first_seq;
        rktp->rktp_last_err.last_seq   = perr->last_seq;
        rktp->rktp_last_err.base_msgid = batch->first_msgid;
        rd_kafka_toppar_unlock(rktp);

        /*
         * Handle actions
         */
        if (perr->actions &
            (RD_KAFKA_ERR_ACTION_REFRESH | RD_KAFKA_ERR_ACTION_RETRY)) {
                /* Retry (refresh also implies retry) */

                if (perr->actions & RD_KAFKA_ERR_ACTION_REFRESH) {
                        /* Request metadata information update.
                         * These errors imply that we have stale
                         * information and the request was
                         * either rejected or not sent -
                         * we don't need to increment the retry count
                         * when we perform a retry since:
                         *   - it is a temporary error (hopefully)
                         *   - there is no chance of duplicate delivery
                         */
                        rd_kafka_toppar_leader_unavailable(rktp, "produce",
                                                           perr->err);

                        /* We can't be certain the request wasn't
                         * sent in case of transport failure,
                         * so the ERR__TRANSPORT case will need
                         * the retry count to be increased,
                         * In case of certain other errors we want to
                         * avoid retrying for the duration of the
                         * message.timeout.ms to speed up error propagation. */
                        if (perr->err != RD_KAFKA_RESP_ERR__TRANSPORT &&
                            perr->err != RD_KAFKA_RESP_ERR_KAFKA_STORAGE_ERROR)
                                perr->incr_retry = 0;
                }

                /* If message timed out in queue, not in transit,
                 * we will retry at a later time but not increment
                 * the retry count since there is no risk
                 * of duplicates. */
                if (!rd_kafka_buf_was_sent(request))
                        perr->incr_retry = 0;

                if (!perr->incr_retry) {
                        /* If retries are not to be incremented then
                         * there is no chance of duplicates on retry, which
                         * means these messages were not persisted. */
                        perr->status = RD_KAFKA_MSG_STATUS_NOT_PERSISTED;
                }

                if (rd_kafka_is_idempotent(rk)) {
                        /* Any currently in-flight requests will
                         * fail with ERR_OUT_OF_ORDER_SEQUENCE_NUMBER,
                         * which should not be treated as a fatal error
                         * since this request and sub-sequent requests
                         * will be retried and thus return to order.
                         * Unless the error was a timeout, or similar,
                         * in which case the request might have made it
                         * and the messages are considered possibly persisted:
                         * in this case we allow the next in-flight response
                         * to be successful, in which case we mark
                         * this request's messages as succesfully delivered. */
                        if (perr->status &
                            RD_KAFKA_MSG_STATUS_POSSIBLY_PERSISTED)
                                perr->update_next_ack = rd_true;
                        else
                                perr->update_next_ack = rd_false;
                        perr->update_next_err = rd_true;

                        /* Drain outstanding requests so that retries
                         * are attempted with proper state knowledge and
                         * without any in-flight requests. */
                        rd_kafka_toppar_lock(rktp);
                        rd_kafka_idemp_drain_toppar(rktp,
                                                    "drain before retrying");
                        rd_kafka_toppar_unlock(rktp);
                }

                /* Since requests are specific to a broker
                 * we move the retryable messages from the request
                 * back to the partition queue (prepend) and then
                 * let the new broker construct a new request.
                 * While doing this we also make sure the retry count
                 * for each message is honoured, any messages that
                 * would exceeded the retry count will not be
                 * moved but instead fail below. */
                rd_kafka_toppar_retry_msgq(rktp, &batch->msgq, perr->incr_retry,
                                           perr->status);

                if (rd_kafka_msgq_len(&batch->msgq) == 0) {
                        /* No need do anything more with the request
                         * here since the request no longer has any
                         * messages associated with it. */
                        return 0;
                }
        }

        if (perr->actions & RD_KAFKA_ERR_ACTION_PERMANENT &&
            rd_kafka_is_idempotent(rk)) {
                if (rd_kafka_is_transactional(rk) &&
                    perr->err == RD_KAFKA_RESP_ERR_INVALID_PRODUCER_EPOCH) {
                        /* Producer was fenced by new transactional producer
                         * with the same transactional.id */
                        rd_kafka_txn_set_fatal_error(
                            rk, RD_DO_LOCK, RD_KAFKA_RESP_ERR__FENCED,
                            "ProduceRequest for %.*s [%" PRId32
                            "] "
                            "with %d message(s) failed: %s "
                            "(broker %" PRId32 " %s, base seq %" PRId32
                            "): "
                            "transactional producer fenced by newer "
                            "producer instance",
                            RD_KAFKAP_STR_PR(rktp->rktp_rkt->rkt_topic),
                            rktp->rktp_partition,
                            rd_kafka_msgq_len(&batch->msgq),
                            rd_kafka_err2str(perr->err), rkb->rkb_nodeid,
                            rd_kafka_pid2str(batch->pid), batch->first_seq);

                        /* Drain outstanding requests and reset PID. */
                        rd_kafka_idemp_drain_reset(
                            rk, "fenced by new transactional producer");

                } else if (rd_kafka_is_transactional(rk)) {
                        /* When transactional any permanent produce failure
                         * would lead to an incomplete transaction, so raise
                         * an abortable transaction error. */
                        rd_kafka_txn_set_abortable_error(
                            rk, perr->err,
                            "ProduceRequest for %.*s [%" PRId32
                            "] "
                            "with %d message(s) failed: %s "
                            "(broker %" PRId32 " %s, base seq %" PRId32
                            "): "
                            "current transaction must be aborted",
                            RD_KAFKAP_STR_PR(rktp->rktp_rkt->rkt_topic),
                            rktp->rktp_partition,
                            rd_kafka_msgq_len(&batch->msgq),
                            rd_kafka_err2str(perr->err), rkb->rkb_nodeid,
                            rd_kafka_pid2str(batch->pid), batch->first_seq);

                } else if (rk->rk_conf.eos.gapless) {
                        /* A permanent non-idempotent error will lead to
                         * gaps in the message series, the next request
                         * will fail with ...ERR_OUT_OF_ORDER_SEQUENCE_NUMBER.
                         * To satisfy the gapless guarantee we need to raise
                         * a fatal error here. */
                        rd_kafka_idemp_set_fatal_error(
                            rk, RD_KAFKA_RESP_ERR__GAPLESS_GUARANTEE,
                            "ProduceRequest for %.*s [%" PRId32
                            "] "
                            "with %d message(s) failed: "
                            "%s (broker %" PRId32 " %s, base seq %" PRId32
                            "): "
                            "unable to satisfy gap-less guarantee",
                            RD_KAFKAP_STR_PR(rktp->rktp_rkt->rkt_topic),
                            rktp->rktp_partition,
                            rd_kafka_msgq_len(&batch->msgq),
                            rd_kafka_err2str(perr->err), rkb->rkb_nodeid,
                            rd_kafka_pid2str(batch->pid), batch->first_seq);

                        /* Drain outstanding requests and reset PID. */
                        rd_kafka_idemp_drain_reset(
                            rk, "unable to satisfy gap-less guarantee");

                } else {
                        /* If gapless is not set we bump the Epoch and
                         * renumber the messages to send. */

                        /* Drain outstanding requests and bump the epoch .*/
                        rd_kafka_idemp_drain_epoch_bump(rk, perr->err,
                                                        "message sequence gap");
                }

                perr->update_next_ack = rd_false;
                /* Make sure the next error will not raise a fatal error. */
                perr->update_next_err = rd_true;
        }

        if (perr->err == RD_KAFKA_RESP_ERR__TIMED_OUT ||
            perr->err == RD_KAFKA_RESP_ERR__TIMED_OUT_QUEUE) {
                /* Translate request-level timeout error code
                 * to message-level timeout error code. */
                perr->err = RD_KAFKA_RESP_ERR__MSG_TIMED_OUT;

        } else if (perr->err == RD_KAFKA_RESP_ERR_TOPIC_AUTHORIZATION_FAILED) {
                /* If we're no longer authorized to access the topic mark
                 * it as errored to deny further produce requests. */
                rd_kafka_topic_wrlock(rktp->rktp_rkt);
                rd_kafka_topic_set_error(rktp->rktp_rkt, perr->err);
                rd_kafka_topic_wrunlock(rktp->rktp_rkt);
        }

        return 1;
}

/**
 * @brief Handle ProduceResponse success for idempotent producer
 *
 * @warning May be called on the old leader thread. Lock rktp appropriately!
 *
 * @locks none
 * @locality broker thread (but not necessarily the leader broker thread)
 */
static void
rd_kafka_handle_idempotent_Produce_success(rd_kafka_broker_t *rkb,
                                           rd_kafka_msgbatch_t *batch,
                                           int32_t next_seq) {
        rd_kafka_t *rk          = rkb->rkb_rk;
        rd_kafka_toppar_t *rktp = batch->rktp;
        char fatal_err[512];
        uint64_t first_msgid, last_msgid;

        *fatal_err = '\0';

        first_msgid = rd_kafka_msgq_first(&batch->msgq)->rkm_u.producer.msgid;
        last_msgid  = rd_kafka_msgq_last(&batch->msgq)->rkm_u.producer.msgid;

        rd_kafka_toppar_lock(rktp);

        /* If the last acked msgid is higher than
         * the next message to (re)transmit in the message queue
         * it means a previous series of R1,R2 ProduceRequests
         * had R1 fail with uncertain persistence status,
         * such as timeout or transport error, but R2 succeeded,
         * which means the messages in R1 were in fact persisted.
         * In this case trigger delivery reports for all messages
         * in queue until we hit a non-acked message msgid. */
        if (unlikely(rktp->rktp_eos.acked_msgid < first_msgid - 1)) {
                rd_kafka_dr_implicit_ack(rkb, rktp, last_msgid);

        } else if (unlikely(batch->first_seq != rktp->rktp_eos.next_ack_seq &&
                            batch->first_seq == rktp->rktp_eos.next_err_seq)) {
                /* Response ordering is typically not a concern
                 * (but will not happen with current broker versions),
                 * unless we're expecting an error to be returned at
                 * this sequence rather than a success ack, in which
                 * case raise a fatal error. */

                /* Can't call set_fatal_error() while
                 * holding the toppar lock, so construct
                 * the error string here and call
                 * set_fatal_error() below after
                 * toppar lock has been released. */
                rd_snprintf(fatal_err, sizeof(fatal_err),
                            "ProduceRequest for %.*s [%" PRId32
                            "] "
                            "with %d message(s) "
                            "succeeded when expecting failure "
                            "(broker %" PRId32
                            " %s, "
                            "base seq %" PRId32
                            ", "
                            "next ack seq %" PRId32
                            ", "
                            "next err seq %" PRId32
                            ": "
                            "unable to retry without risking "
                            "duplication/reordering",
                            RD_KAFKAP_STR_PR(rktp->rktp_rkt->rkt_topic),
                            rktp->rktp_partition,
                            rd_kafka_msgq_len(&batch->msgq), rkb->rkb_nodeid,
                            rd_kafka_pid2str(batch->pid), batch->first_seq,
                            rktp->rktp_eos.next_ack_seq,
                            rktp->rktp_eos.next_err_seq);

                rktp->rktp_eos.next_err_seq = next_seq;
        }

        if (likely(!*fatal_err)) {
                /* Advance next expected err and/or ack sequence */

                /* Only step err seq if it hasn't diverged. */
                if (rktp->rktp_eos.next_err_seq == rktp->rktp_eos.next_ack_seq)
                        rktp->rktp_eos.next_err_seq = next_seq;

                rktp->rktp_eos.next_ack_seq = next_seq;
        }

        /* Store the last acked message sequence,
         * since retries within the broker cache window (5 requests)
         * will succeed for older messages we must only update the
         * acked msgid if it is higher than the last acked. */
        if (last_msgid > rktp->rktp_eos.acked_msgid)
                rktp->rktp_eos.acked_msgid = last_msgid;

        rd_kafka_toppar_unlock(rktp);

        /* Must call set_fatal_error() after releasing
         * the toppar lock. */
        if (unlikely(*fatal_err))
                rd_kafka_idemp_set_fatal_error(
                    rk, RD_KAFKA_RESP_ERR__INCONSISTENT, "%s", fatal_err);
}


/**
 * @brief Handle ProduceRequest result for a message batch.
 *
 * @warning \p request may be NULL.
 *
 * @localiy broker thread (but not necessarily the toppar's handler thread)
 * @locks none
 */
static void rd_kafka_msgbatch_handle_Produce_result(
    rd_kafka_broker_t *rkb,
    rd_kafka_msgbatch_t *batch,
    rd_kafka_resp_err_t err,
    const struct rd_kafka_Produce_result *presult,
    const rd_kafka_buf_t *request) {

        rd_kafka_t *rk               = rkb->rkb_rk;
        rd_kafka_toppar_t *rktp      = batch->rktp;
        rd_kafka_msg_status_t status = RD_KAFKA_MSG_STATUS_POSSIBLY_PERSISTED;
        rd_bool_t last_inflight;
        int32_t next_seq;

        /* Decrease partition's messages in-flight counter */
        rd_assert(rd_atomic32_get(&rktp->rktp_msgs_inflight) >=
                  rd_kafka_msgq_len(&batch->msgq));
        last_inflight = !rd_atomic32_sub(&rktp->rktp_msgs_inflight,
                                         rd_kafka_msgq_len(&batch->msgq));

        /* Next expected sequence (and handle wrap) */
        next_seq = rd_kafka_seq_wrap(batch->first_seq +
                                     rd_kafka_msgq_len(&batch->msgq));

        if (likely(!err)) {
                rd_rkb_dbg(rkb, MSG, "MSGSET",
                           "%s [%" PRId32
                           "]: MessageSet with %i message(s) "
                           "(MsgId %" PRIu64 ", BaseSeq %" PRId32 ") delivered",
                           rktp->rktp_rkt->rkt_topic->str, rktp->rktp_partition,
                           rd_kafka_msgq_len(&batch->msgq), batch->first_msgid,
                           batch->first_seq);

                if (rktp->rktp_rkt->rkt_conf.required_acks != 0)
                        status = RD_KAFKA_MSG_STATUS_PERSISTED;

                if (rd_kafka_is_idempotent(rk))
                        rd_kafka_handle_idempotent_Produce_success(rkb, batch,
                                                                   next_seq);
        } else {
                /* Error handling */
                struct rd_kafka_Produce_err perr = {
                    .err             = err,
                    .incr_retry      = 1,
                    .status          = status,
                    .update_next_ack = rd_true,
                    .update_next_err = rd_true,
                    .last_seq        = (batch->first_seq +
                                 rd_kafka_msgq_len(&batch->msgq) - 1)};

                rd_kafka_handle_Produce_error(rkb, request, batch, &perr);

                /* Update next expected acked and/or err sequence. */
                if (perr.update_next_ack || perr.update_next_err) {
                        rd_kafka_toppar_lock(rktp);
                        if (perr.update_next_ack)
                                rktp->rktp_eos.next_ack_seq = next_seq;
                        if (perr.update_next_err)
                                rktp->rktp_eos.next_err_seq = next_seq;
                        rd_kafka_toppar_unlock(rktp);
                }

                err    = perr.err;
                status = perr.status;
        }


        /* Messages to retry will have been removed from the request's queue */
        if (likely(rd_kafka_msgq_len(&batch->msgq) > 0)) {
                /* Set offset, timestamp and status for each message. */
                rd_kafka_msgq_set_metadata(&batch->msgq, rkb->rkb_nodeid,
                                           presult->offset, presult->timestamp,
                                           status);

                /* Enqueue messages for delivery report. */
                rd_kafka_dr_msgq(rktp->rktp_rkt, &batch->msgq, err);
        }

        if (rd_kafka_is_idempotent(rk) && last_inflight)
                rd_kafka_idemp_inflight_toppar_sub(rk, rktp);
}


/**
 * @brief Handle ProduceResponse
 *
 * @param reply is NULL when `acks=0` and on various local errors.
 *
 * @remark ProduceRequests are never retried, retriable errors are
 *         instead handled by re-enqueuing the request's messages back
 *         on the partition queue to have a new ProduceRequest constructed
 *         eventually.
 *
 * @warning May be called on the old leader thread. Lock rktp appropriately!
 *
 * @locality broker thread (but not necessarily the leader broker thread)
 */
static void rd_kafka_handle_Produce(rd_kafka_t *rk,
                                    rd_kafka_broker_t *rkb,
                                    rd_kafka_resp_err_t err,
                                    rd_kafka_buf_t *reply,
                                    rd_kafka_buf_t *request,
                                    void *opaque) {
        rd_kafka_msgbatch_t *batch            = &request->rkbuf_batch;
        rd_kafka_toppar_t *rktp               = batch->rktp;
        struct rd_kafka_Produce_result result = {
            .offset = RD_KAFKA_OFFSET_INVALID, .timestamp = -1};

        /* Unit test interface: inject errors */
        if (unlikely(rk->rk_conf.ut.handle_ProduceResponse != NULL)) {
                err = rk->rk_conf.ut.handle_ProduceResponse(
                    rkb->rkb_rk, rkb->rkb_nodeid, batch->first_msgid, err);
        }

        /* Parse Produce reply (unless the request errored) */
        if (!err && reply)
                err = rd_kafka_handle_Produce_parse(rkb, rktp, reply, request,
                                                    &result);

        rd_kafka_msgbatch_handle_Produce_result(rkb, batch, err, &result,
                                                request);
}


/**
 * @brief Send ProduceRequest for messages in toppar queue.
 *
 * @returns the number of messages included, or 0 on error / no messages.
 *
 * @locality broker thread
 */
int rd_kafka_ProduceRequest(rd_kafka_broker_t *rkb,
                            rd_kafka_toppar_t *rktp,
                            const rd_kafka_pid_t pid,
                            uint64_t epoch_base_msgid) {
        rd_kafka_buf_t *rkbuf;
        rd_kafka_topic_t *rkt = rktp->rktp_rkt;
        size_t MessageSetSize = 0;
        int cnt;
        rd_ts_t now;
        int64_t first_msg_timeout;
        int tmout;

        /**
         * Create ProduceRequest with as many messages from the toppar
         * transmit queue as possible.
         */
        rkbuf = rd_kafka_msgset_create_ProduceRequest(
            rkb, rktp, &rktp->rktp_xmit_msgq, pid, epoch_base_msgid,
            &MessageSetSize);
        if (unlikely(!rkbuf))
                return 0;

        cnt = rd_kafka_msgq_len(&rkbuf->rkbuf_batch.msgq);
        rd_dassert(cnt > 0);

        rd_avg_add(&rktp->rktp_rkt->rkt_avg_batchcnt, (int64_t)cnt);
        rd_avg_add(&rktp->rktp_rkt->rkt_avg_batchsize, (int64_t)MessageSetSize);

        if (!rkt->rkt_conf.required_acks)
                rkbuf->rkbuf_flags |= RD_KAFKA_OP_F_NO_RESPONSE;

        /* Use timeout from first message in batch */
        now = rd_clock();
        first_msg_timeout =
            (rd_kafka_msgq_first(&rkbuf->rkbuf_batch.msgq)->rkm_ts_timeout -
             now) /
            1000;

        if (unlikely(first_msg_timeout <= 0)) {
                /* Message has already timed out, allow 100 ms
                 * to produce anyway */
                tmout = 100;
        } else {
                tmout = (int)RD_MIN(INT_MAX, first_msg_timeout);
        }

        /* Set absolute timeout (including retries), the
         * effective timeout for this specific request will be
         * capped by socket.timeout.ms */
        rd_kafka_buf_set_abs_timeout(rkbuf, tmout, now);

        rd_kafka_broker_buf_enq_replyq(rkb, rkbuf, RD_KAFKA_NO_REPLYQ,
                                       rd_kafka_handle_Produce, NULL);

        return cnt;
}


/**
 * @brief Construct and send CreateTopicsRequest to \p rkb
 *        with the topics (NewTopic_t*) in \p new_topics, using
 *        \p options.
 *
 *        The response (unparsed) will be enqueued on \p replyq
 *        for handling by \p resp_cb (with \p opaque passed).
 *
 * @returns RD_KAFKA_RESP_ERR_NO_ERROR if the request was enqueued for
 *          transmission, otherwise an error code and errstr will be
 *          updated with a human readable error string.
 */
rd_kafka_resp_err_t
rd_kafka_CreateTopicsRequest(rd_kafka_broker_t *rkb,
                             const rd_list_t *new_topics /*(NewTopic_t*)*/,
                             rd_kafka_AdminOptions_t *options,
                             char *errstr,
                             size_t errstr_size,
                             rd_kafka_replyq_t replyq,
                             rd_kafka_resp_cb_t *resp_cb,
                             void *opaque) {
        rd_kafka_buf_t *rkbuf;
        int16_t ApiVersion = 0;
        int features;
        int i = 0;
        rd_kafka_NewTopic_t *newt;
        int op_timeout;

        if (rd_list_cnt(new_topics) == 0) {
                rd_snprintf(errstr, errstr_size, "No topics to create");
                rd_kafka_replyq_destroy(&replyq);
                return RD_KAFKA_RESP_ERR__INVALID_ARG;
        }

        ApiVersion = rd_kafka_broker_ApiVersion_supported(
            rkb, RD_KAFKAP_CreateTopics, 0, 4, &features);
        if (ApiVersion == -1) {
                rd_snprintf(errstr, errstr_size,
                            "Topic Admin API (KIP-4) not supported "
                            "by broker, requires broker version >= 0.10.2.0");
                rd_kafka_replyq_destroy(&replyq);
                return RD_KAFKA_RESP_ERR__UNSUPPORTED_FEATURE;
        }

        if (rd_kafka_confval_get_int(&options->validate_only) &&
            ApiVersion < 1) {
                rd_snprintf(errstr, errstr_size,
                            "CreateTopics.validate_only=true not "
                            "supported by broker");
                rd_kafka_replyq_destroy(&replyq);
                return RD_KAFKA_RESP_ERR__UNSUPPORTED_FEATURE;
        }

        rkbuf = rd_kafka_buf_new_request(rkb, RD_KAFKAP_CreateTopics, 1,
                                         4 + (rd_list_cnt(new_topics) * 200) +
                                             4 + 1);

        /* #topics */
        rd_kafka_buf_write_i32(rkbuf, rd_list_cnt(new_topics));

        while ((newt = rd_list_elem(new_topics, i++))) {
                int partition;
                int ei = 0;
                const rd_kafka_ConfigEntry_t *entry;

                if (ApiVersion < 4) {
                        if (newt->num_partitions == -1) {
                                rd_snprintf(errstr, errstr_size,
                                            "Default partition count (KIP-464) "
                                            "not supported by broker, "
                                            "requires broker version <= 2.4.0");
                                rd_kafka_replyq_destroy(&replyq);
                                rd_kafka_buf_destroy(rkbuf);
                                return RD_KAFKA_RESP_ERR__UNSUPPORTED_FEATURE;
                        }

                        if (newt->replication_factor == -1 &&
                            rd_list_empty(&newt->replicas)) {
                                rd_snprintf(errstr, errstr_size,
                                            "Default replication factor "
                                            "(KIP-464) "
                                            "not supported by broker, "
                                            "requires broker version <= 2.4.0");
                                rd_kafka_replyq_destroy(&replyq);
                                rd_kafka_buf_destroy(rkbuf);
                                return RD_KAFKA_RESP_ERR__UNSUPPORTED_FEATURE;
                        }
                }

                /* topic */
                rd_kafka_buf_write_str(rkbuf, newt->topic, -1);

                if (rd_list_cnt(&newt->replicas)) {
                        /* num_partitions and replication_factor must be
                         * set to -1 if a replica assignment is sent. */
                        /* num_partitions */
                        rd_kafka_buf_write_i32(rkbuf, -1);
                        /* replication_factor */
                        rd_kafka_buf_write_i16(rkbuf, -1);
                } else {
                        /* num_partitions */
                        rd_kafka_buf_write_i32(rkbuf, newt->num_partitions);
                        /* replication_factor */
                        rd_kafka_buf_write_i16(
                            rkbuf, (int16_t)newt->replication_factor);
                }

                /* #replica_assignment */
                rd_kafka_buf_write_i32(rkbuf, rd_list_cnt(&newt->replicas));

                /* Replicas per partition, see rdkafka_admin.[ch]
                 * for how these are constructed. */
                for (partition = 0; partition < rd_list_cnt(&newt->replicas);
                     partition++) {
                        const rd_list_t *replicas;
                        int ri = 0;

                        replicas = rd_list_elem(&newt->replicas, partition);
                        if (!replicas)
                                continue;

                        /* partition */
                        rd_kafka_buf_write_i32(rkbuf, partition);
                        /* #replicas */
                        rd_kafka_buf_write_i32(rkbuf, rd_list_cnt(replicas));

                        for (ri = 0; ri < rd_list_cnt(replicas); ri++) {
                                /* replica */
                                rd_kafka_buf_write_i32(
                                    rkbuf, rd_list_get_int32(replicas, ri));
                        }
                }

                /* #config_entries */
                rd_kafka_buf_write_i32(rkbuf, rd_list_cnt(&newt->config));

                RD_LIST_FOREACH(entry, &newt->config, ei) {
                        /* config_name */
                        rd_kafka_buf_write_str(rkbuf, entry->kv->name, -1);
                        /* config_value (nullable) */
                        rd_kafka_buf_write_str(rkbuf, entry->kv->value, -1);
                }
        }

        /* timeout */
        op_timeout = rd_kafka_confval_get_int(&options->operation_timeout);
        rd_kafka_buf_write_i32(rkbuf, op_timeout);

        if (op_timeout > rkb->rkb_rk->rk_conf.socket_timeout_ms)
                rd_kafka_buf_set_abs_timeout(rkbuf, op_timeout + 1000, 0);

        if (ApiVersion >= 1) {
                /* validate_only */
                rd_kafka_buf_write_i8(
                    rkbuf, rd_kafka_confval_get_int(&options->validate_only));
        }

        rd_kafka_buf_ApiVersion_set(rkbuf, ApiVersion, 0);

        rd_kafka_broker_buf_enq_replyq(rkb, rkbuf, replyq, resp_cb, opaque);

        return RD_KAFKA_RESP_ERR_NO_ERROR;
}


/**
 * @brief Construct and send DeleteTopicsRequest to \p rkb
 *        with the topics (DeleteTopic_t *) in \p del_topics, using
 *        \p options.
 *
 *        The response (unparsed) will be enqueued on \p replyq
 *        for handling by \p resp_cb (with \p opaque passed).
 *
 * @returns RD_KAFKA_RESP_ERR_NO_ERROR if the request was enqueued for
 *          transmission, otherwise an error code and errstr will be
 *          updated with a human readable error string.
 */
rd_kafka_resp_err_t
rd_kafka_DeleteTopicsRequest(rd_kafka_broker_t *rkb,
                             const rd_list_t *del_topics /*(DeleteTopic_t*)*/,
                             rd_kafka_AdminOptions_t *options,
                             char *errstr,
                             size_t errstr_size,
                             rd_kafka_replyq_t replyq,
                             rd_kafka_resp_cb_t *resp_cb,
                             void *opaque) {
        rd_kafka_buf_t *rkbuf;
        int16_t ApiVersion = 0;
        int features;
        int i = 0;
        rd_kafka_DeleteTopic_t *delt;
        int op_timeout;

        if (rd_list_cnt(del_topics) == 0) {
                rd_snprintf(errstr, errstr_size, "No topics to delete");
                rd_kafka_replyq_destroy(&replyq);
                return RD_KAFKA_RESP_ERR__INVALID_ARG;
        }

        ApiVersion = rd_kafka_broker_ApiVersion_supported(
            rkb, RD_KAFKAP_DeleteTopics, 0, 1, &features);
        if (ApiVersion == -1) {
                rd_snprintf(errstr, errstr_size,
                            "Topic Admin API (KIP-4) not supported "
                            "by broker, requires broker version >= 0.10.2.0");
                rd_kafka_replyq_destroy(&replyq);
                return RD_KAFKA_RESP_ERR__UNSUPPORTED_FEATURE;
        }

        rkbuf =
            rd_kafka_buf_new_request(rkb, RD_KAFKAP_DeleteTopics, 1,
                                     /* FIXME */
                                     4 + (rd_list_cnt(del_topics) * 100) + 4);

        /* #topics */
        rd_kafka_buf_write_i32(rkbuf, rd_list_cnt(del_topics));

        while ((delt = rd_list_elem(del_topics, i++)))
                rd_kafka_buf_write_str(rkbuf, delt->topic, -1);

        /* timeout */
        op_timeout = rd_kafka_confval_get_int(&options->operation_timeout);
        rd_kafka_buf_write_i32(rkbuf, op_timeout);

        if (op_timeout > rkb->rkb_rk->rk_conf.socket_timeout_ms)
                rd_kafka_buf_set_abs_timeout(rkbuf, op_timeout + 1000, 0);

        rd_kafka_buf_ApiVersion_set(rkbuf, ApiVersion, 0);

        rd_kafka_broker_buf_enq_replyq(rkb, rkbuf, replyq, resp_cb, opaque);

        return RD_KAFKA_RESP_ERR_NO_ERROR;
}


/**
 * @brief Construct and send DeleteRecordsRequest to \p rkb
 *        with the offsets to delete (rd_kafka_topic_partition_list_t *) in
 *        \p offsets_list, using \p options.
 *
 *        The response (unparsed) will be enqueued on \p replyq
 *        for handling by \p resp_cb (with \p opaque passed).
 *
 * @remark The rd_kafka_topic_partition_list_t in \p offsets_list must already
 *          be sorted.
 *
 * @returns RD_KAFKA_RESP_ERR_NO_ERROR if the request was enqueued for
 *          transmission, otherwise an error code and errstr will be
 *          updated with a human readable error string.
 */
rd_kafka_resp_err_t
rd_kafka_DeleteRecordsRequest(rd_kafka_broker_t *rkb,
                              /*(rd_kafka_topic_partition_list_t*)*/
                              const rd_list_t *offsets_list,
                              rd_kafka_AdminOptions_t *options,
                              char *errstr,
                              size_t errstr_size,
                              rd_kafka_replyq_t replyq,
                              rd_kafka_resp_cb_t *resp_cb,
                              void *opaque) {
        rd_kafka_buf_t *rkbuf;
        int16_t ApiVersion = 0;
        int features;
        const rd_kafka_topic_partition_list_t *partitions;
        int op_timeout;

        partitions = rd_list_elem(offsets_list, 0);

        ApiVersion = rd_kafka_broker_ApiVersion_supported(
            rkb, RD_KAFKAP_DeleteRecords, 0, 1, &features);
        if (ApiVersion == -1) {
                rd_snprintf(errstr, errstr_size,
                            "DeleteRecords Admin API (KIP-107) not supported "
                            "by broker, requires broker version >= 0.11.0");
                return RD_KAFKA_RESP_ERR__UNSUPPORTED_FEATURE;
        }

        rkbuf = rd_kafka_buf_new_request(rkb, RD_KAFKAP_DeleteRecords, 1,
                                         4 + (partitions->cnt * 100) + 4);

        const rd_kafka_topic_partition_field_t fields[] = {
            RD_KAFKA_TOPIC_PARTITION_FIELD_PARTITION,
            RD_KAFKA_TOPIC_PARTITION_FIELD_OFFSET,
            RD_KAFKA_TOPIC_PARTITION_FIELD_END};
        rd_kafka_buf_write_topic_partitions(
            rkbuf, partitions, rd_false /*don't skip invalid offsets*/,
            rd_false /*any offset*/, fields);

        /* timeout */
        op_timeout = rd_kafka_confval_get_int(&options->operation_timeout);
        rd_kafka_buf_write_i32(rkbuf, op_timeout);

        if (op_timeout > rkb->rkb_rk->rk_conf.socket_timeout_ms)
                rd_kafka_buf_set_abs_timeout(rkbuf, op_timeout + 1000, 0);

        rd_kafka_buf_ApiVersion_set(rkbuf, ApiVersion, 0);

        rd_kafka_broker_buf_enq_replyq(rkb, rkbuf, replyq, resp_cb, opaque);

        return RD_KAFKA_RESP_ERR_NO_ERROR;
}


/**
 * @brief Construct and send CreatePartitionsRequest to \p rkb
 *        with the topics (NewPartitions_t*) in \p new_parts, using
 *        \p options.
 *
 *        The response (unparsed) will be enqueued on \p replyq
 *        for handling by \p resp_cb (with \p opaque passed).
 *
 * @returns RD_KAFKA_RESP_ERR_NO_ERROR if the request was enqueued for
 *          transmission, otherwise an error code and errstr will be
 *          updated with a human readable error string.
 */
rd_kafka_resp_err_t
rd_kafka_CreatePartitionsRequest(rd_kafka_broker_t *rkb,
                                 /*(NewPartitions_t*)*/
                                 const rd_list_t *new_parts,
                                 rd_kafka_AdminOptions_t *options,
                                 char *errstr,
                                 size_t errstr_size,
                                 rd_kafka_replyq_t replyq,
                                 rd_kafka_resp_cb_t *resp_cb,
                                 void *opaque) {
        rd_kafka_buf_t *rkbuf;
        int16_t ApiVersion = 0;
        int i              = 0;
        rd_kafka_NewPartitions_t *newp;
        int op_timeout;

        if (rd_list_cnt(new_parts) == 0) {
                rd_snprintf(errstr, errstr_size, "No partitions to create");
                rd_kafka_replyq_destroy(&replyq);
                return RD_KAFKA_RESP_ERR__INVALID_ARG;
        }

        ApiVersion = rd_kafka_broker_ApiVersion_supported(
            rkb, RD_KAFKAP_CreatePartitions, 0, 0, NULL);
        if (ApiVersion == -1) {
                rd_snprintf(errstr, errstr_size,
                            "CreatePartitions (KIP-195) not supported "
                            "by broker, requires broker version >= 1.0.0");
                rd_kafka_replyq_destroy(&replyq);
                return RD_KAFKA_RESP_ERR__UNSUPPORTED_FEATURE;
        }

        rkbuf = rd_kafka_buf_new_request(rkb, RD_KAFKAP_CreatePartitions, 1,
                                         4 + (rd_list_cnt(new_parts) * 200) +
                                             4 + 1);

        /* #topics */
        rd_kafka_buf_write_i32(rkbuf, rd_list_cnt(new_parts));

        while ((newp = rd_list_elem(new_parts, i++))) {
                /* topic */
                rd_kafka_buf_write_str(rkbuf, newp->topic, -1);

                /* New partition count */
                rd_kafka_buf_write_i32(rkbuf, (int32_t)newp->total_cnt);

                /* #replica_assignment */
                if (rd_list_empty(&newp->replicas)) {
                        rd_kafka_buf_write_i32(rkbuf, -1);
                } else {
                        const rd_list_t *replicas;
                        int pi = -1;

                        rd_kafka_buf_write_i32(rkbuf,
                                               rd_list_cnt(&newp->replicas));

                        while (
                            (replicas = rd_list_elem(&newp->replicas, ++pi))) {
                                int ri = 0;

                                /* replica count */
                                rd_kafka_buf_write_i32(rkbuf,
                                                       rd_list_cnt(replicas));

                                /* replica */
                                for (ri = 0; ri < rd_list_cnt(replicas); ri++) {
                                        rd_kafka_buf_write_i32(
                                            rkbuf,
                                            rd_list_get_int32(replicas, ri));
                                }
                        }
                }
        }

        /* timeout */
        op_timeout = rd_kafka_confval_get_int(&options->operation_timeout);
        rd_kafka_buf_write_i32(rkbuf, op_timeout);

        if (op_timeout > rkb->rkb_rk->rk_conf.socket_timeout_ms)
                rd_kafka_buf_set_abs_timeout(rkbuf, op_timeout + 1000, 0);

        /* validate_only */
        rd_kafka_buf_write_i8(
            rkbuf, rd_kafka_confval_get_int(&options->validate_only));

        rd_kafka_buf_ApiVersion_set(rkbuf, ApiVersion, 0);

        rd_kafka_broker_buf_enq_replyq(rkb, rkbuf, replyq, resp_cb, opaque);

        return RD_KAFKA_RESP_ERR_NO_ERROR;
}


/**
 * @brief Construct and send AlterConfigsRequest to \p rkb
 *        with the configs (ConfigResource_t*) in \p configs, using
 *        \p options.
 *
 *        The response (unparsed) will be enqueued on \p replyq
 *        for handling by \p resp_cb (with \p opaque passed).
 *
 * @returns RD_KAFKA_RESP_ERR_NO_ERROR if the request was enqueued for
 *          transmission, otherwise an error code and errstr will be
 *          updated with a human readable error string.
 */
rd_kafka_resp_err_t
rd_kafka_AlterConfigsRequest(rd_kafka_broker_t *rkb,
                             const rd_list_t *configs /*(ConfigResource_t*)*/,
                             rd_kafka_AdminOptions_t *options,
                             char *errstr,
                             size_t errstr_size,
                             rd_kafka_replyq_t replyq,
                             rd_kafka_resp_cb_t *resp_cb,
                             void *opaque) {
        rd_kafka_buf_t *rkbuf;
        int16_t ApiVersion = 0;
        int i;
        const rd_kafka_ConfigResource_t *config;
        int op_timeout;

        if (rd_list_cnt(configs) == 0) {
                rd_snprintf(errstr, errstr_size,
                            "No config resources specified");
                rd_kafka_replyq_destroy(&replyq);
                return RD_KAFKA_RESP_ERR__INVALID_ARG;
        }

        ApiVersion = rd_kafka_broker_ApiVersion_supported(
            rkb, RD_KAFKAP_AlterConfigs, 0, 2, NULL);
        if (ApiVersion == -1) {
                rd_snprintf(errstr, errstr_size,
                            "AlterConfigs (KIP-133) not supported "
                            "by broker, requires broker version >= 0.11.0");
                rd_kafka_replyq_destroy(&replyq);
                return RD_KAFKA_RESP_ERR__UNSUPPORTED_FEATURE;
        }

        rkbuf = rd_kafka_buf_new_flexver_request(rkb, RD_KAFKAP_AlterConfigs, 1,
                                                 rd_list_cnt(configs) * 200,
                                                 ApiVersion >= 2);

        /* #Resources */
        rd_kafka_buf_write_arraycnt(rkbuf, rd_list_cnt(configs));

        RD_LIST_FOREACH(config, configs, i) {
                const rd_kafka_ConfigEntry_t *entry;
                int ei;

                /* ResourceType */
                rd_kafka_buf_write_i8(rkbuf, config->restype);

                /* ResourceName */
                rd_kafka_buf_write_str(rkbuf, config->name, -1);

                /* #Configs */
                rd_kafka_buf_write_arraycnt(rkbuf,
                                            rd_list_cnt(&config->config));

                RD_LIST_FOREACH(entry, &config->config, ei) {
                        /* Name */
                        rd_kafka_buf_write_str(rkbuf, entry->kv->name, -1);
                        /* Value (nullable) */
                        rd_kafka_buf_write_str(rkbuf, entry->kv->value, -1);

                        rd_kafka_buf_write_tags(rkbuf);
                }

                rd_kafka_buf_write_tags(rkbuf);
        }

        /* timeout */
        op_timeout = rd_kafka_confval_get_int(&options->operation_timeout);
        if (op_timeout > rkb->rkb_rk->rk_conf.socket_timeout_ms)
                rd_kafka_buf_set_abs_timeout(rkbuf, op_timeout + 1000, 0);

        /* validate_only */
        rd_kafka_buf_write_i8(
            rkbuf, rd_kafka_confval_get_int(&options->validate_only));

        rd_kafka_buf_ApiVersion_set(rkbuf, ApiVersion, 0);

        rd_kafka_broker_buf_enq_replyq(rkb, rkbuf, replyq, resp_cb, opaque);

        return RD_KAFKA_RESP_ERR_NO_ERROR;
}


rd_kafka_resp_err_t rd_kafka_IncrementalAlterConfigsRequest(
    rd_kafka_broker_t *rkb,
    const rd_list_t *configs /*(ConfigResource_t*)*/,
    rd_kafka_AdminOptions_t *options,
    char *errstr,
    size_t errstr_size,
    rd_kafka_replyq_t replyq,
    rd_kafka_resp_cb_t *resp_cb,
    void *opaque) {
        rd_kafka_buf_t *rkbuf;
        int16_t ApiVersion = 0;
        int i;
        const rd_kafka_ConfigResource_t *config;
        int op_timeout;

        if (rd_list_cnt(configs) == 0) {
                rd_snprintf(errstr, errstr_size,
                            "No config resources specified");
                rd_kafka_replyq_destroy(&replyq);
                return RD_KAFKA_RESP_ERR__INVALID_ARG;
        }

        ApiVersion = rd_kafka_broker_ApiVersion_supported(
            rkb, RD_KAFKAP_IncrementalAlterConfigs, 0, 1, NULL);
        if (ApiVersion == -1) {
                rd_snprintf(errstr, errstr_size,
                            "IncrementalAlterConfigs (KIP-339) not supported "
                            "by broker, requires broker version >= 2.3.0");
                rd_kafka_replyq_destroy(&replyq);
                return RD_KAFKA_RESP_ERR__UNSUPPORTED_FEATURE;
        }

        rkbuf = rd_kafka_buf_new_flexver_request(
            rkb, RD_KAFKAP_IncrementalAlterConfigs, 1,
            rd_list_cnt(configs) * 200, ApiVersion >= 1);

        /* #Resources */
        rd_kafka_buf_write_arraycnt(rkbuf, rd_list_cnt(configs));

        RD_LIST_FOREACH(config, configs, i) {
                const rd_kafka_ConfigEntry_t *entry;
                int ei;

                /* ResourceType */
                rd_kafka_buf_write_i8(rkbuf, config->restype);

                /* ResourceName */
                rd_kafka_buf_write_str(rkbuf, config->name, -1);

                /* #Configs */
                rd_kafka_buf_write_arraycnt(rkbuf,
                                            rd_list_cnt(&config->config));

                RD_LIST_FOREACH(entry, &config->config, ei) {
                        /* Name */
                        rd_kafka_buf_write_str(rkbuf, entry->kv->name, -1);
                        /* ConfigOperation */
                        rd_kafka_buf_write_i8(rkbuf, entry->a.op_type);
                        /* Value (nullable) */
                        rd_kafka_buf_write_str(rkbuf, entry->kv->value, -1);

                        rd_kafka_buf_write_tags(rkbuf);
                }

                rd_kafka_buf_write_tags(rkbuf);
        }

        /* timeout */
        op_timeout = rd_kafka_confval_get_int(&options->operation_timeout);
        if (op_timeout > rkb->rkb_rk->rk_conf.socket_timeout_ms)
                rd_kafka_buf_set_abs_timeout(rkbuf, op_timeout + 1000, 0);

        /* ValidateOnly */
        rd_kafka_buf_write_i8(
            rkbuf, rd_kafka_confval_get_int(&options->validate_only));

        rd_kafka_buf_ApiVersion_set(rkbuf, ApiVersion, 0);

        rd_kafka_broker_buf_enq_replyq(rkb, rkbuf, replyq, resp_cb, opaque);

        return RD_KAFKA_RESP_ERR_NO_ERROR;
}

/**
 * @brief Construct and send DescribeConfigsRequest to \p rkb
 *        with the configs (ConfigResource_t*) in \p configs, using
 *        \p options.
 *
 *        The response (unparsed) will be enqueued on \p replyq
 *        for handling by \p resp_cb (with \p opaque passed).
 *
 * @returns RD_KAFKA_RESP_ERR_NO_ERROR if the request was enqueued for
 *          transmission, otherwise an error code and errstr will be
 *          updated with a human readable error string.
 */
rd_kafka_resp_err_t rd_kafka_DescribeConfigsRequest(
    rd_kafka_broker_t *rkb,
    const rd_list_t *configs /*(ConfigResource_t*)*/,
    rd_kafka_AdminOptions_t *options,
    char *errstr,
    size_t errstr_size,
    rd_kafka_replyq_t replyq,
    rd_kafka_resp_cb_t *resp_cb,
    void *opaque) {
        rd_kafka_buf_t *rkbuf;
        int16_t ApiVersion = 0;
        int i;
        const rd_kafka_ConfigResource_t *config;
        int op_timeout;

        if (rd_list_cnt(configs) == 0) {
                rd_snprintf(errstr, errstr_size,
                            "No config resources specified");
                rd_kafka_replyq_destroy(&replyq);
                return RD_KAFKA_RESP_ERR__INVALID_ARG;
        }

        ApiVersion = rd_kafka_broker_ApiVersion_supported(
            rkb, RD_KAFKAP_DescribeConfigs, 0, 1, NULL);
        if (ApiVersion == -1) {
                rd_snprintf(errstr, errstr_size,
                            "DescribeConfigs (KIP-133) not supported "
                            "by broker, requires broker version >= 0.11.0");
                rd_kafka_replyq_destroy(&replyq);
                return RD_KAFKA_RESP_ERR__UNSUPPORTED_FEATURE;
        }

        rkbuf = rd_kafka_buf_new_request(rkb, RD_KAFKAP_DescribeConfigs, 1,
                                         rd_list_cnt(configs) * 200);

        /* #resources */
        rd_kafka_buf_write_i32(rkbuf, rd_list_cnt(configs));

        RD_LIST_FOREACH(config, configs, i) {
                const rd_kafka_ConfigEntry_t *entry;
                int ei;

                /* resource_type */
                rd_kafka_buf_write_i8(rkbuf, config->restype);

                /* resource_name */
                rd_kafka_buf_write_str(rkbuf, config->name, -1);

                /* #config */
                if (rd_list_empty(&config->config)) {
                        /* Get all configs */
                        rd_kafka_buf_write_i32(rkbuf, -1);
                } else {
                        /* Get requested configs only */
                        rd_kafka_buf_write_i32(rkbuf,
                                               rd_list_cnt(&config->config));
                }

                RD_LIST_FOREACH(entry, &config->config, ei) {
                        /* config_name */
                        rd_kafka_buf_write_str(rkbuf, entry->kv->name, -1);
                }
        }


        if (ApiVersion == 1) {
                /* include_synonyms */
                rd_kafka_buf_write_i8(rkbuf, 1);
        }

        /* timeout */
        op_timeout = rd_kafka_confval_get_int(&options->operation_timeout);
        if (op_timeout > rkb->rkb_rk->rk_conf.socket_timeout_ms)
                rd_kafka_buf_set_abs_timeout(rkbuf, op_timeout + 1000, 0);

        rd_kafka_buf_ApiVersion_set(rkbuf, ApiVersion, 0);

        rd_kafka_broker_buf_enq_replyq(rkb, rkbuf, replyq, resp_cb, opaque);

        return RD_KAFKA_RESP_ERR_NO_ERROR;
}


/**
 * @brief Construct and send DeleteGroupsRequest to \p rkb
 *        with the groups (DeleteGroup_t *) in \p del_groups, using
 *        \p options.
 *
 *        The response (unparsed) will be enqueued on \p replyq
 *        for handling by \p resp_cb (with \p opaque passed).
 *
 * @returns RD_KAFKA_RESP_ERR_NO_ERROR if the request was enqueued for
 *          transmission, otherwise an error code and errstr will be
 *          updated with a human readable error string.
 */
rd_kafka_resp_err_t
rd_kafka_DeleteGroupsRequest(rd_kafka_broker_t *rkb,
                             const rd_list_t *del_groups /*(DeleteGroup_t*)*/,
                             rd_kafka_AdminOptions_t *options,
                             char *errstr,
                             size_t errstr_size,
                             rd_kafka_replyq_t replyq,
                             rd_kafka_resp_cb_t *resp_cb,
                             void *opaque) {
        rd_kafka_buf_t *rkbuf;
        int16_t ApiVersion = 0;
        int features;
        int i = 0;
        rd_kafka_DeleteGroup_t *delt;

        ApiVersion = rd_kafka_broker_ApiVersion_supported(
            rkb, RD_KAFKAP_DeleteGroups, 0, 1, &features);
        if (ApiVersion == -1) {
                rd_snprintf(errstr, errstr_size,
                            "DeleteGroups Admin API (KIP-229) not supported "
                            "by broker, requires broker version >= 1.1.0");
                rd_kafka_replyq_destroy(&replyq);
                return RD_KAFKA_RESP_ERR__UNSUPPORTED_FEATURE;
        }

        rkbuf =
            rd_kafka_buf_new_request(rkb, RD_KAFKAP_DeleteGroups, 1,
                                     4 + (rd_list_cnt(del_groups) * 100) + 4);

        /* #groups */
        rd_kafka_buf_write_i32(rkbuf, rd_list_cnt(del_groups));

        while ((delt = rd_list_elem(del_groups, i++)))
                rd_kafka_buf_write_str(rkbuf, delt->group, -1);

        rd_kafka_buf_ApiVersion_set(rkbuf, ApiVersion, 0);

        rd_kafka_broker_buf_enq_replyq(rkb, rkbuf, replyq, resp_cb, opaque);

        return RD_KAFKA_RESP_ERR_NO_ERROR;
}

/**
 * @brief Returns the request size needed to send a specific AclBinding
 *        specified in \p acl, using the ApiVersion provided in
 *        \p ApiVersion.
 *
 * @returns and int16_t with the request size in bytes.
 */
static RD_INLINE size_t
rd_kafka_AclBinding_request_size(const rd_kafka_AclBinding_t *acl,
                                 int ApiVersion) {
        return 1 + 2 + (acl->name ? strlen(acl->name) : 0) + 2 +
               (acl->principal ? strlen(acl->principal) : 0) + 2 +
               (acl->host ? strlen(acl->host) : 0) + 1 + 1 +
               (ApiVersion > 0 ? 1 : 0);
}

/**
 * @brief Construct and send CreateAclsRequest to \p rkb
 *        with the acls (AclBinding_t*) in \p new_acls, using
 *        \p options.
 *
 *        The response (unparsed) will be enqueued on \p replyq
 *        for handling by \p resp_cb (with \p opaque passed).
 *
 * @returns RD_KAFKA_RESP_ERR_NO_ERROR if the request was enqueued for
 *          transmission, otherwise an error code and errstr will be
 *          updated with a human readable error string.
 */
rd_kafka_resp_err_t
rd_kafka_CreateAclsRequest(rd_kafka_broker_t *rkb,
                           const rd_list_t *new_acls /*(AclBinding_t*)*/,
                           rd_kafka_AdminOptions_t *options,
                           char *errstr,
                           size_t errstr_size,
                           rd_kafka_replyq_t replyq,
                           rd_kafka_resp_cb_t *resp_cb,
                           void *opaque) {
        rd_kafka_buf_t *rkbuf;
        int16_t ApiVersion;
        int i;
        size_t len;
        int op_timeout;
        rd_kafka_AclBinding_t *new_acl;

        if (rd_list_cnt(new_acls) == 0) {
                rd_snprintf(errstr, errstr_size, "No acls to create");
                rd_kafka_replyq_destroy(&replyq);
                return RD_KAFKA_RESP_ERR__INVALID_ARG;
        }

        ApiVersion = rd_kafka_broker_ApiVersion_supported(
            rkb, RD_KAFKAP_CreateAcls, 0, 1, NULL);
        if (ApiVersion == -1) {
                rd_snprintf(errstr, errstr_size,
                            "ACLs Admin API (KIP-140) not supported "
                            "by broker, requires broker version >= 0.11.0.0");
                rd_kafka_replyq_destroy(&replyq);
                return RD_KAFKA_RESP_ERR__UNSUPPORTED_FEATURE;
        }

        if (ApiVersion == 0) {
                RD_LIST_FOREACH(new_acl, new_acls, i) {
                        if (new_acl->resource_pattern_type !=
                            RD_KAFKA_RESOURCE_PATTERN_LITERAL) {
                                rd_snprintf(errstr, errstr_size,
                                            "Broker only supports LITERAL "
                                            "resource pattern types");
                                rd_kafka_replyq_destroy(&replyq);
                                return RD_KAFKA_RESP_ERR__UNSUPPORTED_FEATURE;
                        }
                }
        } else {
                RD_LIST_FOREACH(new_acl, new_acls, i) {
                        if (new_acl->resource_pattern_type !=
                                RD_KAFKA_RESOURCE_PATTERN_LITERAL &&
                            new_acl->resource_pattern_type !=
                                RD_KAFKA_RESOURCE_PATTERN_PREFIXED) {
                                rd_snprintf(errstr, errstr_size,
                                            "Only LITERAL and PREFIXED "
                                            "resource patterns are supported "
                                            "when creating ACLs");
                                rd_kafka_replyq_destroy(&replyq);
                                return RD_KAFKA_RESP_ERR__UNSUPPORTED_FEATURE;
                        }
                }
        }

        len = 4;
        RD_LIST_FOREACH(new_acl, new_acls, i) {
                len += rd_kafka_AclBinding_request_size(new_acl, ApiVersion);
        }

        rkbuf = rd_kafka_buf_new_request(rkb, RD_KAFKAP_CreateAcls, 1, len);

        /* #acls */
        rd_kafka_buf_write_i32(rkbuf, rd_list_cnt(new_acls));

        RD_LIST_FOREACH(new_acl, new_acls, i) {
                rd_kafka_buf_write_i8(rkbuf, new_acl->restype);

                rd_kafka_buf_write_str(rkbuf, new_acl->name, -1);

                if (ApiVersion >= 1) {
                        rd_kafka_buf_write_i8(rkbuf,
                                              new_acl->resource_pattern_type);
                }

                rd_kafka_buf_write_str(rkbuf, new_acl->principal, -1);

                rd_kafka_buf_write_str(rkbuf, new_acl->host, -1);

                rd_kafka_buf_write_i8(rkbuf, new_acl->operation);

                rd_kafka_buf_write_i8(rkbuf, new_acl->permission_type);
        }

        /* timeout */
        op_timeout = rd_kafka_confval_get_int(&options->operation_timeout);
        if (op_timeout > rkb->rkb_rk->rk_conf.socket_timeout_ms)
                rd_kafka_buf_set_abs_timeout(rkbuf, op_timeout + 1000, 0);

        rd_kafka_buf_ApiVersion_set(rkbuf, ApiVersion, 0);

        rd_kafka_broker_buf_enq_replyq(rkb, rkbuf, replyq, resp_cb, opaque);

        return RD_KAFKA_RESP_ERR_NO_ERROR;
}

/**
 * @brief Construct and send DescribeAclsRequest to \p rkb
 *        with the acls (AclBinding_t*) in \p acls, using
 *        \p options.
 *
 *        The response (unparsed) will be enqueued on \p replyq
 *        for handling by \p resp_cb (with \p opaque passed).
 *
 * @returns RD_KAFKA_RESP_ERR_NO_ERROR if the request was enqueued for
 *          transmission, otherwise an error code and errstr will be
 *          updated with a human readable error string.
 */
rd_kafka_resp_err_t rd_kafka_DescribeAclsRequest(
    rd_kafka_broker_t *rkb,
    const rd_list_t *acls /*(rd_kafka_AclBindingFilter_t*)*/,
    rd_kafka_AdminOptions_t *options,
    char *errstr,
    size_t errstr_size,
    rd_kafka_replyq_t replyq,
    rd_kafka_resp_cb_t *resp_cb,
    void *opaque) {
        rd_kafka_buf_t *rkbuf;
        int16_t ApiVersion = 0;
        const rd_kafka_AclBindingFilter_t *acl;
        int op_timeout;

        if (rd_list_cnt(acls) == 0) {
                rd_snprintf(errstr, errstr_size,
                            "No acl binding filters specified");
                rd_kafka_replyq_destroy(&replyq);
                return RD_KAFKA_RESP_ERR__INVALID_ARG;
        }
        if (rd_list_cnt(acls) > 1) {
                rd_snprintf(errstr, errstr_size,
                            "Too many acl binding filters specified");
                rd_kafka_replyq_destroy(&replyq);
                return RD_KAFKA_RESP_ERR__INVALID_ARG;
        }

        acl = rd_list_elem(acls, 0);

        ApiVersion = rd_kafka_broker_ApiVersion_supported(
            rkb, RD_KAFKAP_DescribeAcls, 0, 1, NULL);
        if (ApiVersion == -1) {
                rd_snprintf(errstr, errstr_size,
                            "ACLs Admin API (KIP-140) not supported "
                            "by broker, requires broker version >= 0.11.0.0");
                rd_kafka_replyq_destroy(&replyq);
                return RD_KAFKA_RESP_ERR__UNSUPPORTED_FEATURE;
        }

        if (ApiVersion == 0) {
                if (acl->resource_pattern_type !=
                        RD_KAFKA_RESOURCE_PATTERN_LITERAL &&
                    acl->resource_pattern_type !=
                        RD_KAFKA_RESOURCE_PATTERN_ANY) {
                        rd_snprintf(errstr, errstr_size,
                                    "Broker only supports LITERAL and ANY "
                                    "resource pattern types");
                        rd_kafka_replyq_destroy(&replyq);
                        return RD_KAFKA_RESP_ERR__UNSUPPORTED_FEATURE;
                }
        } else {
                if (acl->resource_pattern_type ==
                    RD_KAFKA_RESOURCE_PATTERN_UNKNOWN) {
                        rd_snprintf(errstr, errstr_size,
                                    "Filter contains UNKNOWN elements");
                        rd_kafka_replyq_destroy(&replyq);
                        return RD_KAFKA_RESP_ERR__UNSUPPORTED_FEATURE;
                }
        }

        rkbuf = rd_kafka_buf_new_request(
            rkb, RD_KAFKAP_DescribeAcls, 1,
            rd_kafka_AclBinding_request_size(acl, ApiVersion));

        /* resource_type */
        rd_kafka_buf_write_i8(rkbuf, acl->restype);

        /* resource_name filter */
        rd_kafka_buf_write_str(rkbuf, acl->name, -1);

        if (ApiVersion > 0) {
                /* resource_pattern_type (rd_kafka_ResourcePatternType_t) */
                rd_kafka_buf_write_i8(rkbuf, acl->resource_pattern_type);
        }

        /* principal filter */
        rd_kafka_buf_write_str(rkbuf, acl->principal, -1);

        /* host filter */
        rd_kafka_buf_write_str(rkbuf, acl->host, -1);

        /* operation (rd_kafka_AclOperation_t) */
        rd_kafka_buf_write_i8(rkbuf, acl->operation);

        /* permission type (rd_kafka_AclPermissionType_t) */
        rd_kafka_buf_write_i8(rkbuf, acl->permission_type);

        /* timeout */
        op_timeout = rd_kafka_confval_get_int(&options->operation_timeout);
        if (op_timeout > rkb->rkb_rk->rk_conf.socket_timeout_ms)
                rd_kafka_buf_set_abs_timeout(rkbuf, op_timeout + 1000, 0);

        rd_kafka_buf_ApiVersion_set(rkbuf, ApiVersion, 0);

        rd_kafka_broker_buf_enq_replyq(rkb, rkbuf, replyq, resp_cb, opaque);

        return RD_KAFKA_RESP_ERR_NO_ERROR;
}

/**
 * @brief Construct and send DeleteAclsRequest to \p rkb
 *        with the acl filters (AclBindingFilter_t*) in \p del_acls, using
 *        \p options.
 *
 *        The response (unparsed) will be enqueued on \p replyq
 *        for handling by \p resp_cb (with \p opaque passed).
 *
 * @returns RD_KAFKA_RESP_ERR_NO_ERROR if the request was enqueued for
 *          transmission, otherwise an error code and errstr will be
 *          updated with a human readable error string.
 */
rd_kafka_resp_err_t
rd_kafka_DeleteAclsRequest(rd_kafka_broker_t *rkb,
                           const rd_list_t *del_acls /*(AclBindingFilter_t*)*/,
                           rd_kafka_AdminOptions_t *options,
                           char *errstr,
                           size_t errstr_size,
                           rd_kafka_replyq_t replyq,
                           rd_kafka_resp_cb_t *resp_cb,
                           void *opaque) {
        rd_kafka_buf_t *rkbuf;
        int16_t ApiVersion = 0;
        const rd_kafka_AclBindingFilter_t *acl;
        int op_timeout;
        int i;
        size_t len;

        if (rd_list_cnt(del_acls) == 0) {
                rd_snprintf(errstr, errstr_size,
                            "No acl binding filters specified");
                rd_kafka_replyq_destroy(&replyq);
                return RD_KAFKA_RESP_ERR__INVALID_ARG;
        }

        ApiVersion = rd_kafka_broker_ApiVersion_supported(
            rkb, RD_KAFKAP_DeleteAcls, 0, 1, NULL);
        if (ApiVersion == -1) {
                rd_snprintf(errstr, errstr_size,
                            "ACLs Admin API (KIP-140) not supported "
                            "by broker, requires broker version >= 0.11.0.0");
                rd_kafka_replyq_destroy(&replyq);
                return RD_KAFKA_RESP_ERR__UNSUPPORTED_FEATURE;
        }

        len = 4;

        RD_LIST_FOREACH(acl, del_acls, i) {
                if (ApiVersion == 0) {
                        if (acl->resource_pattern_type !=
                                RD_KAFKA_RESOURCE_PATTERN_LITERAL &&
                            acl->resource_pattern_type !=
                                RD_KAFKA_RESOURCE_PATTERN_ANY) {
                                rd_snprintf(errstr, errstr_size,
                                            "Broker only supports LITERAL "
                                            "and ANY resource pattern types");
                                rd_kafka_replyq_destroy(&replyq);
                                return RD_KAFKA_RESP_ERR__UNSUPPORTED_FEATURE;
                        }
                } else {
                        if (acl->resource_pattern_type ==
                            RD_KAFKA_RESOURCE_PATTERN_UNKNOWN) {
                                rd_snprintf(errstr, errstr_size,
                                            "Filter contains UNKNOWN elements");
                                rd_kafka_replyq_destroy(&replyq);
                                return RD_KAFKA_RESP_ERR__UNSUPPORTED_FEATURE;
                        }
                }

                len += rd_kafka_AclBinding_request_size(acl, ApiVersion);
        }

        rkbuf = rd_kafka_buf_new_request(rkb, RD_KAFKAP_DeleteAcls, 1, len);

        /* #acls */
        rd_kafka_buf_write_i32(rkbuf, rd_list_cnt(del_acls));

        RD_LIST_FOREACH(acl, del_acls, i) {
                /* resource_type */
                rd_kafka_buf_write_i8(rkbuf, acl->restype);

                /* resource_name filter */
                rd_kafka_buf_write_str(rkbuf, acl->name, -1);

                if (ApiVersion > 0) {
                        /* resource_pattern_type
                         * (rd_kafka_ResourcePatternType_t) */
                        rd_kafka_buf_write_i8(rkbuf,
                                              acl->resource_pattern_type);
                }

                /* principal filter */
                rd_kafka_buf_write_str(rkbuf, acl->principal, -1);

                /* host filter */
                rd_kafka_buf_write_str(rkbuf, acl->host, -1);

                /* operation (rd_kafka_AclOperation_t) */
                rd_kafka_buf_write_i8(rkbuf, acl->operation);

                /* permission type (rd_kafka_AclPermissionType_t) */
                rd_kafka_buf_write_i8(rkbuf, acl->permission_type);
        }

        /* timeout */
        op_timeout = rd_kafka_confval_get_int(&options->operation_timeout);
        if (op_timeout > rkb->rkb_rk->rk_conf.socket_timeout_ms)
                rd_kafka_buf_set_abs_timeout(rkbuf, op_timeout + 1000, 0);

        rd_kafka_buf_ApiVersion_set(rkbuf, ApiVersion, 0);

        rd_kafka_broker_buf_enq_replyq(rkb, rkbuf, replyq, resp_cb, opaque);

        return RD_KAFKA_RESP_ERR_NO_ERROR;
}

/**
 * @brief Parses and handles an InitProducerId reply.
 *
 * @locality rdkafka main thread
 * @locks none
 */
void rd_kafka_handle_InitProducerId(rd_kafka_t *rk,
                                    rd_kafka_broker_t *rkb,
                                    rd_kafka_resp_err_t err,
                                    rd_kafka_buf_t *rkbuf,
                                    rd_kafka_buf_t *request,
                                    void *opaque) {
        const int log_decode_errors = LOG_ERR;
        int16_t error_code;
        rd_kafka_pid_t pid;

        if (err)
                goto err;

        rd_kafka_buf_read_throttle_time(rkbuf);

        rd_kafka_buf_read_i16(rkbuf, &error_code);
        if ((err = error_code))
                goto err;

        rd_kafka_buf_read_i64(rkbuf, &pid.id);
        rd_kafka_buf_read_i16(rkbuf, &pid.epoch);

        rd_kafka_idemp_pid_update(rkb, pid);

        return;

err_parse:
        err = rkbuf->rkbuf_err;
err:
        if (err == RD_KAFKA_RESP_ERR__DESTROY)
                return;

        /* Retries are performed by idempotence state handler */
        rd_kafka_idemp_request_pid_failed(rkb, err);
}

/**
 * @brief Construct and send InitProducerIdRequest to \p rkb.
 *
 * @param transactional_id may be NULL.
 * @param transaction_timeout_ms may be set to -1.
 * @param current_pid the current PID to reset, requires KIP-360. If not NULL
 *                    and KIP-360 is not supported by the broker this function
 *                    will return RD_KAFKA_RESP_ERR__UNSUPPORTED_FEATURE.
 *
 *        The response (unparsed) will be handled by \p resp_cb served
 *        by queue \p replyq.
 *
 * @returns RD_KAFKA_RESP_ERR_NO_ERROR if the request was enqueued for
 *          transmission, otherwise an error code and errstr will be
 *          updated with a human readable error string.
 */
rd_kafka_resp_err_t
rd_kafka_InitProducerIdRequest(rd_kafka_broker_t *rkb,
                               const char *transactional_id,
                               int transaction_timeout_ms,
                               const rd_kafka_pid_t *current_pid,
                               char *errstr,
                               size_t errstr_size,
                               rd_kafka_replyq_t replyq,
                               rd_kafka_resp_cb_t *resp_cb,
                               void *opaque) {
        rd_kafka_buf_t *rkbuf;
        int16_t ApiVersion;

        if (current_pid) {
                ApiVersion = rd_kafka_broker_ApiVersion_supported(
                    rkb, RD_KAFKAP_InitProducerId, 3, 4, NULL);
                if (ApiVersion == -1) {
                        rd_snprintf(errstr, errstr_size,
                                    "InitProducerId (KIP-360) not supported by "
                                    "broker, requires broker version >= 2.5.0: "
                                    "unable to recover from previous "
                                    "transactional error");
                        rd_kafka_replyq_destroy(&replyq);
                        return RD_KAFKA_RESP_ERR__UNSUPPORTED_FEATURE;
                }
        } else {
                ApiVersion = rd_kafka_broker_ApiVersion_supported(
                    rkb, RD_KAFKAP_InitProducerId, 0, 4, NULL);

                if (ApiVersion == -1) {
                        rd_snprintf(errstr, errstr_size,
                                    "InitProducerId (KIP-98) not supported by "
                                    "broker, requires broker "
                                    "version >= 0.11.0");
                        rd_kafka_replyq_destroy(&replyq);
                        return RD_KAFKA_RESP_ERR__UNSUPPORTED_FEATURE;
                }
        }

        rkbuf = rd_kafka_buf_new_flexver_request(
            rkb, RD_KAFKAP_InitProducerId, 1,
            2 + (transactional_id ? strlen(transactional_id) : 0) + 4 + 8 + 4,
            ApiVersion >= 2 /*flexver*/);

        /* transactional_id */
        rd_kafka_buf_write_str(rkbuf, transactional_id, -1);

        /* transaction_timeout_ms */
        rd_kafka_buf_write_i32(rkbuf, transaction_timeout_ms);

        if (ApiVersion >= 3) {
                /* Current PID */
                rd_kafka_buf_write_i64(rkbuf,
                                       current_pid ? current_pid->id : -1);
                /* Current Epoch */
                rd_kafka_buf_write_i16(rkbuf,
                                       current_pid ? current_pid->epoch : -1);
        }

        rd_kafka_buf_ApiVersion_set(rkbuf, ApiVersion, 0);

        /* Let the idempotence state handler perform retries */
        rkbuf->rkbuf_max_retries = RD_KAFKA_REQUEST_NO_RETRIES;

        rd_kafka_broker_buf_enq_replyq(rkb, rkbuf, replyq, resp_cb, opaque);

        return RD_KAFKA_RESP_ERR_NO_ERROR;
}


/**
 * @brief Construct and send AddPartitionsToTxnRequest to \p rkb.
 *
 *        The response (unparsed) will be handled by \p resp_cb served
 *        by queue \p replyq.
 *
 * @param rktps MUST be sorted by topic name.
 *
 *
 * @returns RD_KAFKA_RESP_ERR_NO_ERROR if the request was enqueued for
 *          transmission, otherwise an error code.
 */
rd_kafka_resp_err_t
rd_kafka_AddPartitionsToTxnRequest(rd_kafka_broker_t *rkb,
                                   const char *transactional_id,
                                   rd_kafka_pid_t pid,
                                   const rd_kafka_toppar_tqhead_t *rktps,
                                   char *errstr,
                                   size_t errstr_size,
                                   rd_kafka_replyq_t replyq,
                                   rd_kafka_resp_cb_t *resp_cb,
                                   void *opaque) {
        rd_kafka_buf_t *rkbuf;
        int16_t ApiVersion = 0;
        rd_kafka_toppar_t *rktp;
        rd_kafka_topic_t *last_rkt = NULL;
        size_t of_TopicCnt;
        ssize_t of_PartCnt = -1;
        int TopicCnt = 0, PartCnt = 0;

        ApiVersion = rd_kafka_broker_ApiVersion_supported(
            rkb, RD_KAFKAP_AddPartitionsToTxn, 0, 0, NULL);
        if (ApiVersion == -1) {
                rd_snprintf(errstr, errstr_size,
                            "AddPartitionsToTxnRequest (KIP-98) not supported "
                            "by broker, requires broker version >= 0.11.0");
                rd_kafka_replyq_destroy(&replyq);
                return RD_KAFKA_RESP_ERR__UNSUPPORTED_FEATURE;
        }

        rkbuf =
            rd_kafka_buf_new_request(rkb, RD_KAFKAP_AddPartitionsToTxn, 1, 500);

        /* transactional_id */
        rd_kafka_buf_write_str(rkbuf, transactional_id, -1);

        /* PID */
        rd_kafka_buf_write_i64(rkbuf, pid.id);
        rd_kafka_buf_write_i16(rkbuf, pid.epoch);

        /* Topics/partitions array (count updated later) */
        of_TopicCnt = rd_kafka_buf_write_i32(rkbuf, 0);

        TAILQ_FOREACH(rktp, rktps, rktp_txnlink) {
                if (last_rkt != rktp->rktp_rkt) {

                        if (last_rkt) {
                                /* Update last topic's partition count field */
                                rd_kafka_buf_update_i32(rkbuf, of_PartCnt,
                                                        PartCnt);
                                of_PartCnt = -1;
                        }

                        /* Topic name */
                        rd_kafka_buf_write_kstr(rkbuf,
                                                rktp->rktp_rkt->rkt_topic);
                        /* Partition count, updated later */
                        of_PartCnt = rd_kafka_buf_write_i32(rkbuf, 0);

                        PartCnt = 0;
                        TopicCnt++;
                        last_rkt = rktp->rktp_rkt;
                }

                /* Partition id */
                rd_kafka_buf_write_i32(rkbuf, rktp->rktp_partition);
                PartCnt++;
        }

        /* Update last partition and topic count fields */
        if (of_PartCnt != -1)
                rd_kafka_buf_update_i32(rkbuf, (size_t)of_PartCnt, PartCnt);
        rd_kafka_buf_update_i32(rkbuf, of_TopicCnt, TopicCnt);

        rd_kafka_buf_ApiVersion_set(rkbuf, ApiVersion, 0);

        /* Let the handler perform retries so that it can pick
         * up more added partitions. */
        rkbuf->rkbuf_max_retries = RD_KAFKA_REQUEST_NO_RETRIES;

        rd_kafka_broker_buf_enq_replyq(rkb, rkbuf, replyq, resp_cb, opaque);

        return RD_KAFKA_RESP_ERR_NO_ERROR;
}


/**
 * @brief Construct and send AddOffsetsToTxnRequest to \p rkb.
 *
 *        The response (unparsed) will be handled by \p resp_cb served
 *        by queue \p replyq.
 *
 * @returns RD_KAFKA_RESP_ERR_NO_ERROR if the request was enqueued for
 *          transmission, otherwise an error code.
 */
rd_kafka_resp_err_t
rd_kafka_AddOffsetsToTxnRequest(rd_kafka_broker_t *rkb,
                                const char *transactional_id,
                                rd_kafka_pid_t pid,
                                const char *group_id,
                                char *errstr,
                                size_t errstr_size,
                                rd_kafka_replyq_t replyq,
                                rd_kafka_resp_cb_t *resp_cb,
                                void *opaque) {
        rd_kafka_buf_t *rkbuf;
        int16_t ApiVersion = 0;

        ApiVersion = rd_kafka_broker_ApiVersion_supported(
            rkb, RD_KAFKAP_AddOffsetsToTxn, 0, 0, NULL);
        if (ApiVersion == -1) {
                rd_snprintf(errstr, errstr_size,
                            "AddOffsetsToTxnRequest (KIP-98) not supported "
                            "by broker, requires broker version >= 0.11.0");
                rd_kafka_replyq_destroy(&replyq);
                return RD_KAFKA_RESP_ERR__UNSUPPORTED_FEATURE;
        }

        rkbuf =
            rd_kafka_buf_new_request(rkb, RD_KAFKAP_AddOffsetsToTxn, 1, 100);

        /* transactional_id */
        rd_kafka_buf_write_str(rkbuf, transactional_id, -1);

        /* PID */
        rd_kafka_buf_write_i64(rkbuf, pid.id);
        rd_kafka_buf_write_i16(rkbuf, pid.epoch);

        /* Group Id */
        rd_kafka_buf_write_str(rkbuf, group_id, -1);

        rd_kafka_buf_ApiVersion_set(rkbuf, ApiVersion, 0);

        rkbuf->rkbuf_max_retries = RD_KAFKA_REQUEST_MAX_RETRIES;

        rd_kafka_broker_buf_enq_replyq(rkb, rkbuf, replyq, resp_cb, opaque);

        return RD_KAFKA_RESP_ERR_NO_ERROR;
}



/**
 * @brief Construct and send EndTxnRequest to \p rkb.
 *
 *        The response (unparsed) will be handled by \p resp_cb served
 *        by queue \p replyq.
 *
 * @returns RD_KAFKA_RESP_ERR_NO_ERROR if the request was enqueued for
 *          transmission, otherwise an error code.
 */
rd_kafka_resp_err_t rd_kafka_EndTxnRequest(rd_kafka_broker_t *rkb,
                                           const char *transactional_id,
                                           rd_kafka_pid_t pid,
                                           rd_bool_t committed,
                                           char *errstr,
                                           size_t errstr_size,
                                           rd_kafka_replyq_t replyq,
                                           rd_kafka_resp_cb_t *resp_cb,
                                           void *opaque) {
        rd_kafka_buf_t *rkbuf;
        int16_t ApiVersion = 0;

        ApiVersion = rd_kafka_broker_ApiVersion_supported(rkb, RD_KAFKAP_EndTxn,
                                                          0, 1, NULL);
        if (ApiVersion == -1) {
                rd_snprintf(errstr, errstr_size,
                            "EndTxnRequest (KIP-98) not supported "
                            "by broker, requires broker version >= 0.11.0");
                rd_kafka_replyq_destroy(&replyq);
                return RD_KAFKA_RESP_ERR__UNSUPPORTED_FEATURE;
        }

        rkbuf = rd_kafka_buf_new_request(rkb, RD_KAFKAP_EndTxn, 1, 500);

        /* transactional_id */
        rd_kafka_buf_write_str(rkbuf, transactional_id, -1);

        /* PID */
        rd_kafka_buf_write_i64(rkbuf, pid.id);
        rd_kafka_buf_write_i16(rkbuf, pid.epoch);

        /* Committed */
        rd_kafka_buf_write_bool(rkbuf, committed);
        rkbuf->rkbuf_u.EndTxn.commit = committed;

        rd_kafka_buf_ApiVersion_set(rkbuf, ApiVersion, 0);

        rkbuf->rkbuf_max_retries = RD_KAFKA_REQUEST_MAX_RETRIES;

        rd_kafka_broker_buf_enq_replyq(rkb, rkbuf, replyq, resp_cb, opaque);

        return RD_KAFKA_RESP_ERR_NO_ERROR;
}

rd_kafka_resp_err_t
rd_kafka_GetTelemetrySubscriptionsRequest(rd_kafka_broker_t *rkb,
                                          char *errstr,
                                          size_t errstr_size,
                                          rd_kafka_replyq_t replyq,
                                          rd_kafka_resp_cb_t *resp_cb,
                                          void *opaque) {
        rd_kafka_buf_t *rkbuf;
        int16_t ApiVersion = 0;

        ApiVersion = rd_kafka_broker_ApiVersion_supported(
            rkb, RD_KAFKAP_GetTelemetrySubscriptions, 0, 0, NULL);
        if (ApiVersion == -1) {
                rd_snprintf(errstr, errstr_size,
                            "GetTelemetrySubscriptions (KIP-714) not supported "
                            "by broker, requires broker version >= 3.X.Y");
                rd_kafka_replyq_destroy(&replyq);
                return RD_KAFKA_RESP_ERR__UNSUPPORTED_FEATURE;
        }

        rkbuf = rd_kafka_buf_new_flexver_request(
            rkb, RD_KAFKAP_GetTelemetrySubscriptions, 1,
            16 /* client_instance_id */, rd_true);

        rd_kafka_buf_write_uuid(rkbuf,
                                &rkb->rkb_rk->rk_telemetry.client_instance_id);

        rd_kafka_broker_buf_enq_replyq(rkb, rkbuf, replyq, resp_cb, opaque);

        return RD_KAFKA_RESP_ERR_NO_ERROR;
}

<<<<<<< HEAD
rd_kafka_resp_err_t rd_kafka_PushTelemetryRequest(rd_kafka_broker_t *rkb,
                                                  char *errstr,
                                                  size_t errstr_size,
                                                  rd_kafka_replyq_t replyq,
                                                  rd_kafka_resp_cb_t *resp_cb,
                                                  void *opaque) {
=======
rd_kafka_resp_err_t
rd_kafka_PushTelemetryRequest(rd_kafka_broker_t *rkb,
                              const char *client_instance_id,
                              int32_t subscription_id,
                              rd_bool_t terminating,
                              const char *compression_type,
                              const void *metrics,
                              size_t metrics_size,
                              char *errstr,
                              size_t errstr_size,
                              rd_kafka_replyq_t replyq,
                              rd_kafka_resp_cb_t *resp_cb,
                              void *opaque) {
>>>>>>> d8864ead
        rd_kafka_buf_t *rkbuf;
        int16_t ApiVersion = 0;

        ApiVersion = rd_kafka_broker_ApiVersion_supported(rkb, RD_KAFKAP_PushTelemetry,
                                                          0, 1, NULL);
        fprintf(stderr, "[PushTelemetry] ApiVersion: %d\n", ApiVersion);
        if (ApiVersion == -1) {
                rd_snprintf(errstr, errstr_size,
                            "PushTelemetryRequest (KIP-714) not supported ");
                rd_kafka_replyq_destroy(&replyq);
                return RD_KAFKA_RESP_ERR__UNSUPPORTED_FEATURE;
        }

        // length of the buffer
//        size_t len;
//
//        len = strlen(client_instance_id) + 1 + sizeof(subscription_id) + sizeof(terminating) + strlen(compression_type) + 1 + metrics_size;

        //TODO: Check size of the request
        rkbuf = rd_kafka_buf_new_request(rkb, RD_KAFKAP_PushTelemetry, 1, 500);

        fprintf(stderr, "[PushTelemetry]Going to write client_instance_id\n");
        rd_kafka_buf_write_str(rkbuf, client_instance_id, strlen(client_instance_id));
        fprintf(stderr, "[PushTelemetry]Going to write subscription_id\n");
        rd_kafka_buf_write_i32(rkbuf, subscription_id);
        fprintf(stderr, "[PushTelemetry]Going to write terminating\n");
        rd_kafka_buf_write_bool(rkbuf, terminating);
        fprintf(stderr, "[PushTelemetry]Going to write compression_type\n");
        rd_kafka_buf_write_str(rkbuf, compression_type, strlen(compression_type));
        fprintf(stderr, "[PushTelemetry]Going to write metrics\n");
        rd_kafka_buf_write_bytes(rkbuf, metrics ? metrics : "", metrics_size);

        rd_kafka_buf_ApiVersion_set(rkbuf, ApiVersion, 0);

        /* Let the handler perform retries so that it can pick
         * up more added partitions. */
        rkbuf->rkbuf_max_retries = RD_KAFKA_REQUEST_NO_RETRIES;

        fprintf(stderr, "[PushTelemetry]Going to enqueue reply\n");

        /* Processing... */
        rd_kafka_broker_buf_enq_replyq(rkb, rkbuf, replyq, resp_cb, opaque);

        return RD_KAFKA_RESP_ERR_NO_ERROR;
}

void rd_kafka_handle_GetTelemetrySubscriptions(rd_kafka_t *rk,
                                               rd_kafka_broker_t *rkb,
                                               rd_kafka_resp_err_t err,
                                               rd_kafka_buf_t *rkbuf,
                                               rd_kafka_buf_t *request,
                                               void *opaque) {
        int16_t ErrorCode           = 0;
        const int log_decode_errors = LOG_ERR;
        int32_t arraycnt;
        size_t i;

        /*
        ThrottleTime int32                   // Standard throttling.
    ErrorCode int16                      // Error code.
    ClientInstanceId uuid                // Assigned client instance id if
    ClientInstanceId was Null in the request, else Null. SubscriptionId int32 //
    Unique identifier for the current subscription set for this client instance.
    AcceptedCompressionTypes Array[int8] // The compression types the broker
    accepts for PushTelemetryRequest.CompressionType
                                         // as listed in
    MessageHeaderV2.Attributes.CompressionType. The array will be sorted in
                                         // preference order from higher to
    lower. The CompressionType of NONE will not be
                                         // present in the response from the
    broker, though the broker does support uncompressed
                                         // client telemetry if none of the
    accepted compression codecs are supported by the client. PushIntervalMs
    int32                // Configured push interval, which is the lowest
    configured interval in the current subscription set. DeltaTemporality bool
    // If True; monotonic/counter metrics are to be emitted as deltas to the
    previous sample.
                                         // If False; monotonic/counter metrics
    are to be emitted as cumulative absolute values. RequestedMetrics
    Array[string]       // Requested telemetry metrics prefix string match.
                                         // Empty array: No metrics subscribed.
                                         // Array[0] empty string: All metrics
    subscribed.
                                         // Array[..]: prefix string match.*/

        if (err == RD_KAFKA_RESP_ERR__DESTROY) {
                /* Termination */
                return;
        }

        if (err)
                goto err;

        rd_kafka_buf_read_throttle_time(rkbuf);

        rd_kafka_buf_read_i16(rkbuf, &ErrorCode);

        if (ErrorCode) {
                err = ErrorCode;
                goto err;
        }

        rd_kafka_buf_read_uuid(rkbuf, &rk->rk_telemetry.client_instance_id);
        rd_kafka_buf_read_i32(rkbuf, &rk->rk_telemetry.subscription_id);

        rd_kafka_dbg(rk, TELEMETRY, "GETPARSE", "Parsing:: uuid %s",
                     rk->rk_telemetry.client_instance_id.base64str);
        rd_kafka_dbg(rk, TELEMETRY, "GETPARSE", "Parsing:: Subscription id %d",
                     rk->rk_telemetry.subscription_id);

        int32_t cnt;
        rd_kafka_buf_read_arraycnt(rkbuf, &arraycnt, -1);

        if (arraycnt) {
                rk->rk_telemetry.accepted_compression_types_cnt = arraycnt;
                rk->rk_telemetry.accepted_compression_types =
                    rd_calloc(arraycnt, sizeof(rd_kafka_compression_t));

                for (i = 0; i < arraycnt; i++)
                        rd_kafka_buf_read_i8(
                            rkbuf,
                            &rk->rk_telemetry.accepted_compression_types[i]);
        } else {
                rk->rk_telemetry.accepted_compression_types_cnt = 1;
                rk->rk_telemetry.accepted_compression_types =
                    rd_calloc(1, sizeof(rd_kafka_compression_t));
                rk->rk_telemetry.accepted_compression_types[0] =
                    RD_KAFKA_COMPRESSION_NONE;
        }

        rd_kafka_buf_read_i32(rkbuf, &rk->rk_telemetry.push_interval_ms);
        rd_kafka_buf_read_bool(rkbuf, &rk->rk_telemetry.delta_temporality);


        rd_kafka_dbg(rk, TELEMETRY, "GETPARSE", "Parsing:: Push Interval %d",
                     rk->rk_telemetry.push_interval_ms);

        rd_kafka_buf_read_arraycnt(rkbuf, &arraycnt, 1000);

        if (arraycnt)
                rk->rk_telemetry.requested_metrics_cnt = arraycnt;

        rd_kafka_dbg(rk, TELEMETRY, "GETPARSE", "Parsing:: metrics size %lu, %d",
                     rk->rk_telemetry.requested_metrics_cnt, arraycnt);


        rk->rk_telemetry.requested_metrics =
            rd_calloc(arraycnt, sizeof(char *));

        for (i = 0; i < arraycnt; i++) {
                rd_kafkap_str_t Metric;
                rd_kafka_buf_read_str(rkbuf, &Metric);
                rk->rk_telemetry.requested_metrics[i] = rd_strdup(Metric.str);
        }

        rd_kafka_handle_get_telemetry_subscriptions(rk, err);
err_parse:
        err = rkbuf->rkbuf_err;
        goto err;

err:
        return;
}

void rd_kafka_handle_PushTelemetry(rd_kafka_t *rk,
<<<<<<< HEAD
                                   rd_kafka_broker_t *rkb,
                                   rd_kafka_resp_err_t err,
                                   rd_kafka_buf_t *rkbuf,
                                   rd_kafka_buf_t *request,
                                   void *opaque) {
        /* Parsing */
        rd_kafka_handle_push_telemetry(rk /*, some other fields that we need to pass from the parsed request. */);
=======
                                    rd_kafka_broker_t *rkb,
                                    rd_kafka_resp_err_t err,
                                    rd_kafka_buf_t *rkbuf,
                                    rd_kafka_buf_t *request,
                                    void *opaque) {
        const int log_decode_errors = LOG_ERR;
        int16_t ErrorCode;

        if (err == RD_KAFKA_RESP_ERR__DESTROY) {
                /* Termination */
                return;
        }

        if (err)
                goto err;


        rd_kafka_buf_read_throttle_time(rkbuf);

        rd_kafka_buf_read_i16(rkbuf, &ErrorCode);

        if (ErrorCode) {
                err = ErrorCode;
                goto err;
        }
        rd_kafka_handle_push_telemetry(rk, err);

err_parse:
        err = rkbuf->rkbuf_err;
        goto err;

err:
        return ;
>>>>>>> d8864ead
}



/**
 * @name Unit tests
 * @{
 *
 *
 *
 *
 */

/**
 * @brief Create \p cnt messages, starting at \p msgid, and add them
 *        to \p rkmq.
 *
 * @returns the number of messages added.
 */
static int ut_create_msgs(rd_kafka_msgq_t *rkmq, uint64_t msgid, int cnt) {
        int i;

        for (i = 0; i < cnt; i++) {
                rd_kafka_msg_t *rkm;

                rkm                       = ut_rd_kafka_msg_new(0);
                rkm->rkm_u.producer.msgid = msgid++;
                rkm->rkm_ts_enq           = rd_clock();
                rkm->rkm_ts_timeout = rkm->rkm_ts_enq + (900 * 1000 * 1000);

                rd_kafka_msgq_enq(rkmq, rkm);
        }

        return cnt;
}

/**
 * @brief Idempotent Producer request/response unit tests
 *
 * The current test verifies proper handling of the following case:
 *    Batch 0 succeeds
 *    Batch 1 fails with temporary error
 *    Batch 2,3 fails with out of order sequence
 *    Retry Batch 1-3 should succeed.
 */
static int unittest_idempotent_producer(void) {
        rd_kafka_t *rk;
        rd_kafka_conf_t *conf;
        rd_kafka_broker_t *rkb;
#define _BATCH_CNT      4
#define _MSGS_PER_BATCH 3
        const int msgcnt = _BATCH_CNT * _MSGS_PER_BATCH;
        int remaining_batches;
        uint64_t msgid = 1;
        rd_kafka_toppar_t *rktp;
        rd_kafka_pid_t pid                    = {.id = 1000, .epoch = 0};
        struct rd_kafka_Produce_result result = {.offset    = 1,
                                                 .timestamp = 1000};
        rd_kafka_queue_t *rkqu;
        rd_kafka_event_t *rkev;
        rd_kafka_buf_t *request[_BATCH_CNT];
        int rcnt             = 0;
        int retry_msg_cnt    = 0;
        int drcnt            = 0;
        rd_kafka_msgq_t rkmq = RD_KAFKA_MSGQ_INITIALIZER(rkmq);
        const char *tmp;
        int i, r;

        RD_UT_SAY("Verifying idempotent producer error handling");

        conf = rd_kafka_conf_new();
        rd_kafka_conf_set(conf, "batch.num.messages", "3", NULL, 0);
        rd_kafka_conf_set(conf, "retry.backoff.ms", "1", NULL, 0);
        if ((tmp = rd_getenv("TEST_DEBUG", NULL)))
                rd_kafka_conf_set(conf, "debug", tmp, NULL, 0);
        if (rd_kafka_conf_set(conf, "enable.idempotence", "true", NULL, 0) !=
            RD_KAFKA_CONF_OK)
                RD_UT_FAIL("Failed to enable idempotence");
        rd_kafka_conf_set_events(conf, RD_KAFKA_EVENT_DR);

        rk = rd_kafka_new(RD_KAFKA_PRODUCER, conf, NULL, 0);
        RD_UT_ASSERT(rk, "failed to create producer");

        rkqu = rd_kafka_queue_get_main(rk);

        /* We need a broker handle, use a logical broker to avoid
         * any connection attempts. */
        rkb = rd_kafka_broker_add_logical(rk, "unittest");

        /* Have the broker support everything so msgset_writer selects
         * the most up-to-date output features. */
        rd_kafka_broker_lock(rkb);
        rkb->rkb_features = RD_KAFKA_FEATURE_UNITTEST | RD_KAFKA_FEATURE_ALL;
        rd_kafka_broker_unlock(rkb);

        /* Get toppar */
        rktp = rd_kafka_toppar_get2(rk, "uttopic", 0, rd_false, rd_true);
        RD_UT_ASSERT(rktp, "failed to get toppar");

        /* Set the topic as exists so messages are enqueued on
         * the desired rktp away (otherwise UA partition) */
        rd_ut_kafka_topic_set_topic_exists(rktp->rktp_rkt, 1, -1);

        /* Produce messages */
        ut_create_msgs(&rkmq, 1, msgcnt);

        /* Set the pid */
        rd_kafka_idemp_set_state(rk, RD_KAFKA_IDEMP_STATE_WAIT_PID);
        rd_kafka_idemp_pid_update(rkb, pid);
        pid = rd_kafka_idemp_get_pid(rk);
        RD_UT_ASSERT(rd_kafka_pid_valid(pid), "PID is invalid");
        rd_kafka_toppar_pid_change(rktp, pid, msgid);

        remaining_batches = _BATCH_CNT;

        /* Create a ProduceRequest for each batch */
        for (rcnt = 0; rcnt < remaining_batches; rcnt++) {
                size_t msize;
                request[rcnt] = rd_kafka_msgset_create_ProduceRequest(
                    rkb, rktp, &rkmq, rd_kafka_idemp_get_pid(rk), 0, &msize);
                RD_UT_ASSERT(request[rcnt], "request #%d failed", rcnt);
        }

        RD_UT_ASSERT(rd_kafka_msgq_len(&rkmq) == 0,
                     "expected input message queue to be empty, "
                     "but still has %d message(s)",
                     rd_kafka_msgq_len(&rkmq));

        /*
         * Mock handling of each request
         */

        /* Batch 0: accepted */
        i = 0;
        r = rd_kafka_msgq_len(&request[i]->rkbuf_batch.msgq);
        RD_UT_ASSERT(r == _MSGS_PER_BATCH, ".");
        rd_kafka_msgbatch_handle_Produce_result(rkb, &request[i]->rkbuf_batch,
                                                RD_KAFKA_RESP_ERR_NO_ERROR,
                                                &result, request[i]);
        result.offset += r;
        RD_UT_ASSERT(rd_kafka_msgq_len(&rktp->rktp_msgq) == 0,
                     "batch %d: expected no messages in rktp_msgq, not %d", i,
                     rd_kafka_msgq_len(&rktp->rktp_msgq));
        rd_kafka_buf_destroy(request[i]);
        remaining_batches--;

        /* Batch 1: fail, triggering retry (re-enq on rktp_msgq) */
        i = 1;
        r = rd_kafka_msgq_len(&request[i]->rkbuf_batch.msgq);
        RD_UT_ASSERT(r == _MSGS_PER_BATCH, ".");
        rd_kafka_msgbatch_handle_Produce_result(
            rkb, &request[i]->rkbuf_batch,
            RD_KAFKA_RESP_ERR_NOT_LEADER_FOR_PARTITION, &result, request[i]);
        retry_msg_cnt += r;
        RD_UT_ASSERT(rd_kafka_msgq_len(&rktp->rktp_msgq) == retry_msg_cnt,
                     "batch %d: expected %d messages in rktp_msgq, not %d", i,
                     retry_msg_cnt, rd_kafka_msgq_len(&rktp->rktp_msgq));
        rd_kafka_buf_destroy(request[i]);

        /* Batch 2: OUT_OF_ORDER, triggering retry .. */
        i = 2;
        r = rd_kafka_msgq_len(&request[i]->rkbuf_batch.msgq);
        RD_UT_ASSERT(r == _MSGS_PER_BATCH, ".");
        rd_kafka_msgbatch_handle_Produce_result(
            rkb, &request[i]->rkbuf_batch,
            RD_KAFKA_RESP_ERR_OUT_OF_ORDER_SEQUENCE_NUMBER, &result,
            request[i]);
        retry_msg_cnt += r;
        RD_UT_ASSERT(rd_kafka_msgq_len(&rktp->rktp_msgq) == retry_msg_cnt,
                     "batch %d: expected %d messages in rktp_xmit_msgq, not %d",
                     i, retry_msg_cnt, rd_kafka_msgq_len(&rktp->rktp_msgq));
        rd_kafka_buf_destroy(request[i]);

        /* Batch 3: OUT_OF_ORDER, triggering retry .. */
        i = 3;
        r = rd_kafka_msgq_len(&request[i]->rkbuf_batch.msgq);
        rd_kafka_msgbatch_handle_Produce_result(
            rkb, &request[i]->rkbuf_batch,
            RD_KAFKA_RESP_ERR_OUT_OF_ORDER_SEQUENCE_NUMBER, &result,
            request[i]);
        retry_msg_cnt += r;
        RD_UT_ASSERT(rd_kafka_msgq_len(&rktp->rktp_msgq) == retry_msg_cnt,
                     "batch %d: expected %d messages in rktp_xmit_msgq, not %d",
                     i, retry_msg_cnt, rd_kafka_msgq_len(&rktp->rktp_msgq));
        rd_kafka_buf_destroy(request[i]);


        /* Retried messages will have been moved to rktp_msgq,
         * move them back to our local queue. */
        rd_kafka_toppar_lock(rktp);
        rd_kafka_msgq_move(&rkmq, &rktp->rktp_msgq);
        rd_kafka_toppar_unlock(rktp);

        RD_UT_ASSERT(rd_kafka_msgq_len(&rkmq) == retry_msg_cnt,
                     "Expected %d messages in retry queue, not %d",
                     retry_msg_cnt, rd_kafka_msgq_len(&rkmq));

        /* Sleep a short while to make sure the retry backoff expires. */
        rd_usleep(5 * 1000, NULL); /* 5ms */

        /*
         * Create requests for remaining batches.
         */
        for (rcnt = 0; rcnt < remaining_batches; rcnt++) {
                size_t msize;
                request[rcnt] = rd_kafka_msgset_create_ProduceRequest(
                    rkb, rktp, &rkmq, rd_kafka_idemp_get_pid(rk), 0, &msize);
                RD_UT_ASSERT(request[rcnt],
                             "Failed to create retry #%d (%d msgs in queue)",
                             rcnt, rd_kafka_msgq_len(&rkmq));
        }

        /*
         * Mock handling of each request, they will now succeed.
         */
        for (i = 0; i < rcnt; i++) {
                r = rd_kafka_msgq_len(&request[i]->rkbuf_batch.msgq);
                rd_kafka_msgbatch_handle_Produce_result(
                    rkb, &request[i]->rkbuf_batch, RD_KAFKA_RESP_ERR_NO_ERROR,
                    &result, request[i]);
                result.offset += r;
                rd_kafka_buf_destroy(request[i]);
        }

        retry_msg_cnt = 0;
        RD_UT_ASSERT(rd_kafka_msgq_len(&rktp->rktp_msgq) == retry_msg_cnt,
                     "batch %d: expected %d messages in rktp_xmit_msgq, not %d",
                     i, retry_msg_cnt, rd_kafka_msgq_len(&rktp->rktp_msgq));

        /*
         * Wait for delivery reports, they should all be successful.
         */
        while ((rkev = rd_kafka_queue_poll(rkqu, 1000))) {
                const rd_kafka_message_t *rkmessage;

                RD_UT_SAY("Got %s event with %d message(s)",
                          rd_kafka_event_name(rkev),
                          (int)rd_kafka_event_message_count(rkev));

                while ((rkmessage = rd_kafka_event_message_next(rkev))) {
                        RD_UT_SAY(" DR for message: %s: (persistence=%d)",
                                  rd_kafka_err2str(rkmessage->err),
                                  rd_kafka_message_status(rkmessage));
                        if (rkmessage->err)
                                RD_UT_WARN(" ^ Should not have failed");
                        else
                                drcnt++;
                }
                rd_kafka_event_destroy(rkev);
        }

        /* Should be no more messages in queues */
        r = rd_kafka_outq_len(rk);
        RD_UT_ASSERT(r == 0, "expected outq to return 0, not %d", r);

        /* Verify the expected number of good delivery reports were seen */
        RD_UT_ASSERT(drcnt == msgcnt, "expected %d DRs, not %d", msgcnt, drcnt);

        rd_kafka_queue_destroy(rkqu);
        rd_kafka_toppar_destroy(rktp);
        rd_kafka_broker_destroy(rkb);
        rd_kafka_destroy(rk);

        RD_UT_PASS();
        return 0;
}

/**
 * @brief Request/response unit tests
 */
int unittest_request(void) {
        int fails = 0;

        fails += unittest_idempotent_producer();

        return fails;
}

/**@}*/<|MERGE_RESOLUTION|>--- conflicted
+++ resolved
@@ -5233,14 +5233,6 @@
         return RD_KAFKA_RESP_ERR_NO_ERROR;
 }
 
-<<<<<<< HEAD
-rd_kafka_resp_err_t rd_kafka_PushTelemetryRequest(rd_kafka_broker_t *rkb,
-                                                  char *errstr,
-                                                  size_t errstr_size,
-                                                  rd_kafka_replyq_t replyq,
-                                                  rd_kafka_resp_cb_t *resp_cb,
-                                                  void *opaque) {
-=======
 rd_kafka_resp_err_t
 rd_kafka_PushTelemetryRequest(rd_kafka_broker_t *rkb,
                               const char *client_instance_id,
@@ -5254,7 +5246,6 @@
                               rd_kafka_replyq_t replyq,
                               rd_kafka_resp_cb_t *resp_cb,
                               void *opaque) {
->>>>>>> d8864ead
         rd_kafka_buf_t *rkbuf;
         int16_t ApiVersion = 0;
 
@@ -5420,15 +5411,6 @@
 }
 
 void rd_kafka_handle_PushTelemetry(rd_kafka_t *rk,
-<<<<<<< HEAD
-                                   rd_kafka_broker_t *rkb,
-                                   rd_kafka_resp_err_t err,
-                                   rd_kafka_buf_t *rkbuf,
-                                   rd_kafka_buf_t *request,
-                                   void *opaque) {
-        /* Parsing */
-        rd_kafka_handle_push_telemetry(rk /*, some other fields that we need to pass from the parsed request. */);
-=======
                                     rd_kafka_broker_t *rkb,
                                     rd_kafka_resp_err_t err,
                                     rd_kafka_buf_t *rkbuf,
@@ -5462,7 +5444,6 @@
 
 err:
         return ;
->>>>>>> d8864ead
 }
 
 
