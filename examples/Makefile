EXAMPLES ?= rdkafka_example rdkafka_performance rdkafka_example_cpp \
	rdkafka_complex_consumer_example rdkafka_complex_consumer_example_cpp \
	kafkatest_verifiable_client \
	producer consumer idempotent_producer transactions \
	delete_records \
	openssl_engine_example_cpp \
	list_consumer_groups \
	describe_consumer_groups \
	list_consumer_group_offsets \
	alter_consumer_group_offsets \
<<<<<<< HEAD
	user_scram \
=======
	incremental_alter_configs \
>>>>>>> 53a6a50b
	misc

all: $(EXAMPLES)

include ../mklove/Makefile.base

CFLAGS += -I../src
CXXFLAGS += -I../src-cpp

# librdkafka must be compiled with -gstrict-dwarf, but rdkafka_example must not,
# due to some clang bug on OSX 10.9
CPPFLAGS := $(subst strict-dwarf,,$(CPPFLAGS))

rdkafka_example: ../src/librdkafka.a rdkafka_example.c
	$(CC) $(CPPFLAGS) $(CFLAGS) rdkafka_example.c -o $@ $(LDFLAGS) \
		../src/librdkafka.a $(LIBS)
	@echo "# $@ is ready"
	@echo "#"
	@echo "# Run producer (write messages on stdin)"
	@echo "./$@ -P -t <topic> -p <partition>"
	@echo ""
	@echo "# or consumer"
	@echo "./$@ -C -t <topic> -p <partition>"
	@echo ""
	@echo "#"
	@echo "# More usage options:"
	@echo "./$@ -h"

producer: ../src/librdkafka.a producer.c
	$(CC) $(CPPFLAGS) $(CFLAGS) $@.c -o $@ $(LDFLAGS) \
		../src/librdkafka.a $(LIBS)

producer_cpp: ../src-cpp/librdkafka++.a ../src/librdkafka.a producer.cpp
	$(CXX) $(CPPFLAGS) $(CXXFLAGS) producer.cpp -o $@ $(LDFLAGS) \
		../src-cpp/librdkafka++.a ../src/librdkafka.a $(LIBS)

consumer: ../src/librdkafka.a consumer.c
	$(CC) $(CPPFLAGS) $(CFLAGS) $@.c -o $@ $(LDFLAGS) \
		../src/librdkafka.a $(LIBS)

idempotent_producer: ../src/librdkafka.a idempotent_producer.c
	$(CC) $(CPPFLAGS) $(CFLAGS) $@.c -o $@ $(LDFLAGS) \
		../src/librdkafka.a $(LIBS)

transactions: ../src/librdkafka.a transactions.c
	$(CC) $(CPPFLAGS) $(CFLAGS) $@.c -o $@ $(LDFLAGS) \
		../src/librdkafka.a $(LIBS)

transactions-older-broker.c: ../src/librdkafka.a transactions-older-broker.c
	$(CC) $(CPPFLAGS) $(CFLAGS) $@.c -o $@ $(LDFLAGS) \
		../src/librdkafka.a $(LIBS)

delete_records: ../src/librdkafka.a delete_records.c
	$(CC) $(CPPFLAGS) $(CFLAGS) $@.c -o $@ $(LDFLAGS) \
		../src/librdkafka.a $(LIBS)

list_consumer_groups: ../src/librdkafka.a list_consumer_groups.c
	$(CC) $(CPPFLAGS) $(CFLAGS) $@.c -o $@ $(LDFLAGS) \
		../src/librdkafka.a $(LIBS)

describe_consumer_groups: ../src/librdkafka.a describe_consumer_groups.c
	$(CC) $(CPPFLAGS) $(CFLAGS) $@.c -o $@ $(LDFLAGS) \
		../src/librdkafka.a $(LIBS)

list_consumer_group_offsets: ../src/librdkafka.a list_consumer_group_offsets.c
	$(CC) $(CPPFLAGS) $(CFLAGS) $@.c -o $@ $(LDFLAGS) \
		../src/librdkafka.a $(LIBS)

alter_consumer_group_offsets: ../src/librdkafka.a alter_consumer_group_offsets.c
	$(CC) $(CPPFLAGS) $(CFLAGS) $@.c -o $@ $(LDFLAGS) \
		../src/librdkafka.a $(LIBS)

incremental_alter_configs: ../src/librdkafka.a incremental_alter_configs.c
	$(CC) $(CPPFLAGS) $(CFLAGS) $@.c -o $@ $(LDFLAGS) \
		../src/librdkafka.a $(LIBS)

rdkafka_complex_consumer_example: ../src/librdkafka.a rdkafka_complex_consumer_example.c
	$(CC) $(CPPFLAGS) $(CFLAGS) rdkafka_complex_consumer_example.c -o $@ $(LDFLAGS) \
		../src/librdkafka.a $(LIBS)
	@echo "# $@ is ready"
	@echo "#"
	@echo "./$@ <topic[:part]> <topic2[:part]> .."
	@echo ""
	@echo "#"
	@echo "# More usage options:"
	@echo "./$@ -h"

rdkafka_performance: ../src/librdkafka.a rdkafka_performance.c
	$(CC) $(CPPFLAGS) $(CFLAGS) rdkafka_performance.c -o $@ $(LDFLAGS) \
		../src/librdkafka.a $(LIBS)
	@echo "# $@ is ready"
	@echo "#"
	@echo "# Run producer"
	@echo "./$@ -P -t <topic> -p <partition> -s <msgsize>"
	@echo ""
	@echo "# or consumer"
	@echo "./$@ -C -t <topic> -p <partition>"
	@echo ""
	@echo "#"
	@echo "# More usage options:"
	@echo "./$@ -h"


rdkafka_example_cpp: ../src-cpp/librdkafka++.a ../src/librdkafka.a rdkafka_example.cpp
	$(CXX) $(CPPFLAGS) $(CXXFLAGS) rdkafka_example.cpp -o $@ $(LDFLAGS) \
		../src-cpp/librdkafka++.a ../src/librdkafka.a $(LIBS)

kafkatest_verifiable_client: ../src-cpp/librdkafka++.a ../src/librdkafka.a kafkatest_verifiable_client.cpp
	$(CXX) $(CPPFLAGS) $(CXXFLAGS) kafkatest_verifiable_client.cpp -o $@ $(LDFLAGS) \
		../src-cpp/librdkafka++.a ../src/librdkafka.a $(LIBS)


rdkafka_complex_consumer_example_cpp: ../src-cpp/librdkafka++.a ../src/librdkafka.a rdkafka_complex_consumer_example.cpp
	$(CXX) $(CPPFLAGS) $(CXXFLAGS) rdkafka_complex_consumer_example.cpp -o $@ $(LDFLAGS) \
		../src-cpp/librdkafka++.a ../src/librdkafka.a $(LIBS)

rdkafka_consume_batch: ../src-cpp/librdkafka++.a ../src/librdkafka.a rdkafka_consume_batch.cpp
	$(CXX) $(CPPFLAGS) $(CXXFLAGS) rdkafka_consume_batch.cpp -o $@ $(LDFLAGS) \
		../src-cpp/librdkafka++.a ../src/librdkafka.a $(LIBS)

openssl_engine_example_cpp: ../src-cpp/librdkafka++.a ../src/librdkafka.a openssl_engine_example.cpp
	$(CXX) $(CPPFLAGS) $(CXXFLAGS) openssl_engine_example.cpp -o $@ $(LDFLAGS) \
		../src-cpp/librdkafka++.a ../src/librdkafka.a $(LIBS)

user_scram: ../src/librdkafka.a user_scram.c
	$(CC) $(CPPFLAGS) $(CFLAGS) $@.c -o $@ $(LDFLAGS) \
		../src/librdkafka.a $(LIBS)

misc: ../src/librdkafka.a misc.c
	$(CC) $(CPPFLAGS) $(CFLAGS) $@.c -o $@ $(LDFLAGS) \
		../src/librdkafka.a $(LIBS)

clean:
	rm -f $(EXAMPLES)
<|MERGE_RESOLUTION|>--- conflicted
+++ resolved
@@ -8,11 +8,8 @@
 	describe_consumer_groups \
 	list_consumer_group_offsets \
 	alter_consumer_group_offsets \
-<<<<<<< HEAD
+	incremental_alter_configs \
 	user_scram \
-=======
-	incremental_alter_configs \
->>>>>>> 53a6a50b
 	misc
 
 all: $(EXAMPLES)
