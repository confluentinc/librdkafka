--- conflicted
+++ resolved
@@ -57,36 +57,13 @@
         test_conf_init(&conf, NULL, 30);
 
         test_conf_set(conf, "bootstrap.servers", bootstraps);
-<<<<<<< HEAD
-        test_conf_set(conf, "debug", "telemetry,mock");
-=======
         test_conf_set(conf, "debug", "mock");
 
->>>>>>> d8864ead
 
         /* Producer */
         rd_kafka_conf_set_dr_msg_cb(conf, test_dr_msg_cb);
         p = test_create_handle(RD_KAFKA_PRODUCER, rd_kafka_conf_dup(conf));
 
-<<<<<<< HEAD
-        char *metric = "";
-        rd_kafka_mock_telemetry_set_requested_metrics(mcluster, &metric, 1);
-
-        rd_kafka_poll(p, 10000);
-
-        // /* Consumer */
-        // test_conf_set(conf, "auto.offset.reset", "earliest");
-        // c = test_create_consumer(topic, NULL, conf, NULL);
-
-        // rkt = test_create_producer_topic(p, topic, NULL);
-
-        // /* Produce */
-        // test_produce_msgs(p, rkt, 0, RD_KAFKA_PARTITION_UA, 0, msgcnt, NULL, 0);
-
-        // /* Produce tiny messages */
-        // test_produce_msgs(p, rkt, 0, RD_KAFKA_PARTITION_UA, 0, msgcnt, "hello",
-        //                   5);
-=======
         /* Consumer */
 //        test_conf_set(conf, "auto.offset.reset", "earliest");
 //        c = test_create_consumer(topic, NULL, conf, NULL);
@@ -111,11 +88,7 @@
 //        rd_kafka_topic_partition_list_add(parts, topic, 3);
 //        test_consumer_assign("CONSUME", c, parts);
 //        rd_kafka_topic_partition_list_destroy(parts);
->>>>>>> d8864ead
 
-        // rd_kafka_topic_destroy(rkt);
-
-<<<<<<< HEAD
         // /* Assign */
         // parts = rd_kafka_topic_partition_list_new(1);
         // rd_kafka_topic_partition_list_add(parts, topic, 0);
@@ -125,17 +98,10 @@
         // test_consumer_assign("CONSUME", c, parts);
         // rd_kafka_topic_partition_list_destroy(parts);
 
-
-        // /* Consume */
-        // test_consumer_poll("CONSUME", c, 0, -1, 0, msgcnt, NULL);
-
-        // rd_kafka_destroy(c);
-=======
         /* Consume */
 //        test_consumer_poll("CONSUME", c, 0, -1, 0, msgcnt, NULL);
 
 //        rd_kafka_destroy(c);
->>>>>>> d8864ead
         rd_kafka_destroy(p);
 
         test_mock_cluster_destroy(mcluster);
