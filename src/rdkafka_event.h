/*
 * librdkafka - Apache Kafka C library
 *
 * Copyright (c) 2016 Magnus Edenhill
 * All rights reserved.
 *
 * Redistribution and use in source and binary forms, with or without
 * modification, are permitted provided that the following conditions are met:
 *
 * 1. Redistributions of source code must retain the above copyright notice,
 *    this list of conditions and the following disclaimer.
 * 2. Redistributions in binary form must reproduce the above copyright notice,
 *    this list of conditions and the following disclaimer in the documentation
 *    and/or other materials provided with the distribution.
 *
 * THIS SOFTWARE IS PROVIDED BY THE COPYRIGHT HOLDERS AND CONTRIBUTORS "AS IS"
 * AND ANY EXPRESS OR IMPLIED WARRANTIES, INCLUDING, BUT NOT LIMITED TO, THE
 * IMPLIED WARRANTIES OF MERCHANTABILITY AND FITNESS FOR A PARTICULAR PURPOSE
 * ARE DISCLAIMED. IN NO EVENT SHALL THE COPYRIGHT OWNER OR CONTRIBUTORS BE
 * LIABLE FOR ANY DIRECT, INDIRECT, INCIDENTAL, SPECIAL, EXEMPLARY, OR
 * CONSEQUENTIAL DAMAGES (INCLUDING, BUT NOT LIMITED TO, PROCUREMENT OF
 * SUBSTITUTE GOODS OR SERVICES; LOSS OF USE, DATA, OR PROFITS; OR BUSINESS
 * INTERRUPTION) HOWEVER CAUSED AND ON ANY THEORY OF LIABILITY, WHETHER IN
 * CONTRACT, STRICT LIABILITY, OR TORT (INCLUDING NEGLIGENCE OR OTHERWISE)
 * ARISING IN ANY WAY OUT OF THE USE OF THIS SOFTWARE, EVEN IF ADVISED OF THE
 * POSSIBILITY OF SUCH DAMAGE.
 */


/**
 * @brief Converts op type to event type.
 * @returns the event type, or 0 if the op cannot be mapped to an event.
 */
<<<<<<< HEAD
static RD_UNUSED RD_INLINE
rd_kafka_event_type_t rd_kafka_op2event (rd_kafka_op_type_t optype) {
	static const rd_kafka_event_type_t map[RD_KAFKA_OP__END] = {
		[RD_KAFKA_OP_DR] = RD_KAFKA_EVENT_DR,
		[RD_KAFKA_OP_FETCH] = RD_KAFKA_EVENT_FETCH,
		[RD_KAFKA_OP_ERR] = RD_KAFKA_EVENT_ERROR,
		[RD_KAFKA_OP_CONSUMER_ERR] = RD_KAFKA_EVENT_ERROR,
		[RD_KAFKA_OP_REBALANCE] = RD_KAFKA_EVENT_REBALANCE,
		[RD_KAFKA_OP_OFFSET_COMMIT] = RD_KAFKA_EVENT_OFFSET_COMMIT,
                [RD_KAFKA_OP_LOG] = RD_KAFKA_EVENT_LOG,
		[RD_KAFKA_OP_STATS] = RD_KAFKA_EVENT_STATS,
                [RD_KAFKA_OP_OAUTHBEARER_REFRESH] = RD_KAFKA_EVENT_OAUTHBEARER_TOKEN_REFRESH,
                [RD_KAFKA_OP_AWS_MSK_IAM_REFRESH] = RD_KAFKA_EVENT_AWS_MSK_IAM_CREDENTIAL_REFRESH
	};
=======
static RD_UNUSED RD_INLINE rd_kafka_event_type_t
rd_kafka_op2event(rd_kafka_op_type_t optype) {
        static const rd_kafka_event_type_t map[RD_KAFKA_OP__END] = {
            [RD_KAFKA_OP_DR]            = RD_KAFKA_EVENT_DR,
            [RD_KAFKA_OP_FETCH]         = RD_KAFKA_EVENT_FETCH,
            [RD_KAFKA_OP_ERR]           = RD_KAFKA_EVENT_ERROR,
            [RD_KAFKA_OP_CONSUMER_ERR]  = RD_KAFKA_EVENT_ERROR,
            [RD_KAFKA_OP_REBALANCE]     = RD_KAFKA_EVENT_REBALANCE,
            [RD_KAFKA_OP_OFFSET_COMMIT] = RD_KAFKA_EVENT_OFFSET_COMMIT,
            [RD_KAFKA_OP_LOG]           = RD_KAFKA_EVENT_LOG,
            [RD_KAFKA_OP_STATS]         = RD_KAFKA_EVENT_STATS,
            [RD_KAFKA_OP_OAUTHBEARER_REFRESH] =
                RD_KAFKA_EVENT_OAUTHBEARER_TOKEN_REFRESH};
>>>>>>> 2a8bb418

        return map[(int)optype & ~RD_KAFKA_OP_FLAGMASK];
}


/**
 * @brief Attempt to set up an event based on rko.
 * @returns 1 if op is event:able and set up, else 0.
 */
static RD_UNUSED RD_INLINE int rd_kafka_event_setup(rd_kafka_t *rk,
                                                    rd_kafka_op_t *rko) {

        if (unlikely(rko->rko_flags & RD_KAFKA_OP_F_FORCE_CB))
                return 0;

        if (!rko->rko_evtype)
                rko->rko_evtype = rd_kafka_op2event(rko->rko_type);

        switch (rko->rko_evtype) {
        case RD_KAFKA_EVENT_NONE:
                return 0;

        case RD_KAFKA_EVENT_DR:
                rko->rko_rk = rk;
                rd_dassert(!rko->rko_u.dr.do_purge2);
                rd_kafka_msgq_init(&rko->rko_u.dr.msgq2);
                rko->rko_u.dr.do_purge2 = 1;
                return 1;

        case RD_KAFKA_EVENT_ERROR:
                if (rko->rko_err == RD_KAFKA_RESP_ERR__FATAL) {
                        /* Translate ERR__FATAL to the underlying fatal error
                         * code and string */
                        rd_kafka_resp_err_t ferr;
                        char errstr[512];
                        ferr = rd_kafka_fatal_error(rk, errstr, sizeof(errstr));
                        if (likely(ferr)) {
                                rko->rko_err = ferr;
                                if (rko->rko_u.err.errstr)
                                        rd_free(rko->rko_u.err.errstr);
                                rko->rko_u.err.errstr = rd_strdup(errstr);
                                rko->rko_u.err.fatal  = 1;
                        }
                }
                return 1;

        case RD_KAFKA_EVENT_REBALANCE:
        case RD_KAFKA_EVENT_LOG:
        case RD_KAFKA_EVENT_OFFSET_COMMIT:
        case RD_KAFKA_EVENT_STATS:
        case RD_KAFKA_EVENT_CREATETOPICS_RESULT:
        case RD_KAFKA_EVENT_DELETETOPICS_RESULT:
        case RD_KAFKA_EVENT_CREATEPARTITIONS_RESULT:
        case RD_KAFKA_EVENT_ALTERCONFIGS_RESULT:
        case RD_KAFKA_EVENT_DESCRIBECONFIGS_RESULT:
        case RD_KAFKA_EVENT_DELETERECORDS_RESULT:
        case RD_KAFKA_EVENT_DELETEGROUPS_RESULT:
        case RD_KAFKA_EVENT_DELETECONSUMERGROUPOFFSETS_RESULT:
        case RD_KAFKA_EVENT_OAUTHBEARER_TOKEN_REFRESH:
<<<<<<< HEAD
        case RD_KAFKA_EVENT_AWS_MSK_IAM_CREDENTIAL_REFRESH:
		return 1;
=======
                return 1;
>>>>>>> 2a8bb418

        default:
                return 0;
        }
}<|MERGE_RESOLUTION|>--- conflicted
+++ resolved
@@ -31,22 +31,6 @@
  * @brief Converts op type to event type.
  * @returns the event type, or 0 if the op cannot be mapped to an event.
  */
-<<<<<<< HEAD
-static RD_UNUSED RD_INLINE
-rd_kafka_event_type_t rd_kafka_op2event (rd_kafka_op_type_t optype) {
-	static const rd_kafka_event_type_t map[RD_KAFKA_OP__END] = {
-		[RD_KAFKA_OP_DR] = RD_KAFKA_EVENT_DR,
-		[RD_KAFKA_OP_FETCH] = RD_KAFKA_EVENT_FETCH,
-		[RD_KAFKA_OP_ERR] = RD_KAFKA_EVENT_ERROR,
-		[RD_KAFKA_OP_CONSUMER_ERR] = RD_KAFKA_EVENT_ERROR,
-		[RD_KAFKA_OP_REBALANCE] = RD_KAFKA_EVENT_REBALANCE,
-		[RD_KAFKA_OP_OFFSET_COMMIT] = RD_KAFKA_EVENT_OFFSET_COMMIT,
-                [RD_KAFKA_OP_LOG] = RD_KAFKA_EVENT_LOG,
-		[RD_KAFKA_OP_STATS] = RD_KAFKA_EVENT_STATS,
-                [RD_KAFKA_OP_OAUTHBEARER_REFRESH] = RD_KAFKA_EVENT_OAUTHBEARER_TOKEN_REFRESH,
-                [RD_KAFKA_OP_AWS_MSK_IAM_REFRESH] = RD_KAFKA_EVENT_AWS_MSK_IAM_CREDENTIAL_REFRESH
-	};
-=======
 static RD_UNUSED RD_INLINE rd_kafka_event_type_t
 rd_kafka_op2event(rd_kafka_op_type_t optype) {
         static const rd_kafka_event_type_t map[RD_KAFKA_OP__END] = {
@@ -59,8 +43,8 @@
             [RD_KAFKA_OP_LOG]           = RD_KAFKA_EVENT_LOG,
             [RD_KAFKA_OP_STATS]         = RD_KAFKA_EVENT_STATS,
             [RD_KAFKA_OP_OAUTHBEARER_REFRESH] =
-                RD_KAFKA_EVENT_OAUTHBEARER_TOKEN_REFRESH};
->>>>>>> 2a8bb418
+                RD_KAFKA_EVENT_OAUTHBEARER_TOKEN_REFRESH,
+            [RD_KAFKA_OP_AWS_MSK_IAM_REFRESH] = RD_KAFKA_EVENT_AWS_MSK_IAM_CREDENTIAL_REFRESH};
 
         return map[(int)optype & ~RD_KAFKA_OP_FLAGMASK];
 }
@@ -120,12 +104,8 @@
         case RD_KAFKA_EVENT_DELETEGROUPS_RESULT:
         case RD_KAFKA_EVENT_DELETECONSUMERGROUPOFFSETS_RESULT:
         case RD_KAFKA_EVENT_OAUTHBEARER_TOKEN_REFRESH:
-<<<<<<< HEAD
         case RD_KAFKA_EVENT_AWS_MSK_IAM_CREDENTIAL_REFRESH:
 		return 1;
-=======
-                return 1;
->>>>>>> 2a8bb418
 
         default:
                 return 0;
