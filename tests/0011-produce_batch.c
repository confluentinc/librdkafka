--- conflicted
+++ resolved
@@ -125,15 +125,9 @@
                 topic_md.topic = (char*)topic;
                 test_wait_metadata_update(rk, &topic_md, 1, NULL, 0, 30000); /* 30 seconds timeout */
         }
-<<<<<<< HEAD
         if (test_k2_cluster){
             rd_sleep(5);
         }
-=======
-
-        /* Additional sleep for cloud environments to ensure topic stability */
-        rd_sleep(10); /* 10 seconds for extra cloud propagation */
->>>>>>> b6158e93
 
         rkt = rd_kafka_topic_new(rk, topic, topic_conf);
         if (!rkt)
@@ -276,15 +270,10 @@
                 test_wait_metadata_update(rk, &topic_md, 1, NULL, 0, 30000); /* 30 seconds timeout */
         }
 
-<<<<<<< HEAD
         if (test_k2_cluster){
             rd_sleep(5);
         }
 
-=======
-        /* Additional sleep for cloud environments to ensure topic stability */
-        rd_sleep(10); /* 10 seconds for extra cloud propagation */
->>>>>>> b6158e93
 
         rkt = rd_kafka_topic_new(rk, topic, topic_conf);
         if (!rkt)
@@ -409,19 +398,12 @@
                  rd_kafka_name(rk));
         topic_name = test_mk_topic_name("0011_per_message_flag", 1);
         test_create_topic_wait_exists(rk, topic_name, topic_num_partitions, -1,
-<<<<<<< HEAD
                                       30000);
 
          if (test_k2_cluster){
             rd_sleep(5);
          }
 
-=======
-                                      30000); /* 30 seconds for cloud environments */
-
-        /* Additional sleep for cloud environments to ensure topic stability */
-        rd_sleep(10); /* 10 seconds for extra cloud propagation */
->>>>>>> b6158e93
 
         rkt = rd_kafka_topic_new(rk, topic_name, topic_conf);
         if (!rkt)
@@ -569,7 +551,6 @@
         {
                 rd_kafka_metadata_topic_t topic_md = {0};
                 topic_md.topic = (char*)topic;
-<<<<<<< HEAD
                 test_wait_metadata_update(rk, &topic_md, 1, NULL, 0, 30000);
         }
 
@@ -577,13 +558,6 @@
             rd_sleep(5);
          }
 
-=======
-                test_wait_metadata_update(rk, &topic_md, 1, NULL, 0, 30000); /* 30 seconds timeout */
-        }
-
-        /* Additional sleep for cloud environments to ensure topic stability */
-        rd_sleep(10); /* 10 seconds for extra cloud propagation */
->>>>>>> b6158e93
 
         rkt = rd_kafka_topic_new(rk, topic, topic_conf);
         if (!rkt)
@@ -689,7 +663,8 @@
  *        - variation 2: one message per batch, other messages succeed
  */
 static void test_message_single_partition_record_fail(int variation) {
-        // Skip this subtest in K2 environment, not supported
+        // Skip this subtest in K2 environment - compacted topics with mixed cleanup policies
+        // cause all messages to fail with INVALID_RECORD instead of just keyless ones
         if (test_k2_cluster) {
                 TEST_SAY("SKIPPING: test_message_single_partition_record_fail(variation=%d) - "
                          "compacted topic behavior differs in K2 environment", variation);
@@ -745,11 +720,7 @@
         {
                 rd_kafka_metadata_topic_t topic_md = {0};
                 topic_md.topic = (char*)topic_name;
-<<<<<<< HEAD
                 test_wait_metadata_update(rk, &topic_md, 1, NULL, 0, 30000);
-=======
-                test_wait_metadata_update(rk, &topic_md, 1, NULL, 0, 30000); /* 30 seconds timeout */
->>>>>>> b6158e93
         }
 
         rkt = rd_kafka_topic_new(rk, topic_name, topic_conf);
