/*
 * librdkafka - Apache Kafka C library
 *
 * Copyright (c) 2015, Magnus Edenhill
 * All rights reserved.
 * 
 * Redistribution and use in source and binary forms, with or without
 * modification, are permitted provided that the following conditions are met: 
 * 
 * 1. Redistributions of source code must retain the above copyright notice,
 *    this list of conditions and the following disclaimer. 
 * 2. Redistributions in binary form must reproduce the above copyright notice,
 *    this list of conditions and the following disclaimer in the documentation
 *    and/or other materials provided with the distribution. 
 * 
 * THIS SOFTWARE IS PROVIDED BY THE COPYRIGHT HOLDERS AND CONTRIBUTORS "AS IS"
 * AND ANY EXPRESS OR IMPLIED WARRANTIES, INCLUDING, BUT NOT LIMITED TO, THE 
 * IMPLIED WARRANTIES OF MERCHANTABILITY AND FITNESS FOR A PARTICULAR PURPOSE 
 * ARE DISCLAIMED. IN NO EVENT SHALL THE COPYRIGHT OWNER OR CONTRIBUTORS BE 
 * LIABLE FOR ANY DIRECT, INDIRECT, INCIDENTAL, SPECIAL, EXEMPLARY, OR 
 * CONSEQUENTIAL DAMAGES (INCLUDING, BUT NOT LIMITED TO, PROCUREMENT OF 
 * SUBSTITUTE GOODS OR SERVICES; LOSS OF USE, DATA, OR PROFITS; OR BUSINESS 
 * INTERRUPTION) HOWEVER CAUSED AND ON ANY THEORY OF LIABILITY, WHETHER IN 
 * CONTRACT, STRICT LIABILITY, OR TORT (INCLUDING NEGLIGENCE OR OTHERWISE)
 * ARISING IN ANY WAY OUT OF THE USE OF THIS SOFTWARE, EVEN IF ADVISED OF THE
 * POSSIBILITY OF SUCH DAMAGE.
 */
#ifdef _MSC_VER
#pragma comment(lib, "ws2_32.lib")
#endif

#define __need_IOV_MAX

#define _DARWIN_C_SOURCE  /* MSG_DONTWAIT */

#include "rdkafka_int.h"
#include "rdaddr.h"
#include "rdkafka_transport.h"
#include "rdkafka_transport_int.h"
#include "rdkafka_broker.h"
#include "rdkafka_interceptor.h"

#include <errno.h>

#if WITH_VALGRIND
/* OpenSSL relies on uninitialized memory, which Valgrind will whine about.
 * We use in-code Valgrind macros to suppress those warnings. */
#include <valgrind/memcheck.h>
#else
#define VALGRIND_MAKE_MEM_DEFINED(A,B)
#endif


#ifdef _MSC_VER
#define socket_errno WSAGetLastError()
#else
#include <sys/socket.h>
#include <netinet/tcp.h>
#define socket_errno errno
#define SOCKET_ERROR -1
#endif

/* AIX doesn't have MSG_DONTWAIT */
#ifndef MSG_DONTWAIT
#  define MSG_DONTWAIT MSG_NONBLOCK
#endif


#if WITH_SSL
static mtx_t *rd_kafka_ssl_locks;
static int    rd_kafka_ssl_locks_cnt;
#endif



/**
 * Low-level socket close
 */
static void rd_kafka_transport_close0 (rd_kafka_t *rk, int s) {
        if (rk->rk_conf.closesocket_cb)
                rk->rk_conf.closesocket_cb(s, rk->rk_conf.opaque);
        else {
#ifndef _MSC_VER
		close(s);
#else
		closesocket(s);
#endif
        }

}

/**
 * Close and destroy a transport handle
 */
void rd_kafka_transport_close (rd_kafka_transport_t *rktrans) {
#if WITH_SSL
	if (rktrans->rktrans_ssl) {
		SSL_shutdown(rktrans->rktrans_ssl);
		SSL_free(rktrans->rktrans_ssl);
	}
#endif

        rd_kafka_sasl_close(rktrans);

	if (rktrans->rktrans_recv_buf)
		rd_kafka_buf_destroy(rktrans->rktrans_recv_buf);

	if (rktrans->rktrans_s != -1)
                rd_kafka_transport_close0(rktrans->rktrans_rkb->rkb_rk,
                                          rktrans->rktrans_s);

	rd_free(rktrans);
}


static const char *socket_strerror(int err) {
#ifdef _MSC_VER
	static RD_TLS char buf[256];
        rd_strerror_w32(err, buf, sizeof(buf));
	return buf;
#else
	return rd_strerror(err);
#endif
}




#ifndef _MSC_VER
/**
 * @brief sendmsg() abstraction, converting a list of segments to iovecs.
 * @remark should only be called if the number of segments is > 1.
 */
ssize_t rd_kafka_transport_socket_sendmsg (rd_kafka_transport_t *rktrans,
                                           rd_slice_t *slice,
                                           char *errstr, size_t errstr_size) {
        struct iovec iov[IOV_MAX];
        struct msghdr msg = { .msg_iov = iov };
        size_t iovlen;
        ssize_t r;

        rd_slice_get_iov(slice, msg.msg_iov, &iovlen, IOV_MAX,
                         /* FIXME: Measure the effects of this */
                         rktrans->rktrans_sndbuf_size);
        msg.msg_iovlen = (int)iovlen;

#ifdef sun
        /* See recvmsg() comment. Setting it here to be safe. */
        socket_errno = EAGAIN;
#endif

        r = sendmsg(rktrans->rktrans_s, &msg, MSG_DONTWAIT
#ifdef MSG_NOSIGNAL
                    | MSG_NOSIGNAL
#endif
                );

        if (r == -1) {
                if (socket_errno == EAGAIN)
                        return 0;
                rd_snprintf(errstr, errstr_size, "%s", rd_strerror(errno));
        }

        /* Update buffer read position */
        rd_slice_read(slice, NULL, (size_t)r);

        return r;
}
#endif


/**
 * @brief Plain send() abstraction
 */
static ssize_t
rd_kafka_transport_socket_send0 (rd_kafka_transport_t *rktrans,
                                 rd_slice_t *slice,
                                 char *errstr, size_t errstr_size) {
        ssize_t sum = 0;
        const void *p;
        size_t rlen;

        while ((rlen = rd_slice_peeker(slice, &p))) {
                ssize_t r;

                r = send(rktrans->rktrans_s, p,
#ifdef _MSC_VER
                         (int)rlen, (int)0
#else
                         rlen, 0
#endif
                );

#ifdef _MSC_VER
                if (unlikely(r == SOCKET_ERROR)) {
                        if (sum > 0 || WSAGetLastError() == WSAEWOULDBLOCK)
                                return sum;
                        else {
                                rd_snprintf(errstr, errstr_size, "%s",
                                            socket_strerror(WSAGetLastError()));
                                return -1;
                        }
                }
#else
                if (unlikely(r <= 0)) {
                        if (r == 0 || errno == EAGAIN)
                                return 0;
                        rd_snprintf(errstr, errstr_size, "%s",
                                    socket_strerror(socket_errno));
                        return -1;
                }
#endif

                /* Update buffer read position */
                rd_slice_read(slice, NULL, (size_t)r);

                sum += r;

                /* FIXME: remove this and try again immediately and let
                 *        the next write() call fail instead? */
                if ((size_t)r < rlen)
                        break;
        }

        return sum;
}


static ssize_t
rd_kafka_transport_socket_send (rd_kafka_transport_t *rktrans,
                                rd_slice_t *slice,
                                char *errstr, size_t errstr_size) {
#ifndef _MSC_VER
        /* FIXME: Use sendmsg() with iovecs if there's more than one segment
         * remaining, otherwise (or if platform does not have sendmsg)
         * use plain send(). */
        return rd_kafka_transport_socket_sendmsg(rktrans, slice,
                                                 errstr, errstr_size);
#endif
        return rd_kafka_transport_socket_send0(rktrans, slice,
                                               errstr, errstr_size);
}



#ifndef _MSC_VER
/**
 * @brief recvmsg() abstraction, converting a list of segments to iovecs.
 * @remark should only be called if the number of segments is > 1.
 */
static ssize_t
rd_kafka_transport_socket_recvmsg (rd_kafka_transport_t *rktrans,
                                   rd_buf_t *rbuf,
                                   char *errstr, size_t errstr_size) {
        ssize_t r;
        struct iovec iov[IOV_MAX];
        struct msghdr msg = { .msg_iov = iov };
        size_t iovlen;

        rd_buf_get_write_iov(rbuf, msg.msg_iov, &iovlen, IOV_MAX,
                             /* FIXME: Measure the effects of this */
                             rktrans->rktrans_rcvbuf_size);
        msg.msg_iovlen = (int)iovlen;

#ifdef sun
        /* SunOS doesn't seem to set errno when recvmsg() fails
         * due to no data and MSG_DONTWAIT is set. */
        socket_errno = EAGAIN;
#endif
        r = recvmsg(rktrans->rktrans_s, &msg, MSG_DONTWAIT);
        if (unlikely(r <= 0)) {
                if (r == -1 && socket_errno == EAGAIN)
                        return 0;
                else if (r == 0) {
                        /* Receive 0 after POLLIN event means
                         * connection closed. */
                        rd_snprintf(errstr, errstr_size, "Disconnected");
                        errno = ECONNRESET;
                        return -1;
                } else if (r == -1) {
                        int errno_save = errno;
                        rd_snprintf(errstr, errstr_size, "%s",
                                    rd_strerror(errno));
                        errno = errno_save;
                        return -1;
                }
        }

        /* Update buffer write position */
        rd_buf_write(rbuf, NULL, (size_t)r);

        return r;
}
#endif


/**
 * @brief Plain recv()
 */
static ssize_t
rd_kafka_transport_socket_recv0 (rd_kafka_transport_t *rktrans,
                                 rd_buf_t *rbuf,
                                 char *errstr, size_t errstr_size) {
        ssize_t sum = 0;
        void *p;
        size_t len;

        while ((len = rd_buf_get_writable(rbuf, &p))) {
                ssize_t r;

                r = recv(rktrans->rktrans_s, p,
#ifdef _MSC_VER
                         (int)
#endif
                         len,
                         0);

                if (unlikely(r == SOCKET_ERROR)) {
#ifdef _MSC_VER
                        if (WSAGetLastError() == WSAEWOULDBLOCK)
                                return sum;
                        rd_snprintf(errstr, errstr_size, "%s",
                                    socket_strerror(WSAGetLastError()));
#else
                        if (socket_errno == EAGAIN)
                                return sum;
                        else {
                                int errno_save = errno;
                                rd_snprintf(errstr, errstr_size, "%s",
                                            rd_strerror(errno));
                                errno = errno_save;
                                return -1;
                        }
#endif
                } else if (unlikely(r == 0)) {
                        /* Receive 0 after POLLIN event means
                         * connection closed. */
                        rd_snprintf(errstr, errstr_size,
                                    "Disconnected");
#ifndef _MSC_VER
                        errno = ECONNRESET;
#endif
                        return -1;
                }

                /* Update buffer write position */
                rd_buf_write(rbuf, NULL, (size_t)r);

                sum += r;

                /* FIXME: remove this and try again immediately and let
                 *        the next recv() call fail instead? */
                if ((size_t)r < len)
                        break;
        }
        return sum;
}


static ssize_t
rd_kafka_transport_socket_recv (rd_kafka_transport_t *rktrans,
                                rd_buf_t *buf,
                                char *errstr, size_t errstr_size) {
#ifndef _MSC_VER
        /* FIXME: Use recvmsg() with iovecs if there's more than one segment
         * remaining, otherwise (or if platform does not have sendmsg)
         * use plain send(). */
        return rd_kafka_transport_socket_recvmsg(rktrans, buf,
                                                 errstr, errstr_size);
#endif
        return rd_kafka_transport_socket_recv0(rktrans, buf,
                                               errstr, errstr_size);
}





/**
 * CONNECT state is failed (errstr!=NULL) or done (TCP is up, SSL is working..).
 * From this state we either hand control back to the broker code,
 * or if authentication is configured we ente the AUTH state.
 */
void rd_kafka_transport_connect_done (rd_kafka_transport_t *rktrans,
				      char *errstr) {
	rd_kafka_broker_t *rkb = rktrans->rktrans_rkb;

	rd_kafka_broker_connect_done(rkb, errstr);
}



#if WITH_SSL


/**
 * @brief Clear OpenSSL error queue to get a proper error reporting in case
 *        the next SSL_*() operation fails.
 */
static RD_INLINE void
rd_kafka_transport_ssl_clear_error (rd_kafka_transport_t *rktrans) {
        ERR_clear_error();
#ifdef _MSC_VER
        WSASetLastError(0);
#else
        rd_set_errno(0);
#endif
}


/**
 * Serves the entire OpenSSL error queue and logs each error.
 * The last error is not logged but returned in 'errstr'.
 *
 * If 'rkb' is non-NULL broker-specific logging will be used,
 * else it will fall back on global 'rk' debugging.
 */
static char *rd_kafka_ssl_error (rd_kafka_t *rk, rd_kafka_broker_t *rkb,
				 char *errstr, size_t errstr_size) {
    unsigned long l;
    const char *file, *data;
    int line, flags;
    int cnt = 0;

    while ((l = ERR_get_error_line_data(&file, &line, &data, &flags)) != 0) {
	char buf[256];

	if (cnt++ > 0) {
		/* Log last message */
		if (rkb)
			rd_rkb_log(rkb, LOG_ERR, "SSL", "%s", errstr);
		else
			rd_kafka_log(rk, LOG_ERR, "SSL", "%s", errstr);
	}
	
	ERR_error_string_n(l, buf, sizeof(buf));

	rd_snprintf(errstr, errstr_size, "%s:%d: %s: %s",
		    file, line, buf, (flags & ERR_TXT_STRING) ? data : "");

    }

    if (cnt == 0)
    	    rd_snprintf(errstr, errstr_size, "No error");
    
    return errstr;
}

#if OPENSSL_VERSION_NUMBER < 0x10100000L
static RD_UNUSED void
rd_kafka_transport_ssl_lock_cb (int mode, int i, const char *file, int line) {
	if (mode & CRYPTO_LOCK)
		mtx_lock(&rd_kafka_ssl_locks[i]);
	else
		mtx_unlock(&rd_kafka_ssl_locks[i]);
}
#endif

static RD_UNUSED unsigned long rd_kafka_transport_ssl_threadid_cb (void) {
#ifdef _MSC_VER
        /* Windows makes a distinction between thread handle
         * and thread id, which means we can't use the
         * thrd_current() API that returns the handle. */
        return (unsigned long)GetCurrentThreadId();
#else
        return (unsigned long)(intptr_t)thrd_current();
#endif
}

#ifdef HAVE_OPENSSL_CRYPTO_THREADID_SET_CALLBACK
static void rd_kafka_transport_libcrypto_THREADID_callback(CRYPTO_THREADID *id)
{
    unsigned long thread_id = rd_kafka_transport_ssl_threadid_cb();

    CRYPTO_THREADID_set_numeric(id, thread_id);
}
#endif

/**
 * Global OpenSSL cleanup.
 */
void rd_kafka_transport_ssl_term (void) {
#if OPENSSL_VERSION_NUMBER < 0x10100000L
	int i;

<<<<<<< HEAD
#if OPENSSL_VERSION_NUMBER < 0x10100000L
	CRYPTO_set_id_callback(NULL);
	CRYPTO_set_locking_callback(NULL);
    EVP_cleanup();
	ERR_free_strings();
    CRYPTO_cleanup_all_ex_data();
        CRYPTO_cleanup_all_ex_data();
#endif

	for (i = 0 ; i < rd_kafka_ssl_locks_cnt ; i++)
		mtx_destroy(&rd_kafka_ssl_locks[i]);

	rd_free(rd_kafka_ssl_locks);
=======
	if (CRYPTO_get_locking_callback() == &rd_kafka_transport_ssl_lock_cb) {
		CRYPTO_set_locking_callback(NULL);
#ifdef HAVE_OPENSSL_CRYPTO_THREADID_SET_CALLBACK
		CRYPTO_THREADID_set_callback(NULL);
#else
		CRYPTO_set_id_callback(NULL);
#endif

		for (i = 0 ; i < rd_kafka_ssl_locks_cnt ; i++)
			mtx_destroy(&rd_kafka_ssl_locks[i]);

		rd_free(rd_kafka_ssl_locks);
	}
#endif
>>>>>>> aa61f8e1
}


/**
 * Global OpenSSL init.
 */
void rd_kafka_transport_ssl_init (void) {
#if OPENSSL_VERSION_NUMBER < 0x10100000L
	int i;
	
	if (!CRYPTO_get_locking_callback()) {
		rd_kafka_ssl_locks_cnt = CRYPTO_num_locks();
		rd_kafka_ssl_locks = rd_malloc(rd_kafka_ssl_locks_cnt *
				               sizeof(*rd_kafka_ssl_locks));
		for (i = 0 ; i < rd_kafka_ssl_locks_cnt ; i++)
			mtx_init(&rd_kafka_ssl_locks[i], mtx_plain);

		CRYPTO_set_locking_callback(rd_kafka_transport_ssl_lock_cb);

#ifdef HAVE_OPENSSL_CRYPTO_THREADID_SET_CALLBACK
		CRYPTO_THREADID_set_callback(rd_kafka_transport_libcrypto_THREADID_callback);
#else
		CRYPTO_set_id_callback(rd_kafka_transport_ssl_threadid_cb);
#endif
	}
#endif
	
	SSL_load_error_strings();
	SSL_library_init();

    ERR_load_BIO_strings();
	OpenSSL_add_all_algorithms();
    ERR_load_crypto_strings();
	OpenSSL_add_all_algorithms();
}


/**
 * Set transport IO event polling based on SSL error.
 *
 * Returns -1 on permanent errors.
 *
 * Locality: broker thread
 */
static RD_INLINE int
rd_kafka_transport_ssl_io_update (rd_kafka_transport_t *rktrans, int ret,
				  char *errstr, size_t errstr_size) {
	int serr = SSL_get_error(rktrans->rktrans_ssl, ret);
        int serr2;

	switch (serr)
	{
	case SSL_ERROR_WANT_READ:
		rd_kafka_transport_poll_set(rktrans, POLLIN);
		break;

	case SSL_ERROR_WANT_WRITE:
	case SSL_ERROR_WANT_CONNECT:
		rd_kafka_transport_poll_set(rktrans, POLLOUT);
		break;

        case SSL_ERROR_SYSCALL:
                serr2 = ERR_peek_error();
                if (!serr2 && !socket_errno)
                        rd_snprintf(errstr, errstr_size, "Disconnected");
                else if (serr2)
                        rd_kafka_ssl_error(NULL, rktrans->rktrans_rkb,
                                           errstr, errstr_size);
                else
                        rd_snprintf(errstr, errstr_size,
                                    "SSL transport error: %s",
                                    rd_strerror(socket_errno));
                return -1;

        case SSL_ERROR_ZERO_RETURN:
                rd_snprintf(errstr, errstr_size, "Disconnected");
                return -1;

	default:
		rd_kafka_ssl_error(NULL, rktrans->rktrans_rkb,
				   errstr, errstr_size);
		return -1;
	}

	return 0;
}

static ssize_t
rd_kafka_transport_ssl_send (rd_kafka_transport_t *rktrans,
                             rd_slice_t *slice,
                             char *errstr, size_t errstr_size) {
	ssize_t sum = 0;
        const void *p;
        size_t rlen;

        rd_kafka_transport_ssl_clear_error(rktrans);

        while ((rlen = rd_slice_peeker(slice, &p))) {
                int r;

                r = SSL_write(rktrans->rktrans_ssl, p, (int)rlen);

		if (unlikely(r <= 0)) {
			if (rd_kafka_transport_ssl_io_update(rktrans, r,
							     errstr,
							     errstr_size) == -1)
				return -1;
			else
				return sum;
		}

                /* Update buffer read position */
                rd_slice_read(slice, NULL, (size_t)r);

		sum += r;
                 /* FIXME: remove this and try again immediately and let
                  *        the next SSL_write() call fail instead? */
                if ((size_t)r < rlen)
                        break;

	}
	return sum;
}

static ssize_t
rd_kafka_transport_ssl_recv (rd_kafka_transport_t *rktrans,
                             rd_buf_t *rbuf, char *errstr, size_t errstr_size) {
	ssize_t sum = 0;
        void *p;
        size_t len;

        while ((len = rd_buf_get_writable(rbuf, &p))) {
		int r;

                rd_kafka_transport_ssl_clear_error(rktrans);

                r = SSL_read(rktrans->rktrans_ssl, p, (int)len);

		if (unlikely(r <= 0)) {
			if (rd_kafka_transport_ssl_io_update(rktrans, r,
							     errstr,
							     errstr_size) == -1)
				return -1;
			else
				return sum;
		}

                VALGRIND_MAKE_MEM_DEFINED(p, r);

                /* Update buffer write position */
                rd_buf_write(rbuf, NULL, (size_t)r);

		sum += r;

                 /* FIXME: remove this and try again immediately and let
                  *        the next SSL_read() call fail instead? */
                if ((size_t)r < len)
                        break;

	}
	return sum;

}


/**
 * OpenSSL password query callback
 *
 * Locality: application thread
 */
static int rd_kafka_transport_ssl_passwd_cb (char *buf, int size, int rwflag,
					     void *userdata) {
	rd_kafka_t *rk = userdata;
	int pwlen;

	rd_kafka_dbg(rk, SECURITY, "SSLPASSWD",
		     "Private key file \"%s\" requires password",
		     rk->rk_conf.ssl.key_location);

	if (!rk->rk_conf.ssl.key_password) {
		rd_kafka_log(rk, LOG_WARNING, "SSLPASSWD",
			     "Private key file \"%s\" requires password but "
			     "no password configured (ssl.key.password)",
			     rk->rk_conf.ssl.key_location);
		return -1;
	}


	pwlen = (int) strlen(rk->rk_conf.ssl.key_password);
	memcpy(buf, rk->rk_conf.ssl.key_password, RD_MIN(pwlen, size));

	return pwlen;
}

/**
* OpenSSL callback to valdate broker certificate
*
* @param ctx OpenSSL store context used by the callback.
*
* @param arg the param pass to the callback which in this case is the rd_kafka_t
*
* @return 1 on success when the broker certificate is valid and 0 when the certificate is not valid.
*/
int rd_kafka_transport_ssl_verify_broker_callback(X509_STORE_CTX *ctx, void *arg)
{
    int validate = 0;
    char errstr[512];
    rd_kafka_t* rk = NULL;
    X509* cert = NULL;

    errstr[0] = '\0';
    rk = arg;

#ifndef __mips__
    if(ctx)
        cert = ctx->cert;
#endif
    if (cert) {
        int len;
        char* buf = NULL;
        char errbuf[512];

        errbuf[0] = '\0';
        char *subj = X509_NAME_oneline(X509_get_subject_name(cert), NULL, 0);
        char *issuer = X509_NAME_oneline(X509_get_issuer_name(cert), NULL, 0);

        if (subj && issuer) {
            rd_kafka_dbg(rk, SECURITY, "SSL", 
                "Validating certificate Subject: %s Issurer: %s", subj, issuer);
        }

        if (subj)
            OPENSSL_free(subj);
        if (issuer)
            OPENSSL_free(issuer);

        len = i2d_X509(cert, (unsigned char**)&buf);
        rd_kafka_dbg(rk, SECURITY, "SSL",
            "Calling callback to verify certificate");

        if (!rk->rk_conf.ssl.ssl_cert_verify_cb(buf, len, errbuf, sizeof(errbuf), rk->rk_conf.opaque)) {
            rd_snprintf(errstr, sizeof(errstr),
                "broker certificate verification callback failed because of %s.", errbuf);

            validate = 0;
            X509_STORE_CTX_set_error(ctx, X509_V_ERR_CERT_UNTRUSTED);
        }
        else {
            rd_kafka_dbg(rk, SECURITY, "SSL",
                "broker callback successfully verified certificate.");

            validate = 1;
        }
        if (buf)
            OPENSSL_free(buf);
    }
    else
        rd_snprintf(errstr, sizeof(errstr),
            "failed to retrieve X509 cert from ctx");

    if (strlen(errstr) > 0)
        rd_kafka_log(rk, LOG_ERR, "SSL: failed to verify broker certificate due to ", "%s", errstr);

    return validate;
}

/**
 * Set up SSL for a newly connected connection
 *
 * Returns -1 on failure, else 0.
 */
static int rd_kafka_transport_ssl_connect (rd_kafka_broker_t *rkb,
					   rd_kafka_transport_t *rktrans,
					   char *errstr, size_t errstr_size) {
	int r;
	char name[RD_KAFKA_NODENAME_SIZE];
	char *t;

	rktrans->rktrans_ssl = SSL_new(rkb->rkb_rk->rk_conf.ssl.ctx);
	if (!rktrans->rktrans_ssl)
		goto fail;

	if (!SSL_set_fd(rktrans->rktrans_ssl, rktrans->rktrans_s))
		goto fail;

#if (OPENSSL_VERSION_NUMBER >= 0x0090806fL) && !defined(OPENSSL_NO_TLSEXT)
	/* If non-numerical hostname, send it for SNI */
	rd_snprintf(name, sizeof(name), "%s", rkb->rkb_nodename);
	if ((t = strrchr(name, ':')))
		*t = '\0';
	if (!(/*ipv6*/(strchr(name, ':') &&
		       strspn(name, "0123456789abcdefABCDEF:.[]%") == strlen(name)) ||
	      /*ipv4*/strspn(name, "0123456789.") == strlen(name)) &&
	    !SSL_set_tlsext_host_name(rktrans->rktrans_ssl, name))
		goto fail;
#endif

    rd_kafka_transport_ssl_clear_error(rktrans);

	r = SSL_connect(rktrans->rktrans_ssl);
	if (r == 1) {
		/* Connected, highly unlikely since this is a
		 * non-blocking operation. */
		rd_kafka_transport_connect_done(rktrans, NULL);
		return 0;
	}

		
	if (rd_kafka_transport_ssl_io_update(rktrans, r,
					     errstr, errstr_size) == -1)
		return -1;
	
	return 0;

 fail:
	rd_kafka_ssl_error(NULL, rkb, errstr, errstr_size);
	return -1;
}


static RD_UNUSED int
rd_kafka_transport_ssl_io_event (rd_kafka_transport_t *rktrans, int events) {
	int r;
	char errstr[512];

	if (events & POLLOUT) {
                rd_kafka_transport_ssl_clear_error(rktrans);

		r = SSL_write(rktrans->rktrans_ssl, NULL, 0);
		if (rd_kafka_transport_ssl_io_update(rktrans, r,
						     errstr,
						     sizeof(errstr)) == -1)
			goto fail;
	}

	return 0;

 fail:
	/* Permanent error */
	rd_kafka_broker_fail(rktrans->rktrans_rkb, LOG_ERR,
                             RD_KAFKA_RESP_ERR__TRANSPORT,
			     "%s", errstr);
	return -1;
}


/**
 * Verify SSL handshake was valid.
 */
static int rd_kafka_transport_ssl_verify (rd_kafka_transport_t *rktrans) {
	long int rl;
	X509 *cert;

	cert = SSL_get_peer_certificate(rktrans->rktrans_ssl);
	X509_free(cert);
	if (!cert) {
		rd_kafka_broker_fail(rktrans->rktrans_rkb, LOG_ERR,
				     RD_KAFKA_RESP_ERR__SSL,
				     "Broker did not provide a certificate");
		return -1;
	}

	if ((rl = SSL_get_verify_result(rktrans->rktrans_ssl)) != X509_V_OK) {
		rd_kafka_broker_fail(rktrans->rktrans_rkb, LOG_ERR,
				     RD_KAFKA_RESP_ERR__SSL,
				     "Failed to verify broker certificate: %s",
				     X509_verify_cert_error_string(rl));
		return -1;
	}

	rd_rkb_dbg(rktrans->rktrans_rkb, SECURITY, "SSLVERIFY",
		   "Broker SSL certificate verified");
	return 0;
}

/**
 * SSL handshake handling.
 * Call repeatedly (based on IO events) until handshake is done.
 *
 * Returns -1 on error, 0 if handshake is still in progress, or 1 on completion.
 */
static int rd_kafka_transport_ssl_handshake (rd_kafka_transport_t *rktrans) {
	rd_kafka_broker_t *rkb = rktrans->rktrans_rkb;
	char errstr[512];
	int r;

	r = SSL_do_handshake(rktrans->rktrans_ssl);
	if (r == 1) {
		/* SSL handshake done. Verify. */
		if (rd_kafka_transport_ssl_verify(rktrans) == -1)
			return -1;

		rd_kafka_transport_connect_done(rktrans, NULL);
		return 1;

	} else if (rd_kafka_transport_ssl_io_update(rktrans, r,
						    errstr,
						    sizeof(errstr)) == -1) {
		rd_kafka_broker_fail(rkb, LOG_ERR, RD_KAFKA_RESP_ERR__SSL,
				     "SSL handshake failed: %s%s", errstr,
				     strstr(errstr, "unexpected message") ?
				     ": client authentication might be "
				     "required (see broker log)" : "");
		return -1;
	}

	return 0;
}

/**
* Registers the SSL client certificates on the SSL_CTX
*
* Returns -1 on error, 0 if client certificates are successfully registered.
*/
int rd_kafka_transport_set_client_certificates(rd_kafka_t *rk,
    SSL_CTX *ctx,
    char *errstr, size_t errstr_size) {

    int r;

    if (rk->rk_conf.ssl.ssl_cert_retrieve_cb) {

        char *buffer = NULL;
        ssize_t len = 0;
        char errbuf[512];

        errbuf[0] = '\0';
        rd_kafka_dbg(rk, SECURITY, "SSL",
            "Calling callback to retrieve client's public key certificate");
        len = rk->rk_conf.ssl.ssl_cert_retrieve_cb(RD_KAFKA_CERTIFICATE_PUBLIC_KEY, &buffer, errbuf, sizeof(errbuf), rk->rk_conf.opaque);
        if (len != -1) {
            X509* cert;
            rd_kafka_dbg(rk, SECURITY, "SSL",
                "Retrieved client's public key certificate %zu bytes",
                len);

            cert = X509_new();
            if (cert) {
                if (!d2i_X509(&cert, (const unsigned char**)&buffer, (long)len))
                    rd_snprintf(errstr, errstr_size,
                        "Failed to parse public key certificate with %zu bytes",
                        len);

                r = SSL_CTX_use_certificate(ctx, cert);
                X509_free(cert);

                if (r != 1)
                    return -1;
            } else
                rd_snprintf(errstr, errstr_size,
                    "Failed to initialize X509");
        } else {
            rd_snprintf(errstr, errstr_size,
                "Callback failed to return valid public key certificate because of %s", errbuf);
            return -1;
        }
        /* Get private key */
        rd_kafka_dbg(rk, SECURITY, "SSL",
            "Calling callback to retrieve client's private key certificate");
        len = rk->rk_conf.ssl.ssl_cert_retrieve_cb(RD_KAFKA_CERTIFICATE_PRIVATE_KEY, &buffer, errbuf, sizeof(errbuf), rk->rk_conf.opaque);
        if (len != -1) {
            rd_kafka_dbg(rk, SECURITY, "SSL",
                "Retrieved client's private key certificate %zu bytes",
                len);

            BIO* bio = BIO_new_mem_buf(buffer, (long)len);
            if (bio) {
                PKCS12 *p12 = d2i_PKCS12_bio(bio, NULL);
                if (p12) {
                    /*Get the private key password*/
                    rd_kafka_dbg(rk, SECURITY, "SSL",
                        "Calling callback to retrieve client's private key password");
                    len = rk->rk_conf.ssl.ssl_cert_retrieve_cb(RD_KAFKA_CERTIFICATE_PRIVATE_KEY_PASS, &buffer, errbuf, sizeof(errbuf), rk->rk_conf.opaque);
                    if (len != -1) {
                        rd_kafka_dbg(rk, SECURITY, "SSL",
                            "Retrieved client's private key password %zu bytes",
                            len);
                        EVP_PKEY* pkey;
                        X509 *cert;
                        STACK_OF(X509) *ca = NULL;
                        if (!PKCS12_parse(p12, (const char*)buffer, &pkey, &cert, &ca)) {
                            rd_snprintf(errstr, errstr_size,
                                "Error reading PKCS#12");

                            PKCS12_free(p12);
                            BIO_free(bio);
                            EVP_PKEY_free(pkey);
                            X509_free(cert);
                            if (ca != NULL)
                                sk_X509_pop_free(ca, X509_free);

                            return -1;
                        }
                        else {
                            if (ca != NULL)
                                sk_X509_pop_free(ca, X509_free);

                            X509_free(cert);

                            rd_kafka_dbg(rk, SECURITY, "SSL",
                                "Setting client private key");

                            r = SSL_CTX_use_PrivateKey(ctx, pkey);
                            EVP_PKEY_free(pkey);

                            if (r != 1) {
                                PKCS12_free(p12);
                                BIO_free(bio);

                                return -1;
                            }

                            rd_kafka_dbg(rk, SECURITY, "SSL",
                                "Checking client private key");

                            r = SSL_CTX_check_private_key(ctx);
                            if (r != 1) {
                                PKCS12_free(p12);
                                BIO_free(bio);

                                return -1;
                            }
                        }
                    } else {
                        rd_snprintf(errstr, errstr_size,
                            "Callback failed to return valid private key password because of %s", errbuf);
                        
                        return -1;
                        }
                    PKCS12_free(p12);
                } else
                    rd_snprintf(errstr, errstr_size,
                        "d2i_PKCS12_bio failed");

                BIO_free(bio);
            } else
                rd_snprintf(errstr, errstr_size,
                    "Failed to initialize BIO");
        } else {
            rd_snprintf(errstr, errstr_size,
                "Callback failed to return valid private key certificate because of %s", errbuf);
            return -1;
        }
    }

    return 1;
}

/**
 * Once per rd_kafka_t handle cleanup of OpenSSL
 *
 * Locality: any thread
 *
 * NOTE: rd_kafka_wrlock() MUST be held
 */
void rd_kafka_transport_ssl_ctx_term (rd_kafka_t *rk) {
	SSL_CTX_free(rk->rk_conf.ssl.ctx);
	rk->rk_conf.ssl.ctx = NULL;
}

/**
 * Once per rd_kafka_t handle initialization of OpenSSL
 *
 * Locality: application thread
 *
 * NOTE: rd_kafka_wrlock() MUST be held
 */
int rd_kafka_transport_ssl_ctx_init (rd_kafka_t *rk,
				     char *errstr, size_t errstr_size) {
	int r;
	SSL_CTX *ctx;

#if OPENSSL_VERSION_NUMBER >= 0x10100000
        rd_kafka_dbg(rk, SECURITY, "OPENSSL", "Using OpenSSL version %s "
                     "(0x%lx, librdkafka built with 0x%lx)",
                     OpenSSL_version(OPENSSL_VERSION),
                     OpenSSL_version_num(),
                     OPENSSL_VERSION_NUMBER);
#else
        rd_kafka_dbg(rk, SECURITY, "OPENSSL", "librdkafka built with OpenSSL "
                     "version 0x%lx", OPENSSL_VERSION_NUMBER);
#endif

        if (errstr_size > 0)
                errstr[0] = '\0';

	ctx = SSL_CTX_new(SSLv23_client_method());
        if (!ctx) {
                rd_snprintf(errstr, errstr_size,
                            "SSLv23_client_method() failed: ");
                goto fail;
        }

#ifdef SSL_OP_NO_SSLv3
	/* Disable SSLv3 (unsafe) */
	SSL_CTX_set_options(ctx, SSL_OP_NO_SSLv3);
#endif

	/* Key file password callback */
	SSL_CTX_set_default_passwd_cb(ctx, rd_kafka_transport_ssl_passwd_cb);
	SSL_CTX_set_default_passwd_cb_userdata(ctx, rk);

	/* Ciphers */
	if (rk->rk_conf.ssl.cipher_suites) {
		rd_kafka_dbg(rk, SECURITY, "SSL",
			     "Setting cipher list: %s",
			     rk->rk_conf.ssl.cipher_suites);
		if (!SSL_CTX_set_cipher_list(ctx,
					     rk->rk_conf.ssl.cipher_suites)) {
                        /* Set a string that will prefix the
                         * the OpenSSL error message (which is lousy)
                         * to make it more meaningful. */
                        rd_snprintf(errstr, errstr_size,
                                    "ssl.cipher.suites failed: ");
                        goto fail;
		}
	}

    /* Register the peer verify callback on the context */
    if (rk->rk_conf.ssl.ssl_cert_verify_cb) {

        SSL_CTX_set_verify(
            ctx, SSL_VERIFY_PEER | SSL_VERIFY_CLIENT_ONCE | SSL_VERIFY_FAIL_IF_NO_PEER_CERT,
            NULL);

        rd_kafka_dbg(rk, SECURITY, "SSL",
            "Registering verification callback");

        SSL_CTX_set_cert_verify_callback(
            ctx,
            rd_kafka_transport_ssl_verify_broker_callback,
            rk);
    }

    /* Register the client certificates */
    r = rd_kafka_transport_set_client_certificates(rk, ctx, errstr, errstr_size);
    if (r != 1)
        goto fail;

#if OPENSSL_VERSION_NUMBER >= 0x1000200fL && !defined(LIBRESSL_VERSION_NUMBER)
	/* Curves */
	if (rk->rk_conf.ssl.curves_list) {
		rd_kafka_dbg(rk, SECURITY, "SSL",
			     "Setting curves list: %s",
			     rk->rk_conf.ssl.curves_list);
		if (!SSL_CTX_set1_curves_list(ctx,
					      rk->rk_conf.ssl.curves_list)) {
                        rd_snprintf(errstr, errstr_size,
                                    "ssl.curves.list failed: ");
                        goto fail;
		}
	}

	/* Certificate signature algorithms */
	if (rk->rk_conf.ssl.sigalgs_list) {
		rd_kafka_dbg(rk, SECURITY, "SSL",
			     "Setting signature algorithms list: %s",
			     rk->rk_conf.ssl.sigalgs_list);
		if (!SSL_CTX_set1_sigalgs_list(ctx,
					       rk->rk_conf.ssl.sigalgs_list)) {
                        rd_snprintf(errstr, errstr_size,
                                    "ssl.sigalgs.list failed: ");
                        goto fail;
		}
	}
#endif

	if (rk->rk_conf.ssl.ca_location) {
		/* CA certificate location, either file or directory. */
		int is_dir = rd_kafka_path_is_dir(rk->rk_conf.ssl.ca_location);

		rd_kafka_dbg(rk, SECURITY, "SSL",
			     "Loading CA certificate(s) from %s %s",
			     is_dir ? "directory":"file",
			     rk->rk_conf.ssl.ca_location);
		
		r = SSL_CTX_load_verify_locations(ctx,
						  !is_dir ?
						  rk->rk_conf.ssl.
						  ca_location : NULL,
						  is_dir ?
						  rk->rk_conf.ssl.
						  ca_location : NULL);

                if (r != 1) {
                        rd_snprintf(errstr, errstr_size,
                                    "ssl.ca.location failed: ");
                        goto fail;
                }
        } else {
                /* Use default CA certificate paths: ignore failures. */
                r = SSL_CTX_set_default_verify_paths(ctx);
                if (r != 1)
                        rd_kafka_dbg(rk, SECURITY, "SSL",
                                     "SSL_CTX_set_default_verify_paths() "
                                     "failed: ignoring");
        }

	if (rk->rk_conf.ssl.crl_location) {
		rd_kafka_dbg(rk, SECURITY, "SSL",
			     "Loading CRL from file %s",
			     rk->rk_conf.ssl.crl_location);

		r = SSL_CTX_load_verify_locations(ctx,
						  rk->rk_conf.ssl.crl_location,
						  NULL);

                if (r != 1) {
                        rd_snprintf(errstr, errstr_size,
                                    "ssl.crl.location failed: ");
                        goto fail;
                }


		rd_kafka_dbg(rk, SECURITY, "SSL",
			     "Enabling CRL checks");

		X509_STORE_set_flags(SSL_CTX_get_cert_store(ctx),
				     X509_V_FLAG_CRL_CHECK);
	}

	if (rk->rk_conf.ssl.cert_location) {
		rd_kafka_dbg(rk, SECURITY, "SSL",
			     "Loading certificate from file %s",
			     rk->rk_conf.ssl.cert_location);

		r = SSL_CTX_use_certificate_chain_file(ctx,
						       rk->rk_conf.ssl.cert_location);

                if (r != 1) {
                        rd_snprintf(errstr, errstr_size,
                                    "ssl.certificate.location failed: ");
                        goto fail;
                }
	}

	if (rk->rk_conf.ssl.key_location) {
		rd_kafka_dbg(rk, SECURITY, "SSL",
			     "Loading private key file from %s",
			     rk->rk_conf.ssl.key_location);

		r = SSL_CTX_use_PrivateKey_file(ctx,
						rk->rk_conf.ssl.key_location,
						SSL_FILETYPE_PEM);
                if (r != 1) {
                        rd_snprintf(errstr, errstr_size,
                                    "ssl.key.location failed: ");
                        goto fail;
                }
	}

	if (rk->rk_conf.ssl.keystore_location) {
		FILE *fp;
		EVP_PKEY *pkey;
		X509 *cert;
		STACK_OF(X509) *ca = NULL;
		PKCS12 *p12;

		rd_kafka_dbg(rk, SECURITY, "SSL",
			     "Loading client's keystore file from %s",
			     rk->rk_conf.ssl.keystore_location);

		if (!(fp = fopen(rk->rk_conf.ssl.keystore_location, "rb"))) {
			rd_snprintf(errstr, errstr_size,
				    "Failed to open ssl.keystore.location: %s: %s", 
				    rk->rk_conf.ssl.keystore_location, 
				    rd_strerror(errno));
			goto fail;
		}

		p12 = d2i_PKCS12_fp(fp, NULL);
		fclose(fp);
		if (!p12) {
			rd_snprintf(errstr, errstr_size,
				    "Error reading PKCS#12 file: ");
			goto fail;
		}

		pkey = EVP_PKEY_new();
		cert = X509_new();
		if (!PKCS12_parse(p12, rk->rk_conf.ssl.keystore_password, &pkey, &cert, &ca)) {
			EVP_PKEY_free(pkey);
			X509_free(cert);
			PKCS12_free(p12);
			if (ca != NULL)
				sk_X509_pop_free(ca, X509_free);
			rd_snprintf(errstr, errstr_size,
				    "Failed to parse PKCS#12 file: %s: ",
				    rk->rk_conf.ssl.keystore_location);
			goto fail;
		}

		if (ca != NULL)
			sk_X509_pop_free(ca, X509_free);

		PKCS12_free(p12);

		r = SSL_CTX_use_certificate(ctx, cert);
		X509_free(cert);
		if (r != 1) {
			EVP_PKEY_free(pkey);
			rd_snprintf(errstr, errstr_size,
				    "Failed to use ssl.keystore.location certificate: ");
			goto fail;
		}

		r = SSL_CTX_use_PrivateKey(ctx, pkey);
		EVP_PKEY_free(pkey);
		if (r != 1) {
			rd_snprintf(errstr, errstr_size,
				    "Failed to use ssl.keystore.location private key: ");
			goto fail;
		}
	}

	SSL_CTX_set_mode(ctx, SSL_MODE_ENABLE_PARTIAL_WRITE);

	rk->rk_conf.ssl.ctx = ctx;
	return 0;

 fail:
        r = (int)strlen(errstr);
        rd_kafka_ssl_error(rk, NULL, errstr+r,
                           (int)errstr_size > r ? (int)errstr_size - r : 0);
	SSL_CTX_free(ctx);

	return -1;
}


#endif /* WITH_SSL */


ssize_t
rd_kafka_transport_send (rd_kafka_transport_t *rktrans,
                         rd_slice_t *slice, char *errstr, size_t errstr_size) {

#if WITH_SSL
        if (rktrans->rktrans_ssl)
                return rd_kafka_transport_ssl_send(rktrans, slice,
                                                   errstr, errstr_size);
        else
#endif
                return rd_kafka_transport_socket_send(rktrans, slice,
                                                      errstr, errstr_size);
}


ssize_t
rd_kafka_transport_recv (rd_kafka_transport_t *rktrans, rd_buf_t *rbuf,
                         char *errstr, size_t errstr_size) {
#if WITH_SSL
	if (rktrans->rktrans_ssl)
                return rd_kafka_transport_ssl_recv(rktrans, rbuf,
                                                   errstr, errstr_size);
	else
#endif
                return rd_kafka_transport_socket_recv(rktrans, rbuf,
                                                      errstr, errstr_size);
}



/**
 * @brief Notify transport layer of full request sent.
 */
void rd_kafka_transport_request_sent (rd_kafka_broker_t *rkb,
                                      rd_kafka_buf_t *rkbuf) {
        rd_kafka_transport_t *rktrans = rkb->rkb_transport;

        /* Call on_request_sent interceptors */
        rd_kafka_interceptors_on_request_sent(
                rkb->rkb_rk,
                rktrans->rktrans_s,
                rkb->rkb_name, rkb->rkb_nodeid,
                rkbuf->rkbuf_reqhdr.ApiKey,
                rkbuf->rkbuf_reqhdr.ApiVersion,
                rkbuf->rkbuf_corrid,
                rd_slice_size(&rkbuf->rkbuf_reader));
}




/**
 * Length framed receive handling.
 * Currently only supports a the following framing:
 *     [int32_t:big_endian_length_of_payload][payload]
 *
 * To be used on POLLIN event, will return:
 *   -1: on fatal error (errstr will be updated, *rkbufp remains unset)
 *    0: still waiting for data (*rkbufp remains unset)
 *    1: data complete, (buffer returned in *rkbufp)
 */
int rd_kafka_transport_framed_recv (rd_kafka_transport_t *rktrans,
                                    rd_kafka_buf_t **rkbufp,
                                    char *errstr, size_t errstr_size) {
	rd_kafka_buf_t *rkbuf = rktrans->rktrans_recv_buf;
	ssize_t r;
	const int log_decode_errors = LOG_ERR;

	/* States:
	 *   !rktrans_recv_buf: initial state; set up buf to receive header.
	 *    rkbuf_totlen == 0:   awaiting header
	 *    rkbuf_totlen > 0:    awaiting payload
	 */

	if (!rkbuf) {
                rkbuf = rd_kafka_buf_new(1, 4/*length field's length*/);
                /* Set up buffer reader for the length field */
                rd_buf_write_ensure(&rkbuf->rkbuf_buf, 4, 4);
		rktrans->rktrans_recv_buf = rkbuf;
	}


        r = rd_kafka_transport_recv(rktrans, &rkbuf->rkbuf_buf,
                                    errstr, errstr_size);
	if (r == 0)
		return 0;
	else if (r == -1)
		return -1;

	if (rkbuf->rkbuf_totlen == 0) {
		/* Frame length not known yet. */
		int32_t frame_len;

		if (rd_buf_write_pos(&rkbuf->rkbuf_buf) < sizeof(frame_len)) {
			/* Wait for entire frame header. */
			return 0;
		}

                /* Initialize reader */
                rd_slice_init(&rkbuf->rkbuf_reader, &rkbuf->rkbuf_buf, 0, 4);

		/* Reader header: payload length */
		rd_kafka_buf_read_i32(rkbuf, &frame_len);

		if (frame_len < 0 ||
		    frame_len > rktrans->rktrans_rkb->
		    rkb_rk->rk_conf.recv_max_msg_size) {
			rd_snprintf(errstr, errstr_size,
				    "Invalid frame size %"PRId32, frame_len);
			return -1;
		}

		rkbuf->rkbuf_totlen = 4 + frame_len;
		if (frame_len == 0) {
			/* Payload is empty, we're done. */
			rktrans->rktrans_recv_buf = NULL;
			*rkbufp = rkbuf;
			return 1;
		}

		/* Allocate memory to hold entire frame payload in contigious
		 * memory. */
                rd_buf_write_ensure_contig(&rkbuf->rkbuf_buf, frame_len);

                /* Try reading directly, there is probably more data available*/
                return rd_kafka_transport_framed_recv(rktrans, rkbufp,
                                                      errstr, errstr_size);
	}

	if (rd_buf_write_pos(&rkbuf->rkbuf_buf) == rkbuf->rkbuf_totlen) {
		/* Payload is complete. */
		rktrans->rktrans_recv_buf = NULL;
		*rkbufp = rkbuf;
		return 1;
	}

	/* Wait for more data */
	return 0;

 err_parse:
	if (rkbuf)
		rd_kafka_buf_destroy(rkbuf);
        rd_snprintf(errstr, errstr_size, "Frame header parsing failed: %s",
                    rd_kafka_err2str(rkbuf->rkbuf_err));
	return -1;
}


/**
 * TCP connection established.
 * Set up socket options, SSL, etc.
 *
 * Locality: broker thread
 */
static void rd_kafka_transport_connected (rd_kafka_transport_t *rktrans) {
	rd_kafka_broker_t *rkb = rktrans->rktrans_rkb;
        unsigned int slen;

        rd_rkb_dbg(rkb, BROKER, "CONNECT",
                   "Connected to %s",
                   rd_sockaddr2str(rkb->rkb_addr_last,
                                   RD_SOCKADDR2STR_F_PORT |
                                   RD_SOCKADDR2STR_F_FAMILY));

	/* Set socket send & receive buffer sizes if configuerd */
	if (rkb->rkb_rk->rk_conf.socket_sndbuf_size != 0) {
		if (setsockopt(rktrans->rktrans_s, SOL_SOCKET, SO_SNDBUF,
			       (void *)&rkb->rkb_rk->rk_conf.socket_sndbuf_size,
			       sizeof(rkb->rkb_rk->rk_conf.
				      socket_sndbuf_size)) == SOCKET_ERROR)
			rd_rkb_log(rkb, LOG_WARNING, "SNDBUF",
				   "Failed to set socket send "
				   "buffer size to %i: %s",
				   rkb->rkb_rk->rk_conf.socket_sndbuf_size,
				   socket_strerror(socket_errno));
	}

	if (rkb->rkb_rk->rk_conf.socket_rcvbuf_size != 0) {
		if (setsockopt(rktrans->rktrans_s, SOL_SOCKET, SO_RCVBUF,
			       (void *)&rkb->rkb_rk->rk_conf.socket_rcvbuf_size,
			       sizeof(rkb->rkb_rk->rk_conf.
				      socket_rcvbuf_size)) == SOCKET_ERROR)
			rd_rkb_log(rkb, LOG_WARNING, "RCVBUF",
				   "Failed to set socket receive "
				   "buffer size to %i: %s",
				   rkb->rkb_rk->rk_conf.socket_rcvbuf_size,
				   socket_strerror(socket_errno));
	}

        /* Get send and receive buffer sizes to allow limiting
         * the total number of bytes passed with iovecs to sendmsg()
         * and recvmsg(). */
        slen = sizeof(rktrans->rktrans_rcvbuf_size);
        if (getsockopt(rktrans->rktrans_s, SOL_SOCKET, SO_RCVBUF,
                       (void *)&rktrans->rktrans_rcvbuf_size,
                       &slen) == SOCKET_ERROR) {
                rd_rkb_log(rkb, LOG_WARNING, "RCVBUF",
                           "Failed to get socket receive "
                           "buffer size: %s: assuming 1MB",
                           socket_strerror(socket_errno));
                rktrans->rktrans_rcvbuf_size = 1024*1024;
        } else if (rktrans->rktrans_rcvbuf_size < 1024 * 64)
                rktrans->rktrans_rcvbuf_size = 1024*64; /* Use at least 64KB */

        slen = sizeof(rktrans->rktrans_sndbuf_size);
        if (getsockopt(rktrans->rktrans_s, SOL_SOCKET, SO_SNDBUF,
                       (void *)&rktrans->rktrans_sndbuf_size,
                       &slen) == SOCKET_ERROR) {
                rd_rkb_log(rkb, LOG_WARNING, "RCVBUF",
                           "Failed to get socket send "
                           "buffer size: %s: assuming 1MB",
                           socket_strerror(socket_errno));
                rktrans->rktrans_sndbuf_size = 1024*1024;
        } else if (rktrans->rktrans_sndbuf_size < 1024 * 64)
                rktrans->rktrans_sndbuf_size = 1024*64; /* Use at least 64KB */


#ifdef TCP_NODELAY
        if (rkb->rkb_rk->rk_conf.socket_nagle_disable) {
                int one = 1;
                if (setsockopt(rktrans->rktrans_s, IPPROTO_TCP, TCP_NODELAY,
                               (void *)&one, sizeof(one)) == SOCKET_ERROR)
                        rd_rkb_log(rkb, LOG_WARNING, "NAGLE",
                                   "Failed to disable Nagle (TCP_NODELAY) "
                                   "on socket: %s",
                                   socket_strerror(socket_errno));
        }
#endif


#if WITH_SSL
	if (rkb->rkb_proto == RD_KAFKA_PROTO_SSL ||
	    rkb->rkb_proto == RD_KAFKA_PROTO_SASL_SSL) {
		char errstr[512];

		/* Set up SSL connection.
		 * This is also an asynchronous operation so dont
		 * propagate to broker_connect_done() just yet. */
		if (rd_kafka_transport_ssl_connect(rkb, rktrans,
						   errstr,
						   sizeof(errstr)) == -1) {
			rd_kafka_transport_connect_done(rktrans, errstr);
			return;
		}
		return;
	}
#endif

	/* Propagate connect success */
	rd_kafka_transport_connect_done(rktrans, NULL);
}



/**
 * @brief the kernel SO_ERROR in \p errp for the given transport.
 * @returns 0 if getsockopt() was succesful (and \p and errp can be trusted),
 * else -1 in which case \p errp 's value is undefined.
 */
static int rd_kafka_transport_get_socket_error (rd_kafka_transport_t *rktrans,
						int *errp) {
	socklen_t intlen = sizeof(*errp);

	if (getsockopt(rktrans->rktrans_s, SOL_SOCKET,
		       SO_ERROR, (void *)errp, &intlen) == -1) {
		rd_rkb_dbg(rktrans->rktrans_rkb, BROKER, "SO_ERROR",
			   "Failed to get socket error: %s",
			   socket_strerror(socket_errno));
		return -1;
	}

	return 0;
}


/**
 * IO event handler.
 *
 * Locality: broker thread
 */
static void rd_kafka_transport_io_event (rd_kafka_transport_t *rktrans,
					 int events) {
	char errstr[512];
	int r;
	rd_kafka_broker_t *rkb = rktrans->rktrans_rkb;

	switch (rkb->rkb_state)
	{
	case RD_KAFKA_BROKER_STATE_CONNECT:
#if WITH_SSL
		if (rktrans->rktrans_ssl) {
			/* Currently setting up SSL connection:
			 * perform handshake. */
			rd_kafka_transport_ssl_handshake(rktrans);
			return;
		}
#endif

		/* Asynchronous connect finished, read status. */
		if (!(events & (POLLOUT|POLLERR|POLLHUP)))
			return;

		if (rd_kafka_transport_get_socket_error(rktrans, &r) == -1) {
			rd_kafka_broker_fail(
                                rkb, LOG_ERR, RD_KAFKA_RESP_ERR__TRANSPORT,
                                "Connect to %s failed: "
                                "unable to get status from "
                                "socket %d: %s",
                                rd_sockaddr2str(rkb->rkb_addr_last,
                                                RD_SOCKADDR2STR_F_PORT |
                                                RD_SOCKADDR2STR_F_FAMILY),
                                rktrans->rktrans_s,
                                rd_strerror(socket_errno));
		} else if (r != 0) {
			/* Connect failed */
                        errno = r;
			rd_snprintf(errstr, sizeof(errstr),
				    "Connect to %s failed: %s",
                                    rd_sockaddr2str(rkb->rkb_addr_last,
                                                    RD_SOCKADDR2STR_F_PORT |
                                                    RD_SOCKADDR2STR_F_FAMILY),
                                    rd_strerror(r));

			rd_kafka_transport_connect_done(rktrans, errstr);
		} else {
			/* Connect succeeded */
			rd_kafka_transport_connected(rktrans);
		}
		break;

	case RD_KAFKA_BROKER_STATE_AUTH:
		/* SASL handshake */
		if (rd_kafka_sasl_io_event(rktrans, events,
					   errstr, sizeof(errstr)) == -1) {
			errno = EINVAL;
			rd_kafka_broker_fail(rkb, LOG_ERR,
					     RD_KAFKA_RESP_ERR__AUTHENTICATION,
					     "SASL authentication failure: %s",
					     errstr);
			return;
		}

		if (events & POLLHUP) {
			errno = EINVAL;
			rd_kafka_broker_fail(rkb, LOG_ERR,
					     RD_KAFKA_RESP_ERR__AUTHENTICATION,
					     "Disconnected");

			return;
		}

		break;

	case RD_KAFKA_BROKER_STATE_APIVERSION_QUERY:
	case RD_KAFKA_BROKER_STATE_AUTH_HANDSHAKE:
	case RD_KAFKA_BROKER_STATE_UP:
	case RD_KAFKA_BROKER_STATE_UPDATE:

		if (events & POLLIN) {
			while (rkb->rkb_state >= RD_KAFKA_BROKER_STATE_UP &&
			       rd_kafka_recv(rkb) > 0)
				;

                        /* If connection went down: bail out early */
                        if (rkb->rkb_state == RD_KAFKA_BROKER_STATE_DOWN)
                                return;
		}

                if (events & POLLHUP) {
                        rd_kafka_broker_conn_closed(
                                rkb, RD_KAFKA_RESP_ERR__TRANSPORT,
                                "Disconnected");
                        return;
                }

		if (events & POLLOUT) {
			while (rd_kafka_send(rkb) > 0)
				;
		}
		break;

	case RD_KAFKA_BROKER_STATE_INIT:
	case RD_KAFKA_BROKER_STATE_DOWN:
        case RD_KAFKA_BROKER_STATE_TRY_CONNECT:
		rd_kafka_assert(rkb->rkb_rk, !*"bad state");
	}
}


/**
 * Poll and serve IOs
 *
 * Locality: broker thread 
 */
void rd_kafka_transport_io_serve (rd_kafka_transport_t *rktrans,
                                  int timeout_ms) {
	rd_kafka_broker_t *rkb = rktrans->rktrans_rkb;
	int events;

	if (rd_kafka_bufq_cnt(&rkb->rkb_waitresps) < rkb->rkb_max_inflight &&
	    rd_kafka_bufq_cnt(&rkb->rkb_outbufs) > 0)
		rd_kafka_transport_poll_set(rkb->rkb_transport, POLLOUT);

	if ((events = rd_kafka_transport_poll(rktrans, timeout_ms)) <= 0)
                return;

        rd_kafka_transport_poll_clear(rktrans, POLLOUT);

	rd_kafka_transport_io_event(rktrans, events);
}


/**
 * Initiate asynchronous connection attempt.
 *
 * Locality: broker thread
 */
rd_kafka_transport_t *rd_kafka_transport_connect (rd_kafka_broker_t *rkb,
						  const rd_sockaddr_inx_t *sinx,
						  char *errstr,
						  size_t errstr_size) {
	rd_kafka_transport_t *rktrans;
	int s = -1;
	int on = 1;
        int r;

        rkb->rkb_addr_last = sinx;

	s = rkb->rkb_rk->rk_conf.socket_cb(sinx->in.sin_family,
					   SOCK_STREAM, IPPROTO_TCP,
					   rkb->rkb_rk->rk_conf.opaque);
	if (s == -1) {
		rd_snprintf(errstr, errstr_size, "Failed to create socket: %s",
			    socket_strerror(socket_errno));
		return NULL;
	}


#ifdef SO_NOSIGPIPE
	/* Disable SIGPIPE signalling for this socket on OSX */
	if (setsockopt(s, SOL_SOCKET, SO_NOSIGPIPE, &on, sizeof(on)) == -1) 
		rd_rkb_dbg(rkb, BROKER, "SOCKET",
			   "Failed to set SO_NOSIGPIPE: %s",
			   socket_strerror(socket_errno));
#endif

#ifdef SO_KEEPALIVE
        /* Enable TCP keep-alives, if configured. */
        if (rkb->rkb_rk->rk_conf.socket_keepalive) {
                if (setsockopt(s, SOL_SOCKET, SO_KEEPALIVE,
                               (void *)&on, sizeof(on)) == SOCKET_ERROR)
                        rd_rkb_dbg(rkb, BROKER, "SOCKET",
                                   "Failed to set SO_KEEPALIVE: %s",
                                   socket_strerror(socket_errno));
        }
#endif

        /* Set the socket to non-blocking */
        if ((r = rd_fd_set_nonblocking(s))) {
                rd_snprintf(errstr, errstr_size,
                            "Failed to set socket non-blocking: %s",
                            socket_strerror(r));
                goto err;
        }

	rd_rkb_dbg(rkb, BROKER, "CONNECT", "Connecting to %s (%s) "
		   "with socket %i",
		   rd_sockaddr2str(sinx, RD_SOCKADDR2STR_F_FAMILY |
				   RD_SOCKADDR2STR_F_PORT),
		   rd_kafka_secproto_names[rkb->rkb_proto], s);

	/* Connect to broker */
        if (rkb->rkb_rk->rk_conf.connect_cb) {
                r = rkb->rkb_rk->rk_conf.connect_cb(
                        s, (struct sockaddr *)sinx, RD_SOCKADDR_INX_LEN(sinx),
                        rkb->rkb_name, rkb->rkb_rk->rk_conf.opaque);
        } else {
                if (connect(s, (struct sockaddr *)sinx,
                            RD_SOCKADDR_INX_LEN(sinx)) == SOCKET_ERROR &&
                    (socket_errno != EINPROGRESS
#ifdef _MSC_VER
                     && socket_errno != WSAEWOULDBLOCK
#endif
                            ))
                        r = socket_errno;
                else
                        r = 0;
        }

        if (r != 0) {
		rd_rkb_dbg(rkb, BROKER, "CONNECT",
			   "couldn't connect to %s: %s (%i)",
			   rd_sockaddr2str(sinx,
					   RD_SOCKADDR2STR_F_PORT |
					   RD_SOCKADDR2STR_F_FAMILY),
			   socket_strerror(r), r);
		rd_snprintf(errstr, errstr_size,
			    "Failed to connect to broker at %s: %s",
			    rd_sockaddr2str(sinx, RD_SOCKADDR2STR_F_NICE),
			    socket_strerror(r));
		goto err;
	}

	/* Create transport handle */
	rktrans = rd_calloc(1, sizeof(*rktrans));
	rktrans->rktrans_rkb = rkb;
	rktrans->rktrans_s = s;
	rktrans->rktrans_pfd[rktrans->rktrans_pfd_cnt++].fd = s;
        if (rkb->rkb_wakeup_fd[0] != -1) {
                rktrans->rktrans_pfd[rktrans->rktrans_pfd_cnt].events = POLLIN;
                rktrans->rktrans_pfd[rktrans->rktrans_pfd_cnt++].fd = rkb->rkb_wakeup_fd[0];
        }


	/* Poll writability to trigger on connection success/failure. */
	rd_kafka_transport_poll_set(rktrans, POLLOUT);

	return rktrans;

 err:
	if (s != -1)
                rd_kafka_transport_close0(rkb->rkb_rk, s);

	return NULL;
}



void rd_kafka_transport_poll_set(rd_kafka_transport_t *rktrans, int event) {
	rktrans->rktrans_pfd[0].events |= event;
}

void rd_kafka_transport_poll_clear(rd_kafka_transport_t *rktrans, int event) {
	rktrans->rktrans_pfd[0].events &= ~event;
}


int rd_kafka_transport_poll(rd_kafka_transport_t *rktrans, int tmout) {
        int r;
#ifndef _MSC_VER
	r = poll(rktrans->rktrans_pfd, rktrans->rktrans_pfd_cnt, tmout);
	if (r <= 0)
		return r;
#else
	r = WSAPoll(rktrans->rktrans_pfd, rktrans->rktrans_pfd_cnt, tmout);
	if (r == 0) {
		/* Workaround for broken WSAPoll() while connecting:
		 * failed connection attempts are not indicated at all by WSAPoll()
		 * so we need to check the socket error when Poll returns 0.
		 * Issue #525 */
		r = ECONNRESET;
		if (unlikely(rktrans->rktrans_rkb->rkb_state ==
			     RD_KAFKA_BROKER_STATE_CONNECT &&
			     (rd_kafka_transport_get_socket_error(rktrans,
								  &r) == -1 ||
			      r != 0))) {
			char errstr[512];
			errno = r;
			rd_snprintf(errstr, sizeof(errstr),
				    "Connect to %s failed: %s",
				    rd_sockaddr2str(rktrans->rktrans_rkb->
						    rkb_addr_last,
						    RD_SOCKADDR2STR_F_PORT |
                                                    RD_SOCKADDR2STR_F_FAMILY),
                                    socket_strerror(r));
			rd_kafka_transport_connect_done(rktrans, errstr);
			return -1;
		} else
			return 0;
	} else if (r == SOCKET_ERROR)
		return -1;
#endif
        rd_atomic64_add(&rktrans->rktrans_rkb->rkb_c.wakeups, 1);

        if (rktrans->rktrans_pfd[1].revents & POLLIN) {
                /* Read wake-up fd data and throw away, just used for wake-ups*/
                char buf[1024];
                while (rd_read((int)rktrans->rktrans_pfd[1].fd,
                               buf, sizeof(buf)) > 0)
                        ; /* Read all buffered signalling bytes */
        }

        return rktrans->rktrans_pfd[0].revents;
}





#if 0
/**
 * Global cleanup.
 * This is dangerous and SHOULD NOT be called since it will rip
 * the rug from under the application if it uses any of this functionality
 * in its own code. This means we might leak some memory on exit.
 */
void rd_kafka_transport_term (void) {
#ifdef _MSC_VER
	(void)WSACleanup(); /* FIXME: dangerous */
#endif
}
#endif
 
void rd_kafka_transport_init(void) {
#ifdef _MSC_VER
	WSADATA d;
	(void)WSAStartup(MAKEWORD(2, 2), &d);
#endif
}<|MERGE_RESOLUTION|>--- conflicted
+++ resolved
@@ -483,21 +483,6 @@
 #if OPENSSL_VERSION_NUMBER < 0x10100000L
 	int i;
 
-<<<<<<< HEAD
-#if OPENSSL_VERSION_NUMBER < 0x10100000L
-	CRYPTO_set_id_callback(NULL);
-	CRYPTO_set_locking_callback(NULL);
-    EVP_cleanup();
-	ERR_free_strings();
-    CRYPTO_cleanup_all_ex_data();
-        CRYPTO_cleanup_all_ex_data();
-#endif
-
-	for (i = 0 ; i < rd_kafka_ssl_locks_cnt ; i++)
-		mtx_destroy(&rd_kafka_ssl_locks[i]);
-
-	rd_free(rd_kafka_ssl_locks);
-=======
 	if (CRYPTO_get_locking_callback() == &rd_kafka_transport_ssl_lock_cb) {
 		CRYPTO_set_locking_callback(NULL);
 #ifdef HAVE_OPENSSL_CRYPTO_THREADID_SET_CALLBACK
@@ -512,7 +497,6 @@
 		rd_free(rd_kafka_ssl_locks);
 	}
 #endif
->>>>>>> aa61f8e1
 }
 
 
