# librdkafka v2.3.0

librdkafka v2.3.0 is a feature release:

 * Added Topic id to the metadata response which is part of the [KIP-516](https://cwiki.apache.org/confluence/display/KAFKA/KIP-516%3A+Topic+Identifiers)
 * Add support for AdminAPI `DescribeCluster()` and `DescribeTopics()`
  (#4240, @jainruchir).
 * [KIP-430](https://cwiki.apache.org/confluence/display/KAFKA/KIP-430+-+Return+Authorized+Operations+in+Describe+Responses):
   Return authorized operations in Describe Responses.
   (#4240, @jainruchir).
 * Add support for AdminAPI `DescribeCluster()` and `DescribeTopics()`
  (#4240, @jainruchir).
 * [KIP-430](https://cwiki.apache.org/confluence/display/KAFKA/KIP-430+-+Return+Authorized+Operations+in+Describe+Responses):
   Return authorized operations in Describe Responses.
   (#4240, @jainruchir).
 * Fixed ListConsumerGroupOffsets not fetching offsets for all the topics in a group with Apache Kafka version below 2.4.0.
 * Add missing destroy that leads to leaking partition structure memory when there
   are partition leader changes and a stale leader epoch is received (#4429).
 * Fix a segmentation fault when closing a consumer using the
   cooperative-sticky assignor before the first assignment (#4381).
 * Fix for insufficient buffer allocation when allocating rack information (@wolfchimneyrock, #4449).
 * Fix for infinite loop of OffsetForLeaderEpoch requests on quick leader changes. (#4433).
 * Fix to add leader epoch to control messages, to make sure they're stored
   for committing even without a subsequent fetch message (#4434).
 * Fix for stored offsets not being committed if they lacked the leader epoch (#4442).


## Fixes

### General fixes

 * An assertion failed with insufficient buffer size when allocating
   rack information on 32bit architectures.
   Solved by aligning all allocations to the maximum allowed word size (#4449).


### Consumer fixes

  * Stored offsets were excluded from the commit if the leader epoch was
    less than committed epoch, as it's possible if leader epoch is the default -1.
    This didn't happen in Python, Go and .NET bindings when stored position was
    taken from the message.
    Solved by checking only that the stored offset is greater
    than committed one, if either stored or committed leader epoch is -1 (#4442).


<<<<<<< HEAD
## Upgrade considerations

 * `retry.backoff.ms`:
   If it is set greater than `retry.backoff.max.ms` which has the default value of 1000 ms then it is assumes the value of `retry.backoff.max.ms`.
   To change this behaviour make sure that `retry.backoff.ms` is always less than `retry.backoff.max.ms`.
   If equal then the backoff will be linear instead of exponential.
   
 * `topic.metadata.refresh.fast.interval.ms`:
   If it is set greater than `retry.backoff.max.ms` which has the default value of 1000 ms then it is assumes the value of `retry.backoff.max.ms`.
   To change this behaviour make sure that `topic.metadata.refresh.fast.interval.ms` is always less than `retry.backoff.max.ms`.
   If equal then the backoff will be linear instead of exponential.
=======
### Consumer Fixes

 * If an OffsetForLeaderEpoch request was being retried, and the leader changed
   while the retry was in-flight, an infinite loop of requests was triggered,
   because we weren't updating the leader epoch correctly.
   Fixed by updating the leader epoch before sending the request (#4433).
>>>>>>> 788cd0c8


# librdkafka v2.2.0

librdkafka v2.2.0 is a feature release:

 * Fix a segmentation fault when subscribing to non-existent topics and
   using the consume batch functions (#4273).
 * Store offset commit metadata in `rd_kafka_offsets_store` (@mathispesch, #4084).
 * Fix a bug that happens when skipping tags, causing buffer underflow in
   MetadataResponse (#4278).
 * Fix a bug where topic leader is not refreshed in the same metadata call even if the leader is
   present.
 * [KIP-881](https://cwiki.apache.org/confluence/display/KAFKA/KIP-881%3A+Rack-aware+Partition+Assignment+for+Kafka+Consumers):
   Add support for rack-aware partition assignment for consumers
   (#4184, #4291, #4252).
 * Fix several bugs with sticky assignor in case of partition ownership
   changing between members of the consumer group (#4252).
 * [KIP-368](https://cwiki.apache.org/confluence/display/KAFKA/KIP-368%3A+Allow+SASL+Connections+to+Periodically+Re-Authenticate):
   Allow SASL Connections to Periodically Re-Authenticate
   (#4301, started by @vctoriawu).
 * Avoid treating an OpenSSL error as a permanent error and treat unclean SSL
   closes as normal ones (#4294).
 * Added `fetch.queue.backoff.ms` to the consumer to control how long
   the consumer backs off next fetch attempt. (@bitemyapp, @edenhill, #2879)
 * [KIP-235](https://cwiki.apache.org/confluence/display/KAFKA/KIP-235%3A+Add+DNS+alias+support+for+secured+connection):
   Add DNS alias support for secured connection (#4292).
 * [KIP-339](https://cwiki.apache.org/confluence/display/KAFKA/KIP-339%3A+Create+a+new+IncrementalAlterConfigs+API):
   IncrementalAlterConfigs API (started by @PrasanthV454, #4110).
 * [KIP-554](https://cwiki.apache.org/confluence/display/KAFKA/KIP-554%3A+Add+Broker-side+SCRAM+Config+API): Add Broker-side SCRAM Config API (#4241).
 * [KIP-580](https://cwiki.apache.org/confluence/display/KAFKA/KIP-580%3A+Exponential+Backoff+for+Kafka+Clients): Added Exponential Backoff mechanism for  
   retriable requests with `retry.backoff.ms` as minimum backoff and `retry.backoff.max.ms` as the
   maximum backoff, with 20% jitter(#4422).

## Enhancements

 * Added `fetch.queue.backoff.ms` to the consumer to control how long
   the consumer backs off next fetch attempt. When the pre-fetch queue
   has exceeded its queuing thresholds: `queued.min.messages` and
   `queued.max.messages.kbytes` it backs off for 1 seconds.
   If those parameters have to be set too high to hold 1 s of data,
   this new parameter allows to back off the fetch earlier, reducing memory
   requirements.


## Fixes

### General fixes

 * Fix a bug that happens when skipping tags, causing buffer underflow in
   MetadataResponse. This is triggered since RPC version 9 (v2.1.0),
   when using Confluent Platform, only when racks are set,
   observers are activated and there is more than one partition.
   Fixed by skipping the correct amount of bytes when tags are received.
 * Avoid treating an OpenSSL error as a permanent error and treat unclean SSL
   closes as normal ones. When SSL connections are closed without `close_notify`,
   in OpenSSL 3.x a new type of error is set and it was interpreted as permanent
   in librdkafka. It can cause a different issue depending on the RPC.
   If received when waiting for OffsetForLeaderEpoch response, it triggers
   an offset reset following the configured policy.
   Solved by treating SSL errors as transport errors and
   by setting an OpenSSL flag that allows to treat unclean SSL closes as normal
   ones. These types of errors can happen it the other side doesn't support `close_notify` or if there's a TCP connection reset.


### Consumer fixes

  * In case of multiple owners of a partition with different generations, the
    sticky assignor would pick the earliest (lowest generation) member as the
    current owner, which would lead to stickiness violations. Fixed by
    choosing the latest (highest generation) member.
  * In case where the same partition is owned by two members with the same
    generation, it indicates an issue. The sticky assignor had some code to
    handle this, but it was non-functional, and did not have parity with the
    Java assignor. Fixed by invalidating any such partition from the current
    assignment completely.



# librdkafka v2.1.1

librdkafka v2.1.1 is a maintenance release:

 * Avoid duplicate messages when a fetch response is received
   in the middle of an offset validation request (#4261).
 * Fix segmentation fault when subscribing to a non-existent topic and
   calling `rd_kafka_message_leader_epoch()` on the polled `rkmessage` (#4245).
 * Fix a segmentation fault when fetching from follower and the partition lease
   expires while waiting for the result of a list offsets operation (#4254).
 * Fix documentation for the admin request timeout, incorrectly stating -1 for infinite
   timeout. That timeout can't be infinite.
 * Fix CMake pkg-config cURL require and use
   pkg-config `Requires.private` field (@FantasqueX, @stertingen, #4180).
 * Fixes certain cases where polling would not keep the consumer
   in the group or make it rejoin it (#4256).
 * Fix to the C++ set_leader_epoch method of TopicPartitionImpl,
   that wasn't storing the passed value (@pavel-pimenov, #4267).

## Fixes

### Consumer fixes

 * Duplicate messages can be emitted when a fetch response is received
   in the middle of an offset validation request. Solved by avoiding
   a restart from last application offset when offset validation succeeds.
 * When fetching from follower, if the partition lease expires after 5 minutes,
   and a list offsets operation was requested to retrieve the earliest
   or latest offset, it resulted in segmentation fault. This was fixed by
   allowing threads different from the main one to call
   the `rd_kafka_toppar_set_fetch_state` function, given they hold
   the lock on the `rktp`.
 * In v2.1.0, a bug was fixed which caused polling any queue to reset the
   `max.poll.interval.ms`. Only certain functions were made to reset the timer,
   but it is possible for the user to obtain the queue with messages from
   the broker, skipping these functions. This was fixed by encoding information
   in a queue itself, that, whether polling, resets the timer.



# librdkafka v2.1.0

librdkafka v2.1.0 is a feature release:

* [KIP-320](https://cwiki.apache.org/confluence/display/KAFKA/KIP-320%3A+Allow+fetchers+to+detect+and+handle+log+truncation)
  Allow fetchers to detect and handle log truncation (#4122).
* Fix a reference count issue blocking the consumer from closing (#4187).
* Fix a protocol issue with ListGroups API, where an extra
  field was appended for API Versions greater than or equal to 3 (#4207).
* Fix an issue with `max.poll.interval.ms`, where polling any queue would cause
  the timeout to be reset (#4176).
* Fix seek partition timeout, was one thousand times lower than the passed
  value (#4230).
* Fix multiple inconsistent behaviour in batch APIs during **pause** or **resume** operations (#4208).
  See **Consumer fixes** section below for more information.
* Update lz4.c from upstream. Fixes [CVE-2021-3520](https://github.com/advisories/GHSA-gmc7-pqv9-966m)
  (by @filimonov, #4232).
* Upgrade OpenSSL to v3.0.8 with various security fixes,
  check the [release notes](https://www.openssl.org/news/cl30.txt) (#4215).

## Enhancements

 * Added `rd_kafka_topic_partition_get_leader_epoch()` (and `set..()`).
 * Added partition leader epoch APIs:
   - `rd_kafka_topic_partition_get_leader_epoch()` (and `set..()`)
   - `rd_kafka_message_leader_epoch()`
   - `rd_kafka_*assign()` and `rd_kafka_seek_partitions()` now supports
     partitions with a leader epoch set.
   - `rd_kafka_offsets_for_times()` will return per-partition leader-epochs.
   - `leader_epoch`, `stored_leader_epoch`, and `committed_leader_epoch`
     added to per-partition statistics.


## Fixes

### OpenSSL fixes

 * Fixed OpenSSL static build not able to use external modules like FIPS
   provider module.

### Consumer fixes

 * A reference count issue was blocking the consumer from closing.
   The problem would happen when a partition is lost, because forcibly
   unassigned from the consumer or if the corresponding topic is deleted.
 * When using `rd_kafka_seek_partitions`, the remaining timeout was
   converted from microseconds to milliseconds but the expected unit
   for that parameter is microseconds.
 * Fixed known issues related to Batch Consume APIs mentioned in v2.0.0
   release notes.
 * Fixed `rd_kafka_consume_batch()` and `rd_kafka_consume_batch_queue()`
   intermittently updating `app_offset` and `store_offset` incorrectly when
   **pause** or **resume** was being used for a partition.
 * Fixed `rd_kafka_consume_batch()` and `rd_kafka_consume_batch_queue()`
   intermittently skipping offsets when **pause** or **resume** was being
   used for a partition.


## Known Issues

### Consume Batch API

 * When `rd_kafka_consume_batch()` and `rd_kafka_consume_batch_queue()` APIs are used with
   any of the **seek**, **pause**, **resume** or **rebalancing** operation, `on_consume`
   interceptors might be called incorrectly (maybe multiple times) for not consumed messages.

### Consume API

 * Duplicate messages can be emitted when a fetch response is received
   in the middle of an offset validation request.
 * Segmentation fault when subscribing to a non-existent topic and
   calling `rd_kafka_message_leader_epoch()` on the polled `rkmessage`.



# librdkafka v2.0.2

librdkafka v2.0.2 is a maintenance release:

* Fix OpenSSL version in Win32 nuget package (#4152).



# librdkafka v2.0.1

librdkafka v2.0.1 is a maintenance release:

* Fixed nuget package for Linux ARM64 release (#4150).



# librdkafka v2.0.0

librdkafka v2.0.0 is a feature release:

 * [KIP-88](https://cwiki.apache.org/confluence/display/KAFKA/KIP-88%3A+OffsetFetch+Protocol+Update)
   OffsetFetch Protocol Update (#3995).
 * [KIP-222](https://cwiki.apache.org/confluence/display/KAFKA/KIP-222+-+Add+Consumer+Group+operations+to+Admin+API)
   Add Consumer Group operations to Admin API (started by @lesterfan, #3995).
 * [KIP-518](https://cwiki.apache.org/confluence/display/KAFKA/KIP-518%3A+Allow+listing+consumer+groups+per+state)
   Allow listing consumer groups per state (#3995).
 * [KIP-396](https://cwiki.apache.org/confluence/pages/viewpage.action?pageId=97551484)
   Partially implemented: support for AlterConsumerGroupOffsets
   (started by @lesterfan, #3995).
 * OpenSSL 3.0.x support - the maximum bundled OpenSSL version is now 3.0.7 (previously 1.1.1q).
 * Fixes to the transactional and idempotent producer.


## Upgrade considerations

### OpenSSL 3.0.x

#### OpenSSL default ciphers

The introduction of OpenSSL 3.0.x in the self-contained librdkafka bundles
changes the default set of available ciphers, in particular all obsolete
or insecure ciphers and algorithms as listed in the
OpenSSL [legacy](https://www.openssl.org/docs/man3.0/man7/OSSL_PROVIDER-legacy.html)
manual page are now disabled by default.

**WARNING**: These ciphers are disabled for security reasons and it is
highly recommended NOT to use them.

Should you need to use any of these old ciphers you'll need to explicitly
enable the `legacy` provider by configuring `ssl.providers=default,legacy`
on the librdkafka client.

#### OpenSSL engines and providers

OpenSSL 3.0.x deprecates the use of engines, which is being replaced by
providers. As such librdkafka will emit a deprecation warning if
`ssl.engine.location` is configured.

OpenSSL providers may be configured with the new `ssl.providers`
configuration property.

### Broker TLS certificate hostname verification

The default value for `ssl.endpoint.identification.algorithm` has been
changed from `none` (no hostname verification) to `https`, which enables
broker hostname verification (to counter man-in-the-middle
impersonation attacks) by default.

To restore the previous behaviour, set `ssl.endpoint.identification.algorithm` to `none`.

## Known Issues

### Poor Consumer batch API messaging guarantees

The Consumer Batch APIs `rd_kafka_consume_batch()` and `rd_kafka_consume_batch_queue()`
are not thread safe if `rkmessages_size` is greater than 1 and any of the **seek**,
**pause**, **resume** or **rebalancing** operation is performed in parallel with any of
the above APIs. Some of the messages might be lost, or erroneously returned to the
application, in the above scenario.

It is strongly recommended to use the Consumer Batch APIs and the mentioned
operations in sequential order in order to get consistent result.

For **rebalancing** operation to work in sequencial manner, please set `rebalance_cb`
configuration property (refer [examples/rdkafka_complex_consumer_example.c]
(examples/rdkafka_complex_consumer_example.c) for the help with the usage) for the consumer.

## Enhancements

 * Self-contained static libraries can now be built on Linux arm64 (#4005).
 * Updated to zlib 1.2.13, zstd 1.5.2, and curl 7.86.0 in self-contained
   librdkafka bundles.
 * Added `on_broker_state_change()` interceptor
 * The C++ API no longer returns strings by const value, which enables better move optimization in callers.
 * Added `rd_kafka_sasl_set_credentials()` API to update SASL credentials.
 * Setting `allow.auto.create.topics` will no longer give a warning if used by a producer, since that is an expected use case.
  Improvement in documentation for this property.
 * Added a `resolve_cb` configuration setting that permits using custom DNS resolution logic.
 * Added `rd_kafka_mock_broker_error_stack_cnt()`.
 * The librdkafka.redist NuGet package has been updated to have fewer external
   dependencies for its bundled librdkafka builds, as everything but cyrus-sasl
   is now built-in. There are bundled builds with and without linking to
   cyrus-sasl for maximum compatibility.
 * Admin API DescribeGroups() now provides the group instance id
   for static members [KIP-345](https://cwiki.apache.org/confluence/display/KAFKA/KIP-345%3A+Introduce+static+membership+protocol+to+reduce+consumer+rebalances) (#3995).


## Fixes

### General fixes

 * Windows: couldn't read a PKCS#12 keystore correctly because binary mode
   wasn't explicitly set and Windows defaults to text mode.
 * Fixed memory leak when loading SSL certificates (@Mekk, #3930)
 * Load all CA certificates from `ssl.ca.pem`, not just the first one.
 * Each HTTP request made when using OAUTHBEARER OIDC would leak a small
   amount of memory.

### Transactional producer fixes

 * When a PID epoch bump is requested and the producer is waiting
   to reconnect to the transaction coordinator, a failure in a find coordinator
   request could cause an assert to fail. This is fixed by retrying when the
   coordinator is known (#4020).
 * Transactional APIs (except `send_offsets_for_transaction()`) that
   timeout due to low timeout_ms may now be resumed by calling the same API
   again, as the operation continues in the background.
 * For fatal idempotent producer errors that may be recovered by bumping the
   epoch the current transaction must first be aborted prior to the epoch bump.
   This is now handled correctly, which fixes issues seen with fenced
   transactional producers on fatal idempotency errors.
 * Timeouts for EndTxn requests (transaction commits and aborts) are now
   automatically retried and the error raised to the application is also
   a retriable error.
 * TxnOffsetCommitRequests were retried immediately upon temporary errors in
   `send_offsets_to_transactions()`, causing excessive network requests.
   These retries are now delayed 500ms.
 * If `init_transactions()` is called with an infinite timeout (-1),
   the timeout will be limited to 2 * `transaction.timeout.ms`.
   The application may retry and resume the call if a retriable error is
   returned.


### Consumer fixes

 * Back-off and retry JoinGroup request if coordinator load is in progress.
 * Fix `rd_kafka_consume_batch()` and `rd_kafka_consume_batch_queue()` skipping
   other partitions' offsets intermittently when **seek**, **pause**, **resume**
   or **rebalancing** is used for a partition.
 * Fix `rd_kafka_consume_batch()` and `rd_kafka_consume_batch_queue()`
   intermittently returing incorrect partitions' messages if **rebalancing**
   happens during these operations.

# librdkafka v1.9.2

librdkafka v1.9.2 is a maintenance release:

 * The SASL OAUTHBEAR OIDC POST field was sometimes truncated by one byte (#3192).
 * The bundled version of OpenSSL has been upgraded to version 1.1.1q for non-Windows builds. Windows builds remain on OpenSSL 1.1.1n for the time being.
 * The bundled version of Curl has been upgraded to version 7.84.0.



# librdkafka v1.9.1

librdkafka v1.9.1 is a maintenance release:

 * The librdkafka.redist NuGet package now contains OSX M1/arm64 builds.
 * Self-contained static libraries can now be built on OSX M1 too, thanks to
   disabling curl's configure runtime check.



# librdkafka v1.9.0

librdkafka v1.9.0 is a feature release:

 * Added KIP-768 OUATHBEARER OIDC support (by @jliunyu, #3560)
 * Added KIP-140 Admin API ACL support (by @emasab, #2676)


## Upgrade considerations

 * Consumer:
   `rd_kafka_offsets_store()` (et.al) will now return an error for any
   partition that is not currently assigned (through `rd_kafka_*assign()`).
   This prevents a race condition where an application would store offsets
   after the assigned partitions had been revoked (which resets the stored
   offset), that could cause these old stored offsets to be committed later
   when the same partitions were assigned to this consumer again - effectively
   overwriting any committed offsets by any consumers that were assigned the
   same partitions previously. This would typically result in the offsets
   rewinding and messages to be reprocessed.
   As an extra effort to avoid this situation the stored offset is now
   also reset when partitions are assigned (through `rd_kafka_*assign()`).
   Applications that explicitly call `..offset*_store()` will now need
   to handle the case where `RD_KAFKA_RESP_ERR__STATE` is returned
   in the per-partition `.err` field - meaning the partition is no longer
   assigned to this consumer and the offset could not be stored for commit.


## Enhancements

 * Improved producer queue scheduling. Fixes the performance regression
   introduced in v1.7.0 for some produce patterns. (#3538, #2912)
 * Windows: Added native Win32 IO/Queue scheduling. This removes the
   internal TCP loopback connections that were previously used for timely
   queue wakeups.
 * Added `socket.connection.setup.timeout.ms` (default 30s).
   The maximum time allowed for broker connection setups (TCP connection as
   well as SSL and SASL handshakes) is now limited to this value.
   This fixes the issue with stalled broker connections in the case of network
   or load balancer problems.
   The Java clients has an exponential backoff to this timeout which is
   limited by `socket.connection.setup.timeout.max.ms` - this was not
   implemented in librdkafka due to differences in connection handling and
   `ERR__ALL_BROKERS_DOWN` error reporting. Having a lower initial connection
   setup timeout and then increase the timeout for the next attempt would
   yield possibly false-positive `ERR__ALL_BROKERS_DOWN` too early.
 * SASL OAUTHBEARER refresh callbacks can now be scheduled for execution
   on librdkafka's background thread. This solves the problem where an
   application has a custom SASL OAUTHBEARER refresh callback and thus needs to
   call `rd_kafka_poll()` (et.al.) at least once to trigger the
   refresh callback before being able to connect to brokers.
   With the new `rd_kafka_conf_enable_sasl_queue()` configuration API and
   `rd_kafka_sasl_background_callbacks_enable()` the refresh callbacks
   can now be triggered automatically on the librdkafka background thread.
 * `rd_kafka_queue_get_background()` now creates the background thread
   if not already created.
 * Added `rd_kafka_consumer_close_queue()` and `rd_kafka_consumer_closed()`.
   This allow applications and language bindings to implement asynchronous
   consumer close.
 * Bundled zlib upgraded to version 1.2.12.
 * Bundled OpenSSL upgraded to 1.1.1n.
 * Added `test.mock.broker.rtt` to simulate RTT/latency for mock brokers.


## Fixes

### General fixes

 * Fix various 1 second delays due to internal broker threads blocking on IO
   even though there are events to handle.
   These delays could be seen randomly in any of the non produce/consume
   request APIs, such as `commit_transaction()`, `list_groups()`, etc.
 * Windows: some applications would crash with an error message like
   `no OPENSSL_Applink()` written to the console if `ssl.keystore.location`
   was configured.
   This regression was introduced in v1.8.0 due to use of vcpkgs and how
   keystore file was read. #3554.
 * Windows 32-bit only: 64-bit atomic reads were in fact not atomic and could
   in rare circumstances yield incorrect values.
   One manifestation of this issue was the `max.poll.interval.ms` consumer
   timer expiring even though the application was polling according to profile.
   Fixed by @WhiteWind (#3815).
 * `rd_kafka_clusterid()` would previously fail with timeout if
   called on cluster with no visible topics (#3620).
   The clusterid is now returned as soon as metadata has been retrieved.
 * Fix hang in `rd_kafka_list_groups()` if there are no available brokers
   to connect to (#3705).
 * Millisecond timeouts (`timeout_ms`) in various APIs, such as `rd_kafka_poll()`,
   was limited to roughly 36 hours before wrapping. (#3034)
 * If a metadata request triggered by `rd_kafka_metadata()` or consumer group rebalancing
   encountered a non-retriable error it would not be propagated to the caller and thus
   cause a stall or timeout, this has now been fixed. (@aiquestion, #3625)
 * AdminAPI `DeleteGroups()` and `DeleteConsumerGroupOffsets()`:
   if the given coordinator connection was not up by the time these calls were
   initiated and the first connection attempt failed then no further connection
   attempts were performed, ulimately leading to the calls timing out.
   This is now fixed by keep retrying to connect to the group coordinator
   until the connection is successful or the call times out.
   Additionally, the coordinator will be now re-queried once per second until
   the coordinator comes up or the call times out, to detect change in
   coordinators.
 * Mock cluster `rd_kafka_mock_broker_set_down()` would previously
   accept and then disconnect new connections, it now refuses new connections.


### Consumer fixes

 * `rd_kafka_offsets_store()` (et.al) will now return an error for any
   partition that is not currently assigned (through `rd_kafka_*assign()`).
   See **Upgrade considerations** above for more information.
 * `rd_kafka_*assign()` will now reset/clear the stored offset.
   See **Upgrade considerations** above for more information.
 * `seek()` followed by `pause()` would overwrite the seeked offset when
   later calling `resume()`. This is now fixed. (#3471).
   **Note**: Avoid storing offsets (`offsets_store()`) after calling
   `seek()` as this may later interfere with resuming a paused partition,
   instead store offsets prior to calling seek.
 * A `ERR_MSG_SIZE_TOO_LARGE` consumer error would previously be raised
   if the consumer received a maximum sized FetchResponse only containing
   (transaction) aborted messages with no control messages. The fetching did
   not stop, but some applications would terminate upon receiving this error.
   No error is now raised in this case. (#2993)
   Thanks to @jacobmikesell for providing an application to reproduce the
   issue.
 * The consumer no longer backs off the next fetch request (default 500ms) when
   the parsed fetch response is truncated (which is a valid case).
   This should speed up the message fetch rate in case of maximum sized
   fetch responses.
 * Fix consumer crash (`assert: rkbuf->rkbuf_rkb`) when parsing
   malformed JoinGroupResponse consumer group metadata state.
 * Fix crash (`cant handle op type`) when using `consume_batch_queue()` (et.al)
   and an OAUTHBEARER refresh callback was set.
   The callback is now triggered by the consume call. (#3263)
 * Fix `partition.assignment.strategy` ordering when multiple strategies are configured.
   If there is more than one eligible strategy, preference is determined by the
   configured order of strategies. The partitions are assigned to group members according
   to the strategy order preference now. (#3818)
 * Any form of unassign*() (absolute or incremental) is now allowed during
   consumer close rebalancing and they're all treated as absolute unassigns.
   (@kevinconaway)


### Transactional producer fixes

 * Fix message loss in idempotent/transactional producer.
   A corner case has been identified that may cause idempotent/transactional
   messages to be lost despite being reported as successfully delivered:
   During cluster instability a restarting broker may report existing topics
   as non-existent for some time before it is able to acquire up to date
   cluster and topic metadata.
   If an idempotent/transactional producer updates its topic metadata cache
   from such a broker the producer will consider the topic to be removed from
   the cluster and thus remove its local partition objects for the given topic.
   This also removes the internal message sequence number counter for the given
   partitions.
   If the producer later receives proper topic metadata for the cluster the
   previously "removed" topics will be rediscovered and new partition objects
   will be created in the producer. These new partition objects, with no
   knowledge of previous incarnations, would start counting partition messages
   at zero again.
   If new messages were produced for these partitions by the same producer
   instance, the same message sequence numbers would be sent to the broker.
   If the broker still maintains state for the producer's PID and Epoch it could
   deem that these messages with reused sequence numbers had already been
   written to the log and treat them as legit duplicates.
   This would seem to the producer that these new messages were successfully
   written to the partition log by the broker when they were in fact discarded
   as duplicates, leading to silent message loss.
   The fix included in this release is to save the per-partition idempotency
   state when a partition is removed, and then recover and use that saved
   state if the partition comes back at a later time.
 * The transactional producer would retry (re)initializing its PID if a
   `PRODUCER_FENCED` error was returned from the
   broker (added in Apache Kafka 2.8), which could cause the producer to
   seemingly hang.
   This error code is now correctly handled by raising a fatal error.
 * If the given group coordinator connection was not up by the time
   `send_offsets_to_transactions()` was called, and the first connection
   attempt failed then no further connection attempts were performed, ulimately
   leading to `send_offsets_to_transactions()` timing out, and possibly
   also the transaction timing out on the transaction coordinator.
   This is now fixed by keep retrying to connect to the group coordinator
   until the connection is successful or the call times out.
   Additionally, the coordinator will be now re-queried once per second until
   the coordinator comes up or the call times out, to detect change in
   coordinators.


### Producer fixes

 * Improved producer queue wakeup scheduling. This should significantly
   decrease the number of wakeups and thus syscalls for high message rate
   producers. (#3538, #2912)
 * The logic for enforcing that `message.timeout.ms` is greather than
   an explicitly configured `linger.ms` was incorrect and instead of
   erroring out early the lingering time was automatically adjusted to the
   message timeout, ignoring the configured `linger.ms`.
   This has now been fixed so that an error is returned when instantiating the
   producer. Thanks to @larry-cdn77 for analysis and test-cases. (#3709)


# librdkafka v1.8.2

librdkafka v1.8.2 is a maintenance release.

## Enhancements

 * Added `ssl.ca.pem` to add CA certificate by PEM string. (#2380)
 * Prebuilt binaries for Mac OSX now contain statically linked OpenSSL v1.1.1l.
   Previously the OpenSSL version was either v1.1.1 or v1.0.2 depending on
   build type.

## Fixes

 * The `librdkafka.redist` 1.8.0 package had two flaws:
   - the linux-arm64 .so build was a linux-x64 build.
   - the included Windows MSVC 140 runtimes for x64 were infact x86.
   The release script has been updated to verify the architectures of
   provided artifacts to avoid this happening in the future.
 * Prebuilt binaries for Mac OSX Sierra (10.12) and older are no longer provided.
   This affects [confluent-kafka-go](https://github.com/confluentinc/confluent-kafka-go).
 * Some of the prebuilt binaries for Linux were built on Ubuntu 14.04,
   these builds are now performed on Ubuntu 16.04 instead.
   This may affect users on ancient Linux distributions.
 * It was not possible to configure `ssl.ca.location` on OSX, the property
   would automatically revert back to `probe` (default value).
   This regression was introduced in v1.8.0. (#3566)
 * librdkafka's internal timers would not start if the timeout was set to 0,
   which would result in some timeout operations not being enforced correctly,
   e.g., the transactional producer API timeouts.
   These timers are now started with a timeout of 1 microsecond.

### Transactional producer fixes

 * Upon quick repeated leader changes the transactional producer could receive
   an `OUT_OF_ORDER_SEQUENCE` error from the broker, which triggered an
   Epoch bump on the producer resulting in an InitProducerIdRequest being sent
   to the transaction coordinator in the middle of a transaction.
   This request would start a new transaction on the coordinator, but the
   producer would still think (erroneously) it was in current transaction.
   Any messages produced in the current transaction prior to this event would
   be silently lost when the application committed the transaction, leading
   to message loss.
   This has been fixed by setting the Abortable transaction error state
   in the producer. #3575.
 * The transactional producer could stall during a transaction if the transaction
   coordinator changed while adding offsets to the transaction (send_offsets_to_transaction()).
   This stall lasted until the coordinator connection went down, the
   transaction timed out, transaction was aborted, or messages were produced
   to a new partition, whichever came first. #3571.



*Note: there was no v1.8.1 librdkafka release*


# librdkafka v1.8.0

librdkafka v1.8.0 is a security release:

 * Upgrade bundled zlib version from 1.2.8 to 1.2.11 in the `librdkafka.redist`
   NuGet package. The updated zlib version fixes CVEs:
   CVE-2016-9840, CVE-2016-9841, CVE-2016-9842, CVE-2016-9843
   See https://github.com/confluentinc/librdkafka/issues/2934 for more information.
 * librdkafka now uses [vcpkg](https://vcpkg.io/) for up-to-date Windows
   dependencies in the `librdkafka.redist` NuGet package:
   OpenSSL 1.1.1l, zlib 1.2.11, zstd 1.5.0.
 * The upstream dependency (OpenSSL, zstd, zlib) source archive checksums are
   now verified when building with `./configure --install-deps`.
   These builds are used by the librdkafka builds bundled with
   confluent-kafka-go, confluent-kafka-python and confluent-kafka-dotnet.


## Enhancements

 * Producer `flush()` now overrides the `linger.ms` setting for the duration
   of the `flush()` call, effectively triggering immediate transmission of
   queued messages. (#3489)

## Fixes

### General fixes

 * Correctly detect presence of zlib via compilation check. (Chris Novakovic)
 * `ERR__ALL_BROKERS_DOWN` is no longer emitted when the coordinator
   connection goes down, only when all standard named brokers have been tried.
   This fixes the issue with `ERR__ALL_BROKERS_DOWN` being triggered on
   `consumer_close()`. It is also now only emitted if the connection was fully
   up (past handshake), and not just connected.
 * `rd_kafka_query_watermark_offsets()`, `rd_kafka_offsets_for_times()`,
   `consumer_lag` metric, and `auto.offset.reset` now honour
   `isolation.level` and will return the Last Stable Offset (LSO)
   when `isolation.level` is set to `read_committed` (default), rather than
   the uncommitted high-watermark when it is set to `read_uncommitted`. (#3423)
 * SASL GSSAPI is now usable when `sasl.kerberos.min.time.before.relogin`
   is set to 0 - which disables ticket refreshes (by @mpekalski, #3431).
 * Rename internal crc32c() symbol to rd_crc32c() to avoid conflict with
   other static libraries (#3421).
 * `txidle` and `rxidle` in the statistics object was emitted as 18446744073709551615 when no idle was known. -1 is now emitted instead. (#3519)


### Consumer fixes

 * Automatically retry offset commits on `ERR_REQUEST_TIMED_OUT`,
   `ERR_COORDINATOR_NOT_AVAILABLE`, and `ERR_NOT_COORDINATOR` (#3398).
   Offset commits will be retried twice.
 * Timed auto commits did not work when only using assign() and not subscribe().
   This regression was introduced in v1.7.0.
 * If the topics matching the current subscription changed (or the application
   updated the subscription) while there was an outstanding JoinGroup or
   SyncGroup request, an additional request would sometimes be sent before
   handling the response of the first. This in turn lead to internal state
   issues that could cause a crash or malbehaviour.
   The consumer will now wait for any outstanding JoinGroup or SyncGroup
   responses before re-joining the group.
 * `auto.offset.reset` could previously be triggered by temporary errors,
   such as disconnects and timeouts (after the two retries are exhausted).
   This is now fixed so that the auto offset reset policy is only triggered
   for permanent errors.
 * The error that triggers `auto.offset.reset` is now logged to help the
   application owner identify the reason of the reset.
 * If a rebalance takes longer than a consumer's `session.timeout.ms`, the
   consumer will remain in the group as long as it receives heartbeat responses
   from the broker.


### Admin fixes

 * `DeleteRecords()` could crash if one of the underlying requests
   (for a given partition leader) failed at the transport level (e.g., timeout).
   (#3476).



# librdkafka v1.7.0

librdkafka v1.7.0 is feature release:

 * [KIP-360](https://cwiki.apache.org/confluence/pages/viewpage.action?pageId=89068820) - Improve reliability of transactional producer.
   Requires Apache Kafka 2.5 or later.
 * OpenSSL Engine support (`ssl.engine.location`) by @adinigam and @ajbarb.


## Enhancements

 * Added `connections.max.idle.ms` to automatically close idle broker
   connections.
   This feature is disabled by default unless `bootstrap.servers` contains
   the string `azure` in which case the default is set to <4 minutes to improve
   connection reliability and circumvent limitations with the Azure load
   balancers (see #3109 for more information).
 * Bumped to OpenSSL 1.1.1k in binary librdkafka artifacts.
 * The binary librdkafka artifacts for Alpine are now using Alpine 3.12.
   OpenSSL 1.1.1k.
 * Improved static librdkafka Windows builds using MinGW (@neptoess, #3130).
 * The `librdkafka.redist` NuGet package now has updated zlib, zstd and
   OpenSSL versions (from vcpkg).


## Security considerations

 * The zlib version bundled with the `librdkafka.redist` NuGet package has now been upgraded
   from zlib 1.2.8 to 1.2.11, fixing the following CVEs:
   * CVE-2016-9840: undefined behaviour (compiler dependent) in inflate (decompression) code: this is used by the librdkafka consumer. Risk of successfully exploitation through consumed messages is eastimated very low.
   * CVE-2016-9841: undefined behaviour (compiler dependent) in inflate code: this is used by the librdkafka consumer. Risk of successfully exploitation through consumed messages is eastimated very low.
   * CVE-2016-9842: undefined behaviour in inflateMark(): this API is not used by librdkafka.
   * CVE-2016-9843: issue in crc32_big() which is called from crc32_z(): this API is not used by librdkafka.

## Upgrade considerations

 * The C++ `oauthbearer_token_refresh_cb()` was missing a `Handle *`
   argument that has now been added. This is a breaking change but the original
   function signature is considered a bug.
   This change only affects C++ OAuth developers.
 * [KIP-735](https://cwiki.apache.org/confluence/display/KAFKA/KIP-735%3A+Increase+default+consumer+session+timeout) The consumer `session.timeout.ms`
   default was changed from 10 to 45 seconds to make consumer groups more
   robust and less sensitive to temporary network and cluster issues.
 * Statistics: `consumer_lag` is now using the `committed_offset`,
   while the new `consumer_lag_stored` is using `stored_offset`
   (offset to be committed).
   This is more correct than the previous `consumer_lag` which was using
   either `committed_offset` or `app_offset` (last message passed
   to application).
 * The `librdkafka.redist` NuGet package is now built with MSVC runtime v140
   (VS 2015). Previous versions were built with MSVC runtime v120 (VS 2013).


## Fixes

### General fixes

 * Fix accesses to freed metadata cache mutexes on client termination (#3279)
 * There was a race condition on receiving updated metadata where a broker id
   update (such as bootstrap to proper broker transformation) could finish after
   the topic metadata cache was updated, leading to existing brokers seemingly
   being not available.
   One occurrence of this issue was query_watermark_offsets() that could return
   `ERR__UNKNOWN_PARTITION` for existing partitions shortly after the
   client instance was created.
 * The OpenSSL context is now initialized with `TLS_client_method()`
   (on OpenSSL >= 1.1.0) instead of the deprecated and outdated
   `SSLv23_client_method()`.
 * The initial cluster connection on client instance creation could sometimes
   be delayed up to 1 second if a `group.id` or `transactional.id`
   was configured (#3305).
 * Speed up triggering of new broker connections in certain cases by exiting
   the broker thread io/op poll loop when a wakeup op is received.
 * SASL GSSAPI: The Kerberos kinit refresh command was triggered from
   `rd_kafka_new()` which made this call blocking if the refresh command
   was taking long. The refresh is now performed by the background rdkafka
   main thread.
 * Fix busy-loop (100% CPU on the broker threads) during the handshake phase
   of an SSL connection.
 * Disconnects during SSL handshake are now propagated as transport errors
   rather than SSL errors, since these disconnects are at the transport level
   (e.g., incorrect listener, flaky load balancer, etc) and not due to SSL
   issues.
 * Increment metadata fast refresh interval backoff exponentially (@ajbarb, #3237).
 * Unthrottled requests are no longer counted in the `brokers[].throttle`
   statistics object.
 * Log CONFWARN warning when global topic configuration properties
   are overwritten by explicitly setting a `default_topic_conf`.

### Consumer fixes

 * If a rebalance happened during a `consume_batch..()` call the already
   accumulated messages for revoked partitions were not purged, which would
   pass messages to the application for partitions that were no longer owned
   by the consumer. Fixed by @jliunyu. #3340.
 * Fix balancing and reassignment issues with the cooperative-sticky assignor.
   #3306.
 * Fix incorrect detection of first rebalance in sticky assignor (@hallfox).
 * Aborted transactions with no messages produced to a partition could
   cause further successfully committed messages in the same Fetch response to
   be ignored, resulting in consumer-side message loss.
   A log message along the lines `Abort txn ctrl msg bad order at offset
   7501: expected before or at 7702: messages in aborted transactions may be delivered to the application`
   would be seen.
   This is a rare occurrence where a transactional producer would register with
   the partition but not produce any messages before aborting the transaction.
 * The consumer group deemed cached metadata up to date by checking
   `topic.metadata.refresh.interval.ms`: if this property was set too low
   it would cause cached metadata to be unusable and new metadata to be fetched,
   which could delay the time it took for a rebalance to settle.
   It now correctly uses `metadata.max.age.ms` instead.
 * The consumer group timed auto commit would attempt commits during rebalances,
   which could result in "Illegal generation" errors. This is now fixed, the
   timed auto committer is only employed in the steady state when no rebalances
   are taking places. Offsets are still auto committed when partitions are
   revoked.
 * Retriable FindCoordinatorRequest errors are no longer propagated to
   the application as they are retried automatically.
 * Fix rare crash (assert `rktp_started`) on consumer termination
   (introduced in v1.6.0).
 * Fix unaligned access and possibly corrupted snappy decompression when
   building with MSVC (@azat)
 * A consumer configured with the `cooperative-sticky` assignor did
   not actively Leave the group on unsubscribe(). This delayed the
   rebalance for the remaining group members by up to `session.timeout.ms`.
 * The current subscription list was sometimes leaked when unsubscribing.

### Producer fixes

 * The timeout value of `flush()` was not respected when delivery reports
   were scheduled as events (such as for confluent-kafka-go) rather than
   callbacks.
 * There was a race conditition in `purge()` which could cause newly
   created partition objects, or partitions that were changing leaders, to
   not have their message queues purged. This could cause
   `abort_transaction()` to time out. This issue is now fixed.
 * In certain high-thruput produce rate patterns producing could stall for
   1 second, regardless of `linger.ms`, due to rate-limiting of internal
   queue wakeups. This is now fixed by not rate-limiting queue wakeups but
   instead limiting them to one wakeup per queue reader poll. #2912.

### Transactional Producer fixes

 * KIP-360: Fatal Idempotent producer errors are now recoverable by the
   transactional producer and will raise a `txn_requires_abort()` error.
 * If the cluster went down between `produce()` and `commit_transaction()`
   and before any partitions had been registered with the coordinator, the
   messages would time out but the commit would succeed because nothing
   had been sent to the coordinator. This is now fixed.
 * If the current transaction failed while `commit_transaction()` was
   checking the current transaction state an invalid state transaction could
   occur which in turn would trigger a assertion crash.
   This issue showed up as "Invalid txn state transition: .." crashes, and is
   now fixed by properly synchronizing both checking and transition of state.



# librdkafka v1.6.1

librdkafka v1.6.1 is a maintenance release.

## Upgrade considerations

 * Fatal idempotent producer errors are now also fatal to the transactional
   producer. This is a necessary step to maintain data integrity prior to
   librdkafka supporting KIP-360. Applications should check any transactional
   API errors for the is_fatal flag and decommission the transactional producer
   if the flag is set.
 * The consumer error raised by `auto.offset.reset=error` now has error-code
   set to `ERR__AUTO_OFFSET_RESET` to allow an application to differentiate
   between auto offset resets and other consumer errors.


## Fixes

### General fixes

 * Admin API and transactional `send_offsets_to_transaction()` coordinator
   requests, such as TxnOffsetCommitRequest, could in rare cases be sent
   multiple times which could cause a crash.
 * `ssl.ca.location=probe` is now enabled by default on Mac OSX since the
   librdkafka-bundled OpenSSL might not have the same default CA search paths
   as the system or brew installed OpenSSL. Probing scans all known locations.

### Transactional Producer fixes

 * Fatal idempotent producer errors are now also fatal to the transactional
   producer.
 * The transactional producer could crash if the transaction failed while
   `send_offsets_to_transaction()` was called.
 * Group coordinator requests for transactional
   `send_offsets_to_transaction()` calls would leak memory if the
   underlying request was attempted to be sent after the transaction had
   failed.
 * When gradually producing to multiple partitions (resulting in multiple
   underlying AddPartitionsToTxnRequests) subsequent partitions could get
   stuck in pending state under certain conditions. These pending partitions
   would not send queued messages to the broker and eventually trigger
   message timeouts, failing the current transaction. This is now fixed.
 * Committing an empty transaction (no messages were produced and no
   offsets were sent) would previously raise a fatal error due to invalid state
   on the transaction coordinator. We now allow empty/no-op transactions to
   be committed.

### Consumer fixes

 * The consumer will now retry indefinitely (or until the assignment is changed)
   to retrieve committed offsets. This fixes the issue where only two retries
   were attempted when outstanding transactions were blocking OffsetFetch
   requests with `ERR_UNSTABLE_OFFSET_COMMIT`. #3265





# librdkafka v1.6.0

librdkafka v1.6.0 is feature release:

 * [KIP-429 Incremental rebalancing](https://cwiki.apache.org/confluence/display/KAFKA/KIP-429%3A+Kafka+Consumer+Incremental+Rebalance+Protocol) with sticky
   consumer group partition assignor (KIP-54) (by @mhowlett).
 * [KIP-480 Sticky producer partitioning](https://cwiki.apache.org/confluence/display/KAFKA/KIP-480%3A+Sticky+Partitioner) (`sticky.partitioning.linger.ms`) -
   achieves higher throughput and lower latency through sticky selection
   of random partition (by @abbycriswell).
 * AdminAPI: Add support for `DeleteRecords()`, `DeleteGroups()` and
   `DeleteConsumerGroupOffsets()` (by @gridaphobe)
 * [KIP-447 Producer scalability for exactly once semantics](https://cwiki.apache.org/confluence/display/KAFKA/KIP-447%3A+Producer+scalability+for+exactly+once+semantics) -
   allows a single transactional producer to be used for multiple input
   partitions. Requires Apache Kafka 2.5 or later.
 * Transactional producer fixes and improvements, see **Transactional Producer fixes** below.
 * The [librdkafka.redist](https://www.nuget.org/packages/librdkafka.redist/)
   NuGet package now supports Linux ARM64/Aarch64.


## Upgrade considerations

 * Sticky producer partitioning (`sticky.partitioning.linger.ms`) is
   enabled by default (10 milliseconds) which affects the distribution of
   randomly partitioned messages, where previously these messages would be
   evenly distributed over the available partitions they are now partitioned
   to a single partition for the duration of the sticky time
   (10 milliseconds by default) before a new random sticky partition
   is selected.
 * The new KIP-447 transactional producer scalability guarantees are only
   supported on Apache Kafka 2.5 or later, on earlier releases you will
   need to use one producer per input partition for EOS. This limitation
   is not enforced by the producer or broker.
 * Error handling for the transactional producer has been improved, see
   the **Transactional Producer fixes** below for more information.


## Known issues

 * The Transactional Producer's API timeout handling is inconsistent with the
   underlying protocol requests, it is therefore strongly recommended that
   applications call `rd_kafka_commit_transaction()` and
   `rd_kafka_abort_transaction()` with the `timeout_ms` parameter
   set to `-1`, which will use the remaining transaction timeout.


## Enhancements

 * KIP-107, KIP-204: AdminAPI: Added `DeleteRecords()` (by @gridaphobe).
 * KIP-229: AdminAPI: Added `DeleteGroups()` (by @gridaphobe).
 * KIP-496: AdminAPI: Added `DeleteConsumerGroupOffsets()`.
 * KIP-464: AdminAPI: Added support for broker-side default partition count
   and replication factor for `CreateTopics()`.
 * Windows: Added `ssl.ca.certificate.stores` to specify a list of
   Windows Certificate Stores to read CA certificates from, e.g.,
   `CA,Root`. `Root` remains the default store.
 * Use reentrant `rand_r()` on supporting platforms which decreases lock
   contention (@azat).
 * Added `assignor` debug context for troubleshooting consumer partition
   assignments.
 * Updated to OpenSSL v1.1.1i when building dependencies.
 * Update bundled lz4 (used when `./configure --disable-lz4-ext`) to v1.9.3
   which has vast performance improvements.
 * Added `rd_kafka_conf_get_default_topic_conf()` to retrieve the
   default topic configuration object from a global configuration object.
 * Added `conf` debugging context to `debug` - shows set configuration
   properties on client and topic instantiation. Sensitive properties
   are redacted.
 * Added `rd_kafka_queue_yield()` to cancel a blocking queue call.
 * Will now log a warning when multiple ClusterIds are seen, which is an
   indication that the client might be erroneously configured to connect to
   multiple clusters which is not supported.
 * Added `rd_kafka_seek_partitions()` to seek multiple partitions to
   per-partition specific offsets.


## Fixes

### General fixes

 * Fix a use-after-free crash when certain coordinator requests were retried.
 * The C++ `oauthbearer_set_token()` function would call `free()` on
   a `new`-created pointer, possibly leading to crashes or heap corruption (#3194)

### Consumer fixes

 * The consumer assignment and consumer group implementations have been
   decoupled, simplified and made more strict and robust. This will sort out
   a number of edge cases for the consumer where the behaviour was previously
   undefined.
 * Partition fetch state was not set to STOPPED if OffsetCommit failed.
 * The session timeout is now enforced locally also when the coordinator
   connection is down, which was not previously the case.


### Transactional Producer fixes

 * Transaction commit or abort failures on the broker, such as when the
   producer was fenced by a newer instance, were not propagated to the
   application resulting in failed commits seeming successful.
   This was a critical race condition for applications that had a delay after
   producing messages (or sendings offsets) before committing or
   aborting the transaction. This issue has now been fixed and test coverage
   improved.
 * The transactional producer API would return `RD_KAFKA_RESP_ERR__STATE`
   when API calls were attempted after the transaction had failed, we now
   try to return the error that caused the transaction to fail in the first
   place, such as `RD_KAFKA_RESP_ERR__FENCED` when the producer has
   been fenced, or `RD_KAFKA_RESP_ERR__TIMED_OUT` when the transaction
   has timed out.
 * Transactional producer retry count for transactional control protocol
   requests has been increased from 3 to infinite, retriable errors
   are now automatically retried by the producer until success or the
   transaction timeout is exceeded. This fixes the case where
   `rd_kafka_send_offsets_to_transaction()` would fail the current
   transaction into an abortable state when `CONCURRENT_TRANSACTIONS` was
   returned by the broker (which is a transient error) and the 3 retries
   were exhausted.


### Producer fixes

 * Calling `rd_kafka_topic_new()` with a topic config object with
   `message.timeout.ms` set could sometimes adjust the global `linger.ms`
   property (if not explicitly configured) which was not desired, this is now
   fixed and the auto adjustment is only done based on the
   `default_topic_conf` at producer creation.
 * `rd_kafka_flush()` could previously return `RD_KAFKA_RESP_ERR__TIMED_OUT`
   just as the timeout was reached if the messages had been flushed but
   there were now no more messages. This has been fixed.




# librdkafka v1.5.3

librdkafka v1.5.3 is a maintenance release.

## Upgrade considerations

 * CentOS 6 is now EOL and is no longer included in binary librdkafka packages,
   such as NuGet.

## Fixes

### General fixes

 * Fix a use-after-free crash when certain coordinator requests were retried.
 * Coordinator requests could be left uncollected on instance destroy which
   could lead to hang.
 * Fix rare 1 second stalls by forcing rdkafka main thread wakeup when a new
   next-timer-to-be-fired is scheduled.
 * Fix additional cases where broker-side automatic topic creation might be
   triggered unexpectedly.
 * AdminAPI: The operation_timeout (on-broker timeout) previously defaulted to 0,
   but now defaults to `socket.timeout.ms` (60s).
 * Fix possible crash for Admin API protocol requests that fail at the
   transport layer or prior to sending.


### Consumer fixes

 * Consumer would not filter out messages for aborted transactions
   if the messages were compressed (#3020).
 * Consumer destroy without prior `close()` could hang in certain
   cgrp states (@gridaphobe, #3127).
 * Fix possible null dereference in `Message::errstr()` (#3140).
 * The `roundrobin` partition assignment strategy could get stuck in an
   endless loop or generate uneven assignments in case the group members
   had asymmetric subscriptions (e.g., c1 subscribes to t1,t2 while c2
   subscribes to t2,t3).  (#3159)
 * Mixing committed and logical or absolute offsets in the partitions
   passed to `rd_kafka_assign()` would in previous released ignore the
   logical or absolute offsets and use the committed offsets for all partitions.
   This is now fixed. (#2938)




# librdkafka v1.5.2

librdkafka v1.5.2 is a maintenance release.


## Upgrade considerations

 * The default value for the producer configuration property `retries` has
   been increased from 2 to infinity, effectively limiting Produce retries to
   only `message.timeout.ms`.
   As the reasons for the automatic internal retries vary (various broker error
   codes as well as transport layer issues), it doesn't make much sense to limit
   the number of retries for retriable errors, but instead only limit the
   retries based on the allowed time to produce a message.
 * The default value for the producer configuration property
   `request.timeout.ms` has been increased from 5 to 30 seconds to match
   the Apache Kafka Java producer default.
   This change yields increased robustness for broker-side congestion.


## Enhancements

 * The generated `CONFIGURATION.md` (through `rd_kafka_conf_properties_show())`)
   now include all properties and values, regardless if they were included in
   the build, and setting a disabled property or value through
   `rd_kafka_conf_set()` now returns `RD_KAFKA_CONF_INVALID` and provides
   a more useful error string saying why the property can't be set.
 * Consumer configs on producers and vice versa will now be logged with
   warning messages on client instantiation.

## Fixes

### Security fixes

 * There was an incorrect call to zlib's `inflateGetHeader()` with
   unitialized memory pointers that could lead to the GZIP header of a fetched
   message batch to be copied to arbitrary memory.
   This function call has now been completely removed since the result was
   not used.
   Reported by Ilja van Sprundel.


### General fixes

 * `rd_kafka_topic_opaque()` (used by the C++ API) would cause object
   refcounting issues when used on light-weight (error-only) topic objects
   such as consumer errors (#2693).
 * Handle name resolution failures when formatting IP addresses in error logs,
   and increase printed hostname limit to ~256 bytes (was ~60).
 * Broker sockets would be closed twice (thus leading to potential race
   condition with fd-reuse in other threads) if a custom `socket_cb` would
   return error.

### Consumer fixes

 * The `roundrobin` `partition.assignment.strategy` could crash (assert)
   for certain combinations of members and partitions.
   This is a regression in v1.5.0. (#3024)
 * The C++ `KafkaConsumer` destructor did not destroy the underlying
   C `rd_kafka_t` instance, causing a leak if `close()` was not used.
 * Expose rich error strings for C++ Consumer `Message->errstr()`.
 * The consumer could get stuck if an outstanding commit failed during
   rebalancing (#2933).
 * Topic authorization errors during fetching are now reported only once (#3072).

### Producer fixes

 * Topic authorization errors are now properly propagated for produced messages,
   both through delivery reports and as `ERR_TOPIC_AUTHORIZATION_FAILED`
   return value from `produce*()` (#2215)
 * Treat cluster authentication failures as fatal in the transactional
   producer (#2994).
 * The transactional producer code did not properly reference-count partition
   objects which could in very rare circumstances lead to a use-after-free bug
   if a topic was deleted from the cluster when a transaction was using it.
 * `ERR_KAFKA_STORAGE_ERROR` is now correctly treated as a retriable
   produce error (#3026).
 * Messages that timed out locally would not fail the ongoing transaction.
   If the application did not take action on failed messages in its delivery
   report callback and went on to commit the transaction, the transaction would
   be successfully committed, simply omitting the failed messages.
 * EndTxnRequests (sent on commit/abort) are only retried in allowed
   states (#3041).
   Previously the transaction could hang on commit_transaction() if an abortable
   error was hit and the EndTxnRequest was to be retried.


*Note: there was no v1.5.1 librdkafka release*




# librdkafka v1.5.0

The v1.5.0 release brings usability improvements, enhancements and fixes to
librdkafka.

## Enhancements

 * Improved broker connection error reporting with more useful information and
   hints on the cause of the problem.
 * Consumer: Propagate errors when subscribing to unavailable topics (#1540)
 * Producer: Add `batch.size` producer configuration property (#638)
 * Add `topic.metadata.propagation.max.ms` to allow newly manually created
   topics to be propagated throughout the cluster before reporting them
   as non-existent. This fixes race issues where CreateTopics() is
   quickly followed by produce().
 * Prefer least idle connection for periodic metadata refreshes, et.al.,
   to allow truly idle connections to time out and to avoid load-balancer-killed
   idle connection errors (#2845)
 * Added `rd_kafka_event_debug_contexts()` to get the debug contexts for
   a debug log line (by @wolfchimneyrock).
 * Added Test scenarios which define the cluster configuration.
 * Added MinGW-w64 builds (@ed-alertedh, #2553)
 * `./configure --enable-XYZ` now requires the XYZ check to pass,
   and `--disable-XYZ` disables the feature altogether (@benesch)
 * Added `rd_kafka_produceva()` which takes an array of produce arguments
   for situations where the existing `rd_kafka_producev()` va-arg approach
   can't be used.
 * Added `rd_kafka_message_broker_id()` to see the broker that a message
   was produced or fetched from, or an error was associated with.
 * Added RTT/delay simulation to mock brokers.


## Upgrade considerations

 * Subscribing to non-existent and unauthorized topics will now propagate
   errors `RD_KAFKA_RESP_ERR_UNKNOWN_TOPIC_OR_PART` and
   `RD_KAFKA_RESP_ERR_TOPIC_AUTHORIZATION_FAILED` to the application through
   the standard consumer error (the err field in the message object).
 * Consumer will no longer trigger auto creation of topics,
   `allow.auto.create.topics=true` may be used to re-enable the old deprecated
   functionality.
 * The default consumer pre-fetch queue threshold `queued.max.messages.kbytes`
   has been decreased from 1GB to 64MB to avoid excessive network usage for low
   and medium throughput consumer applications. High throughput consumer
   applications may need to manually set this property to a higher value.
 * The default consumer Fetch wait time has been increased from 100ms to 500ms
   to avoid excessive network usage for low throughput topics.
 * If OpenSSL is linked statically, or `ssl.ca.location=probe` is configured,
   librdkafka will probe known CA certificate paths and automatically use the
   first one found. This should alleviate the need to configure
   `ssl.ca.location` when the statically linked OpenSSL's OPENSSLDIR differs
   from the system's CA certificate path.
 * The heuristics for handling Apache Kafka < 0.10 brokers has been removed to
   improve connection error handling for modern Kafka versions.
   Users on Brokers 0.9.x or older should already be configuring
   `api.version.request=false` and `broker.version.fallback=...` so there
   should be no functional change.
 * The default producer batch accumulation time, `linger.ms`, has been changed
   from 0.5ms to 5ms to improve batch sizes and throughput while reducing
   the per-message protocol overhead.
   Applications that require lower produce latency than 5ms will need to
   manually set `linger.ms` to a lower value.
 * librdkafka's build tooling now requires Python 3.x (python3 interpreter).


## Fixes

### General fixes

 * The client could crash in rare circumstances on ApiVersion or
   SaslHandshake request timeouts (#2326)
 * `./configure --LDFLAGS='a=b, c=d'` with arguments containing = are now
   supported (by @sky92zwq).
 * `./configure` arguments now take precedence over cached `configure` variables
   from previous invocation.
 * Fix theoretical crash on coord request failure.
 * Unknown partition error could be triggered for existing partitions when
   additional partitions were added to a topic (@benesch, #2915)
 * Quickly refresh topic metadata for desired but non-existent partitions.
   This will speed up the initial discovery delay when new partitions are added
   to an existing topic (#2917).


### Consumer fixes

 * The roundrobin partition assignor could crash if subscriptions
   where asymmetrical (different sets from different members of the group).
   Thanks to @ankon and @wilmai for identifying the root cause (#2121).
 * The consumer assignors could ignore some topics if there were more subscribed
   topics than consumers in taking part in the assignment.
 * The consumer would connect to all partition leaders of a topic even
   for partitions that were not being consumed (#2826).
 * Initial consumer group joins should now be a couple of seconds quicker
   thanks expedited query intervals (@benesch).
 * Fix crash and/or inconsistent subscriptions when using multiple consumers
   (in the same process) with wildcard topics on Windows.
 * Don't propagate temporary offset lookup errors to application.
 * Immediately refresh topic metadata when partitions are reassigned to other
   brokers, avoiding a fetch stall of up to `topic.metadata.refresh.interval.ms`. (#2955)
 * Memory for batches containing control messages would not be freed when
   using the batch consume APIs (@pf-qiu, #2990).


### Producer fixes

 * Proper locking for transaction state in EndTxn handler.



# librdkafka v1.4.4

v1.4.4 is a maintenance release with the following fixes and enhancements:

 * Transactional producer could crash on request timeout due to dereferencing
   NULL pointer of non-existent response object.
 * Mark `rd_kafka_send_offsets_to_transaction()` CONCURRENT_TRANSACTION (et.al)
   errors as retriable.
 * Fix crash on transactional coordinator FindCoordinator request failure.
 * Minimize broker re-connect delay when broker's connection is needed to
   send requests.
 * Proper locking for transaction state in EndTxn handler.
 * `socket.timeout.ms` was ignored when `transactional.id` was set.
 * Added RTT/delay simulation to mock brokers.

*Note: there was no v1.4.3 librdkafka release*



# librdkafka v1.4.2

v1.4.2 is a maintenance release with the following fixes and enhancements:

 * Fix produce/consume hang after partition goes away and comes back,
   such as when a topic is deleted and re-created.
 * Consumer: Reset the stored offset when partitions are un-assign()ed (fixes #2782).
    This fixes the case where a manual offset-less commit() or the auto-committer
    would commit a stored offset from a previous assignment before
    a new message was consumed by the application.
 * Probe known CA cert paths and set default `ssl.ca.location` accordingly
   if OpenSSL is statically linked or `ssl.ca.location` is set to `probe`.
 * Per-partition OffsetCommit errors were unhandled (fixes #2791)
 * Seed the PRNG (random number generator) by default, allow application to
   override with `enable.random.seed=false` (#2795)
 * Fix stack overwrite (of 1 byte) when SaslHandshake MechCnt is zero
 * Align bundled c11 threads (tinycthreads) constants to glibc and musl (#2681)
 * Fix return value of rd_kafka_test_fatal_error() (by @ckb42)
 * Ensure CMake sets disabled defines to zero on Windows (@benesch)


*Note: there was no v1.4.1 librdkafka release*





# Older releases

See https://github.com/confluentinc/librdkafka/releases<|MERGE_RESOLUTION|>--- conflicted
+++ resolved
@@ -42,9 +42,12 @@
     taken from the message.
     Solved by checking only that the stored offset is greater
     than committed one, if either stored or committed leader epoch is -1 (#4442).
-
-
-<<<<<<< HEAD
+  * If an OffsetForLeaderEpoch request was being retried, and the leader changed
+    while the retry was in-flight, an infinite loop of requests was triggered,
+    because we weren't updating the leader epoch correctly.
+    Fixed by updating the leader epoch before sending the request (#4433).
+
+
 ## Upgrade considerations
 
  * `retry.backoff.ms`:
@@ -56,14 +59,6 @@
    If it is set greater than `retry.backoff.max.ms` which has the default value of 1000 ms then it is assumes the value of `retry.backoff.max.ms`.
    To change this behaviour make sure that `topic.metadata.refresh.fast.interval.ms` is always less than `retry.backoff.max.ms`.
    If equal then the backoff will be linear instead of exponential.
-=======
-### Consumer Fixes
-
- * If an OffsetForLeaderEpoch request was being retried, and the leader changed
-   while the retry was in-flight, an infinite loop of requests was triggered,
-   because we weren't updating the leader epoch correctly.
-   Fixed by updating the leader epoch before sending the request (#4433).
->>>>>>> 788cd0c8
 
 
 # librdkafka v2.2.0
