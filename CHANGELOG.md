--- conflicted
+++ resolved
@@ -2,16 +2,14 @@
 
 librdkafka v2.1.1 is a maintenance release:
 
-<<<<<<< HEAD
-* Fix CMake pkg-config cURL requires (@FantasqueX,
-  @stertingen, #4180).
-=======
  * Avoid duplicate messages when a fetch response is received
    in the middle of an offset validation request (#4261).
  * Fix segmentation fault when subscribing to a non-existent topic and
    calling `rd_kafka_message_leader_epoch()` on the polled `rkmessage` (#4245).
  * Fix a segmentation fault when fetching from follower and the partition lease
    expires while waiting for the result of a list offsets operation (#4254).
+ * Fix CMake pkg-config cURL require and use
+   pkg-config `Requires.private` field (@FantasqueX, @stertingen, #4180).
 
 ## Fixes
 
@@ -26,7 +24,6 @@
    allowing threads different from the main one to call
    the `rd_kafka_toppar_set_fetch_state` function, given they hold
    the lock on the `rktp`.
->>>>>>> 497b8f21
 
 
 
