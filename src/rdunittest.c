/*
 * librdkafka - Apache Kafka C library
 *
 * Copyright (c) 2017 Magnus Edenhill
 * All rights reserved.
 *
 * Redistribution and use in source and binary forms, with or without
 * modification, are permitted provided that the following conditions are met:
 *
 * 1. Redistributions of source code must retain the above copyright notice,
 *    this list of conditions and the following disclaimer.
 * 2. Redistributions in binary form must reproduce the above copyright notice,
 *    this list of conditions and the following disclaimer in the documentation
 *    and/or other materials provided with the distribution.
 *
 * THIS SOFTWARE IS PROVIDED BY THE COPYRIGHT HOLDERS AND CONTRIBUTORS "AS IS"
 * AND ANY EXPRESS OR IMPLIED WARRANTIES, INCLUDING, BUT NOT LIMITED TO, THE
 * IMPLIED WARRANTIES OF MERCHANTABILITY AND FITNESS FOR A PARTICULAR PURPOSE
 * ARE DISCLAIMED. IN NO EVENT SHALL THE COPYRIGHT OWNER OR CONTRIBUTORS BE
 * LIABLE FOR ANY DIRECT, INDIRECT, INCIDENTAL, SPECIAL, EXEMPLARY, OR
 * CONSEQUENTIAL DAMAGES (INCLUDING, BUT NOT LIMITED TO, PROCUREMENT OF
 * SUBSTITUTE GOODS OR SERVICES; LOSS OF USE, DATA, OR PROFITS; OR BUSINESS
 * INTERRUPTION) HOWEVER CAUSED AND ON ANY THEORY OF LIABILITY, WHETHER IN
 * CONTRACT, STRICT LIABILITY, OR TORT (INCLUDING NEGLIGENCE OR OTHERWISE)
 * ARISING IN ANY WAY OUT OF THE USE OF THIS SOFTWARE, EVEN IF ADVISED OF THE
 * POSSIBILITY OF SUCH DAMAGE.
 */

#ifdef _WIN32
#define RD_UNITTEST_QPC_OVERRIDES 1
#endif

#include "rd.h"
#include "rdunittest.h"

#include "rdvarint.h"
#include "rdbuf.h"
#include "rdstringbuilder.h"
#include "crc32c.h"
#include "rdmurmur2.h"
#include "rdfnv1a.h"
#if WITH_HDRHISTOGRAM
#include "rdhdrhistogram.h"
#endif
#include "rdkafka_int.h"
#include "rdkafka_broker.h"
#include "rdkafka_request.h"

#include "rdsysqueue.h"
#include "rdkafka_sasl_oauthbearer.h"
#include "rdkafka_msgset.h"
#include "rdkafka_txnmgr.h"
#if WITH_SASL_AWS_MSK_IAM
#include "rdkafka_sasl_aws_msk_iam.h"
#include "rdkafka_aws.h"
#endif

rd_bool_t rd_unittest_assert_on_failure = rd_false;
rd_bool_t rd_unittest_on_ci             = rd_false;
rd_bool_t rd_unittest_slow              = rd_false;

#if ENABLE_CODECOV
/**
 * @name Code coverage
 * @{
 */

static rd_atomic64_t rd_ut_covnrs[RD_UT_COVNR_MAX + 1];

void rd_ut_coverage(const char *file, const char *func, int line, int covnr) {
        rd_assert(covnr >= 0 && covnr <= RD_UT_COVNR_MAX);
        rd_atomic64_add(&rd_ut_covnrs[covnr], 1);
}


int64_t
rd_ut_coverage_check(const char *file, const char *func, int line, int covnr) {
        int64_t r;

        rd_assert(covnr >= 0 && covnr <= RD_UT_COVNR_MAX);

        r = rd_atomic64_get(&rd_ut_covnrs[covnr]);

        if (!r) {
                fprintf(stderr,
                        "\033[31m"
                        "RDUT: FAIL: %s:%d: %s: "
                        "Code coverage nr %d: FAIL: "
                        "code path not executed: "
                        "perform `grep -RnF 'COVERAGE(%d)' src/` to find "
                        "source location"
                        "\033[0m\n",
                        file, line, func, covnr, covnr);
                if (rd_unittest_assert_on_failure)
                        rd_assert(!*"unittest failure");
                return 0;
        }

        fprintf(stderr,
                "\033[34mRDUT: CCOV: %s:%d: %s: Code coverage nr %d: "
                "PASS (%" PRId64 " code path execution(s))\033[0m\n",
                file, line, func, covnr, r);

        return r;
}
/**@}*/

#endif /* ENABLE_CODECOV */


/**
 * @name Test rdsysqueue.h / queue.h
 * @{
 */

struct ut_tq {
        TAILQ_ENTRY(ut_tq) link;
        int v;
};

TAILQ_HEAD(ut_tq_head, ut_tq);

struct ut_tq_args {
        const char *name; /**< Descriptive test name */
        struct {
                int base; /**< Base value */
                int cnt;  /**< Number of elements to add */
                int step; /**< Value step */
        } q[3];           /**< Queue element definition */
        int qcnt;         /**< Number of defs in .q */
        int exp[16];      /**< Expected value order after join */
};

/**
 * @brief Find the previous element (insert position) for
 *        value \p val in list \p head or NULL if \p val is less than
 *        the first element in \p head.
 * @remarks \p head must be ascending sorted.
 */
static struct ut_tq *ut_tq_find_prev_pos(const struct ut_tq_head *head,
                                         int val) {
        struct ut_tq *e, *prev = NULL;

        TAILQ_FOREACH(e, head, link) {
                if (e->v > val)
                        return prev;
                prev = e;
        }

        return prev;
}

static int ut_tq_test(const struct ut_tq_args *args) {
        int totcnt = 0;
        int fails  = 0;
        struct ut_tq_head *tqh[3];
        struct ut_tq *e, *insert_after;
        int i, qi;

        RD_UT_SAY("Testing TAILQ: %s", args->name);

        /*
         * Verify TAILQ_INSERT_LIST:
         *  For each insert position test:
         *  - create two lists: tqh 0 and 1
         *  - add entries to both lists
         *  - insert list 1 into 0
         *  - verify expected order and correctness
         */

        /* Use heap allocated heads to let valgrind/asan assist
         * in detecting corruption. */

        for (qi = 0; qi < args->qcnt; qi++) {
                tqh[qi] = rd_calloc(1, sizeof(*tqh[qi]));
                TAILQ_INIT(tqh[qi]);

                for (i = 0; i < args->q[qi].cnt; i++) {
                        e    = rd_malloc(sizeof(*e));
                        e->v = args->q[qi].base + (i * args->q[qi].step);
                        TAILQ_INSERT_TAIL(tqh[qi], e, link);
                }

                totcnt += args->q[qi].cnt;
        }

        for (qi = 1; qi < args->qcnt; qi++) {
                insert_after = ut_tq_find_prev_pos(tqh[0], args->q[qi].base);
                if (!insert_after) {
                        /* Insert position is head of list,
                         * do two-step concat+move */
                        TAILQ_PREPEND(tqh[0], tqh[qi], ut_tq_head, link);
                } else {
                        TAILQ_INSERT_LIST(tqh[0], insert_after, tqh[qi],
                                          ut_tq_head, struct ut_tq *, link);
                }

                RD_UT_ASSERT(TAILQ_EMPTY(tqh[qi]), "expected empty tqh[%d]",
                             qi);
                RD_UT_ASSERT(!TAILQ_EMPTY(tqh[0]), "expected non-empty tqh[0]");

                memset(tqh[qi], (int)'A', sizeof(*tqh[qi]));
                rd_free(tqh[qi]);
        }

        RD_UT_ASSERT(TAILQ_LAST(tqh[0], ut_tq_head)->v == args->exp[totcnt - 1],
                     "TAILQ_LAST val %d, expected %d",
                     TAILQ_LAST(tqh[0], ut_tq_head)->v, args->exp[totcnt - 1]);

        /* Add sentinel value to verify that INSERT_TAIL works
         * after INSERT_LIST */
        e    = rd_malloc(sizeof(*e));
        e->v = 99;
        TAILQ_INSERT_TAIL(tqh[0], e, link);
        totcnt++;

        i = 0;
        TAILQ_FOREACH(e, tqh[0], link) {
                if (i >= totcnt) {
                        RD_UT_WARN(
                            "Too many elements in list tqh[0]: "
                            "idx %d > totcnt %d: element %p (value %d)",
                            i, totcnt, e, e->v);
                        fails++;
                } else if (e->v != args->exp[i]) {
                        RD_UT_WARN(
                            "Element idx %d/%d in tqh[0] has value %d, "
                            "expected %d",
                            i, totcnt, e->v, args->exp[i]);
                        fails++;
                } else if (i == totcnt - 1 &&
                           e != TAILQ_LAST(tqh[0], ut_tq_head)) {
                        RD_UT_WARN("TAILQ_LAST == %p, expected %p",
                                   TAILQ_LAST(tqh[0], ut_tq_head), e);
                        fails++;
                }
                i++;
        }

        /* Then scan it in reverse */
        i = totcnt - 1;
        TAILQ_FOREACH_REVERSE(e, tqh[0], ut_tq_head, link) {
                if (i < 0) {
                        RD_UT_WARN(
                            "REVERSE: Too many elements in list tqh[0]: "
                            "idx %d < 0: element %p (value %d)",
                            i, e, e->v);
                        fails++;
                } else if (e->v != args->exp[i]) {
                        RD_UT_WARN(
                            "REVERSE: Element idx %d/%d in tqh[0] has "
                            "value %d, expected %d",
                            i, totcnt, e->v, args->exp[i]);
                        fails++;
                } else if (i == totcnt - 1 &&
                           e != TAILQ_LAST(tqh[0], ut_tq_head)) {
                        RD_UT_WARN("REVERSE: TAILQ_LAST == %p, expected %p",
                                   TAILQ_LAST(tqh[0], ut_tq_head), e);
                        fails++;
                }
                i--;
        }

        RD_UT_ASSERT(TAILQ_LAST(tqh[0], ut_tq_head)->v == args->exp[totcnt - 1],
                     "TAILQ_LAST val %d, expected %d",
                     TAILQ_LAST(tqh[0], ut_tq_head)->v, args->exp[totcnt - 1]);

        while ((e = TAILQ_FIRST(tqh[0]))) {
                TAILQ_REMOVE(tqh[0], e, link);
                rd_free(e);
        }

        rd_free(tqh[0]);

        return fails;
}


static int unittest_sysqueue(void) {
        const struct ut_tq_args args[] = {
            {"empty tqh[0]",
             {{0, 0, 0}, {0, 3, 1}},
             2,
             {0, 1, 2, 99 /*sentinel*/}},
            {"prepend 1,0",
             {{10, 3, 1}, {0, 3, 1}},
             2,
             {0, 1, 2, 10, 11, 12, 99}},
            {"prepend 2,1,0",
             {
                 {10, 3, 1}, /* 10, 11, 12 */
                 {5, 3, 1},  /* 5, 6, 7 */
                 {0, 2, 1}   /* 0, 1 */
             },
             3,
             {0, 1, 5, 6, 7, 10, 11, 12, 99}},
            {"insert 1", {{0, 3, 2}, {1, 2, 2}}, 2, {0, 1, 3, 2, 4, 99}},
            {"insert 1,2",
             {
                 {0, 3, 3}, /* 0, 3, 6 */
                 {1, 2, 3}, /* 1, 4 */
                 {2, 1, 3}  /* 2 */
             },
             3,
             {0, 1, 2, 4, 3, 6, 99}},
            {"append 1",
             {{0, 5, 1}, {5, 5, 1}},
             2,
             {0, 1, 2, 3, 4, 5, 6, 7, 8, 9, 99}},
            {"append 1,2",
             {
                 {0, 5, 1}, /* 0, 1, 2, 3, 4 */
                 {5, 5, 1}, /* 5, 6, 7, 8, 9 */
                 {11, 2, 1} /* 11, 12 */
             },
             3,
             {0, 1, 2, 3, 4, 5, 6, 7, 8, 9, 11, 12, 99}},
            {
                "insert 1,0,2",
                {
                    {5, 3, 1}, /* 5, 6, 7 */
                    {0, 1, 1}, /* 0 */
                    {10, 2, 1} /* 10, 11 */
                },
                3,
                {0, 5, 6, 7, 10, 11, 99},
            },
            {
                "insert 2,0,1",
                {
                    {5, 3, 1},  /* 5, 6, 7 */
                    {10, 2, 1}, /* 10, 11 */
                    {0, 1, 1}   /* 0 */
                },
                3,
                {0, 5, 6, 7, 10, 11, 99},
            },
            {NULL}};
        int i;
        int fails = 0;

        for (i = 0; args[i].name != NULL; i++)
                fails += ut_tq_test(&args[i]);

        RD_UT_ASSERT(!fails, "See %d previous failure(s)", fails);

        RD_UT_PASS();
}

/**@}*/


/**
 * @name rd_clock() unittests
 * @{
 */

#if RD_UNITTEST_QPC_OVERRIDES

/**
 * These values are based off a machine with freq 14318180
 * which would cause the original rd_clock() calculation to overflow
 * after about 8 days.
 * Details:
 * https://github.com/confluentinc/confluent-kafka-dotnet/issues/603#issuecomment-417274540
 */

static const int64_t rd_ut_qpc_freq = 14318180;
static int64_t rd_ut_qpc_now;

BOOL rd_ut_QueryPerformanceFrequency(_Out_ LARGE_INTEGER *lpFrequency) {
        lpFrequency->QuadPart = rd_ut_qpc_freq;
        return TRUE;
}

BOOL rd_ut_QueryPerformanceCounter(_Out_ LARGE_INTEGER *lpPerformanceCount) {
        lpPerformanceCount->QuadPart = rd_ut_qpc_now * rd_ut_qpc_freq;
        return TRUE;
}

static int unittest_rdclock(void) {
        rd_ts_t t1, t2;

        /* First let "uptime" be fresh boot (0). */
        rd_ut_qpc_now = 0;
        t1            = rd_clock();
        rd_ut_qpc_now++;
        t2 = rd_clock();
        RD_UT_ASSERT(t2 == t1 + (1 * 1000000),
                     "Expected t2 %" PRId64 " to be 1s more than t1 %" PRId64,
                     t2, t1);

        /* Then skip forward to 8 days, which should trigger the
         * overflow in a faulty implementation. */
        rd_ut_qpc_now = 8 * 86400;
        t2            = rd_clock();
        RD_UT_ASSERT(t2 == t1 + (8LL * 86400 * 1000000),
                     "Expected t2 %" PRId64
                     " to be 8 days larger than t1 %" PRId64,
                     t2, t1);

        /* And make sure we can run on a system with 38 years of uptime.. */
        rd_ut_qpc_now = 38 * 365 * 86400;
        t2            = rd_clock();
        RD_UT_ASSERT(t2 == t1 + (38LL * 365 * 86400 * 1000000),
                     "Expected t2 %" PRId64
                     " to be 38 years larger than t1 %" PRId64,
                     t2, t1);

        RD_UT_PASS();
}
#endif



/**@}*/

<<<<<<< HEAD
extern int unittest_string (void);
extern int unittest_cgrp (void);
extern int unittest_stringbuilder (void);
=======
extern int unittest_string(void);
extern int unittest_cgrp(void);
>>>>>>> 2a8bb418
#if WITH_SASL_SCRAM
extern int unittest_scram(void);
#endif
extern int unittest_assignors(void);
extern int unittest_map(void);
#if WITH_CURL
extern int unittest_http(void);
#endif
<<<<<<< HEAD
extern int unittest_assignors (void);
extern int unittest_map (void);
#if WITH_SASL_AWS_MSK_IAM
extern int unittest_aws_msk_iam (void);
extern int unittest_aws (void);
#endif
=======
>>>>>>> 2a8bb418

int rd_unittest(void) {
        int fails = 0;
        const struct {
                const char *name;
                int (*call)(void);
        } unittests[] = {
                {"sysqueue", unittest_sysqueue},
                {"string", unittest_string},
                {"map", unittest_map},
                {"rdbuf", unittest_rdbuf},
                {"rdvarint", unittest_rdvarint},
                {"crc32c", unittest_rd_crc32c},
                {"msg", unittest_msg},
                {"murmurhash", unittest_murmur2},
                {"fnv1a", unittest_fnv1a},
#if WITH_HDRHISTOGRAM
                {"rdhdrhistogram", unittest_rdhdrhistogram},
#endif
#ifdef _WIN32
                {"rdclock", unittest_rdclock},
#endif
                {"conf", unittest_conf},
                {"broker", unittest_broker},
                {"request", unittest_request},
#if WITH_SASL_OAUTHBEARER
                {"sasl_oauthbearer", unittest_sasl_oauthbearer},
#endif
                {"aborted_txns", unittest_aborted_txns},
                {"cgrp", unittest_cgrp},
#if WITH_SASL_SCRAM
                {"scram", unittest_scram},
#endif
                {"assignors", unittest_assignors},
#if WITH_CURL
                {"http", unittest_http},
#endif
<<<<<<< HEAD
                { "assignors", unittest_assignors },
#if WITH_SASL_AWS_MSK_IAM
                { "sasl_aws_msk_iam", unittest_aws_msk_iam },
                { "aws", unittest_aws },
#endif
                
                { "stringbuilder",  unittest_stringbuilder },
                { NULL }
=======
                {NULL}
>>>>>>> 2a8bb418
        };
        int i;
        const char *match = rd_getenv("RD_UT_TEST", NULL);
        int cnt           = 0;

        if (rd_getenv("RD_UT_ASSERT", NULL))
                rd_unittest_assert_on_failure = rd_true;
        if (rd_getenv("CI", NULL)) {
                RD_UT_SAY("Unittests running on CI");
                rd_unittest_on_ci = rd_true;
        }

        if (rd_unittest_on_ci || (ENABLE_DEVEL + 0)) {
                RD_UT_SAY("Unittests will not error out on slow CPUs");
                rd_unittest_slow = rd_true;
        }

        rd_kafka_global_init();

#if ENABLE_CODECOV
        for (i = 0; i < RD_UT_COVNR_MAX + 1; i++)
                rd_atomic64_init(&rd_ut_covnrs[i], 0);
#endif

        for (i = 0; unittests[i].name; i++) {
                int f;

                if (match && !strstr(unittests[i].name, match))
                        continue;

                f = unittests[i].call();
                RD_UT_SAY("unittest: %s: %4s\033[0m", unittests[i].name,
                          f ? "\033[31mFAIL" : "\033[32mPASS");
                fails += f;
                cnt++;
        }

#if ENABLE_CODECOV
#if FIXME /* This check only works if all tests that use coverage checks       \
           * are run, which we can't really know, so disable until we          \
           * know what to do with this. */
        if (!match) {
                /* Verify all code paths were covered */
                int cov_fails = 0;
                for (i = 0; i < RD_UT_COVNR_MAX + 1; i++) {
                        if (!RD_UT_COVERAGE_CHECK(i))
                                cov_fails++;
                }
                if (cov_fails > 0)
                        RD_UT_SAY("%d code coverage failure(s) (ignored)\n",
                                  cov_fails);
        }
#endif
#endif

        if (!cnt && match)
                RD_UT_WARN("No unittests matching \"%s\"", match);

        return fails;
}<|MERGE_RESOLUTION|>--- conflicted
+++ resolved
@@ -415,14 +415,9 @@
 
 /**@}*/
 
-<<<<<<< HEAD
 extern int unittest_string (void);
 extern int unittest_cgrp (void);
 extern int unittest_stringbuilder (void);
-=======
-extern int unittest_string(void);
-extern int unittest_cgrp(void);
->>>>>>> 2a8bb418
 #if WITH_SASL_SCRAM
 extern int unittest_scram(void);
 #endif
@@ -431,15 +426,10 @@
 #if WITH_CURL
 extern int unittest_http(void);
 #endif
-<<<<<<< HEAD
-extern int unittest_assignors (void);
-extern int unittest_map (void);
 #if WITH_SASL_AWS_MSK_IAM
 extern int unittest_aws_msk_iam (void);
 extern int unittest_aws (void);
 #endif
-=======
->>>>>>> 2a8bb418
 
 int rd_unittest(void) {
         int fails = 0;
@@ -477,18 +467,13 @@
 #if WITH_CURL
                 {"http", unittest_http},
 #endif
-<<<<<<< HEAD
-                { "assignors", unittest_assignors },
 #if WITH_SASL_AWS_MSK_IAM
                 { "sasl_aws_msk_iam", unittest_aws_msk_iam },
                 { "aws", unittest_aws },
 #endif
                 
                 { "stringbuilder",  unittest_stringbuilder },
-                { NULL }
-=======
                 {NULL}
->>>>>>> 2a8bb418
         };
         int i;
         const char *match = rd_getenv("RD_UT_TEST", NULL);
