# librdkafka v2.1.1

<<<<<<< HEAD
librdkafka v2.1.1 is a bugfix release:

 * Fix a segmentation fault when fetching from follower and the partition lease
   expires while waiting for the result of a list offsets operation (#4254).


## Fixes

### Consumer fixes

 * When fetching from follower, if the partition lease expires after 5 minutes,
   and a list offsets operation was requested to retrieve the earliest
   or latest offset, it resulted in segmentation fault. This was fixed by
   allowing threads different from the main one to call
   the `rd_kafka_toppar_set_fetch_state` function, given they hold
   the lock on the `rktp`.

=======
librdkafka v2.1.1 is a maintenance release:

 * Fix segmentation fault when subscribing to a non-existent topic and
   calling `rd_kafka_message_leader_epoch()` on the polled `rkmessage` (#4245).
>>>>>>> 751b3fa2


# librdkafka v2.1.0

librdkafka v2.1.0 is a feature release:

* [KIP-320](https://cwiki.apache.org/confluence/display/KAFKA/KIP-320%3A+Allow+fetchers+to+detect+and+handle+log+truncation)
  Allow fetchers to detect and handle log truncation (#4122).
* Fix a reference count issue blocking the consumer from closing (#4187).
* Fix a protocol issue with ListGroups API, where an extra
  field was appended for API Versions greater than or equal to 3 (#4207).
* Fix an issue with `max.poll.interval.ms`, where polling any queue would cause
  the timeout to be reset (#4176).
* Fix seek partition timeout, was one thousand times lower than the passed
  value (#4230).
* Fix multiple inconsistent behaviour in batch APIs during **pause** or **resume** operations (#4208).
  See **Consumer fixes** section below for more information.
* Update lz4.c from upstream. Fixes [CVE-2021-3520](https://github.com/advisories/GHSA-gmc7-pqv9-966m)
  (by @filimonov, #4232).
* Upgrade OpenSSL to v3.0.8 with various security fixes,
  check the [release notes](https://www.openssl.org/news/cl30.txt) (#4215).

## Enhancements

 * Added `rd_kafka_topic_partition_get_leader_epoch()` (and `set..()`).
 * Added partition leader epoch APIs:
   - `rd_kafka_topic_partition_get_leader_epoch()` (and `set..()`)
   - `rd_kafka_message_leader_epoch()`
   - `rd_kafka_*assign()` and `rd_kafka_seek_partitions()` now supports
     partitions with a leader epoch set.
   - `rd_kafka_offsets_for_times()` will return per-partition leader-epochs.
   - `leader_epoch`, `stored_leader_epoch`, and `committed_leader_epoch`
     added to per-partition statistics.


## Fixes

### OpenSSL fixes

 * Fixed OpenSSL static build not able to use external modules like FIPS
   provider module.

### Consumer fixes

 * A reference count issue was blocking the consumer from closing.
   The problem would happen when a partition is lost, because forcibly
   unassigned from the consumer or if the corresponding topic is deleted.
 * When using `rd_kafka_seek_partitions`, the remaining timeout was
   converted from microseconds to milliseconds but the expected unit
   for that parameter is microseconds.
 * Fixed known issues related to Batch Consume APIs mentioned in v2.0.0
   release notes.
 * Fixed `rd_kafka_consume_batch()` and `rd_kafka_consume_batch_queue()`
   intermittently updating `app_offset` and `store_offset` incorrectly when
   **pause** or **resume** was being used for a partition.
 * Fixed `rd_kafka_consume_batch()` and `rd_kafka_consume_batch_queue()`
   intermittently skipping offsets when **pause** or **resume** was being
   used for a partition.


## Known Issues

### Consume Batch API

 * When `rd_kafka_consume_batch()` and `rd_kafka_consume_batch_queue()` APIs are used with
   any of the **seek**, **pause**, **resume** or **rebalancing** operation, `on_consume`
   interceptors might be called incorrectly (maybe multiple times) for not consumed messages.

### Consume API
  * Segmentation fault when subscribing to a non-existent topic and
    calling `rd_kafka_message_leader_epoch()` on the polled `rkmessage`.



# librdkafka v2.0.2

librdkafka v2.0.2 is a maintenance release:

* Fix OpenSSL version in Win32 nuget package (#4152).



# librdkafka v2.0.1

librdkafka v2.0.1 is a maintenance release:

* Fixed nuget package for Linux ARM64 release (#4150).



# librdkafka v2.0.0

librdkafka v2.0.0 is a feature release:

 * [KIP-88](https://cwiki.apache.org/confluence/display/KAFKA/KIP-88%3A+OffsetFetch+Protocol+Update)
   OffsetFetch Protocol Update (#3995).
 * [KIP-222](https://cwiki.apache.org/confluence/display/KAFKA/KIP-222+-+Add+Consumer+Group+operations+to+Admin+API)
   Add Consumer Group operations to Admin API (started by @lesterfan, #3995).
 * [KIP-518](https://cwiki.apache.org/confluence/display/KAFKA/KIP-518%3A+Allow+listing+consumer+groups+per+state)
   Allow listing consumer groups per state (#3995).
 * [KIP-396](https://cwiki.apache.org/confluence/pages/viewpage.action?pageId=97551484)
   Partially implemented: support for AlterConsumerGroupOffsets
   (started by @lesterfan, #3995).
 * OpenSSL 3.0.x support - the maximum bundled OpenSSL version is now 3.0.7 (previously 1.1.1q).
 * Fixes to the transactional and idempotent producer.


## Upgrade considerations

### OpenSSL 3.0.x

#### OpenSSL default ciphers

The introduction of OpenSSL 3.0.x in the self-contained librdkafka bundles
changes the default set of available ciphers, in particular all obsolete
or insecure ciphers and algorithms as listed in the
OpenSSL [legacy](https://www.openssl.org/docs/man3.0/man7/OSSL_PROVIDER-legacy.html)
manual page are now disabled by default.

**WARNING**: These ciphers are disabled for security reasons and it is
highly recommended NOT to use them.

Should you need to use any of these old ciphers you'll need to explicitly
enable the `legacy` provider by configuring `ssl.providers=default,legacy`
on the librdkafka client.

#### OpenSSL engines and providers

OpenSSL 3.0.x deprecates the use of engines, which is being replaced by
providers. As such librdkafka will emit a deprecation warning if
`ssl.engine.location` is configured.

OpenSSL providers may be configured with the new `ssl.providers`
configuration property.

### Broker TLS certificate hostname verification

The default value for `ssl.endpoint.identification.algorithm` has been
changed from `none` (no hostname verification) to `https`, which enables
broker hostname verification (to counter man-in-the-middle
impersonation attacks) by default.

To restore the previous behaviour, set `ssl.endpoint.identification.algorithm` to `none`.

## Known Issues

### Poor Consumer batch API messaging guarantees

The Consumer Batch APIs `rd_kafka_consume_batch()` and `rd_kafka_consume_batch_queue()`
are not thread safe if `rkmessages_size` is greater than 1 and any of the **seek**,
**pause**, **resume** or **rebalancing** operation is performed in parallel with any of
the above APIs. Some of the messages might be lost, or erroneously returned to the
application, in the above scenario.

It is strongly recommended to use the Consumer Batch APIs and the mentioned
operations in sequential order in order to get consistent result.

For **rebalancing** operation to work in sequencial manner, please set `rebalance_cb`
configuration property (refer [examples/rdkafka_complex_consumer_example.c]
(examples/rdkafka_complex_consumer_example.c) for the help with the usage) for the consumer.

## Enhancements

 * Self-contained static libraries can now be built on Linux arm64 (#4005).
 * Updated to zlib 1.2.13, zstd 1.5.2, and curl 7.86.0 in self-contained
   librdkafka bundles.
 * Added `on_broker_state_change()` interceptor
 * The C++ API no longer returns strings by const value, which enables better move optimization in callers.
 * Added `rd_kafka_sasl_set_credentials()` API to update SASL credentials.
 * Setting `allow.auto.create.topics` will no longer give a warning if used by a producer, since that is an expected use case.
  Improvement in documentation for this property.
 * Added a `resolve_cb` configuration setting that permits using custom DNS resolution logic.
 * Added `rd_kafka_mock_broker_error_stack_cnt()`.
 * The librdkafka.redist NuGet package has been updated to have fewer external
   dependencies for its bundled librdkafka builds, as everything but cyrus-sasl
   is now built-in. There are bundled builds with and without linking to
   cyrus-sasl for maximum compatibility.
 * Admin API DescribeGroups() now provides the group instance id
   for static members [KIP-345](https://cwiki.apache.org/confluence/display/KAFKA/KIP-345%3A+Introduce+static+membership+protocol+to+reduce+consumer+rebalances) (#3995).


## Fixes

### General fixes

 * Windows: couldn't read a PKCS#12 keystore correctly because binary mode
   wasn't explicitly set and Windows defaults to text mode.
 * Fixed memory leak when loading SSL certificates (@Mekk, #3930)
 * Load all CA certificates from `ssl.ca.pem`, not just the first one.
 * Each HTTP request made when using OAUTHBEARER OIDC would leak a small
   amount of memory.

### Transactional producer fixes

 * When a PID epoch bump is requested and the producer is waiting
   to reconnect to the transaction coordinator, a failure in a find coordinator
   request could cause an assert to fail. This is fixed by retrying when the
   coordinator is known (#4020).
 * Transactional APIs (except `send_offsets_for_transaction()`) that
   timeout due to low timeout_ms may now be resumed by calling the same API
   again, as the operation continues in the background.
 * For fatal idempotent producer errors that may be recovered by bumping the
   epoch the current transaction must first be aborted prior to the epoch bump.
   This is now handled correctly, which fixes issues seen with fenced
   transactional producers on fatal idempotency errors.
 * Timeouts for EndTxn requests (transaction commits and aborts) are now
   automatically retried and the error raised to the application is also
   a retriable error.
 * TxnOffsetCommitRequests were retried immediately upon temporary errors in
   `send_offsets_to_transactions()`, causing excessive network requests.
   These retries are now delayed 500ms.
 * If `init_transactions()` is called with an infinite timeout (-1),
   the timeout will be limited to 2 * `transaction.timeout.ms`.
   The application may retry and resume the call if a retriable error is
   returned.


### Consumer fixes

 * Back-off and retry JoinGroup request if coordinator load is in progress.
 * Fix `rd_kafka_consume_batch()` and `rd_kafka_consume_batch_queue()` skipping
   other partitions' offsets intermittently when **seek**, **pause**, **resume**
   or **rebalancing** is used for a partition.
 * Fix `rd_kafka_consume_batch()` and `rd_kafka_consume_batch_queue()`
   intermittently returing incorrect partitions' messages if **rebalancing**
   happens during these operations.

# librdkafka v1.9.2

librdkafka v1.9.2 is a maintenance release:

 * The SASL OAUTHBEAR OIDC POST field was sometimes truncated by one byte (#3192).
 * The bundled version of OpenSSL has been upgraded to version 1.1.1q for non-Windows builds. Windows builds remain on OpenSSL 1.1.1n for the time being.
 * The bundled version of Curl has been upgraded to version 7.84.0.



# librdkafka v1.9.1

librdkafka v1.9.1 is a maintenance release:

 * The librdkafka.redist NuGet package now contains OSX M1/arm64 builds.
 * Self-contained static libraries can now be built on OSX M1 too, thanks to
   disabling curl's configure runtime check.



# librdkafka v1.9.0

librdkafka v1.9.0 is a feature release:

 * Added KIP-768 OUATHBEARER OIDC support (by @jliunyu, #3560)
 * Added KIP-140 Admin API ACL support (by @emasab, #2676)


## Upgrade considerations

 * Consumer:
   `rd_kafka_offsets_store()` (et.al) will now return an error for any
   partition that is not currently assigned (through `rd_kafka_*assign()`).
   This prevents a race condition where an application would store offsets
   after the assigned partitions had been revoked (which resets the stored
   offset), that could cause these old stored offsets to be committed later
   when the same partitions were assigned to this consumer again - effectively
   overwriting any committed offsets by any consumers that were assigned the
   same partitions previously. This would typically result in the offsets
   rewinding and messages to be reprocessed.
   As an extra effort to avoid this situation the stored offset is now
   also reset when partitions are assigned (through `rd_kafka_*assign()`).
   Applications that explicitly call `..offset*_store()` will now need
   to handle the case where `RD_KAFKA_RESP_ERR__STATE` is returned
   in the per-partition `.err` field - meaning the partition is no longer
   assigned to this consumer and the offset could not be stored for commit.


## Enhancements

 * Improved producer queue scheduling. Fixes the performance regression
   introduced in v1.7.0 for some produce patterns. (#3538, #2912)
 * Windows: Added native Win32 IO/Queue scheduling. This removes the
   internal TCP loopback connections that were previously used for timely
   queue wakeups.
 * Added `socket.connection.setup.timeout.ms` (default 30s).
   The maximum time allowed for broker connection setups (TCP connection as
   well as SSL and SASL handshakes) is now limited to this value.
   This fixes the issue with stalled broker connections in the case of network
   or load balancer problems.
   The Java clients has an exponential backoff to this timeout which is
   limited by `socket.connection.setup.timeout.max.ms` - this was not
   implemented in librdkafka due to differences in connection handling and
   `ERR__ALL_BROKERS_DOWN` error reporting. Having a lower initial connection
   setup timeout and then increase the timeout for the next attempt would
   yield possibly false-positive `ERR__ALL_BROKERS_DOWN` too early.
 * SASL OAUTHBEARER refresh callbacks can now be scheduled for execution
   on librdkafka's background thread. This solves the problem where an
   application has a custom SASL OAUTHBEARER refresh callback and thus needs to
   call `rd_kafka_poll()` (et.al.) at least once to trigger the
   refresh callback before being able to connect to brokers.
   With the new `rd_kafka_conf_enable_sasl_queue()` configuration API and
   `rd_kafka_sasl_background_callbacks_enable()` the refresh callbacks
   can now be triggered automatically on the librdkafka background thread.
 * `rd_kafka_queue_get_background()` now creates the background thread
   if not already created.
 * Added `rd_kafka_consumer_close_queue()` and `rd_kafka_consumer_closed()`.
   This allow applications and language bindings to implement asynchronous
   consumer close.
 * Bundled zlib upgraded to version 1.2.12.
 * Bundled OpenSSL upgraded to 1.1.1n.
 * Added `test.mock.broker.rtt` to simulate RTT/latency for mock brokers.


## Fixes

### General fixes

 * Fix various 1 second delays due to internal broker threads blocking on IO
   even though there are events to handle.
   These delays could be seen randomly in any of the non produce/consume
   request APIs, such as `commit_transaction()`, `list_groups()`, etc.
 * Windows: some applications would crash with an error message like
   `no OPENSSL_Applink()` written to the console if `ssl.keystore.location`
   was configured.
   This regression was introduced in v1.8.0 due to use of vcpkgs and how
   keystore file was read. #3554.
 * Windows 32-bit only: 64-bit atomic reads were in fact not atomic and could
   in rare circumstances yield incorrect values.
   One manifestation of this issue was the `max.poll.interval.ms` consumer
   timer expiring even though the application was polling according to profile.
   Fixed by @WhiteWind (#3815).
 * `rd_kafka_clusterid()` would previously fail with timeout if
   called on cluster with no visible topics (#3620).
   The clusterid is now returned as soon as metadata has been retrieved.
 * Fix hang in `rd_kafka_list_groups()` if there are no available brokers
   to connect to (#3705).
 * Millisecond timeouts (`timeout_ms`) in various APIs, such as `rd_kafka_poll()`,
   was limited to roughly 36 hours before wrapping. (#3034)
 * If a metadata request triggered by `rd_kafka_metadata()` or consumer group rebalancing
   encountered a non-retriable error it would not be propagated to the caller and thus
   cause a stall or timeout, this has now been fixed. (@aiquestion, #3625)
 * AdminAPI `DeleteGroups()` and `DeleteConsumerGroupOffsets()`:
   if the given coordinator connection was not up by the time these calls were
   initiated and the first connection attempt failed then no further connection
   attempts were performed, ulimately leading to the calls timing out.
   This is now fixed by keep retrying to connect to the group coordinator
   until the connection is successful or the call times out.
   Additionally, the coordinator will be now re-queried once per second until
   the coordinator comes up or the call times out, to detect change in
   coordinators.
 * Mock cluster `rd_kafka_mock_broker_set_down()` would previously
   accept and then disconnect new connections, it now refuses new connections.


### Consumer fixes

 * `rd_kafka_offsets_store()` (et.al) will now return an error for any
   partition that is not currently assigned (through `rd_kafka_*assign()`).
   See **Upgrade considerations** above for more information.
 * `rd_kafka_*assign()` will now reset/clear the stored offset.
   See **Upgrade considerations** above for more information.
 * `seek()` followed by `pause()` would overwrite the seeked offset when
   later calling `resume()`. This is now fixed. (#3471).
   **Note**: Avoid storing offsets (`offsets_store()`) after calling
   `seek()` as this may later interfere with resuming a paused partition,
   instead store offsets prior to calling seek.
 * A `ERR_MSG_SIZE_TOO_LARGE` consumer error would previously be raised
   if the consumer received a maximum sized FetchResponse only containing
   (transaction) aborted messages with no control messages. The fetching did
   not stop, but some applications would terminate upon receiving this error.
   No error is now raised in this case. (#2993)
   Thanks to @jacobmikesell for providing an application to reproduce the
   issue.
 * The consumer no longer backs off the next fetch request (default 500ms) when
   the parsed fetch response is truncated (which is a valid case).
   This should speed up the message fetch rate in case of maximum sized
   fetch responses.
 * Fix consumer crash (`assert: rkbuf->rkbuf_rkb`) when parsing
   malformed JoinGroupResponse consumer group metadata state.
 * Fix crash (`cant handle op type`) when using `consume_batch_queue()` (et.al)
   and an OAUTHBEARER refresh callback was set.
   The callback is now triggered by the consume call. (#3263)
 * Fix `partition.assignment.strategy` ordering when multiple strategies are configured.
   If there is more than one eligible strategy, preference is determined by the
   configured order of strategies. The partitions are assigned to group members according
   to the strategy order preference now. (#3818)
 * Any form of unassign*() (absolute or incremental) is now allowed during
   consumer close rebalancing and they're all treated as absolute unassigns.
   (@kevinconaway)


### Transactional producer fixes

 * Fix message loss in idempotent/transactional producer.
   A corner case has been identified that may cause idempotent/transactional
   messages to be lost despite being reported as successfully delivered:
   During cluster instability a restarting broker may report existing topics
   as non-existent for some time before it is able to acquire up to date
   cluster and topic metadata.
   If an idempotent/transactional producer updates its topic metadata cache
   from such a broker the producer will consider the topic to be removed from
   the cluster and thus remove its local partition objects for the given topic.
   This also removes the internal message sequence number counter for the given
   partitions.
   If the producer later receives proper topic metadata for the cluster the
   previously "removed" topics will be rediscovered and new partition objects
   will be created in the producer. These new partition objects, with no
   knowledge of previous incarnations, would start counting partition messages
   at zero again.
   If new messages were produced for these partitions by the same producer
   instance, the same message sequence numbers would be sent to the broker.
   If the broker still maintains state for the producer's PID and Epoch it could
   deem that these messages with reused sequence numbers had already been
   written to the log and treat them as legit duplicates.
   This would seem to the producer that these new messages were successfully
   written to the partition log by the broker when they were in fact discarded
   as duplicates, leading to silent message loss.
   The fix included in this release is to save the per-partition idempotency
   state when a partition is removed, and then recover and use that saved
   state if the partition comes back at a later time.
 * The transactional producer would retry (re)initializing its PID if a
   `PRODUCER_FENCED` error was returned from the
   broker (added in Apache Kafka 2.8), which could cause the producer to
   seemingly hang.
   This error code is now correctly handled by raising a fatal error.
 * If the given group coordinator connection was not up by the time
   `send_offsets_to_transactions()` was called, and the first connection
   attempt failed then no further connection attempts were performed, ulimately
   leading to `send_offsets_to_transactions()` timing out, and possibly
   also the transaction timing out on the transaction coordinator.
   This is now fixed by keep retrying to connect to the group coordinator
   until the connection is successful or the call times out.
   Additionally, the coordinator will be now re-queried once per second until
   the coordinator comes up or the call times out, to detect change in
   coordinators.


### Producer fixes

 * Improved producer queue wakeup scheduling. This should significantly
   decrease the number of wakeups and thus syscalls for high message rate
   producers. (#3538, #2912)
 * The logic for enforcing that `message.timeout.ms` is greather than
   an explicitly configured `linger.ms` was incorrect and instead of
   erroring out early the lingering time was automatically adjusted to the
   message timeout, ignoring the configured `linger.ms`.
   This has now been fixed so that an error is returned when instantiating the
   producer. Thanks to @larry-cdn77 for analysis and test-cases. (#3709)


# librdkafka v1.8.2

librdkafka v1.8.2 is a maintenance release.

## Enhancements

 * Added `ssl.ca.pem` to add CA certificate by PEM string. (#2380)
 * Prebuilt binaries for Mac OSX now contain statically linked OpenSSL v1.1.1l.
   Previously the OpenSSL version was either v1.1.1 or v1.0.2 depending on
   build type.

## Fixes

 * The `librdkafka.redist` 1.8.0 package had two flaws:
   - the linux-arm64 .so build was a linux-x64 build.
   - the included Windows MSVC 140 runtimes for x64 were infact x86.
   The release script has been updated to verify the architectures of
   provided artifacts to avoid this happening in the future.
 * Prebuilt binaries for Mac OSX Sierra (10.12) and older are no longer provided.
   This affects [confluent-kafka-go](https://github.com/confluentinc/confluent-kafka-go).
 * Some of the prebuilt binaries for Linux were built on Ubuntu 14.04,
   these builds are now performed on Ubuntu 16.04 instead.
   This may affect users on ancient Linux distributions.
 * It was not possible to configure `ssl.ca.location` on OSX, the property
   would automatically revert back to `probe` (default value).
   This regression was introduced in v1.8.0. (#3566)
 * librdkafka's internal timers would not start if the timeout was set to 0,
   which would result in some timeout operations not being enforced correctly,
   e.g., the transactional producer API timeouts.
   These timers are now started with a timeout of 1 microsecond.

### Transactional producer fixes

 * Upon quick repeated leader changes the transactional producer could receive
   an `OUT_OF_ORDER_SEQUENCE` error from the broker, which triggered an
   Epoch bump on the producer resulting in an InitProducerIdRequest being sent
   to the transaction coordinator in the middle of a transaction.
   This request would start a new transaction on the coordinator, but the
   producer would still think (erroneously) it was in current transaction.
   Any messages produced in the current transaction prior to this event would
   be silently lost when the application committed the transaction, leading
   to message loss.
   This has been fixed by setting the Abortable transaction error state
   in the producer. #3575.
 * The transactional producer could stall during a transaction if the transaction
   coordinator changed while adding offsets to the transaction (send_offsets_to_transaction()).
   This stall lasted until the coordinator connection went down, the
   transaction timed out, transaction was aborted, or messages were produced
   to a new partition, whichever came first. #3571.



*Note: there was no v1.8.1 librdkafka release*


# librdkafka v1.8.0

librdkafka v1.8.0 is a security release:

 * Upgrade bundled zlib version from 1.2.8 to 1.2.11 in the `librdkafka.redist`
   NuGet package. The updated zlib version fixes CVEs:
   CVE-2016-9840, CVE-2016-9841, CVE-2016-9842, CVE-2016-9843
   See https://github.com/edenhill/librdkafka/issues/2934 for more information.
 * librdkafka now uses [vcpkg](https://vcpkg.io/) for up-to-date Windows
   dependencies in the `librdkafka.redist` NuGet package:
   OpenSSL 1.1.1l, zlib 1.2.11, zstd 1.5.0.
 * The upstream dependency (OpenSSL, zstd, zlib) source archive checksums are
   now verified when building with `./configure --install-deps`.
   These builds are used by the librdkafka builds bundled with
   confluent-kafka-go, confluent-kafka-python and confluent-kafka-dotnet.


## Enhancements

 * Producer `flush()` now overrides the `linger.ms` setting for the duration
   of the `flush()` call, effectively triggering immediate transmission of
   queued messages. (#3489)

## Fixes

### General fixes

 * Correctly detect presence of zlib via compilation check. (Chris Novakovic)
 * `ERR__ALL_BROKERS_DOWN` is no longer emitted when the coordinator
   connection goes down, only when all standard named brokers have been tried.
   This fixes the issue with `ERR__ALL_BROKERS_DOWN` being triggered on
   `consumer_close()`. It is also now only emitted if the connection was fully
   up (past handshake), and not just connected.
 * `rd_kafka_query_watermark_offsets()`, `rd_kafka_offsets_for_times()`,
   `consumer_lag` metric, and `auto.offset.reset` now honour
   `isolation.level` and will return the Last Stable Offset (LSO)
   when `isolation.level` is set to `read_committed` (default), rather than
   the uncommitted high-watermark when it is set to `read_uncommitted`. (#3423)
 * SASL GSSAPI is now usable when `sasl.kerberos.min.time.before.relogin`
   is set to 0 - which disables ticket refreshes (by @mpekalski, #3431).
 * Rename internal crc32c() symbol to rd_crc32c() to avoid conflict with
   other static libraries (#3421).
 * `txidle` and `rxidle` in the statistics object was emitted as 18446744073709551615 when no idle was known. -1 is now emitted instead. (#3519)


### Consumer fixes

 * Automatically retry offset commits on `ERR_REQUEST_TIMED_OUT`,
   `ERR_COORDINATOR_NOT_AVAILABLE`, and `ERR_NOT_COORDINATOR` (#3398).
   Offset commits will be retried twice.
 * Timed auto commits did not work when only using assign() and not subscribe().
   This regression was introduced in v1.7.0.
 * If the topics matching the current subscription changed (or the application
   updated the subscription) while there was an outstanding JoinGroup or
   SyncGroup request, an additional request would sometimes be sent before
   handling the response of the first. This in turn lead to internal state
   issues that could cause a crash or malbehaviour.
   The consumer will now wait for any outstanding JoinGroup or SyncGroup
   responses before re-joining the group.
 * `auto.offset.reset` could previously be triggered by temporary errors,
   such as disconnects and timeouts (after the two retries are exhausted).
   This is now fixed so that the auto offset reset policy is only triggered
   for permanent errors.
 * The error that triggers `auto.offset.reset` is now logged to help the
   application owner identify the reason of the reset.
 * If a rebalance takes longer than a consumer's `session.timeout.ms`, the
   consumer will remain in the group as long as it receives heartbeat responses
   from the broker.


### Admin fixes

 * `DeleteRecords()` could crash if one of the underlying requests
   (for a given partition leader) failed at the transport level (e.g., timeout).
   (#3476).



# librdkafka v1.7.0

librdkafka v1.7.0 is feature release:

 * [KIP-360](https://cwiki.apache.org/confluence/pages/viewpage.action?pageId=89068820) - Improve reliability of transactional producer.
   Requires Apache Kafka 2.5 or later.
 * OpenSSL Engine support (`ssl.engine.location`) by @adinigam and @ajbarb.


## Enhancements

 * Added `connections.max.idle.ms` to automatically close idle broker
   connections.
   This feature is disabled by default unless `bootstrap.servers` contains
   the string `azure` in which case the default is set to <4 minutes to improve
   connection reliability and circumvent limitations with the Azure load
   balancers (see #3109 for more information).
 * Bumped to OpenSSL 1.1.1k in binary librdkafka artifacts.
 * The binary librdkafka artifacts for Alpine are now using Alpine 3.12.
   OpenSSL 1.1.1k.
 * Improved static librdkafka Windows builds using MinGW (@neptoess, #3130).
 * The `librdkafka.redist` NuGet package now has updated zlib, zstd and
   OpenSSL versions (from vcpkg).


## Security considerations

 * The zlib version bundled with the `librdkafka.redist` NuGet package has now been upgraded
   from zlib 1.2.8 to 1.2.11, fixing the following CVEs:
   * CVE-2016-9840: undefined behaviour (compiler dependent) in inflate (decompression) code: this is used by the librdkafka consumer. Risk of successfully exploitation through consumed messages is eastimated very low.
   * CVE-2016-9841: undefined behaviour (compiler dependent) in inflate code: this is used by the librdkafka consumer. Risk of successfully exploitation through consumed messages is eastimated very low.
   * CVE-2016-9842: undefined behaviour in inflateMark(): this API is not used by librdkafka.
   * CVE-2016-9843: issue in crc32_big() which is called from crc32_z(): this API is not used by librdkafka.

## Upgrade considerations

 * The C++ `oauthbearer_token_refresh_cb()` was missing a `Handle *`
   argument that has now been added. This is a breaking change but the original
   function signature is considered a bug.
   This change only affects C++ OAuth developers.
 * [KIP-735](https://cwiki.apache.org/confluence/display/KAFKA/KIP-735%3A+Increase+default+consumer+session+timeout) The consumer `session.timeout.ms`
   default was changed from 10 to 45 seconds to make consumer groups more
   robust and less sensitive to temporary network and cluster issues.
 * Statistics: `consumer_lag` is now using the `committed_offset`,
   while the new `consumer_lag_stored` is using `stored_offset`
   (offset to be committed).
   This is more correct than the previous `consumer_lag` which was using
   either `committed_offset` or `app_offset` (last message passed
   to application).
 * The `librdkafka.redist` NuGet package is now built with MSVC runtime v140
   (VS 2015). Previous versions were built with MSVC runtime v120 (VS 2013).


## Fixes

### General fixes

 * Fix accesses to freed metadata cache mutexes on client termination (#3279)
 * There was a race condition on receiving updated metadata where a broker id
   update (such as bootstrap to proper broker transformation) could finish after
   the topic metadata cache was updated, leading to existing brokers seemingly
   being not available.
   One occurrence of this issue was query_watermark_offsets() that could return
   `ERR__UNKNOWN_PARTITION` for existing partitions shortly after the
   client instance was created.
 * The OpenSSL context is now initialized with `TLS_client_method()`
   (on OpenSSL >= 1.1.0) instead of the deprecated and outdated
   `SSLv23_client_method()`.
 * The initial cluster connection on client instance creation could sometimes
   be delayed up to 1 second if a `group.id` or `transactional.id`
   was configured (#3305).
 * Speed up triggering of new broker connections in certain cases by exiting
   the broker thread io/op poll loop when a wakeup op is received.
 * SASL GSSAPI: The Kerberos kinit refresh command was triggered from
   `rd_kafka_new()` which made this call blocking if the refresh command
   was taking long. The refresh is now performed by the background rdkafka
   main thread.
 * Fix busy-loop (100% CPU on the broker threads) during the handshake phase
   of an SSL connection.
 * Disconnects during SSL handshake are now propagated as transport errors
   rather than SSL errors, since these disconnects are at the transport level
   (e.g., incorrect listener, flaky load balancer, etc) and not due to SSL
   issues.
 * Increment metadata fast refresh interval backoff exponentially (@ajbarb, #3237).
 * Unthrottled requests are no longer counted in the `brokers[].throttle`
   statistics object.
 * Log CONFWARN warning when global topic configuration properties
   are overwritten by explicitly setting a `default_topic_conf`.

### Consumer fixes

 * If a rebalance happened during a `consume_batch..()` call the already
   accumulated messages for revoked partitions were not purged, which would
   pass messages to the application for partitions that were no longer owned
   by the consumer. Fixed by @jliunyu. #3340.
 * Fix balancing and reassignment issues with the cooperative-sticky assignor.
   #3306.
 * Fix incorrect detection of first rebalance in sticky assignor (@hallfox).
 * Aborted transactions with no messages produced to a partition could
   cause further successfully committed messages in the same Fetch response to
   be ignored, resulting in consumer-side message loss.
   A log message along the lines `Abort txn ctrl msg bad order at offset
   7501: expected before or at 7702: messages in aborted transactions may be delivered to the application`
   would be seen.
   This is a rare occurrence where a transactional producer would register with
   the partition but not produce any messages before aborting the transaction.
 * The consumer group deemed cached metadata up to date by checking
   `topic.metadata.refresh.interval.ms`: if this property was set too low
   it would cause cached metadata to be unusable and new metadata to be fetched,
   which could delay the time it took for a rebalance to settle.
   It now correctly uses `metadata.max.age.ms` instead.
 * The consumer group timed auto commit would attempt commits during rebalances,
   which could result in "Illegal generation" errors. This is now fixed, the
   timed auto committer is only employed in the steady state when no rebalances
   are taking places. Offsets are still auto committed when partitions are
   revoked.
 * Retriable FindCoordinatorRequest errors are no longer propagated to
   the application as they are retried automatically.
 * Fix rare crash (assert `rktp_started`) on consumer termination
   (introduced in v1.6.0).
 * Fix unaligned access and possibly corrupted snappy decompression when
   building with MSVC (@azat)
 * A consumer configured with the `cooperative-sticky` assignor did
   not actively Leave the group on unsubscribe(). This delayed the
   rebalance for the remaining group members by up to `session.timeout.ms`.
 * The current subscription list was sometimes leaked when unsubscribing.

### Producer fixes

 * The timeout value of `flush()` was not respected when delivery reports
   were scheduled as events (such as for confluent-kafka-go) rather than
   callbacks.
 * There was a race conditition in `purge()` which could cause newly
   created partition objects, or partitions that were changing leaders, to
   not have their message queues purged. This could cause
   `abort_transaction()` to time out. This issue is now fixed.
 * In certain high-thruput produce rate patterns producing could stall for
   1 second, regardless of `linger.ms`, due to rate-limiting of internal
   queue wakeups. This is now fixed by not rate-limiting queue wakeups but
   instead limiting them to one wakeup per queue reader poll. #2912.

### Transactional Producer fixes

 * KIP-360: Fatal Idempotent producer errors are now recoverable by the
   transactional producer and will raise a `txn_requires_abort()` error.
 * If the cluster went down between `produce()` and `commit_transaction()`
   and before any partitions had been registered with the coordinator, the
   messages would time out but the commit would succeed because nothing
   had been sent to the coordinator. This is now fixed.
 * If the current transaction failed while `commit_transaction()` was
   checking the current transaction state an invalid state transaction could
   occur which in turn would trigger a assertion crash.
   This issue showed up as "Invalid txn state transition: .." crashes, and is
   now fixed by properly synchronizing both checking and transition of state.



# librdkafka v1.6.1

librdkafka v1.6.1 is a maintenance release.

## Upgrade considerations

 * Fatal idempotent producer errors are now also fatal to the transactional
   producer. This is a necessary step to maintain data integrity prior to
   librdkafka supporting KIP-360. Applications should check any transactional
   API errors for the is_fatal flag and decommission the transactional producer
   if the flag is set.
 * The consumer error raised by `auto.offset.reset=error` now has error-code
   set to `ERR__AUTO_OFFSET_RESET` to allow an application to differentiate
   between auto offset resets and other consumer errors.


## Fixes

### General fixes

 * Admin API and transactional `send_offsets_to_transaction()` coordinator
   requests, such as TxnOffsetCommitRequest, could in rare cases be sent
   multiple times which could cause a crash.
 * `ssl.ca.location=probe` is now enabled by default on Mac OSX since the
   librdkafka-bundled OpenSSL might not have the same default CA search paths
   as the system or brew installed OpenSSL. Probing scans all known locations.

### Transactional Producer fixes

 * Fatal idempotent producer errors are now also fatal to the transactional
   producer.
 * The transactional producer could crash if the transaction failed while
   `send_offsets_to_transaction()` was called.
 * Group coordinator requests for transactional
   `send_offsets_to_transaction()` calls would leak memory if the
   underlying request was attempted to be sent after the transaction had
   failed.
 * When gradually producing to multiple partitions (resulting in multiple
   underlying AddPartitionsToTxnRequests) subsequent partitions could get
   stuck in pending state under certain conditions. These pending partitions
   would not send queued messages to the broker and eventually trigger
   message timeouts, failing the current transaction. This is now fixed.
 * Committing an empty transaction (no messages were produced and no
   offsets were sent) would previously raise a fatal error due to invalid state
   on the transaction coordinator. We now allow empty/no-op transactions to
   be committed.

### Consumer fixes

 * The consumer will now retry indefinitely (or until the assignment is changed)
   to retrieve committed offsets. This fixes the issue where only two retries
   were attempted when outstanding transactions were blocking OffsetFetch
   requests with `ERR_UNSTABLE_OFFSET_COMMIT`. #3265





# librdkafka v1.6.0

librdkafka v1.6.0 is feature release:

 * [KIP-429 Incremental rebalancing](https://cwiki.apache.org/confluence/display/KAFKA/KIP-429%3A+Kafka+Consumer+Incremental+Rebalance+Protocol) with sticky
   consumer group partition assignor (KIP-54) (by @mhowlett).
 * [KIP-480 Sticky producer partitioning](https://cwiki.apache.org/confluence/display/KAFKA/KIP-480%3A+Sticky+Partitioner) (`sticky.partitioning.linger.ms`) -
   achieves higher throughput and lower latency through sticky selection
   of random partition (by @abbycriswell).
 * AdminAPI: Add support for `DeleteRecords()`, `DeleteGroups()` and
   `DeleteConsumerGroupOffsets()` (by @gridaphobe)
 * [KIP-447 Producer scalability for exactly once semantics](https://cwiki.apache.org/confluence/display/KAFKA/KIP-447%3A+Producer+scalability+for+exactly+once+semantics) -
   allows a single transactional producer to be used for multiple input
   partitions. Requires Apache Kafka 2.5 or later.
 * Transactional producer fixes and improvements, see **Transactional Producer fixes** below.
 * The [librdkafka.redist](https://www.nuget.org/packages/librdkafka.redist/)
   NuGet package now supports Linux ARM64/Aarch64.


## Upgrade considerations

 * Sticky producer partitioning (`sticky.partitioning.linger.ms`) is
   enabled by default (10 milliseconds) which affects the distribution of
   randomly partitioned messages, where previously these messages would be
   evenly distributed over the available partitions they are now partitioned
   to a single partition for the duration of the sticky time
   (10 milliseconds by default) before a new random sticky partition
   is selected.
 * The new KIP-447 transactional producer scalability guarantees are only
   supported on Apache Kafka 2.5 or later, on earlier releases you will
   need to use one producer per input partition for EOS. This limitation
   is not enforced by the producer or broker.
 * Error handling for the transactional producer has been improved, see
   the **Transactional Producer fixes** below for more information.


## Known issues

 * The Transactional Producer's API timeout handling is inconsistent with the
   underlying protocol requests, it is therefore strongly recommended that
   applications call `rd_kafka_commit_transaction()` and
   `rd_kafka_abort_transaction()` with the `timeout_ms` parameter
   set to `-1`, which will use the remaining transaction timeout.


## Enhancements

 * KIP-107, KIP-204: AdminAPI: Added `DeleteRecords()` (by @gridaphobe).
 * KIP-229: AdminAPI: Added `DeleteGroups()` (by @gridaphobe).
 * KIP-496: AdminAPI: Added `DeleteConsumerGroupOffsets()`.
 * KIP-464: AdminAPI: Added support for broker-side default partition count
   and replication factor for `CreateTopics()`.
 * Windows: Added `ssl.ca.certificate.stores` to specify a list of
   Windows Certificate Stores to read CA certificates from, e.g.,
   `CA,Root`. `Root` remains the default store.
 * Use reentrant `rand_r()` on supporting platforms which decreases lock
   contention (@azat).
 * Added `assignor` debug context for troubleshooting consumer partition
   assignments.
 * Updated to OpenSSL v1.1.1i when building dependencies.
 * Update bundled lz4 (used when `./configure --disable-lz4-ext`) to v1.9.3
   which has vast performance improvements.
 * Added `rd_kafka_conf_get_default_topic_conf()` to retrieve the
   default topic configuration object from a global configuration object.
 * Added `conf` debugging context to `debug` - shows set configuration
   properties on client and topic instantiation. Sensitive properties
   are redacted.
 * Added `rd_kafka_queue_yield()` to cancel a blocking queue call.
 * Will now log a warning when multiple ClusterIds are seen, which is an
   indication that the client might be erroneously configured to connect to
   multiple clusters which is not supported.
 * Added `rd_kafka_seek_partitions()` to seek multiple partitions to
   per-partition specific offsets.


## Fixes

### General fixes

 * Fix a use-after-free crash when certain coordinator requests were retried.
 * The C++ `oauthbearer_set_token()` function would call `free()` on
   a `new`-created pointer, possibly leading to crashes or heap corruption (#3194)

### Consumer fixes

 * The consumer assignment and consumer group implementations have been
   decoupled, simplified and made more strict and robust. This will sort out
   a number of edge cases for the consumer where the behaviour was previously
   undefined.
 * Partition fetch state was not set to STOPPED if OffsetCommit failed.
 * The session timeout is now enforced locally also when the coordinator
   connection is down, which was not previously the case.


### Transactional Producer fixes

 * Transaction commit or abort failures on the broker, such as when the
   producer was fenced by a newer instance, were not propagated to the
   application resulting in failed commits seeming successful.
   This was a critical race condition for applications that had a delay after
   producing messages (or sendings offsets) before committing or
   aborting the transaction. This issue has now been fixed and test coverage
   improved.
 * The transactional producer API would return `RD_KAFKA_RESP_ERR__STATE`
   when API calls were attempted after the transaction had failed, we now
   try to return the error that caused the transaction to fail in the first
   place, such as `RD_KAFKA_RESP_ERR__FENCED` when the producer has
   been fenced, or `RD_KAFKA_RESP_ERR__TIMED_OUT` when the transaction
   has timed out.
 * Transactional producer retry count for transactional control protocol
   requests has been increased from 3 to infinite, retriable errors
   are now automatically retried by the producer until success or the
   transaction timeout is exceeded. This fixes the case where
   `rd_kafka_send_offsets_to_transaction()` would fail the current
   transaction into an abortable state when `CONCURRENT_TRANSACTIONS` was
   returned by the broker (which is a transient error) and the 3 retries
   were exhausted.


### Producer fixes

 * Calling `rd_kafka_topic_new()` with a topic config object with
   `message.timeout.ms` set could sometimes adjust the global `linger.ms`
   property (if not explicitly configured) which was not desired, this is now
   fixed and the auto adjustment is only done based on the
   `default_topic_conf` at producer creation.
 * `rd_kafka_flush()` could previously return `RD_KAFKA_RESP_ERR__TIMED_OUT`
   just as the timeout was reached if the messages had been flushed but
   there were now no more messages. This has been fixed.




# librdkafka v1.5.3

librdkafka v1.5.3 is a maintenance release.

## Upgrade considerations

 * CentOS 6 is now EOL and is no longer included in binary librdkafka packages,
   such as NuGet.

## Fixes

### General fixes

 * Fix a use-after-free crash when certain coordinator requests were retried.
 * Coordinator requests could be left uncollected on instance destroy which
   could lead to hang.
 * Fix rare 1 second stalls by forcing rdkafka main thread wakeup when a new
   next-timer-to-be-fired is scheduled.
 * Fix additional cases where broker-side automatic topic creation might be
   triggered unexpectedly.
 * AdminAPI: The operation_timeout (on-broker timeout) previously defaulted to 0,
   but now defaults to `socket.timeout.ms` (60s).
 * Fix possible crash for Admin API protocol requests that fail at the
   transport layer or prior to sending.


### Consumer fixes

 * Consumer would not filter out messages for aborted transactions
   if the messages were compressed (#3020).
 * Consumer destroy without prior `close()` could hang in certain
   cgrp states (@gridaphobe, #3127).
 * Fix possible null dereference in `Message::errstr()` (#3140).
 * The `roundrobin` partition assignment strategy could get stuck in an
   endless loop or generate uneven assignments in case the group members
   had asymmetric subscriptions (e.g., c1 subscribes to t1,t2 while c2
   subscribes to t2,t3).  (#3159)
 * Mixing committed and logical or absolute offsets in the partitions
   passed to `rd_kafka_assign()` would in previous released ignore the
   logical or absolute offsets and use the committed offsets for all partitions.
   This is now fixed. (#2938)




# librdkafka v1.5.2

librdkafka v1.5.2 is a maintenance release.


## Upgrade considerations

 * The default value for the producer configuration property `retries` has
   been increased from 2 to infinity, effectively limiting Produce retries to
   only `message.timeout.ms`.
   As the reasons for the automatic internal retries vary (various broker error
   codes as well as transport layer issues), it doesn't make much sense to limit
   the number of retries for retriable errors, but instead only limit the
   retries based on the allowed time to produce a message.
 * The default value for the producer configuration property
   `request.timeout.ms` has been increased from 5 to 30 seconds to match
   the Apache Kafka Java producer default.
   This change yields increased robustness for broker-side congestion.


## Enhancements

 * The generated `CONFIGURATION.md` (through `rd_kafka_conf_properties_show())`)
   now include all properties and values, regardless if they were included in
   the build, and setting a disabled property or value through
   `rd_kafka_conf_set()` now returns `RD_KAFKA_CONF_INVALID` and provides
   a more useful error string saying why the property can't be set.
 * Consumer configs on producers and vice versa will now be logged with
   warning messages on client instantiation.

## Fixes

### Security fixes

 * There was an incorrect call to zlib's `inflateGetHeader()` with
   unitialized memory pointers that could lead to the GZIP header of a fetched
   message batch to be copied to arbitrary memory.
   This function call has now been completely removed since the result was
   not used.
   Reported by Ilja van Sprundel.


### General fixes

 * `rd_kafka_topic_opaque()` (used by the C++ API) would cause object
   refcounting issues when used on light-weight (error-only) topic objects
   such as consumer errors (#2693).
 * Handle name resolution failures when formatting IP addresses in error logs,
   and increase printed hostname limit to ~256 bytes (was ~60).
 * Broker sockets would be closed twice (thus leading to potential race
   condition with fd-reuse in other threads) if a custom `socket_cb` would
   return error.

### Consumer fixes

 * The `roundrobin` `partition.assignment.strategy` could crash (assert)
   for certain combinations of members and partitions.
   This is a regression in v1.5.0. (#3024)
 * The C++ `KafkaConsumer` destructor did not destroy the underlying
   C `rd_kafka_t` instance, causing a leak if `close()` was not used.
 * Expose rich error strings for C++ Consumer `Message->errstr()`.
 * The consumer could get stuck if an outstanding commit failed during
   rebalancing (#2933).
 * Topic authorization errors during fetching are now reported only once (#3072).

### Producer fixes

 * Topic authorization errors are now properly propagated for produced messages,
   both through delivery reports and as `ERR_TOPIC_AUTHORIZATION_FAILED`
   return value from `produce*()` (#2215)
 * Treat cluster authentication failures as fatal in the transactional
   producer (#2994).
 * The transactional producer code did not properly reference-count partition
   objects which could in very rare circumstances lead to a use-after-free bug
   if a topic was deleted from the cluster when a transaction was using it.
 * `ERR_KAFKA_STORAGE_ERROR` is now correctly treated as a retriable
   produce error (#3026).
 * Messages that timed out locally would not fail the ongoing transaction.
   If the application did not take action on failed messages in its delivery
   report callback and went on to commit the transaction, the transaction would
   be successfully committed, simply omitting the failed messages.
 * EndTxnRequests (sent on commit/abort) are only retried in allowed
   states (#3041).
   Previously the transaction could hang on commit_transaction() if an abortable
   error was hit and the EndTxnRequest was to be retried.


*Note: there was no v1.5.1 librdkafka release*




# librdkafka v1.5.0

The v1.5.0 release brings usability improvements, enhancements and fixes to
librdkafka.

## Enhancements

 * Improved broker connection error reporting with more useful information and
   hints on the cause of the problem.
 * Consumer: Propagate errors when subscribing to unavailable topics (#1540)
 * Producer: Add `batch.size` producer configuration property (#638)
 * Add `topic.metadata.propagation.max.ms` to allow newly manually created
   topics to be propagated throughout the cluster before reporting them
   as non-existent. This fixes race issues where CreateTopics() is
   quickly followed by produce().
 * Prefer least idle connection for periodic metadata refreshes, et.al.,
   to allow truly idle connections to time out and to avoid load-balancer-killed
   idle connection errors (#2845)
 * Added `rd_kafka_event_debug_contexts()` to get the debug contexts for
   a debug log line (by @wolfchimneyrock).
 * Added Test scenarios which define the cluster configuration.
 * Added MinGW-w64 builds (@ed-alertedh, #2553)
 * `./configure --enable-XYZ` now requires the XYZ check to pass,
   and `--disable-XYZ` disables the feature altogether (@benesch)
 * Added `rd_kafka_produceva()` which takes an array of produce arguments
   for situations where the existing `rd_kafka_producev()` va-arg approach
   can't be used.
 * Added `rd_kafka_message_broker_id()` to see the broker that a message
   was produced or fetched from, or an error was associated with.
 * Added RTT/delay simulation to mock brokers.


## Upgrade considerations

 * Subscribing to non-existent and unauthorized topics will now propagate
   errors `RD_KAFKA_RESP_ERR_UNKNOWN_TOPIC_OR_PART` and
   `RD_KAFKA_RESP_ERR_TOPIC_AUTHORIZATION_FAILED` to the application through
   the standard consumer error (the err field in the message object).
 * Consumer will no longer trigger auto creation of topics,
   `allow.auto.create.topics=true` may be used to re-enable the old deprecated
   functionality.
 * The default consumer pre-fetch queue threshold `queued.max.messages.kbytes`
   has been decreased from 1GB to 64MB to avoid excessive network usage for low
   and medium throughput consumer applications. High throughput consumer
   applications may need to manually set this property to a higher value.
 * The default consumer Fetch wait time has been increased from 100ms to 500ms
   to avoid excessive network usage for low throughput topics.
 * If OpenSSL is linked statically, or `ssl.ca.location=probe` is configured,
   librdkafka will probe known CA certificate paths and automatically use the
   first one found. This should alleviate the need to configure
   `ssl.ca.location` when the statically linked OpenSSL's OPENSSLDIR differs
   from the system's CA certificate path.
 * The heuristics for handling Apache Kafka < 0.10 brokers has been removed to
   improve connection error handling for modern Kafka versions.
   Users on Brokers 0.9.x or older should already be configuring
   `api.version.request=false` and `broker.version.fallback=...` so there
   should be no functional change.
 * The default producer batch accumulation time, `linger.ms`, has been changed
   from 0.5ms to 5ms to improve batch sizes and throughput while reducing
   the per-message protocol overhead.
   Applications that require lower produce latency than 5ms will need to
   manually set `linger.ms` to a lower value.
 * librdkafka's build tooling now requires Python 3.x (python3 interpreter).


## Fixes

### General fixes

 * The client could crash in rare circumstances on ApiVersion or
   SaslHandshake request timeouts (#2326)
 * `./configure --LDFLAGS='a=b, c=d'` with arguments containing = are now
   supported (by @sky92zwq).
 * `./configure` arguments now take precedence over cached `configure` variables
   from previous invocation.
 * Fix theoretical crash on coord request failure.
 * Unknown partition error could be triggered for existing partitions when
   additional partitions were added to a topic (@benesch, #2915)
 * Quickly refresh topic metadata for desired but non-existent partitions.
   This will speed up the initial discovery delay when new partitions are added
   to an existing topic (#2917).


### Consumer fixes

 * The roundrobin partition assignor could crash if subscriptions
   where asymmetrical (different sets from different members of the group).
   Thanks to @ankon and @wilmai for identifying the root cause (#2121).
 * The consumer assignors could ignore some topics if there were more subscribed
   topics than consumers in taking part in the assignment.
 * The consumer would connect to all partition leaders of a topic even
   for partitions that were not being consumed (#2826).
 * Initial consumer group joins should now be a couple of seconds quicker
   thanks expedited query intervals (@benesch).
 * Fix crash and/or inconsistent subscriptions when using multiple consumers
   (in the same process) with wildcard topics on Windows.
 * Don't propagate temporary offset lookup errors to application.
 * Immediately refresh topic metadata when partitions are reassigned to other
   brokers, avoiding a fetch stall of up to `topic.metadata.refresh.interval.ms`. (#2955)
 * Memory for batches containing control messages would not be freed when
   using the batch consume APIs (@pf-qiu, #2990).


### Producer fixes

 * Proper locking for transaction state in EndTxn handler.



# librdkafka v1.4.4

v1.4.4 is a maintenance release with the following fixes and enhancements:

 * Transactional producer could crash on request timeout due to dereferencing
   NULL pointer of non-existent response object.
 * Mark `rd_kafka_send_offsets_to_transaction()` CONCURRENT_TRANSACTION (et.al)
   errors as retriable.
 * Fix crash on transactional coordinator FindCoordinator request failure.
 * Minimize broker re-connect delay when broker's connection is needed to
   send requests.
 * Proper locking for transaction state in EndTxn handler.
 * `socket.timeout.ms` was ignored when `transactional.id` was set.
 * Added RTT/delay simulation to mock brokers.

*Note: there was no v1.4.3 librdkafka release*



# librdkafka v1.4.2

v1.4.2 is a maintenance release with the following fixes and enhancements:

 * Fix produce/consume hang after partition goes away and comes back,
   such as when a topic is deleted and re-created.
 * Consumer: Reset the stored offset when partitions are un-assign()ed (fixes #2782).
    This fixes the case where a manual offset-less commit() or the auto-committer
    would commit a stored offset from a previous assignment before
    a new message was consumed by the application.
 * Probe known CA cert paths and set default `ssl.ca.location` accordingly
   if OpenSSL is statically linked or `ssl.ca.location` is set to `probe`.
 * Per-partition OffsetCommit errors were unhandled (fixes #2791)
 * Seed the PRNG (random number generator) by default, allow application to
   override with `enable.random.seed=false` (#2795)
 * Fix stack overwrite (of 1 byte) when SaslHandshake MechCnt is zero
 * Align bundled c11 threads (tinycthreads) constants to glibc and musl (#2681)
 * Fix return value of rd_kafka_test_fatal_error() (by @ckb42)
 * Ensure CMake sets disabled defines to zero on Windows (@benesch)


*Note: there was no v1.4.1 librdkafka release*





# Older releases

See https://github.com/edenhill/librdkafka/releases<|MERGE_RESOLUTION|>--- conflicted
+++ resolved
@@ -1,8 +1,9 @@
 # librdkafka v2.1.1
 
-<<<<<<< HEAD
-librdkafka v2.1.1 is a bugfix release:
-
+librdkafka v2.1.1 is a maintenance release:
+
+ * Fix segmentation fault when subscribing to a non-existent topic and
+   calling `rd_kafka_message_leader_epoch()` on the polled `rkmessage` (#4245).
  * Fix a segmentation fault when fetching from follower and the partition lease
    expires while waiting for the result of a list offsets operation (#4254).
 
@@ -18,12 +19,6 @@
    the `rd_kafka_toppar_set_fetch_state` function, given they hold
    the lock on the `rktp`.
 
-=======
-librdkafka v2.1.1 is a maintenance release:
-
- * Fix segmentation fault when subscribing to a non-existent topic and
-   calling `rd_kafka_message_leader_epoch()` on the polled `rkmessage` (#4245).
->>>>>>> 751b3fa2
 
 
 # librdkafka v2.1.0
