--- conflicted
+++ resolved
@@ -61,15 +61,11 @@
         int partition;
 } part_consume_info_t;
 
-<<<<<<< HEAD
-#ifndef __OS400__
-static int is_consuming () {
-#else
-static int is_consuming (void) {
-#endif
-=======
-static int is_consuming() {
->>>>>>> cd955b13
+#ifndef __OS400__
+static int is_consuming(){
+#else
+static int is_consuming(void) {
+#endif
         int result;
         mtx_lock(&lock);
         result = consumers_running;
@@ -77,15 +73,11 @@
         return result;
 }
 
-<<<<<<< HEAD
-#ifndef __OS400__
-static int partition_consume (void *args) {
-#else
-static void *partition_consume (void *args) {
-#endif
-=======
+#ifndef __OS400__
 static int partition_consume(void *args) {
->>>>>>> cd955b13
+#else
+static void *partition_consume(void *args) {
+#endif
         part_consume_info_t *info = (part_consume_info_t *)args;
         rd_kafka_queue_t *rkqu    = info->rkqu;
         int partition             = info->partition;
@@ -145,12 +137,8 @@
 #endif
 }
 
-<<<<<<< HEAD
-#ifndef __OS400__
-static thrd_t spawn_thread (rd_kafka_queue_t *rkqu, int partition) {
-=======
+#ifndef __OS400__
 static thrd_t spawn_thread(rd_kafka_queue_t *rkqu, int partition) {
->>>>>>> cd955b13
         thrd_t thr;
 #else
 static int spawn_thread (rd_kafka_queue_t *rkqu, int partition, thrd_t *thr) {
@@ -160,6 +148,7 @@
 
         info->rkqu      = rkqu;
         info->partition = partition;
+
 #ifndef __OS400__
         if (thrd_create(&thr, &partition_consume, info) != thrd_success) {
 #else
@@ -168,7 +157,6 @@
 #endif
                 TEST_FAIL("Failed to create consumer thread.");
         }
-
 #ifndef __OS400__
         return thr;
 #else
@@ -210,18 +198,13 @@
                                                             part.partition);
 
                         rd_kafka_queue_forward(rkqu, NULL);
-<<<<<<< HEAD
-#ifndef __OS400__
-                        tids[part.partition] = spawn_thread(rkqu,
-                                                            part.partition);
-#else
-                        tids_started[part.partition] = !spawn_thread(rkqu,
-                                                            part.partition, &(tids[part.partition]));
-#endif
-=======
+#ifndef __OS400__
                         tids[part.partition] =
                             spawn_thread(rkqu, part.partition);
->>>>>>> cd955b13
+#else
+                        tids_started[part.partition] = 
+                            !spawn_thread(rkqu, part.partition, &(tids[part.partition]));
+#endif
                 }
 
                 rebalanced = 1;
