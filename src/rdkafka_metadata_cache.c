--- conflicted
+++ resolved
@@ -391,11 +391,6 @@
                 old_by_id = RD_AVL_INSERT(&rk->rk_metadata_cache.rkmc_avl_by_id,
                                           rkmce, rkmce_avlnode_by_id);
         }
-<<<<<<< HEAD
-        if (old && !RD_KAFKA_UUID_IS_ZERO(
-                old->rkmce_metadata_internal_topic.topic_id)) {
-                /* If it had a topic id, remove it from the tree */
-=======
         if (old &&
             !RD_KAFKA_UUID_IS_ZERO(
                 old->rkmce_metadata_internal_topic.topic_id) &&
@@ -403,7 +398,6 @@
                               old->rkmce_metadata_internal_topic.topic_id) !=
                 0) {
                 /* If it had a different topic id, remove it from the tree */
->>>>>>> e1db7eaa
                 RD_AVL_REMOVE_ELM(&rk->rk_metadata_cache.rkmc_avl_by_id, old);
         }
         if (old) {
