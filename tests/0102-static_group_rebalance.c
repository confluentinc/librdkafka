/*
 * librdkafka - Apache Kafka C library
 *
 * Copyright (c) 2019-2022, Magnus Edenhill
 *               2025, Confluent Inc.
 * All rights reserved.
 *
 * Redistribution and use in source and binary forms, with or without
 * modification, are permitted provided that the following conditions are met:
 *
 * 1. Redistributions of source code must retain the above copyright notice,
 *    this list of conditions and the following disclaimer.
 * 2. Redistributions in binary form must reproduce the above copyright notice,
 *    this list of conditions and the following disclaimer in the documentation
 *    and/or other materials provided with the distribution.
 *
 * THIS SOFTWARE IS PROVIDED BY THE COPYRIGHT HOLDERS AND CONTRIBUTORS "AS IS"
 * AND ANY EXPRESS OR IMPLIED WARRANTIES, INCLUDING, BUT NOT LIMITED TO, THE
 * IMPLIED WARRANTIES OF MERCHANTABILITY AND FITNESS FOR A PARTICULAR PURPOSE
 * ARE DISCLAIMED. IN NO EVENT SHALL THE COPYRIGHT OWNER OR CONTRIBUTORS BE
 * LIABLE FOR ANY DIRECT, INDIRECT, INCIDENTAL, SPECIAL, EXEMPLARY, OR
 * CONSEQUENTIAL DAMAGES (INCLUDING, BUT NOT LIMITED TO, PROCUREMENT OF
 * SUBSTITUTE GOODS OR SERVICES; LOSS OF USE, DATA, OR PROFITS; OR BUSINESS
 * INTERRUPTION) HOWEVER CAUSED AND ON ANY THEORY OF LIABILITY, WHETHER IN
 * CONTRACT, STRICT LIABILITY, OR TORT (INCLUDING NEGLIGENCE OR OTHERWISE)
 * ARISING IN ANY WAY OUT OF THE USE OF THIS SOFTWARE, EVEN IF ADVISED OF THE
 * POSSIBILITY OF SUCH DAMAGE.
 */

#include "test.h"

#include "../src/rdkafka_proto.h"

/**
 * @name KafkaConsumer static membership tests
 *
 * Runs two consumers subscribing to multiple topics simulating various
 * rebalance scenarios with static group membership enabled.
 */

#define _CONSUMER_CNT 2

typedef struct _consumer_s {
        rd_kafka_t *rk;
        test_msgver_t *mv;
        int64_t assigned_at;
        int64_t revoked_at;
        int partition_cnt;
        rd_kafka_resp_err_t expected_rb_event;
        int curr_line;
} _consumer_t;

/**
 * @brief Safe version of test_print_partition_list that works with older librdkafka versions
 */
static void safe_print_partition_list(
    const rd_kafka_topic_partition_list_t *partitions) {
        int i;
        for (i = 0; i < partitions->cnt; i++) {
                /* Only show leader epoch if librdkafka >= 2.1.0 (leader epoch APIs) */
                if (rd_kafka_version() >= 0x020100ff) {
                        TEST_SAY(" %s [%" PRId32 "] offset %" PRId64 " (epoch %" PRId32
                                 ") %s%s\n",
                                 partitions->elems[i].topic,
                                 partitions->elems[i].partition,
                                 partitions->elems[i].offset,
                                 rd_kafka_topic_partition_get_leader_epoch(
                                     &partitions->elems[i]),
                                 partitions->elems[i].err ? ": " : "",
                                 partitions->elems[i].err
                                     ? rd_kafka_err2str(partitions->elems[i].err)
                                     : "");
                } else {
                        TEST_SAY(" %s [%" PRId32 "] offset %" PRId64 " %s%s\n",
                                 partitions->elems[i].topic,
                                 partitions->elems[i].partition,
                                 partitions->elems[i].offset,
                                 partitions->elems[i].err ? ": " : "",
                                 partitions->elems[i].err
                                     ? rd_kafka_err2str(partitions->elems[i].err)
                                     : "");
                }
        }
}

/**
 * @brief Call poll until a rebalance has been triggered
 */
static int static_member_wait_rebalance0(int line,
                                         _consumer_t *c,
                                         int64_t start,
                                         int64_t *target,
                                         int timeout_ms) {
        int64_t tmout = test_clock() + (timeout_ms * 1000);
        test_timing_t t_time;

        c->curr_line = line;

        TEST_SAY("line %d: %s awaiting %s event\n", line, rd_kafka_name(c->rk),
                 rd_kafka_err2name(c->expected_rb_event));

        TIMING_START(&t_time, "wait_rebalance");
        while (timeout_ms < 0 ? 1 : test_clock() <= tmout) {
                if (*target > start) {
                        c->curr_line = 0;
                        return 1;
                }
                test_consumer_poll_once(c->rk, c->mv, 1000);
        }
        TIMING_STOP(&t_time);

        c->curr_line = 0;

        TEST_SAY("line %d: %s timed out awaiting %s event\n", line,
                 rd_kafka_name(c->rk), rd_kafka_err2name(c->expected_rb_event));

        return 0;
}

#define static_member_expect_rebalance(C, START, TARGET, TIMEOUT_MS)           \
        do {                                                                   \
                if (!static_member_wait_rebalance0(__LINE__, C, START, TARGET, \
                                                   TIMEOUT_MS))                \
                        TEST_FAIL("%s: timed out waiting for %s event",        \
                                  rd_kafka_name((C)->rk),                      \
                                  rd_kafka_err2name((C)->expected_rb_event));  \
        } while (0)

#define static_member_wait_rebalance(C, START, TARGET, TIMEOUT_MS)             \
        static_member_wait_rebalance0(__LINE__, C, START, TARGET, TIMEOUT_MS)


static void rebalance_cb(rd_kafka_t *rk,
                         rd_kafka_resp_err_t err,
                         rd_kafka_topic_partition_list_t *parts,
                         void *opaque) {
        _consumer_t *c = opaque;

<<<<<<< HEAD
        /* K2 clusters may send ASSIGN directly instead of REVOKE during unsubscribe */
        if (test_k2_cluster &&
            c->expected_rb_event == RD_KAFKA_RESP_ERR__REVOKE_PARTITIONS &&
            err == RD_KAFKA_RESP_ERR__ASSIGN_PARTITIONS) {
                TEST_SAY("line %d: %s: K2 cluster sent ASSIGN instead of expected REVOKE (acceptable behavior)\n",
                         c->curr_line, rd_kafka_name(rk));
                /* Accept this as valid K2 behavior */
        } else {
=======
        /* On older librdkafka versions, be more tolerant of unexpected rebalance events */
        if (rd_kafka_version() >= 0x020100ff) {
>>>>>>> 37bc02b3
                TEST_ASSERT(c->expected_rb_event == err,
                            "line %d: %s: Expected rebalance event %s got %s\n",
                            c->curr_line, rd_kafka_name(rk),
                            rd_kafka_err2name(c->expected_rb_event),
                            rd_kafka_err2name(err));
<<<<<<< HEAD
=======
        } else {
                /* For older versions, only check if we have a specific expectation */
                if (c->expected_rb_event != RD_KAFKA_RESP_ERR_NO_ERROR) {
                        TEST_ASSERT(c->expected_rb_event == err,
                                    "line %d: %s: Expected rebalance event %s got %s\n",
                                    c->curr_line, rd_kafka_name(rk),
                                    rd_kafka_err2name(c->expected_rb_event),
                                    rd_kafka_err2name(err));
                } else {
                        /* Accept any rebalance event when we're not expecting a specific one */
                        TEST_SAY("line %d: %s: Received rebalance event %s (older librdkafka)\n",
                                c->curr_line, rd_kafka_name(rk), rd_kafka_err2name(err));
                }
>>>>>>> 37bc02b3
        }

        switch (err) {
        case RD_KAFKA_RESP_ERR__ASSIGN_PARTITIONS:
                TEST_SAY("line %d: %s Assignment (%d partition(s)):\n",
                         c->curr_line, rd_kafka_name(rk), parts->cnt);
                safe_print_partition_list(parts);

                c->partition_cnt = parts->cnt;
                c->assigned_at   = test_clock();
                rd_kafka_assign(rk, parts);

                break;

        case RD_KAFKA_RESP_ERR__REVOKE_PARTITIONS:
                c->revoked_at = test_clock();
                rd_kafka_assign(rk, NULL);
                TEST_SAY("line %d: %s revoked %d partitions\n", c->curr_line,
                         rd_kafka_name(c->rk), parts->cnt);

                break;

        default:
                TEST_FAIL("rebalance failed: %s", rd_kafka_err2str(err));
                break;
        }

        /* Reset error */
        c->expected_rb_event = RD_KAFKA_RESP_ERR_NO_ERROR;

        /* prevent poll from triggering more than one rebalance event */
        rd_kafka_yield(rk);
}


static void do_test_static_group_rebalance(void) {
        rd_kafka_conf_t *conf;
        test_msgver_t mv;
        int64_t rebalance_start;
        _consumer_t c[_CONSUMER_CNT] = RD_ZERO_INIT;
        const int msgcnt             = 100;
        uint64_t testid              = test_id_generate();
        const char *topic =
            test_mk_topic_name("0102_static_group_rebalance", 1);
        char *topics = rd_strdup(tsprintf("^%s.*", topic));
        test_timing_t t_close;

        SUB_TEST();

        test_conf_init(&conf, NULL, 70);
        test_msgver_init(&mv, testid);
        c[0].mv = &mv;
        c[1].mv = &mv;

        test_create_topic_wait_exists(NULL, topic, 3, -1, 30000);
        test_wait_topic_exists(NULL, topic, 30000);

        if (test_k2_cluster){
                rd_sleep(5);
        }
        test_produce_msgs_easy(topic, testid, RD_KAFKA_PARTITION_UA, msgcnt);

        test_conf_set(conf, "max.poll.interval.ms", "60000");
        test_conf_set(conf, "session.timeout.ms", "30000");
        test_conf_set(conf, "auto.offset.reset", "earliest");
        /* Keep this interval higher than cluster metadata propagation
         * time to make sure no additional rebalances are triggered
         * when refreshing the full metadata with a regex subscription. */
        test_conf_set(conf, "topic.metadata.refresh.interval.ms", "2000");
        test_conf_set(conf, "metadata.max.age.ms", "5000");
        test_conf_set(conf, "enable.partition.eof", "true");
        test_conf_set(conf, "group.instance.id", "consumer1");

        rd_kafka_conf_set_opaque(conf, &c[0]);
        c[0].rk = test_create_consumer(topic, rebalance_cb,
                                       rd_kafka_conf_dup(conf), NULL);

        rd_kafka_conf_set_opaque(conf, &c[1]);
        test_conf_set(conf, "group.instance.id", "consumer2");
        c[1].rk = test_create_consumer(topic, rebalance_cb,
                                       rd_kafka_conf_dup(conf), NULL);

        test_wait_topic_exists(c[1].rk, topic, 30000);

        test_consumer_subscribe(c[0].rk, topics);
        test_consumer_subscribe(c[1].rk, topics);

        /*
         * Static members enforce `max.poll.interval.ms` which may prompt
         * an unwanted rebalance while the other consumer awaits its assignment.
         * These members remain in the member list however so we must
         * interleave calls to poll while awaiting our assignment to avoid
         * unexpected rebalances being triggered.
         */
        rebalance_start        = test_clock();
        c[0].expected_rb_event = RD_KAFKA_RESP_ERR__ASSIGN_PARTITIONS;
        c[1].expected_rb_event = RD_KAFKA_RESP_ERR__ASSIGN_PARTITIONS;
        /* Wait for one consumer to get initial (unbalanced) assignment */
        while (!static_member_wait_rebalance(&c[1], rebalance_start,
                                             &c[1].assigned_at, 10000)) {
                /* keep consumer 0 alive while consumer 1 awaits initial assignment */
                c[0].curr_line = __LINE__;
                test_consumer_poll_once(c[0].rk, &mv, 0);
        }
<<<<<<< HEAD

        /* Consumer 1 (which got all partitions) should revoke them */
        c[1].expected_rb_event = RD_KAFKA_RESP_ERR__REVOKE_PARTITIONS;
        while (!static_member_wait_rebalance(&c[1], rebalance_start,
                                             &c[1].revoked_at, 10000)) {
                /* keep consumer 0 alive during revoke phase */
                c[0].curr_line = __LINE__;
                test_consumer_poll_once(c[0].rk, &mv, 0);
        }

        /* Both consumers should now get balanced assignments */
        c[0].expected_rb_event = RD_KAFKA_RESP_ERR__ASSIGN_PARTITIONS;
        c[1].expected_rb_event = RD_KAFKA_RESP_ERR__ASSIGN_PARTITIONS;

        /* Wait for both to get their new assignments */
        while (!static_member_wait_rebalance(&c[0], rebalance_start,
                                             &c[0].assigned_at, 10000)) {
                c[1].curr_line = __LINE__;
                test_consumer_poll_once(c[1].rk, &mv, 0);
        }

        static_member_expect_rebalance(&c[1], rebalance_start,
                                       &c[1].assigned_at, 10000);

        /* Additional polling to ensure all assignments are fully settled */
        test_consumer_poll_once(c[0].rk, &mv, 1000);
        test_consumer_poll_once(c[1].rk, &mv, 1000);
        test_consumer_poll_once(c[0].rk, &mv, 1000);
        test_consumer_poll_once(c[1].rk, &mv, 1000);
        /*
         * Messages were already consumed during settlement phase,
         * just do a quick verification poll
         */
        c[0].curr_line = __LINE__;
        test_consumer_poll_no_msgs("serve.queue.c0", c[0].rk, testid, 1000);
        c[1].curr_line = __LINE__;
        test_consumer_poll_no_msgs("serve.queue.c1", c[1].rk, testid, 1000);

        test_msgver_verify("first.verify", &mv, TEST_MSGVER_ALL, 0, msgcnt);

        TEST_SAY("== Testing consumer restart ==\n");
=======
        
                /* Skip complex rebalance tests on older librdkafka versions */
        if (rd_kafka_version() >= 0x020100ff) {
                /* Consumer 1 (which got all partitions) should revoke them */
                c[1].expected_rb_event = RD_KAFKA_RESP_ERR__REVOKE_PARTITIONS;
                while (!static_member_wait_rebalance(&c[1], rebalance_start,
                                                     &c[1].revoked_at, 10000)) {
                        /* keep consumer 0 alive during revoke phase */
                        c[0].curr_line = __LINE__;
                        test_consumer_poll_once(c[0].rk, &mv, 0);
                }
>>>>>>> 37bc02b3

                /* Both consumers should now get balanced assignments */
                c[0].expected_rb_event = RD_KAFKA_RESP_ERR__ASSIGN_PARTITIONS;
                c[1].expected_rb_event = RD_KAFKA_RESP_ERR__ASSIGN_PARTITIONS;

                /* Wait for both to get their new assignments */
                while (!static_member_wait_rebalance(&c[0], rebalance_start,
                                                     &c[0].assigned_at, 10000)) {
                        c[1].curr_line = __LINE__;
                        test_consumer_poll_once(c[1].rk, &mv, 0);
                }

                static_member_expect_rebalance(&c[1], rebalance_start,
                                               &c[1].assigned_at, 10000);

                /* Additional polling to ensure all assignments are fully settled */
                test_consumer_poll_once(c[0].rk, &mv, 1000);
                test_consumer_poll_once(c[1].rk, &mv, 1000);
                test_consumer_poll_once(c[0].rk, &mv, 1000);
                test_consumer_poll_once(c[1].rk, &mv, 1000);
                /*
                 * Messages were already consumed during settlement phase, 
                 * just do a quick verification poll
                 */
                c[0].curr_line = __LINE__;
<<<<<<< HEAD
                test_consumer_poll_once(c[0].rk, &mv, 0);
        }
        TIMING_STOP(&t_close);

        /* Should complete before `session.timeout.ms` */
        TIMING_ASSERT(&t_close, 0, tmout_multip(6000));


        TEST_SAY("== Testing subscription expansion ==\n");

        /*
         * New topics matching the subscription pattern should cause
         * group rebalance
         */
        test_create_topic_wait_exists(c->rk, tsprintf("%snew", topic), 1, -1,
                                      30000);
        if (test_k2_cluster){
            /* Additional wait to ensure topic metadata is fully propagated */
            rd_sleep(5);
        }

        /* Await revocation */
        rebalance_start        = test_clock();
        c[0].expected_rb_event = RD_KAFKA_RESP_ERR__REVOKE_PARTITIONS;
        c[1].expected_rb_event = RD_KAFKA_RESP_ERR__REVOKE_PARTITIONS;
        while (!static_member_wait_rebalance(&c[0], rebalance_start,
                                             &c[0].revoked_at, 10000)) {
                c[1].curr_line = __LINE__;
                test_consumer_poll_once(c[1].rk, &mv, 0);
        }

        static_member_expect_rebalance(&c[1], rebalance_start, &c[1].revoked_at,
                                       -1);

        /* Await assignment */
        c[0].expected_rb_event = RD_KAFKA_RESP_ERR__ASSIGN_PARTITIONS;
        c[1].expected_rb_event = RD_KAFKA_RESP_ERR__ASSIGN_PARTITIONS;
        while (!static_member_wait_rebalance(&c[0], rebalance_start,
                                             &c[0].assigned_at, 10000)) {
=======
                test_consumer_poll_no_msgs("serve.queue.c0", c[0].rk, testid, 1000);
>>>>>>> 37bc02b3
                c[1].curr_line = __LINE__;
                test_consumer_poll_no_msgs("serve.queue.c1", c[1].rk, testid, 1000);

                test_msgver_verify("first.verify", &mv, TEST_MSGVER_ALL, 0, msgcnt);

                TEST_SAY("== Testing consumer restart ==\n");

                /* Only c[1] should exhibit rebalance behavior */
                c[1].expected_rb_event = RD_KAFKA_RESP_ERR__REVOKE_PARTITIONS;
                TIMING_START(&t_close, "consumer restart");
                test_consumer_close(c[1].rk);
                rd_kafka_destroy(c[1].rk);
                c[1].rk = test_create_consumer(topic, rebalance_cb,
                                               rd_kafka_conf_dup(conf), NULL);
                rd_kafka_conf_destroy(conf);
                rd_kafka_poll_set_consumer(c[1].rk);

                test_consumer_subscribe(c[1].rk, topics);

                /* Await assignment */
                c[1].expected_rb_event = RD_KAFKA_RESP_ERR__ASSIGN_PARTITIONS;
                rebalance_start        = test_clock();
                while (!static_member_wait_rebalance(&c[1], rebalance_start,
                                                     &c[1].assigned_at, 10000)) {
                        c[0].curr_line = __LINE__;
                        test_consumer_poll_once(c[0].rk, &mv, 0);
                }
                TIMING_STOP(&t_close);

                /* Should complete before `session.timeout.ms` */
                TIMING_ASSERT(&t_close, 0, tmout_multip(6000));

                TEST_SAY("== Testing subscription expansion ==\n");

                /*
                 * New topics matching the subscription pattern should cause
                 * group rebalance
                 */
                test_create_topic_wait_exists(c->rk, tsprintf("%snew", topic), 1, -1,
                                              30000);

                /* Additional wait to ensure topic metadata is fully propagated */
                rd_sleep(5);

                /* Await revocation */
                rebalance_start        = test_clock();
                c[0].expected_rb_event = RD_KAFKA_RESP_ERR__REVOKE_PARTITIONS;
                c[1].expected_rb_event = RD_KAFKA_RESP_ERR__REVOKE_PARTITIONS;
                while (!static_member_wait_rebalance(&c[0], rebalance_start,
                                                     &c[0].revoked_at, 10000)) {
                        c[1].curr_line = __LINE__;
                        test_consumer_poll_once(c[1].rk, &mv, 0);
                }

                static_member_expect_rebalance(&c[1], rebalance_start, &c[1].revoked_at,
                                               -1);

                /* Await assignment */
                c[0].expected_rb_event = RD_KAFKA_RESP_ERR__ASSIGN_PARTITIONS;
                c[1].expected_rb_event = RD_KAFKA_RESP_ERR__ASSIGN_PARTITIONS;
                while (!static_member_wait_rebalance(&c[0], rebalance_start,
                                                     &c[0].assigned_at, 10000)) {
                        c[1].curr_line = __LINE__;
                        test_consumer_poll_once(c[1].rk, &mv, 0);
                }

                static_member_expect_rebalance(&c[1], rebalance_start,
                                               &c[1].assigned_at, -1);

                TEST_SAY("== Testing consumer unsubscribe ==\n");

                /* Unsubscribe should send a LeaveGroupRequest invoking a rebalance */

                /* Send LeaveGroup incrementing generation by 1 */
                rebalance_start = test_clock();
                rd_kafka_unsubscribe(c[1].rk);

                /* Await revocation */
                c[0].expected_rb_event = RD_KAFKA_RESP_ERR__REVOKE_PARTITIONS;
                c[1].expected_rb_event = RD_KAFKA_RESP_ERR__REVOKE_PARTITIONS;
                static_member_expect_rebalance(&c[1], rebalance_start, &c[1].revoked_at,
                                               -1);
                static_member_expect_rebalance(&c[0], rebalance_start, &c[0].revoked_at,
                                               -1);

                /* New cgrp generation with 1 member, c[0] */
                c[0].expected_rb_event = RD_KAFKA_RESP_ERR__ASSIGN_PARTITIONS;
                static_member_expect_rebalance(&c[0], rebalance_start,
                                               &c[0].assigned_at, -1);

                /* Send JoinGroup bumping generation by 1 */
                rebalance_start = test_clock();
                test_consumer_subscribe(c[1].rk, topics);

                /* End previous single member generation */
                c[0].expected_rb_event = RD_KAFKA_RESP_ERR__REVOKE_PARTITIONS;
                while (!static_member_wait_rebalance(&c[0], rebalance_start, &c[0].revoked_at, 10000)) {
                        /* Keep consumer 1 alive while consumer 0 awaits revocation */
                        c[1].curr_line = __LINE__;
                        test_consumer_poll_once(c[1].rk, &mv, 0);
                }

                /* Await assignment */
                c[0].expected_rb_event = RD_KAFKA_RESP_ERR__ASSIGN_PARTITIONS;
                c[1].expected_rb_event = RD_KAFKA_RESP_ERR__ASSIGN_PARTITIONS;
                while (!static_member_wait_rebalance(&c[1], rebalance_start,
                                                     &c[1].assigned_at, 10000)) {
                        c[0].curr_line = __LINE__;
                        test_consumer_poll_once(c[0].rk, &mv, 0);
                }

                static_member_expect_rebalance(&c[0], rebalance_start,
                                               &c[0].assigned_at, -1);

                TEST_SAY("== Testing max poll violation ==\n");
                /* max.poll.interval.ms should still be enforced by the consumer */

                /*
                 * Stop polling consumer 2 until we reach
                 * `max.poll.interval.ms` and is evicted from the group.
                 */
                rebalance_start        = test_clock();
                c[1].expected_rb_event = RD_KAFKA_RESP_ERR__REVOKE_PARTITIONS;
                c[0].expected_rb_event = RD_KAFKA_RESP_ERR__REVOKE_PARTITIONS;
                c[0].curr_line         = __LINE__;
                /* consumer 2 will time out and all partitions will be assigned to
                 * consumer 1. Wait longer than max.poll.interval.ms. */
                static_member_expect_rebalance(&c[0], rebalance_start, &c[0].revoked_at,
                                               90000);
                c[0].expected_rb_event = RD_KAFKA_RESP_ERR__ASSIGN_PARTITIONS;
                static_member_expect_rebalance(&c[0], rebalance_start,
                                               &c[0].assigned_at, 30000);

                /* consumer 2 restarts polling and re-joins the group */
                rebalance_start        = test_clock();
                c[0].expected_rb_event = RD_KAFKA_RESP_ERR__REVOKE_PARTITIONS;
                c[1].curr_line         = __LINE__;
                test_consumer_poll_expect_err(c[1].rk, testid, 1000,
                                              RD_KAFKA_RESP_ERR__MAX_POLL_EXCEEDED);

                /* Await revocation */
                while (!static_member_wait_rebalance(&c[0], rebalance_start,
                                                     &c[0].revoked_at, 10000)) {
                        c[1].curr_line = __LINE__;
                        test_consumer_poll_once(c[1].rk, &mv, 0);
                }

                static_member_expect_rebalance(&c[1], rebalance_start, &c[1].revoked_at,
                                               -1);

                /* Await assignment */
                c[0].expected_rb_event = RD_KAFKA_RESP_ERR__ASSIGN_PARTITIONS;
                c[1].expected_rb_event = RD_KAFKA_RESP_ERR__ASSIGN_PARTITIONS;
                while (!static_member_wait_rebalance(&c[1], rebalance_start,
                                                     &c[1].assigned_at, 10000)) {
                        c[0].curr_line = __LINE__;
                        test_consumer_poll_once(c[0].rk, &mv, 0);
                }

                static_member_expect_rebalance(&c[0], rebalance_start,
                                               &c[0].assigned_at, -1);

                TEST_SAY("== Testing `session.timeout.ms` member eviction ==\n");

                rebalance_start        = test_clock();
                c[0].expected_rb_event = RD_KAFKA_RESP_ERR__REVOKE_PARTITIONS;
                TIMING_START(&t_close, "consumer close");
                test_consumer_close(c[0].rk);
                rd_kafka_destroy(c[0].rk);

                c[1].expected_rb_event = RD_KAFKA_RESP_ERR__REVOKE_PARTITIONS;
                static_member_expect_rebalance(&c[1], rebalance_start, &c[1].revoked_at,
                                               2 * 7000);

                c[1].expected_rb_event = RD_KAFKA_RESP_ERR__ASSIGN_PARTITIONS;
                static_member_expect_rebalance(&c[1], rebalance_start,
                                               &c[1].assigned_at, 2000);

                /* Should take at least as long as `session.timeout.ms` but less than
                 * `max.poll.interval.ms`, but since we can't really know when
                 * the last Heartbeat or SyncGroup request was sent we need to
                 * allow some leeway on the minimum side (4s), and also some on
                 * the maximum side (1s) for slow runtimes. */
                TIMING_ASSERT(&t_close, 6000 - 4000, 9000 + 1000);

                c[1].expected_rb_event = RD_KAFKA_RESP_ERR__REVOKE_PARTITIONS;
                test_consumer_close(c[1].rk);
                rd_kafka_destroy(c[1].rk);
        } else {
                TEST_SAY("Skipping static group membership tests (require librdkafka >= 2.1.0), current version: %s\n",
                         rd_kafka_version_str());
                         
                /* Just do basic message consumption and cleanup */
                TEST_SAY("Consuming all messages from assigned consumers\n");
                
                /* Wait a bit to ensure all messages are available */
                rd_sleep(2);
                
                int total_consumed = 0;
                int rounds = 0;
                int no_progress_rounds = 0;
                
                /* Keep polling until we get all messages or timeout */
                while (total_consumed < msgcnt && rounds < 100 && no_progress_rounds < 10) {
                        int consumed_this_round = 0;
                        int c0_consumed = test_consumer_poll_once(c[0].rk, &mv, 2000);
                        int c1_consumed = test_consumer_poll_once(c[1].rk, &mv, 2000);
                        consumed_this_round = c0_consumed + c1_consumed;
                        
                        total_consumed += consumed_this_round;
                        rounds++;
                        
                        if (consumed_this_round == 0) {
                                no_progress_rounds++;
                                TEST_SAY("Round %d: no messages (total: %d/%d) - no progress rounds: %d/10\n", 
                                        rounds, total_consumed, msgcnt, no_progress_rounds);
                                rd_sleep(1);
                        } else {
                                no_progress_rounds = 0; /* Reset no-progress counter */
                                TEST_SAY("Round %d: c[0]=%d + c[1]=%d = %d messages (total: %d/%d)\n", 
                                        rounds, c0_consumed, c1_consumed, consumed_this_round, total_consumed, msgcnt);
                        }
                }
                
                if (total_consumed < msgcnt) {
                        TEST_SAY("WARNING: Only consumed %d/%d messages after %d rounds\n", 
                                total_consumed, msgcnt, rounds);
                }
                
                test_msgver_verify("basic.verify", &mv, TEST_MSGVER_ALL, 0, msgcnt);
                
                rd_kafka_conf_destroy(conf);
                test_consumer_close(c[0].rk);
                test_consumer_close(c[1].rk);
                rd_kafka_destroy(c[0].rk);
                rd_kafka_destroy(c[1].rk);
        }

        test_msgver_verify("final.validation", &mv, TEST_MSGVER_ALL, 0, msgcnt);
        test_msgver_clear(&mv);
        free(topics);

        SUB_TEST_PASS();
}


/**
 * @brief Await a non-empty assignment for all consumers in \p c
 */
static void await_assignment_multi(const char *what, rd_kafka_t **c, int cnt) {
        rd_kafka_topic_partition_list_t *parts;
        int assignment_cnt;

        TEST_SAY("%s\n", what);

        do {
                int i;
                int timeout_ms = 1000;

                assignment_cnt = 0;

                for (i = 0; i < cnt; i++) {
                        test_consumer_poll_no_msgs("poll", c[i], 0, timeout_ms);
                        timeout_ms = 100;

                        if (!rd_kafka_assignment(c[i], &parts) && parts) {
                                TEST_SAY("%s has %d partition(s) assigned\n",
                                         rd_kafka_name(c[i]), parts->cnt);
                                if (parts->cnt > 0)
                                        assignment_cnt++;
                                rd_kafka_topic_partition_list_destroy(parts);
                        }
                }

        } while (assignment_cnt < cnt);
}


static const rd_kafka_t *valid_fatal_rk;
/**
 * @brief Tells test harness that fatal error should not fail the current test
 */
static int
is_fatal_cb(rd_kafka_t *rk, rd_kafka_resp_err_t err, const char *reason) {
        return rk != valid_fatal_rk;
}

/**
 * @brief Test that consumer fencing raises a fatal error, classic protocol
 */
static void do_test_fenced_member_classic(void) {
        rd_kafka_t *c[3]; /* 0: consumer2b, 1: consumer1, 2: consumer2a */
        rd_kafka_conf_t *conf;
        const char *topic =
            test_mk_topic_name("0102_static_group_rebalance", 1);
        rd_kafka_message_t *rkm;
        char errstr[512];
        rd_kafka_resp_err_t err;

        SUB_TEST();

        test_conf_init(&conf, NULL, 30);

        test_create_topic_wait_exists(NULL, topic, 3, test_k2_cluster ? 3 : 1, 60000);

        test_conf_set(conf, "group.instance.id", "consumer1");
        test_conf_set(conf, "client.id", "consumer1");
        c[1] = test_create_consumer(topic, NULL, rd_kafka_conf_dup(conf), NULL);

        test_conf_set(conf, "group.instance.id", "consumer2");
        test_conf_set(conf, "client.id", "consumer2a");
        c[2] = test_create_consumer(topic, NULL, rd_kafka_conf_dup(conf), NULL);

        test_wait_topic_exists(c[2], topic, 60000);

        test_consumer_subscribe(c[1], topic);
        test_consumer_subscribe(c[2], topic);

        await_assignment_multi("Awaiting initial assignments", &c[1], 2);

        /* Create conflicting consumer */
        TEST_SAY("Creating conflicting consumer2 instance\n");
        test_conf_set(conf, "group.instance.id", "consumer2");
        test_conf_set(conf, "client.id", "consumer2b");
        c[0] = test_create_consumer(topic, NULL, rd_kafka_conf_dup(conf), NULL);
        rd_kafka_conf_destroy(conf);

        test_curr->is_fatal_cb = is_fatal_cb;
        valid_fatal_rk = c[2]; /* consumer2a is the consumer that should fail */

        test_consumer_subscribe(c[0], topic);

        /* consumer1 should not be affected (other than a rebalance which
         * we ignore here)... */
        test_consumer_poll_no_msgs("consumer1", c[1], 0, 5000);

        /* .. but consumer2a should now have been fenced off by consumer2b */
        rkm = rd_kafka_consumer_poll(c[2], 5000);
        TEST_ASSERT(rkm != NULL, "Expected error, not timeout");
        TEST_ASSERT(rkm->err == RD_KAFKA_RESP_ERR__FATAL,
                    "Expected ERR__FATAL, not %s: %s",
                    rd_kafka_err2str(rkm->err), rd_kafka_message_errstr(rkm));
        TEST_SAY("Fenced consumer returned expected: %s: %s\n",
                 rd_kafka_err2name(rkm->err), rd_kafka_message_errstr(rkm));
        rd_kafka_message_destroy(rkm);


        /* Read the actual error */
        err = rd_kafka_fatal_error(c[2], errstr, sizeof(errstr));
        TEST_SAY("%s fatal error: %s: %s\n", rd_kafka_name(c[2]),
                 rd_kafka_err2name(err), errstr);
        TEST_ASSERT(err == RD_KAFKA_RESP_ERR_FENCED_INSTANCE_ID,
                    "Expected ERR_FENCED_INSTANCE_ID as fatal error, not %s",
                    rd_kafka_err2name(err));

        TEST_SAY("close\n");
        /* Close consumer2a, should also return a fatal error */
        err = rd_kafka_consumer_close(c[2]);
        TEST_ASSERT(err == RD_KAFKA_RESP_ERR__FATAL,
                    "Expected close on %s to return ERR__FATAL, not %s",
                    rd_kafka_name(c[2]), rd_kafka_err2name(err));

        rd_kafka_destroy(c[2]);

        /* consumer2b and consumer1 should be fine and get their
         * assignments */
        await_assignment_multi("Awaiting post-fencing assignment", c, 2);

        rd_kafka_destroy(c[0]);
        rd_kafka_destroy(c[1]);

        SUB_TEST_PASS();
}

/**
 * @brief Test that consumer fencing raises a fatal error,
 *        consumer protocol (KIP-848).
 *        The difference with the behavior of the classic one is that
 *        the member that is fenced is the one that is joining the group
 *        and not the one that was already in the group.
 *        Also the error is ERR_UNRELEASED_INSTANCE_ID instead of
 *        ERR_FENCED_INSTANCE_ID.
 */
static void do_test_fenced_member_consumer(void) {
        rd_kafka_t *c[3]; /* 0: consumer2b, 1: consumer1, 2: consumer2a */
        rd_kafka_conf_t *conf;
        const char *topic =
            test_mk_topic_name("0102_static_group_rebalance", 1);
        rd_kafka_message_t *rkm;
        char errstr[512];
        rd_kafka_resp_err_t err;

        SUB_TEST();

        test_conf_init(&conf, NULL, 30);

        test_create_topic_wait_exists(NULL, topic, 3, test_k2_cluster ? 3 : 1, 60000);

        test_conf_set(conf, "group.instance.id", "consumer1");
        test_conf_set(conf, "client.id", "consumer1");
        c[1] = test_create_consumer(topic, NULL, rd_kafka_conf_dup(conf), NULL);

        test_conf_set(conf, "group.instance.id", "consumer2");
        test_conf_set(conf, "client.id", "consumer2a");
        c[2] = test_create_consumer(topic, NULL, rd_kafka_conf_dup(conf), NULL);

        test_wait_topic_exists(c[2], topic, 60000);

        test_consumer_subscribe(c[1], topic);
        test_consumer_subscribe(c[2], topic);

        await_assignment_multi("Awaiting initial assignments", &c[1], 2);

        /* Create conflicting consumer */
        TEST_SAY("Creating conflicting consumer 2 instance\n");
        test_conf_set(conf, "group.instance.id", "consumer2");
        test_conf_set(conf, "client.id", "consumer2b");
        c[0] = test_create_consumer(topic, NULL, rd_kafka_conf_dup(conf), NULL);
        rd_kafka_conf_destroy(conf);

        test_curr->is_fatal_cb = is_fatal_cb;
        valid_fatal_rk = c[0]; /* consumer2b is the consumer that should fail */

        test_consumer_subscribe(c[0], topic);

        /* consumer1 should not be affected (other than a rebalance which
         * we ignore here)... */
        test_consumer_poll_no_msgs("consumer1", c[1], 0, 5000);

        /* consumer2b should be fenced off on joining */
        rkm = rd_kafka_consumer_poll(c[0], 5000);
        TEST_ASSERT(rkm != NULL, "Expected error, not timeout");
        TEST_ASSERT(rkm->err == RD_KAFKA_RESP_ERR__FATAL,
                    "Expected ERR__FATAL, not %s: %s",
                    rd_kafka_err2str(rkm->err), rd_kafka_message_errstr(rkm));
        TEST_SAY("Fenced consumer returned expected: %s: %s\n",
                 rd_kafka_err2name(rkm->err), rd_kafka_message_errstr(rkm));
        rd_kafka_message_destroy(rkm);


        /* Read the actual error */
        err = rd_kafka_fatal_error(c[0], errstr, sizeof(errstr));
        TEST_SAY("%s fatal error: %s: %s\n", rd_kafka_name(c[0]),
                 rd_kafka_err2name(err), errstr);
        TEST_ASSERT(
            err == RD_KAFKA_RESP_ERR_UNRELEASED_INSTANCE_ID,
            "Expected ERR_UNRELEASED_INSTANCE_ID as fatal error, not %s",
            rd_kafka_err2name(err));

        TEST_SAY("close\n");
        /* Close consumer2b, should also return a fatal error */
        err = rd_kafka_consumer_close(c[0]);
        TEST_ASSERT(err == RD_KAFKA_RESP_ERR__FATAL,
                    "Expected close on %s to return ERR__FATAL, not %s",
                    rd_kafka_name(c[0]), rd_kafka_err2name(err));

        rd_kafka_destroy(c[0]);

        /* consumer1 and consumer2a should be fine and get their
         * assignments */
        await_assignment_multi("Awaiting post-fencing assignment", &c[1], 2);

        rd_kafka_destroy(c[1]);
        rd_kafka_destroy(c[2]);

        SUB_TEST_PASS();
}
/**
 * @brief Create a new consumer with given \p boostraps
 *        \p group_id and \p group_instance_id .
 */
static rd_kafka_t *create_consumer(const char *bootstraps,
                                   const char *group_id,
                                   const char *group_instance_id) {
        rd_kafka_conf_t *conf;
        test_conf_init(&conf, NULL, 0);
        test_conf_set(conf, "bootstrap.servers", bootstraps);
        test_conf_set(conf, "group.instance.id", group_instance_id);
        test_conf_set(conf, "auto.offset.reset", "earliest");
        test_conf_set(conf, "enable.partition.eof", "true");
        return test_create_consumer(group_id, NULL, conf, NULL);
}

/**
 * @brief Get generation id of consumer \p consumer .
 */
static int32_t consumer_generation_id(rd_kafka_t *consumer) {
        rd_kafka_consumer_group_metadata_t *group_metadata;
        int32_t generation_id;

        group_metadata = rd_kafka_consumer_group_metadata(consumer);
        generation_id =
            rd_kafka_consumer_group_metadata_generation_id(group_metadata);
        rd_kafka_consumer_group_metadata_destroy(group_metadata);
        return generation_id;
}

/**
 * @brief Check if the API key in \p request is the same as that
 *        pointed by \p opaque .
 */
static rd_bool_t is_api_key(rd_kafka_mock_request_t *request, void *opaque) {
        int32_t api_key = *(int32_t *)opaque;
        return rd_kafka_mock_request_api_key(request) == api_key;
}

/**
 * @enum do_test_static_membership_mock_variation_t
 * @brief Variations of the static membership mock test.
 */
typedef enum do_test_static_membership_mock_variation_t {
        /** Consumer 1 leaves with unsubscribe and rejoins the group */
        DO_TEST_STATIC_MEMBERSHIP_MOCK_VARIATION_SAME_INSTANCE = 0,
        /** Consumer 1 leaves with unsubscribe and a new consumer with same
         *  group.instance.id joins the group */
        DO_TEST_STATIC_MEMBERSHIP_MOCK_VARIATION_NEW_INSTANCE = 1,
        DO_TEST_STATIC_MEMBERSHIP_MOCK_VARIATION__CNT
} do_test_static_membership_mock_variation_t;

/**
 * @brief Static group membership tests with the mock cluster.
 *        Checks that consumer returns the same assignment
 *        and generation id after re-joining.
 *
 * @param variation Test variation to run.
 *
 * @sa `do_test_static_membership_mock_variation_t`
 */
static void do_test_static_membership_mock(
    do_test_static_membership_mock_variation_t variation) {
        const char *bootstraps;
        rd_kafka_mock_cluster_t *mcluster;
        int32_t api_key   = RD_KAFKAP_ConsumerGroupHeartbeat;
        const char *topic = test_mk_topic_name(__FUNCTION__, 0);
        rd_kafka_t *consumer1, *consumer2, *consumer_1_to_destroy = NULL;
        int32_t prev_generation_id1, next_generation_id1, prev_generation_id2,
            next_generation_id2;
        rd_kafka_topic_partition_list_t *prev_assignment1, *prev_assignment2,
            *next_assignment1, *next_assignment2;

        SUB_TEST_QUICK(
            "%s",
            variation == DO_TEST_STATIC_MEMBERSHIP_MOCK_VARIATION_SAME_INSTANCE
                ? "with same instance"
                : "with new instance");

        mcluster = test_mock_cluster_new(3, &bootstraps);
        rd_kafka_mock_topic_create(mcluster, topic, 2, 3);

        TEST_SAY("Creating consumers\n");
        consumer1 = create_consumer(bootstraps, topic, "c1");
        consumer2 = create_consumer(bootstraps, topic, "c2");

        TEST_SAY("Subscribing consumers to topic \"%s\"\n", topic);
        test_consumer_subscribe(consumer1, topic);
        test_consumer_subscribe(consumer2, topic);

        TEST_SAY("Waiting one EOF of consumer 1\n");
        test_consumer_poll_exact("first consumer", consumer1, 0, 1, 0, 0,
                                 rd_true, NULL);
        TEST_SAY("Waiting one EOF of consumer 2\n");
        test_consumer_poll_exact("second consumer", consumer2, 0, 1, 0, 0,
                                 rd_true, NULL);

        prev_generation_id1 = consumer_generation_id(consumer1);
        prev_generation_id2 = consumer_generation_id(consumer2);
        TEST_CALL_ERR__(rd_kafka_assignment(consumer1, &prev_assignment1));
        TEST_CALL_ERR__(rd_kafka_assignment(consumer2, &prev_assignment2));
        TEST_ASSERT(prev_assignment1 != NULL,
                    "Expected assignment for consumer 1 before the change");
        TEST_ASSERT(prev_assignment2 != NULL,
                    "Expected assignment for consumer 2 before the change");

        TEST_SAY("Unsubscribing consumer 1\n");
        rd_kafka_mock_start_request_tracking(mcluster);
        TEST_CALL_ERR__(rd_kafka_unsubscribe(consumer1));
        test_mock_wait_matching_requests(mcluster, 1, 1000, is_api_key,
                                         &api_key);
        rd_kafka_mock_stop_request_tracking(mcluster);

        if (variation ==
            DO_TEST_STATIC_MEMBERSHIP_MOCK_VARIATION_NEW_INSTANCE) {
                /* Don't destroy it immediately because the
                 * topic partition lists still hold a reference. */
                consumer_1_to_destroy = consumer1;

                TEST_SAY("Re-creating consumer 1\n");
                /* Re-create the consumer with same group and instance id. */
                consumer1 = create_consumer(bootstraps, topic, "c1");
        }

        TEST_SAY("Subscribing consumer 1 again\n");
        test_consumer_subscribe(consumer1, topic);
        test_consumer_wait_assignment(consumer1, rd_false);

        next_generation_id1 = consumer_generation_id(consumer1);
        next_generation_id2 = consumer_generation_id(consumer2);

        TEST_ASSERT(next_generation_id1 == prev_generation_id1,
                    "Expected same generation id for consumer 1, "
                    "got %d != %d",
                    prev_generation_id1, next_generation_id1);
        TEST_ASSERT(next_generation_id2 == prev_generation_id2,
                    "Expected same generation id for consumer 2, "
                    "got %d != %d",
                    prev_generation_id2, next_generation_id2);

        TEST_CALL_ERR__(rd_kafka_assignment(consumer1, &next_assignment1));
        TEST_CALL_ERR__(rd_kafka_assignment(consumer2, &next_assignment2));
        TEST_ASSERT(next_assignment1 != NULL,
                    "Expected assignment for consumer 1 after the change");
        TEST_ASSERT(next_assignment2 != NULL,
                    "Expected assignment for consumer 2 after the change");
        TEST_ASSERT(!test_partition_list_and_offsets_cmp(prev_assignment1,
                                                         next_assignment1),
                    "Expected same assignment for consumer 1 after the change");
        TEST_ASSERT(!test_partition_list_and_offsets_cmp(prev_assignment2,
                                                         next_assignment2),
                    "Expected same assignment for consumer 2 after the change");

        rd_kafka_topic_partition_list_destroy(prev_assignment1);
        rd_kafka_topic_partition_list_destroy(prev_assignment2);
        rd_kafka_topic_partition_list_destroy(next_assignment1);
        rd_kafka_topic_partition_list_destroy(next_assignment2);

        RD_IF_FREE(consumer_1_to_destroy, rd_kafka_destroy);
        rd_kafka_destroy(consumer1);
        rd_kafka_destroy(consumer2);
        test_mock_cluster_destroy(mcluster);

        SUB_TEST_PASS();
}

int main_0102_static_group_rebalance(int argc, char **argv) {
        /* TODO: check again when regexes
         * will be supported by KIP-848 */
        if (test_consumer_group_protocol_classic()) {
                do_test_static_group_rebalance();
        }

        if (test_consumer_group_protocol_classic()) {
                do_test_fenced_member_classic();
        } else {
                do_test_fenced_member_consumer();
        }

        return 0;
}

int main_0102_static_group_rebalance_mock(int argc, char **argv) {
        TEST_SKIP_MOCK_CLUSTER(0);
        
        if (rd_kafka_version() < 0x020100ff) {
                TEST_SAY("Skipping mock static membership test "
                        "(requires librdkafka >= 2.1.0 for static group membership KIP-345), "
                        "current version: %s\n", rd_kafka_version_str());
                return 0;
        }

        int variation;

        if (test_consumer_group_protocol_classic()) {
                TEST_SKIP(
                    "Static membership isn't implemented "
                    "in mock cluster for classic protocol\n");
                return 0;
        }

        for (variation = DO_TEST_STATIC_MEMBERSHIP_MOCK_VARIATION_SAME_INSTANCE;
             variation < DO_TEST_STATIC_MEMBERSHIP_MOCK_VARIATION__CNT;
             variation++) {
                do_test_static_membership_mock(variation);
        }

        return 0;
}<|MERGE_RESOLUTION|>--- conflicted
+++ resolved
@@ -136,7 +136,6 @@
                          void *opaque) {
         _consumer_t *c = opaque;
 
-<<<<<<< HEAD
         /* K2 clusters may send ASSIGN directly instead of REVOKE during unsubscribe */
         if (test_k2_cluster &&
             c->expected_rb_event == RD_KAFKA_RESP_ERR__REVOKE_PARTITIONS &&
@@ -145,31 +144,11 @@
                          c->curr_line, rd_kafka_name(rk));
                 /* Accept this as valid K2 behavior */
         } else {
-=======
-        /* On older librdkafka versions, be more tolerant of unexpected rebalance events */
-        if (rd_kafka_version() >= 0x020100ff) {
->>>>>>> 37bc02b3
                 TEST_ASSERT(c->expected_rb_event == err,
                             "line %d: %s: Expected rebalance event %s got %s\n",
                             c->curr_line, rd_kafka_name(rk),
                             rd_kafka_err2name(c->expected_rb_event),
                             rd_kafka_err2name(err));
-<<<<<<< HEAD
-=======
-        } else {
-                /* For older versions, only check if we have a specific expectation */
-                if (c->expected_rb_event != RD_KAFKA_RESP_ERR_NO_ERROR) {
-                        TEST_ASSERT(c->expected_rb_event == err,
-                                    "line %d: %s: Expected rebalance event %s got %s\n",
-                                    c->curr_line, rd_kafka_name(rk),
-                                    rd_kafka_err2name(c->expected_rb_event),
-                                    rd_kafka_err2name(err));
-                } else {
-                        /* Accept any rebalance event when we're not expecting a specific one */
-                        TEST_SAY("line %d: %s: Received rebalance event %s (older librdkafka)\n",
-                                c->curr_line, rd_kafka_name(rk), rd_kafka_err2name(err));
-                }
->>>>>>> 37bc02b3
         }
 
         switch (err) {
@@ -274,49 +253,6 @@
                 c[0].curr_line = __LINE__;
                 test_consumer_poll_once(c[0].rk, &mv, 0);
         }
-<<<<<<< HEAD
-
-        /* Consumer 1 (which got all partitions) should revoke them */
-        c[1].expected_rb_event = RD_KAFKA_RESP_ERR__REVOKE_PARTITIONS;
-        while (!static_member_wait_rebalance(&c[1], rebalance_start,
-                                             &c[1].revoked_at, 10000)) {
-                /* keep consumer 0 alive during revoke phase */
-                c[0].curr_line = __LINE__;
-                test_consumer_poll_once(c[0].rk, &mv, 0);
-        }
-
-        /* Both consumers should now get balanced assignments */
-        c[0].expected_rb_event = RD_KAFKA_RESP_ERR__ASSIGN_PARTITIONS;
-        c[1].expected_rb_event = RD_KAFKA_RESP_ERR__ASSIGN_PARTITIONS;
-
-        /* Wait for both to get their new assignments */
-        while (!static_member_wait_rebalance(&c[0], rebalance_start,
-                                             &c[0].assigned_at, 10000)) {
-                c[1].curr_line = __LINE__;
-                test_consumer_poll_once(c[1].rk, &mv, 0);
-        }
-
-        static_member_expect_rebalance(&c[1], rebalance_start,
-                                       &c[1].assigned_at, 10000);
-
-        /* Additional polling to ensure all assignments are fully settled */
-        test_consumer_poll_once(c[0].rk, &mv, 1000);
-        test_consumer_poll_once(c[1].rk, &mv, 1000);
-        test_consumer_poll_once(c[0].rk, &mv, 1000);
-        test_consumer_poll_once(c[1].rk, &mv, 1000);
-        /*
-         * Messages were already consumed during settlement phase,
-         * just do a quick verification poll
-         */
-        c[0].curr_line = __LINE__;
-        test_consumer_poll_no_msgs("serve.queue.c0", c[0].rk, testid, 1000);
-        c[1].curr_line = __LINE__;
-        test_consumer_poll_no_msgs("serve.queue.c1", c[1].rk, testid, 1000);
-
-        test_msgver_verify("first.verify", &mv, TEST_MSGVER_ALL, 0, msgcnt);
-
-        TEST_SAY("== Testing consumer restart ==\n");
-=======
         
                 /* Skip complex rebalance tests on older librdkafka versions */
         if (rd_kafka_version() >= 0x020100ff) {
@@ -328,7 +264,6 @@
                         c[0].curr_line = __LINE__;
                         test_consumer_poll_once(c[0].rk, &mv, 0);
                 }
->>>>>>> 37bc02b3
 
                 /* Both consumers should now get balanced assignments */
                 c[0].expected_rb_event = RD_KAFKA_RESP_ERR__ASSIGN_PARTITIONS;
@@ -350,53 +285,11 @@
                 test_consumer_poll_once(c[0].rk, &mv, 1000);
                 test_consumer_poll_once(c[1].rk, &mv, 1000);
                 /*
-                 * Messages were already consumed during settlement phase, 
+                 * Messages were already consumed during settlement phase,
                  * just do a quick verification poll
                  */
                 c[0].curr_line = __LINE__;
-<<<<<<< HEAD
-                test_consumer_poll_once(c[0].rk, &mv, 0);
-        }
-        TIMING_STOP(&t_close);
-
-        /* Should complete before `session.timeout.ms` */
-        TIMING_ASSERT(&t_close, 0, tmout_multip(6000));
-
-
-        TEST_SAY("== Testing subscription expansion ==\n");
-
-        /*
-         * New topics matching the subscription pattern should cause
-         * group rebalance
-         */
-        test_create_topic_wait_exists(c->rk, tsprintf("%snew", topic), 1, -1,
-                                      30000);
-        if (test_k2_cluster){
-            /* Additional wait to ensure topic metadata is fully propagated */
-            rd_sleep(5);
-        }
-
-        /* Await revocation */
-        rebalance_start        = test_clock();
-        c[0].expected_rb_event = RD_KAFKA_RESP_ERR__REVOKE_PARTITIONS;
-        c[1].expected_rb_event = RD_KAFKA_RESP_ERR__REVOKE_PARTITIONS;
-        while (!static_member_wait_rebalance(&c[0], rebalance_start,
-                                             &c[0].revoked_at, 10000)) {
-                c[1].curr_line = __LINE__;
-                test_consumer_poll_once(c[1].rk, &mv, 0);
-        }
-
-        static_member_expect_rebalance(&c[1], rebalance_start, &c[1].revoked_at,
-                                       -1);
-
-        /* Await assignment */
-        c[0].expected_rb_event = RD_KAFKA_RESP_ERR__ASSIGN_PARTITIONS;
-        c[1].expected_rb_event = RD_KAFKA_RESP_ERR__ASSIGN_PARTITIONS;
-        while (!static_member_wait_rebalance(&c[0], rebalance_start,
-                                             &c[0].assigned_at, 10000)) {
-=======
                 test_consumer_poll_no_msgs("serve.queue.c0", c[0].rk, testid, 1000);
->>>>>>> 37bc02b3
                 c[1].curr_line = __LINE__;
                 test_consumer_poll_no_msgs("serve.queue.c1", c[1].rk, testid, 1000);
 
@@ -437,9 +330,10 @@
                  */
                 test_create_topic_wait_exists(c->rk, tsprintf("%snew", topic), 1, -1,
                                               30000);
-
+                if (test_k2_cluster){
                 /* Additional wait to ensure topic metadata is fully propagated */
-                rd_sleep(5);
+                    rd_sleep(5);
+                }
 
                 /* Await revocation */
                 rebalance_start        = test_clock();
@@ -588,51 +482,6 @@
         } else {
                 TEST_SAY("Skipping static group membership tests (require librdkafka >= 2.1.0), current version: %s\n",
                          rd_kafka_version_str());
-                         
-                /* Just do basic message consumption and cleanup */
-                TEST_SAY("Consuming all messages from assigned consumers\n");
-                
-                /* Wait a bit to ensure all messages are available */
-                rd_sleep(2);
-                
-                int total_consumed = 0;
-                int rounds = 0;
-                int no_progress_rounds = 0;
-                
-                /* Keep polling until we get all messages or timeout */
-                while (total_consumed < msgcnt && rounds < 100 && no_progress_rounds < 10) {
-                        int consumed_this_round = 0;
-                        int c0_consumed = test_consumer_poll_once(c[0].rk, &mv, 2000);
-                        int c1_consumed = test_consumer_poll_once(c[1].rk, &mv, 2000);
-                        consumed_this_round = c0_consumed + c1_consumed;
-                        
-                        total_consumed += consumed_this_round;
-                        rounds++;
-                        
-                        if (consumed_this_round == 0) {
-                                no_progress_rounds++;
-                                TEST_SAY("Round %d: no messages (total: %d/%d) - no progress rounds: %d/10\n", 
-                                        rounds, total_consumed, msgcnt, no_progress_rounds);
-                                rd_sleep(1);
-                        } else {
-                                no_progress_rounds = 0; /* Reset no-progress counter */
-                                TEST_SAY("Round %d: c[0]=%d + c[1]=%d = %d messages (total: %d/%d)\n", 
-                                        rounds, c0_consumed, c1_consumed, consumed_this_round, total_consumed, msgcnt);
-                        }
-                }
-                
-                if (total_consumed < msgcnt) {
-                        TEST_SAY("WARNING: Only consumed %d/%d messages after %d rounds\n", 
-                                total_consumed, msgcnt, rounds);
-                }
-                
-                test_msgver_verify("basic.verify", &mv, TEST_MSGVER_ALL, 0, msgcnt);
-                
-                rd_kafka_conf_destroy(conf);
-                test_consumer_close(c[0].rk);
-                test_consumer_close(c[1].rk);
-                rd_kafka_destroy(c[0].rk);
-                rd_kafka_destroy(c[1].rk);
         }
 
         test_msgver_verify("final.validation", &mv, TEST_MSGVER_ALL, 0, msgcnt);
@@ -1048,7 +897,7 @@
 
 int main_0102_static_group_rebalance_mock(int argc, char **argv) {
         TEST_SKIP_MOCK_CLUSTER(0);
-        
+
         if (rd_kafka_version() < 0x020100ff) {
                 TEST_SAY("Skipping mock static membership test "
                         "(requires librdkafka >= 2.1.0 for static group membership KIP-345), "
