/*
 * librdkafka - Apache Kafka C library
 *
 * Copyright (c) 2012-2022, Magnus Edenhill
 *               2023 Confluent Inc.
 * All rights reserved.
 *
 * Redistribution and use in source and binary forms, with or without
 * modification, are permitted provided that the following conditions are met:
 *
 * 1. Redistributions of source code must retain the above copyright notice,
 *    this list of conditions and the following disclaimer.
 * 2. Redistributions in binary form must reproduce the above copyright notice,
 *    this list of conditions and the following disclaimer in the documentation
 *    and/or other materials provided with the distribution.
 *
 * THIS SOFTWARE IS PROVIDED BY THE COPYRIGHT HOLDERS AND CONTRIBUTORS "AS IS"
 * AND ANY EXPRESS OR IMPLIED WARRANTIES, INCLUDING, BUT NOT LIMITED TO, THE
 * IMPLIED WARRANTIES OF MERCHANTABILITY AND FITNESS FOR A PARTICULAR PURPOSE
 * ARE DISCLAIMED. IN NO EVENT SHALL THE COPYRIGHT OWNER OR CONTRIBUTORS BE
 * LIABLE FOR ANY DIRECT, INDIRECT, INCIDENTAL, SPECIAL, EXEMPLARY, OR
 * CONSEQUENTIAL DAMAGES (INCLUDING, BUT NOT LIMITED TO, PROCUREMENT OF
 * SUBSTITUTE GOODS OR SERVICES; LOSS OF USE, DATA, OR PROFITS; OR BUSINESS
 * INTERRUPTION) HOWEVER CAUSED AND ON ANY THEORY OF LIABILITY, WHETHER IN
 * CONTRACT, STRICT LIABILITY, OR TORT (INCLUDING NEGLIGENCE OR OTHERWISE)
 * ARISING IN ANY WAY OUT OF THE USE OF THIS SOFTWARE, EVEN IF ADVISED OF THE
 * POSSIBILITY OF SUCH DAMAGE.
 */

#include "rdkafka_int.h"
#include "rdkafka_broker.h"
#include "rdkafka_request.h"
#include "rdkafka_topic.h"
#include "rdkafka_partition.h"
#include "rdkafka_assignor.h"
#include "rdkafka_offset.h"
#include "rdkafka_metadata.h"
#include "rdkafka_cgrp.h"
#include "rdkafka_interceptor.h"
#include "rdmap.h"

#include "rdunittest.h"

#include <ctype.h>
#include <stdarg.h>

static void rd_kafka_cgrp_offset_commit_tmr_cb(rd_kafka_timers_t *rkts,
                                               void *arg);
static rd_kafka_error_t *
rd_kafka_cgrp_assign(rd_kafka_cgrp_t *rkcg,
                     rd_kafka_topic_partition_list_t *assignment);
static rd_kafka_error_t *rd_kafka_cgrp_unassign(rd_kafka_cgrp_t *rkcg);
static rd_kafka_error_t *
rd_kafka_cgrp_incremental_assign(rd_kafka_cgrp_t *rkcg,
                                 rd_kafka_topic_partition_list_t *partitions);
static rd_kafka_error_t *
rd_kafka_cgrp_incremental_unassign(rd_kafka_cgrp_t *rkcg,
                                   rd_kafka_topic_partition_list_t *partitions);

static rd_kafka_op_res_t rd_kafka_cgrp_op_serve(rd_kafka_t *rk,
                                                rd_kafka_q_t *rkq,
                                                rd_kafka_op_t *rko,
                                                rd_kafka_q_cb_type_t cb_type,
                                                void *opaque);

static void rd_kafka_cgrp_group_leader_reset(rd_kafka_cgrp_t *rkcg,
                                             const char *reason);

static RD_INLINE int rd_kafka_cgrp_try_terminate(rd_kafka_cgrp_t *rkcg);

static void rd_kafka_cgrp_revoke_all_rejoin(rd_kafka_cgrp_t *rkcg,
                                            rd_bool_t assignment_lost,
                                            rd_bool_t initiating,
                                            const char *reason);
static void rd_kafka_cgrp_revoke_all_rejoin_maybe(rd_kafka_cgrp_t *rkcg,
                                                  rd_bool_t assignment_lost,
                                                  rd_bool_t initiating,
                                                  const char *reason);

static void rd_kafka_cgrp_group_is_rebalancing(rd_kafka_cgrp_t *rkcg);

static void
rd_kafka_cgrp_max_poll_interval_check_tmr_cb(rd_kafka_timers_t *rkts,
                                             void *arg);
static rd_kafka_resp_err_t
rd_kafka_cgrp_subscribe(rd_kafka_cgrp_t *rkcg,
                        rd_kafka_topic_partition_list_t *rktparlist);

static void rd_kafka_cgrp_group_assignment_set(
    rd_kafka_cgrp_t *rkcg,
    const rd_kafka_topic_partition_list_t *partitions);
static void rd_kafka_cgrp_group_assignment_modify(
    rd_kafka_cgrp_t *rkcg,
    rd_bool_t add,
    const rd_kafka_topic_partition_list_t *partitions);

static void
rd_kafka_cgrp_handle_assignment(rd_kafka_cgrp_t *rkcg,
                                rd_kafka_topic_partition_list_t *assignment);

static void rd_kafka_cgrp_consumer_assignment_done(rd_kafka_cgrp_t *rkcg);

/**
 * @returns true if the current assignment is lost.
 */
rd_bool_t rd_kafka_cgrp_assignment_is_lost(rd_kafka_cgrp_t *rkcg) {
        return rd_atomic32_get(&rkcg->rkcg_assignment_lost) != 0;
}


/**
 * @brief Call when the current assignment has been lost, with a
 *        human-readable reason.
 */
static void rd_kafka_cgrp_assignment_set_lost(rd_kafka_cgrp_t *rkcg,
                                              char *fmt,
                                              ...) RD_FORMAT(printf, 2, 3);
static void
rd_kafka_cgrp_assignment_set_lost(rd_kafka_cgrp_t *rkcg, char *fmt, ...) {
        va_list ap;
        char reason[256];

        if (!rkcg->rkcg_group_assignment)
                return;

        va_start(ap, fmt);
        rd_vsnprintf(reason, sizeof(reason), fmt, ap);
        va_end(ap);

        rd_kafka_dbg(rkcg->rkcg_rk, CONSUMER | RD_KAFKA_DBG_CGRP, "LOST",
                     "Group \"%s\": "
                     "current assignment of %d partition(s) lost: %s",
                     rkcg->rkcg_group_id->str, rkcg->rkcg_group_assignment->cnt,
                     reason);

        rd_atomic32_set(&rkcg->rkcg_assignment_lost, rd_true);
}


/**
 * @brief Call when the current assignment is no longer considered lost, with a
 *        human-readable reason.
 */
static void
rd_kafka_cgrp_assignment_clear_lost(rd_kafka_cgrp_t *rkcg, char *fmt, ...) {
        va_list ap;
        char reason[256];

        if (!rd_atomic32_get(&rkcg->rkcg_assignment_lost))
                return;

        va_start(ap, fmt);
        rd_vsnprintf(reason, sizeof(reason), fmt, ap);
        va_end(ap);

        rd_kafka_dbg(rkcg->rkcg_rk, CONSUMER | RD_KAFKA_DBG_CGRP, "LOST",
                     "Group \"%s\": "
                     "current assignment no longer considered lost: %s",
                     rkcg->rkcg_group_id->str, reason);

        rd_atomic32_set(&rkcg->rkcg_assignment_lost, rd_false);
}


/**
 * @brief The rebalance protocol currently in use. This will be
 *        RD_KAFKA_REBALANCE_PROTOCOL_NONE if the consumer has not
 *        (yet) joined a group, else it will match the rebalance
 *        protocol of the configured assignor(s).
 *
 * @locality main thread
 */
rd_kafka_rebalance_protocol_t
rd_kafka_cgrp_rebalance_protocol(rd_kafka_cgrp_t *rkcg) {
        if (rkcg->rkcg_group_protocol == RD_KAFKA_GROUP_PROTOCOL_CONSUMER) {
                if (!(rkcg->rkcg_consumer_flags &
                      RD_KAFKA_CGRP_CONSUMER_F_SUBSCRIBED_ONCE))
                        return RD_KAFKA_REBALANCE_PROTOCOL_NONE;

                return rkcg->rkcg_rk->rk_conf.partition_assignors_cooperative
                           ? RD_KAFKA_REBALANCE_PROTOCOL_COOPERATIVE
                           : RD_KAFKA_REBALANCE_PROTOCOL_EAGER;
        }

        if (!rkcg->rkcg_assignor)
                return RD_KAFKA_REBALANCE_PROTOCOL_NONE;
        return rkcg->rkcg_assignor->rkas_protocol;
}



/**
 * @returns true if the cgrp is awaiting a protocol response. This prohibits
 *          the join-state machine to proceed before the current state
 *          is done.
 */
static rd_bool_t rd_kafka_cgrp_awaiting_response(rd_kafka_cgrp_t *rkcg) {
        return rkcg->rkcg_wait_resp != -1;
}


/**
 * @brief Set flag indicating we are waiting for a coordinator response
 *        for the given request.
 *
 * This is used for specific requests to postpone rejoining the group if
 * there are outstanding JoinGroup or SyncGroup requests.
 *
 * @locality main thread
 */
static void rd_kafka_cgrp_set_wait_resp(rd_kafka_cgrp_t *rkcg, int16_t ApiKey) {
        rd_assert(rkcg->rkcg_wait_resp == -1);
        rkcg->rkcg_wait_resp = ApiKey;
}

/**
 * @brief Clear the flag that says we're waiting for a coordinator response
 *        for the given \p request.
 *
 * @param request Original request, possibly NULL (for errors).
 *
 * @locality main thread
 */
static void rd_kafka_cgrp_clear_wait_resp(rd_kafka_cgrp_t *rkcg,
                                          int16_t ApiKey) {
        rd_assert(rkcg->rkcg_wait_resp == ApiKey);
        rkcg->rkcg_wait_resp = -1;
}



/**
 * @struct Auxillary glue type used for COOPERATIVE rebalance set operations.
 */
typedef struct PartitionMemberInfo_s {
        const rd_kafka_group_member_t *member;
        rd_bool_t members_match;
} PartitionMemberInfo_t;

static PartitionMemberInfo_t *
PartitionMemberInfo_new(const rd_kafka_group_member_t *member,
                        rd_bool_t members_match) {
        PartitionMemberInfo_t *pmi;

        pmi                = rd_calloc(1, sizeof(*pmi));
        pmi->member        = member;
        pmi->members_match = members_match;

        return pmi;
}

static void PartitionMemberInfo_free(void *p) {
        PartitionMemberInfo_t *pmi = p;
        rd_free(pmi);
}

typedef RD_MAP_TYPE(const rd_kafka_topic_partition_t *,
                    PartitionMemberInfo_t *) map_toppar_member_info_t;


/**
 * @returns true if consumer has joined the group and thus requires a leave.
 */
#define RD_KAFKA_CGRP_HAS_JOINED(rkcg)                                         \
        (rkcg->rkcg_member_id != NULL &&                                       \
         RD_KAFKAP_STR_LEN((rkcg)->rkcg_member_id) > 0)


/**
 * @returns true if cgrp is waiting for a rebalance_cb to be handled by
 *          the application.
 */
#define RD_KAFKA_CGRP_WAIT_ASSIGN_CALL(rkcg)                                   \
        ((rkcg)->rkcg_join_state ==                                            \
             RD_KAFKA_CGRP_JOIN_STATE_WAIT_ASSIGN_CALL ||                      \
         (rkcg)->rkcg_join_state ==                                            \
             RD_KAFKA_CGRP_JOIN_STATE_WAIT_UNASSIGN_CALL)

/**
 * @returns true if a rebalance is in progress.
 *
 * 1. In WAIT_JOIN or WAIT_METADATA state with a member-id set,
 *    this happens on rejoin.
 * 2. In WAIT_SYNC waiting for the group to rebalance on the broker.
 * 3. in *_WAIT_UNASSIGN_TO_COMPLETE waiting for unassigned partitions to
 *    stop fetching, et.al.
 * 4. In _WAIT_*ASSIGN_CALL waiting for the application to handle the
 *    assignment changes in its rebalance callback and then call *assign().
 * 5. An incremental rebalancing is in progress.
 * 6. A rebalance-induced rejoin is in progress.
 */
#define RD_KAFKA_CGRP_REBALANCING(rkcg)                                        \
        ((RD_KAFKA_CGRP_HAS_JOINED(rkcg) &&                                    \
          ((rkcg)->rkcg_join_state == RD_KAFKA_CGRP_JOIN_STATE_WAIT_JOIN ||    \
           (rkcg)->rkcg_join_state ==                                          \
               RD_KAFKA_CGRP_JOIN_STATE_WAIT_METADATA)) ||                     \
         (rkcg)->rkcg_join_state == RD_KAFKA_CGRP_JOIN_STATE_WAIT_SYNC ||      \
         (rkcg)->rkcg_join_state ==                                            \
             RD_KAFKA_CGRP_JOIN_STATE_WAIT_UNASSIGN_TO_COMPLETE ||             \
         (rkcg)->rkcg_join_state ==                                            \
             RD_KAFKA_CGRP_JOIN_STATE_WAIT_INCR_UNASSIGN_TO_COMPLETE ||        \
         (rkcg)->rkcg_join_state ==                                            \
             RD_KAFKA_CGRP_JOIN_STATE_WAIT_ASSIGN_CALL ||                      \
         (rkcg)->rkcg_join_state ==                                            \
             RD_KAFKA_CGRP_JOIN_STATE_WAIT_UNASSIGN_CALL ||                    \
         (rkcg)->rkcg_rebalance_incr_assignment != NULL ||                     \
         (rkcg)->rkcg_rebalance_rejoin)



const char *rd_kafka_cgrp_state_names[] = {
    "init",       "term",        "query-coord",
    "wait-coord", "wait-broker", "wait-broker-transport",
    "up"};

const char *rd_kafka_cgrp_join_state_names[] = {
    "init",
    "wait-join",
    "wait-metadata",
    "wait-sync",
    "wait-assign-call",
    "wait-unassign-call",
    "wait-unassign-to-complete",
    "wait-incr-unassign-to-complete",
    "steady",
};


/**
 * @brief Change the cgrp state.
 *
 * @returns 1 if the state was changed, else 0.
 */
static int rd_kafka_cgrp_set_state(rd_kafka_cgrp_t *rkcg, int state) {
        if ((int)rkcg->rkcg_state == state)
                return 0;

        rd_kafka_dbg(rkcg->rkcg_rk, CGRP, "CGRPSTATE",
                     "Group \"%.*s\" changed state %s -> %s "
                     "(join-state %s)",
                     RD_KAFKAP_STR_PR(rkcg->rkcg_group_id),
                     rd_kafka_cgrp_state_names[rkcg->rkcg_state],
                     rd_kafka_cgrp_state_names[state],
                     rd_kafka_cgrp_join_state_names[rkcg->rkcg_join_state]);
        rkcg->rkcg_state          = state;
        rkcg->rkcg_ts_statechange = rd_clock();

        rd_kafka_brokers_broadcast_state_change(rkcg->rkcg_rk);

        return 1;
}


void rd_kafka_cgrp_set_join_state(rd_kafka_cgrp_t *rkcg, int join_state) {
        if ((int)rkcg->rkcg_join_state == join_state)
                return;

        rd_kafka_dbg(rkcg->rkcg_rk, CGRP, "CGRPJOINSTATE",
                     "Group \"%.*s\" changed join state %s -> %s "
                     "(state %s)",
                     RD_KAFKAP_STR_PR(rkcg->rkcg_group_id),
                     rd_kafka_cgrp_join_state_names[rkcg->rkcg_join_state],
                     rd_kafka_cgrp_join_state_names[join_state],
                     rd_kafka_cgrp_state_names[rkcg->rkcg_state]);
        rkcg->rkcg_join_state = join_state;
}


void rd_kafka_cgrp_destroy_final(rd_kafka_cgrp_t *rkcg) {
        rd_kafka_assert(rkcg->rkcg_rk, !rkcg->rkcg_subscription);
        rd_kafka_assert(rkcg->rkcg_rk, !rkcg->rkcg_group_leader.members);
        rd_kafka_cgrp_set_member_id(rkcg, NULL);
        rd_kafka_topic_partition_list_destroy(rkcg->rkcg_current_assignment);
        RD_IF_FREE(rkcg->rkcg_target_assignment,
                   rd_kafka_topic_partition_list_destroy);
        RD_IF_FREE(rkcg->rkcg_next_target_assignment,
                   rd_kafka_topic_partition_list_destroy);
        if (rkcg->rkcg_group_instance_id)
                rd_kafkap_str_destroy(rkcg->rkcg_group_instance_id);
        if (rkcg->rkcg_group_remote_assignor)
                rd_kafkap_str_destroy(rkcg->rkcg_group_remote_assignor);
        if (rkcg->rkcg_client_rack)
                rd_kafkap_str_destroy(rkcg->rkcg_client_rack);
        rd_kafka_q_destroy_owner(rkcg->rkcg_q);
        rd_kafka_q_destroy_owner(rkcg->rkcg_ops);
        rd_kafka_q_destroy_owner(rkcg->rkcg_wait_coord_q);
        rd_kafka_assert(rkcg->rkcg_rk, TAILQ_EMPTY(&rkcg->rkcg_topics));
        rd_kafka_assert(rkcg->rkcg_rk, rd_list_empty(&rkcg->rkcg_toppars));
        rd_list_destroy(&rkcg->rkcg_toppars);
        rd_list_destroy(rkcg->rkcg_subscribed_topics);
        rd_kafka_topic_partition_list_destroy(rkcg->rkcg_errored_topics);
        if (rkcg->rkcg_assignor && rkcg->rkcg_assignor->rkas_destroy_state_cb &&
            rkcg->rkcg_assignor_state)
                rkcg->rkcg_assignor->rkas_destroy_state_cb(
                    rkcg->rkcg_assignor_state);
        rd_free(rkcg);
}



/**
 * @brief Update the absolute session timeout following a successfull
 *        response from the coordinator.
 *        This timeout is used to enforce the session timeout in the
 *        consumer itself.
 *
 * @param reset if true the timeout is updated even if the session has expired.
 */
static RD_INLINE void
rd_kafka_cgrp_update_session_timeout(rd_kafka_cgrp_t *rkcg, rd_bool_t reset) {
        if (reset || rkcg->rkcg_ts_session_timeout != 0)
                rkcg->rkcg_ts_session_timeout =
                    rd_clock() +
                    (rkcg->rkcg_rk->rk_conf.group_session_timeout_ms * 1000);
}



rd_kafka_cgrp_t *rd_kafka_cgrp_new(rd_kafka_t *rk,
                                   rd_kafka_group_protocol_t group_protocol,
                                   const rd_kafkap_str_t *group_id,
                                   const rd_kafkap_str_t *client_id) {
        rd_kafka_cgrp_t *rkcg;
        setbuf(stdout, 0);
        rkcg = rd_calloc(1, sizeof(*rkcg));

        rkcg->rkcg_rk             = rk;
        rkcg->rkcg_group_protocol = group_protocol;
        rkcg->rkcg_group_id       = group_id;
        rkcg->rkcg_client_id      = client_id;
        rkcg->rkcg_coord_id       = -1;
        rkcg->rkcg_generation_id  = -1;
        rkcg->rkcg_wait_resp      = -1;
<<<<<<< HEAD
        rkcg->rkcg_member_epoch   = 0;
=======
>>>>>>> 45459a5a

        rkcg->rkcg_ops                      = rd_kafka_q_new(rk);
        rkcg->rkcg_ops->rkq_serve           = rd_kafka_cgrp_op_serve;
        rkcg->rkcg_ops->rkq_opaque          = rkcg;
        rkcg->rkcg_wait_coord_q             = rd_kafka_q_new(rk);
        rkcg->rkcg_wait_coord_q->rkq_serve  = rkcg->rkcg_ops->rkq_serve;
        rkcg->rkcg_wait_coord_q->rkq_opaque = rkcg->rkcg_ops->rkq_opaque;
        rkcg->rkcg_q                        = rd_kafka_consume_q_new(rk);
        rkcg->rkcg_group_instance_id =
            rd_kafkap_str_new(rk->rk_conf.group_instance_id, -1);
        rkcg->rkcg_group_remote_assignor =
            rd_kafkap_str_new(rk->rk_conf.group_remote_assignor, -1);
        if (!RD_KAFKAP_STR_LEN(rkcg->rkcg_rk->rk_conf.client_rack))
                rkcg->rkcg_client_rack = rd_kafkap_str_new(NULL, -1);
        else
                rkcg->rkcg_client_rack =
                    rd_kafkap_str_copy(rkcg->rkcg_rk->rk_conf.client_rack);
        rkcg->rkcg_next_subscription = NULL;
        TAILQ_INIT(&rkcg->rkcg_topics);
        rd_list_init(&rkcg->rkcg_toppars, 32, NULL);
        rd_kafka_cgrp_set_member_id(rkcg, "");
        rkcg->rkcg_subscribed_topics =
            rd_list_new(0, (void *)rd_kafka_topic_info_destroy);
        rd_interval_init(&rkcg->rkcg_coord_query_intvl);
        rd_interval_init(&rkcg->rkcg_heartbeat_intvl);
        rd_interval_init(&rkcg->rkcg_join_intvl);
        rd_interval_init(&rkcg->rkcg_timeout_scan_intvl);
        rd_atomic32_init(&rkcg->rkcg_assignment_lost, rd_false);
        rd_atomic32_init(&rkcg->rkcg_terminated, rd_false);
        rkcg->rkcg_current_assignment = rd_kafka_topic_partition_list_new(0);
        rkcg->rkcg_target_assignment  = NULL;
        rkcg->rkcg_next_target_assignment = NULL;

        rkcg->rkcg_errored_topics = rd_kafka_topic_partition_list_new(0);

        /* Create a logical group coordinator broker to provide
         * a dedicated connection for group coordination.
         * This is needed since JoinGroup may block for up to
         * max.poll.interval.ms, effectively blocking and timing out
         * any other protocol requests (such as Metadata).
         * The address for this broker will be updated when
         * the group coordinator is assigned. */
        rkcg->rkcg_coord = rd_kafka_broker_add_logical(rk, "GroupCoordinator");

        if (rk->rk_conf.enable_auto_commit &&
            rk->rk_conf.auto_commit_interval_ms > 0)
                rd_kafka_timer_start(
                    &rk->rk_timers, &rkcg->rkcg_offset_commit_tmr,
                    rk->rk_conf.auto_commit_interval_ms * 1000ll,
                    rd_kafka_cgrp_offset_commit_tmr_cb, rkcg);

        return rkcg;
}


/**
 * @brief Set the group coordinator broker.
 */
static void rd_kafka_cgrp_coord_set_broker(rd_kafka_cgrp_t *rkcg,
                                           rd_kafka_broker_t *rkb) {

        rd_assert(rkcg->rkcg_curr_coord == NULL);

        rd_assert(RD_KAFKA_CGRP_BROKER_IS_COORD(rkcg, rkb));

        rkcg->rkcg_curr_coord = rkb;
        rd_kafka_broker_keep(rkb);

        rd_kafka_dbg(rkcg->rkcg_rk, CGRP, "COORDSET",
                     "Group \"%.*s\" coordinator set to broker %s",
                     RD_KAFKAP_STR_PR(rkcg->rkcg_group_id),
                     rd_kafka_broker_name(rkb));

        /* Reset query interval to trigger an immediate
         * coord query if required */
        if (!rd_interval_disabled(&rkcg->rkcg_coord_query_intvl))
                rd_interval_reset(&rkcg->rkcg_coord_query_intvl);

        rd_kafka_cgrp_set_state(rkcg,
                                RD_KAFKA_CGRP_STATE_WAIT_BROKER_TRANSPORT);

        rd_kafka_broker_persistent_connection_add(
            rkcg->rkcg_coord, &rkcg->rkcg_coord->rkb_persistconn.coord);

        /* Set the logical coordinator's nodename to the
         * proper broker's nodename, this will trigger a (re)connect
         * to the new address. */
        rd_kafka_broker_set_nodename(rkcg->rkcg_coord, rkb);
}


/**
 * @brief Reset/clear the group coordinator broker.
 */
static void rd_kafka_cgrp_coord_clear_broker(rd_kafka_cgrp_t *rkcg) {
        rd_kafka_broker_t *rkb = rkcg->rkcg_curr_coord;

        rd_assert(rkcg->rkcg_curr_coord);
        rd_kafka_dbg(rkcg->rkcg_rk, CGRP, "COORDCLEAR",
                     "Group \"%.*s\" broker %s is no longer coordinator",
                     RD_KAFKAP_STR_PR(rkcg->rkcg_group_id),
                     rd_kafka_broker_name(rkb));

        rd_assert(rkcg->rkcg_coord);

        rd_kafka_broker_persistent_connection_del(
            rkcg->rkcg_coord, &rkcg->rkcg_coord->rkb_persistconn.coord);

        /* Clear the ephemeral broker's nodename.
         * This will also trigger a disconnect. */
        rd_kafka_broker_set_nodename(rkcg->rkcg_coord, NULL);

        rkcg->rkcg_curr_coord = NULL;
        rd_kafka_broker_destroy(rkb); /* from set_coord_broker() */
}


/**
 * @brief Update/set the group coordinator.
 *
 * Will do nothing if there's been no change.
 *
 * @returns 1 if the coordinator, or state, was updated, else 0.
 */
static int rd_kafka_cgrp_coord_update(rd_kafka_cgrp_t *rkcg, int32_t coord_id) {

        /* Don't do anything while terminating */
        if (rkcg->rkcg_state == RD_KAFKA_CGRP_STATE_TERM)
                return 0;

        /* Check if coordinator changed */
        if (rkcg->rkcg_coord_id != coord_id) {
                rd_kafka_dbg(rkcg->rkcg_rk, CGRP, "CGRPCOORD",
                             "Group \"%.*s\" changing coordinator %" PRId32
                             " -> %" PRId32,
                             RD_KAFKAP_STR_PR(rkcg->rkcg_group_id),
                             rkcg->rkcg_coord_id, coord_id);

                /* Update coord id */
                rkcg->rkcg_coord_id = coord_id;

                /* Clear previous broker handle, if any */
                if (rkcg->rkcg_curr_coord)
                        rd_kafka_cgrp_coord_clear_broker(rkcg);
        }


        if (rkcg->rkcg_curr_coord) {
                /* There is already a known coordinator and a
                 * corresponding broker handle. */
                if (rkcg->rkcg_state != RD_KAFKA_CGRP_STATE_UP)
                        return rd_kafka_cgrp_set_state(
                            rkcg, RD_KAFKA_CGRP_STATE_WAIT_BROKER_TRANSPORT);

        } else if (rkcg->rkcg_coord_id != -1) {
                rd_kafka_broker_t *rkb;

                /* Try to find the coordinator broker handle */
                rd_kafka_rdlock(rkcg->rkcg_rk);
                rkb = rd_kafka_broker_find_by_nodeid(rkcg->rkcg_rk, coord_id);
                rd_kafka_rdunlock(rkcg->rkcg_rk);

                /* It is possible, due to stale metadata, that the
                 * coordinator id points to a broker we still don't know
                 * about. In this case the client will continue
                 * querying metadata and querying for the coordinator
                 * until a match is found. */

                if (rkb) {
                        /* Coordinator is known and broker handle exists */
                        rd_kafka_cgrp_coord_set_broker(rkcg, rkb);
                        rd_kafka_broker_destroy(rkb); /*from find_by_nodeid()*/

                        return 1;
                } else {
                        /* Coordinator is known but no corresponding
                         * broker handle. */
                        return rd_kafka_cgrp_set_state(
                            rkcg, RD_KAFKA_CGRP_STATE_WAIT_BROKER);
                }

        } else {
                /* Coordinator still not known, re-query */
                if (rkcg->rkcg_state >= RD_KAFKA_CGRP_STATE_WAIT_COORD)
                        return rd_kafka_cgrp_set_state(
                            rkcg, RD_KAFKA_CGRP_STATE_QUERY_COORD);
        }

        return 0; /* no change */
}



/**
 * Handle FindCoordinator response
 */
static void rd_kafka_cgrp_handle_FindCoordinator(rd_kafka_t *rk,
                                                 rd_kafka_broker_t *rkb,
                                                 rd_kafka_resp_err_t err,
                                                 rd_kafka_buf_t *rkbuf,
                                                 rd_kafka_buf_t *request,
                                                 void *opaque) {
        const int log_decode_errors = LOG_ERR;
        int16_t ErrorCode           = 0;
        int32_t CoordId;
        rd_kafkap_str_t CoordHost = RD_ZERO_INIT;
        int32_t CoordPort;
        rd_kafka_cgrp_t *rkcg               = opaque;
        struct rd_kafka_metadata_broker mdb = RD_ZERO_INIT;
        char *errstr                        = NULL;
        int actions;

        if (likely(!(ErrorCode = err))) {
                if (rkbuf->rkbuf_reqhdr.ApiVersion >= 1)
                        rd_kafka_buf_read_throttle_time(rkbuf);

                rd_kafka_buf_read_i16(rkbuf, &ErrorCode);

                if (rkbuf->rkbuf_reqhdr.ApiVersion >= 1) {
                        rd_kafkap_str_t ErrorMsg;

                        rd_kafka_buf_read_str(rkbuf, &ErrorMsg);

                        if (!RD_KAFKAP_STR_IS_NULL(&ErrorMsg))
                                RD_KAFKAP_STR_DUPA(&errstr, &ErrorMsg);
                }

                rd_kafka_buf_read_i32(rkbuf, &CoordId);
                rd_kafka_buf_read_str(rkbuf, &CoordHost);
                rd_kafka_buf_read_i32(rkbuf, &CoordPort);
        }

        if (ErrorCode)
                goto err;


        mdb.id = CoordId;
        RD_KAFKAP_STR_DUPA(&mdb.host, &CoordHost);
        mdb.port = CoordPort;

        rd_rkb_dbg(rkb, CGRP, "CGRPCOORD",
                   "Group \"%.*s\" coordinator is %s:%i id %" PRId32,
                   RD_KAFKAP_STR_PR(rkcg->rkcg_group_id), mdb.host, mdb.port,
                   mdb.id);
        rd_kafka_broker_update(rkb->rkb_rk, rkb->rkb_proto, &mdb, NULL);

        rd_kafka_cgrp_coord_update(rkcg, CoordId);
        rd_kafka_cgrp_serve(rkcg); /* Serve updated state, if possible */
        return;

err_parse: /* Parse error */
        ErrorCode = rkbuf->rkbuf_err;
        /* FALLTHRU */

err:
        if (!errstr)
                errstr = (char *)rd_kafka_err2str(ErrorCode);

        rd_rkb_dbg(rkb, CGRP, "CGRPCOORD",
                   "Group \"%.*s\" FindCoordinator response error: %s: %s",
                   RD_KAFKAP_STR_PR(rkcg->rkcg_group_id),
                   rd_kafka_err2name(ErrorCode), errstr);

        if (ErrorCode == RD_KAFKA_RESP_ERR__DESTROY)
                return;

        actions = rd_kafka_err_action(
            rkb, ErrorCode, request,

            RD_KAFKA_ERR_ACTION_RETRY | RD_KAFKA_ERR_ACTION_REFRESH,
            RD_KAFKA_RESP_ERR_GROUP_COORDINATOR_NOT_AVAILABLE,

            RD_KAFKA_ERR_ACTION_RETRY, RD_KAFKA_RESP_ERR__TRANSPORT,

            RD_KAFKA_ERR_ACTION_RETRY, RD_KAFKA_RESP_ERR__TIMED_OUT,

            RD_KAFKA_ERR_ACTION_RETRY, RD_KAFKA_RESP_ERR__TIMED_OUT_QUEUE,

            RD_KAFKA_ERR_ACTION_END);



        if (actions & RD_KAFKA_ERR_ACTION_REFRESH) {
                rd_kafka_cgrp_coord_update(rkcg, -1);
        } else {
                if (!(actions & RD_KAFKA_ERR_ACTION_RETRY) &&
                    rkcg->rkcg_last_err != ErrorCode) {
                        /* Propagate non-retriable errors to the application */
                        rd_kafka_consumer_err(
                            rkcg->rkcg_q, rd_kafka_broker_id(rkb), ErrorCode, 0,
                            NULL, NULL, RD_KAFKA_OFFSET_INVALID,
                            "FindCoordinator response error: %s", errstr);

                        /* Suppress repeated errors */
                        rkcg->rkcg_last_err = ErrorCode;
                }

                /* Retries are performed by the timer-intervalled
                 * coord queries, continue querying */
                rd_kafka_cgrp_set_state(rkcg, RD_KAFKA_CGRP_STATE_QUERY_COORD);
        }

        rd_kafka_cgrp_serve(rkcg); /* Serve updated state, if possible */
}


/**
 * Query for coordinator.
 * Ask any broker in state UP
 *
 * Locality: main thread
 */
void rd_kafka_cgrp_coord_query(rd_kafka_cgrp_t *rkcg, const char *reason) {
        rd_kafka_broker_t *rkb;
        rd_kafka_resp_err_t err;

        rkb = rd_kafka_broker_any_usable(
            rkcg->rkcg_rk, RD_POLL_NOWAIT, RD_DO_LOCK,
            RD_KAFKA_FEATURE_BROKER_GROUP_COORD, "coordinator query");

        if (!rkb) {
                /* Reset the interval because there were no brokers. When a
                 * broker becomes available, we want to query it immediately. */
                rd_interval_reset(&rkcg->rkcg_coord_query_intvl);
                rd_kafka_dbg(rkcg->rkcg_rk, CGRP, "CGRPQUERY",
                             "Group \"%.*s\": "
                             "no broker available for coordinator query: %s",
                             RD_KAFKAP_STR_PR(rkcg->rkcg_group_id), reason);
                return;
        }

        rd_rkb_dbg(rkb, CGRP, "CGRPQUERY",
                   "Group \"%.*s\": querying for coordinator: %s",
                   RD_KAFKAP_STR_PR(rkcg->rkcg_group_id), reason);

        err = rd_kafka_FindCoordinatorRequest(
            rkb, RD_KAFKA_COORD_GROUP, rkcg->rkcg_group_id->str,
            RD_KAFKA_REPLYQ(rkcg->rkcg_ops, 0),
            rd_kafka_cgrp_handle_FindCoordinator, rkcg);

        if (err) {
                rd_rkb_dbg(rkb, CGRP, "CGRPQUERY",
                           "Group \"%.*s\": "
                           "unable to send coordinator query: %s",
                           RD_KAFKAP_STR_PR(rkcg->rkcg_group_id),
                           rd_kafka_err2str(err));
                rd_kafka_broker_destroy(rkb);
                return;
        }

        if (rkcg->rkcg_state == RD_KAFKA_CGRP_STATE_QUERY_COORD)
                rd_kafka_cgrp_set_state(rkcg, RD_KAFKA_CGRP_STATE_WAIT_COORD);

        rd_kafka_broker_destroy(rkb);

        /* Back off the next intervalled query with a jitter since we just sent
         * one. */
        rd_interval_reset_to_now_with_jitter(&rkcg->rkcg_coord_query_intvl, 0,
                                             500,
                                             RD_KAFKA_RETRY_JITTER_PERCENT);
}

/**
 * @brief Mark the current coordinator as dead.
 *
 * @locality main thread
 */
void rd_kafka_cgrp_coord_dead(rd_kafka_cgrp_t *rkcg,
                              rd_kafka_resp_err_t err,
                              const char *reason) {
        rd_kafka_dbg(rkcg->rkcg_rk, CGRP, "COORD",
                     "Group \"%.*s\": "
                     "marking the coordinator (%" PRId32 ") dead: %s: %s",
                     RD_KAFKAP_STR_PR(rkcg->rkcg_group_id), rkcg->rkcg_coord_id,
                     rd_kafka_err2str(err), reason);

        rd_kafka_cgrp_coord_update(rkcg, -1);

        /* Re-query for coordinator */
        rd_kafka_cgrp_set_state(rkcg, RD_KAFKA_CGRP_STATE_QUERY_COORD);
        rd_kafka_cgrp_coord_query(rkcg, reason);
}


/**
 * @returns a new reference to the current coordinator, if available, else NULL.
 *
 * @locality rdkafka main thread
 * @locks_required none
 * @locks_acquired none
 */
rd_kafka_broker_t *rd_kafka_cgrp_get_coord(rd_kafka_cgrp_t *rkcg) {
        if (rkcg->rkcg_state != RD_KAFKA_CGRP_STATE_UP || !rkcg->rkcg_coord)
                return NULL;

        rd_kafka_broker_keep(rkcg->rkcg_coord);

        return rkcg->rkcg_coord;
}


/**
 * @brief cgrp handling of LeaveGroup responses
 * @param opaque must be the cgrp handle.
 * @locality rdkafka main thread (unless err==ERR__DESTROY)
 */
static void rd_kafka_cgrp_handle_LeaveGroup(rd_kafka_t *rk,
                                            rd_kafka_broker_t *rkb,
                                            rd_kafka_resp_err_t err,
                                            rd_kafka_buf_t *rkbuf,
                                            rd_kafka_buf_t *request,
                                            void *opaque) {
        rd_kafka_cgrp_t *rkcg       = opaque;
        const int log_decode_errors = LOG_ERR;
        int16_t ErrorCode           = 0;

        if (err) {
                ErrorCode = err;
                goto err;
        }

        if (request->rkbuf_reqhdr.ApiVersion >= 1)
                rd_kafka_buf_read_throttle_time(rkbuf);

        rd_kafka_buf_read_i16(rkbuf, &ErrorCode);

err:
        if (ErrorCode)
                rd_kafka_dbg(rkb->rkb_rk, CGRP, "LEAVEGROUP",
                             "LeaveGroup response error in state %s: %s",
                             rd_kafka_cgrp_state_names[rkcg->rkcg_state],
                             rd_kafka_err2str(ErrorCode));
        else
                rd_kafka_dbg(rkb->rkb_rk, CGRP, "LEAVEGROUP",
                             "LeaveGroup response received in state %s",
                             rd_kafka_cgrp_state_names[rkcg->rkcg_state]);

        if (ErrorCode != RD_KAFKA_RESP_ERR__DESTROY) {
                rd_assert(thrd_is_current(rk->rk_thread));
                rkcg->rkcg_flags &= ~RD_KAFKA_CGRP_F_WAIT_LEAVE;
                rd_kafka_cgrp_try_terminate(rkcg);
        }



        return;

err_parse:
        ErrorCode = rkbuf->rkbuf_err;
        goto err;
}


static void rd_kafka_cgrp_consumer_reset(rd_kafka_cgrp_t *rkcg) {
        if (rkcg->rkcg_group_protocol != RD_KAFKA_GROUP_PROTOCOL_CONSUMER)
                return;

        rkcg->rkcg_generation_id = 0;
        rd_kafka_topic_partition_list_destroy(rkcg->rkcg_current_assignment);
        RD_IF_FREE(rkcg->rkcg_target_assignment,
                   rd_kafka_topic_partition_list_destroy);
<<<<<<< HEAD
        rkcg->rkcg_target_assignment = NULL;
=======
>>>>>>> 45459a5a
        RD_IF_FREE(rkcg->rkcg_next_target_assignment,
                   rd_kafka_topic_partition_list_destroy);
        rkcg->rkcg_current_assignment = rd_kafka_topic_partition_list_new(0);
        rkcg->rkcg_consumer_flags &= ~RD_KAFKA_CGRP_CONSUMER_F_WAITS_ACK;
        rkcg->rkcg_next_target_assignment = NULL;
        rd_kafka_cgrp_consumer_expedite_next_heartbeat(rkcg);
}

/**
 * @brief cgrp handling of ConsumerGroupHeartbeat response after leaving group
 * @param opaque must be the cgrp handle.
 * @locality rdkafka main thread (unless err==ERR__DESTROY)
 */
static void
rd_kafka_cgrp_handle_ConsumerGroupHeartbeat_leave(rd_kafka_t *rk,
                                                  rd_kafka_broker_t *rkb,
                                                  rd_kafka_resp_err_t err,
                                                  rd_kafka_buf_t *rkbuf,
                                                  rd_kafka_buf_t *request,
                                                  void *opaque) {
        rd_kafka_cgrp_t *rkcg       = opaque;
        const int log_decode_errors = LOG_ERR;
        int16_t ErrorCode           = 0;

        if (err) {
                ErrorCode = err;
                goto err;
        }

        if (request->rkbuf_reqhdr.ApiVersion >= 1)
                rd_kafka_buf_read_throttle_time(rkbuf);

        rd_kafka_buf_read_i16(rkbuf, &ErrorCode);

err:
        if (ErrorCode)
                rd_kafka_dbg(
                    rkb->rkb_rk, CGRP, "LEAVEGROUP",
                    "ConsumerGroupHeartbeat response error in state %s: %s",
                    rd_kafka_cgrp_state_names[rkcg->rkcg_state],
                    rd_kafka_err2str(ErrorCode));
        else
                rd_kafka_dbg(
                    rkb->rkb_rk, CGRP, "LEAVEGROUP",
                    "ConsumerGroupHeartbeat response received in state %s",
                    rd_kafka_cgrp_state_names[rkcg->rkcg_state]);

        rd_kafka_cgrp_consumer_reset(rkcg);

        if (ErrorCode != RD_KAFKA_RESP_ERR__DESTROY) {
                rd_assert(thrd_is_current(rk->rk_thread));
                rkcg->rkcg_flags &= ~RD_KAFKA_CGRP_F_WAIT_LEAVE;
                rd_kafka_cgrp_try_terminate(rkcg);
        }

        return;

err_parse:
        ErrorCode = rkbuf->rkbuf_err;
        goto err;
}

static void rd_kafka_cgrp_consumer_leave(rd_kafka_cgrp_t *rkcg) {
        int32_t member_epoch = -1;

        if (rkcg->rkcg_flags & RD_KAFKA_CGRP_F_WAIT_LEAVE) {
                rd_kafka_dbg(rkcg->rkcg_rk, CGRP, "LEAVE",
                             "Group \"%.*s\": leave (in state %s): "
                             "ConsumerGroupHeartbeat already in-transit",
                             RD_KAFKAP_STR_PR(rkcg->rkcg_group_id),
                             rd_kafka_cgrp_state_names[rkcg->rkcg_state]);
                return;
        }

        rd_kafka_dbg(rkcg->rkcg_rk, CGRP, "LEAVE",
                     "Group \"%.*s\": leave (in state %s)",
                     RD_KAFKAP_STR_PR(rkcg->rkcg_group_id),
                     rd_kafka_cgrp_state_names[rkcg->rkcg_state]);

        rkcg->rkcg_flags |= RD_KAFKA_CGRP_F_WAIT_LEAVE;
        if (RD_KAFKA_CGRP_IS_STATIC_MEMBER(rkcg)) {
                member_epoch = -2;
        }

<<<<<<< HEAD
        printf("In leave request handler\n");
        if (rkcg->rkcg_state == RD_KAFKA_CGRP_STATE_UP) {
                printf("Sending leave request\n");
=======
        if (rkcg->rkcg_state == RD_KAFKA_CGRP_STATE_UP) {
>>>>>>> 45459a5a
                rd_rkb_dbg(rkcg->rkcg_curr_coord, CONSUMER, "LEAVE",
                           "Leaving group");
                rd_kafka_ConsumerGroupHeartbeatRequest(
                    rkcg->rkcg_coord, rkcg->rkcg_group_id, rkcg->rkcg_member_id,
                    member_epoch, rkcg->rkcg_group_instance_id,
                    NULL /* no rack */, -1 /* no rebalance_timeout_ms */,
                    NULL /* no subscription */, NULL /* no remote assignor */,
                    NULL /* no current assignment */,
                    RD_KAFKA_REPLYQ(rkcg->rkcg_ops, 0),
                    rd_kafka_cgrp_handle_ConsumerGroupHeartbeat_leave, rkcg);
        } else {
                rd_kafka_cgrp_handle_ConsumerGroupHeartbeat_leave(
                    rkcg->rkcg_rk, rkcg->rkcg_coord,
                    RD_KAFKA_RESP_ERR__WAIT_COORD, NULL, NULL, rkcg);
        }
}

static void rd_kafka_cgrp_leave(rd_kafka_cgrp_t *rkcg) {
        char *member_id;

        RD_KAFKAP_STR_DUPA(&member_id, rkcg->rkcg_member_id);

        /* Leaving the group invalidates the member id, reset it
         * now to avoid an ERR_UNKNOWN_MEMBER_ID on the next join. */
        rd_kafka_cgrp_set_member_id(rkcg, "");

        if (rkcg->rkcg_flags & RD_KAFKA_CGRP_F_WAIT_LEAVE) {
                rd_kafka_dbg(rkcg->rkcg_rk, CGRP, "LEAVE",
                             "Group \"%.*s\": leave (in state %s): "
                             "LeaveGroupRequest already in-transit",
                             RD_KAFKAP_STR_PR(rkcg->rkcg_group_id),
                             rd_kafka_cgrp_state_names[rkcg->rkcg_state]);
                return;
        }

        rd_kafka_dbg(rkcg->rkcg_rk, CGRP, "LEAVE",
                     "Group \"%.*s\": leave (in state %s)",
                     RD_KAFKAP_STR_PR(rkcg->rkcg_group_id),
                     rd_kafka_cgrp_state_names[rkcg->rkcg_state]);

        rkcg->rkcg_flags |= RD_KAFKA_CGRP_F_WAIT_LEAVE;

        if (rkcg->rkcg_state == RD_KAFKA_CGRP_STATE_UP) {
                rd_rkb_dbg(rkcg->rkcg_curr_coord, CONSUMER, "LEAVE",
                           "Leaving group");
                rd_kafka_LeaveGroupRequest(
                    rkcg->rkcg_coord, rkcg->rkcg_group_id->str, member_id,
                    RD_KAFKA_REPLYQ(rkcg->rkcg_ops, 0),
                    rd_kafka_cgrp_handle_LeaveGroup, rkcg);
        } else
                rd_kafka_cgrp_handle_LeaveGroup(rkcg->rkcg_rk, rkcg->rkcg_coord,
                                                RD_KAFKA_RESP_ERR__WAIT_COORD,
                                                NULL, NULL, rkcg);
}


/**
 * @brief Leave group, if desired.
 *
 * @returns true if a LeaveGroup was issued, else false.
 */
static rd_bool_t rd_kafka_cgrp_leave_maybe(rd_kafka_cgrp_t *rkcg) {

        /* We were not instructed to leave in the first place. */
        if (!(rkcg->rkcg_flags & RD_KAFKA_CGRP_F_LEAVE_ON_UNASSIGN_DONE))
                return rd_false;

        rkcg->rkcg_flags &= ~RD_KAFKA_CGRP_F_LEAVE_ON_UNASSIGN_DONE;

        /* Don't send Leave when terminating with NO_CONSUMER_CLOSE flag */
        if (rd_kafka_destroy_flags_no_consumer_close(rkcg->rkcg_rk))
                return rd_false;

        if (rkcg->rkcg_group_protocol == RD_KAFKA_GROUP_PROTOCOL_CONSUMER) {
                rd_kafka_cgrp_consumer_leave(rkcg);
        } else {
                /* KIP-345: Static group members must not send a
                 * LeaveGroupRequest on termination. */
                if (RD_KAFKA_CGRP_IS_STATIC_MEMBER(rkcg) &&
                    rkcg->rkcg_flags & RD_KAFKA_CGRP_F_TERMINATE)
                        return rd_false;

                rd_kafka_cgrp_leave(rkcg);
        }

        return rd_true;
}

/**
 * @brief Enqueues a rebalance op, delegating responsibility of calling
 *        incremental_assign / incremental_unassign to the application.
 *        If there is no rebalance handler configured, or the action
 *        should not be delegated to the application for some other
 *        reason, incremental_assign / incremental_unassign will be called
 *        automatically, immediately.
 *
 * @param rejoin whether or not to rejoin the group following completion
 *        of the incremental assign / unassign.
 *
 * @remarks does not take ownership of \p partitions.
 */
void rd_kafka_rebalance_op_incr(rd_kafka_cgrp_t *rkcg,
                                rd_kafka_resp_err_t err,
                                rd_kafka_topic_partition_list_t *partitions,
                                rd_bool_t rejoin,
                                const char *reason) {
        rd_kafka_error_t *error;

        /* Flag to rejoin after completion of the incr_assign or incr_unassign,
           if required. */
        rkcg->rkcg_rebalance_rejoin = rejoin;

        rd_kafka_wrlock(rkcg->rkcg_rk);
        rkcg->rkcg_c.ts_rebalance = rd_clock();
        rkcg->rkcg_c.rebalance_cnt++;
        rd_kafka_wrunlock(rkcg->rkcg_rk);

        if (rd_kafka_destroy_flags_no_consumer_close(rkcg->rkcg_rk) ||
            rd_kafka_fatal_error_code(rkcg->rkcg_rk)) {
                /* Total unconditional unassign in these cases */
                rd_kafka_cgrp_unassign(rkcg);

                /* Now serve the assignment to make updates */
                rd_kafka_assignment_serve(rkcg->rkcg_rk);
                goto done;
        }

        rd_kafka_cgrp_set_join_state(
            rkcg, err == RD_KAFKA_RESP_ERR__ASSIGN_PARTITIONS
                      ? RD_KAFKA_CGRP_JOIN_STATE_WAIT_ASSIGN_CALL
                      : RD_KAFKA_CGRP_JOIN_STATE_WAIT_UNASSIGN_CALL);

        /* Schedule application rebalance callback/event if enabled */
        if (rkcg->rkcg_rk->rk_conf.enabled_events & RD_KAFKA_EVENT_REBALANCE) {
                rd_kafka_op_t *rko;

                rd_kafka_dbg(rkcg->rkcg_rk, CGRP, "ASSIGN",
                             "Group \"%s\": delegating incremental %s of %d "
                             "partition(s) to application on queue %s: %s",
                             rkcg->rkcg_group_id->str,
                             err == RD_KAFKA_RESP_ERR__REVOKE_PARTITIONS
                                 ? "revoke"
                                 : "assign",
                             partitions->cnt,
                             rd_kafka_q_dest_name(rkcg->rkcg_q), reason);

                /* Pause currently assigned partitions while waiting for
                 * rebalance callback to get called to make sure the
                 * application will not receive any more messages that
                 * might block it from serving the rebalance callback
                 * and to not process messages for partitions it
                 * might have lost in the rebalance. */
                rd_kafka_assignment_pause(rkcg->rkcg_rk,
                                          "incremental rebalance");

                rko          = rd_kafka_op_new(RD_KAFKA_OP_REBALANCE);
                rko->rko_err = err;
                rko->rko_u.rebalance.partitions =
                    rd_kafka_topic_partition_list_copy(partitions);

                if (rd_kafka_q_enq(rkcg->rkcg_q, rko))
                        goto done; /* Rebalance op successfully enqueued */

                rd_kafka_dbg(rkcg->rkcg_rk, CGRP, "CGRP",
                             "Group \"%s\": ops queue is disabled, not "
                             "delegating partition %s to application",
                             rkcg->rkcg_group_id->str,
                             err == RD_KAFKA_RESP_ERR__REVOKE_PARTITIONS
                                 ? "unassign"
                                 : "assign");
                /* FALLTHRU */
        }

        /* No application rebalance callback/event handler, or it is not
         * available, do the assign/unassign ourselves.
         * We need to be careful here not to trigger assignment_serve()
         * since it may call into the cgrp code again, in which case we
         * can't really track what the outcome state will be. */

        if (err == RD_KAFKA_RESP_ERR__ASSIGN_PARTITIONS)
                error = rd_kafka_cgrp_incremental_assign(rkcg, partitions);
        else
                error = rd_kafka_cgrp_incremental_unassign(rkcg, partitions);

        if (error) {
                rd_kafka_log(rkcg->rkcg_rk, LOG_ERR, "REBALANCE",
                             "Group \"%s\": internal incremental %s "
                             "of %d partition(s) failed: %s: "
                             "unassigning all partitions and rejoining",
                             rkcg->rkcg_group_id->str,
                             err == RD_KAFKA_RESP_ERR__REVOKE_PARTITIONS
                                 ? "unassign"
                                 : "assign",
                             partitions->cnt, rd_kafka_error_string(error));
                rd_kafka_error_destroy(error);

                rd_kafka_cgrp_set_join_state(rkcg,
                                             /* This is a clean state for
                                              * assignment_done() to rejoin
                                              * from. */
                                             RD_KAFKA_CGRP_JOIN_STATE_STEADY);
                rd_kafka_assignment_clear(rkcg->rkcg_rk);
        }

        /* Now serve the assignment to make updates */
        rd_kafka_assignment_serve(rkcg->rkcg_rk);

done:
        /* Update the current group assignment based on the
         * added/removed partitions. */
        rd_kafka_cgrp_group_assignment_modify(
            rkcg, err == RD_KAFKA_RESP_ERR__ASSIGN_PARTITIONS, partitions);
}


/**
 * @brief Enqueues a rebalance op, delegating responsibility of calling
 *        assign / unassign to the application. If there is no rebalance
 *        handler configured, or the action should not be delegated to the
 *        application for some other reason, assign / unassign will be
 *        called automatically.
 *
 * @remarks \p partitions is copied.
 */
static void rd_kafka_rebalance_op(rd_kafka_cgrp_t *rkcg,
                                  rd_kafka_resp_err_t err,
                                  rd_kafka_topic_partition_list_t *assignment,
                                  const char *reason) {
        rd_kafka_error_t *error;

        rd_kafka_wrlock(rkcg->rkcg_rk);
        rkcg->rkcg_c.ts_rebalance = rd_clock();
        rkcg->rkcg_c.rebalance_cnt++;
        rd_kafka_wrunlock(rkcg->rkcg_rk);

        if (rd_kafka_destroy_flags_no_consumer_close(rkcg->rkcg_rk) ||
            rd_kafka_fatal_error_code(rkcg->rkcg_rk)) {
                /* Unassign */
                rd_kafka_cgrp_unassign(rkcg);

                /* Now serve the assignment to make updates */
                rd_kafka_assignment_serve(rkcg->rkcg_rk);
                goto done;
        }

        rd_assert(assignment != NULL);

        rd_kafka_cgrp_set_join_state(
            rkcg, err == RD_KAFKA_RESP_ERR__ASSIGN_PARTITIONS
                      ? RD_KAFKA_CGRP_JOIN_STATE_WAIT_ASSIGN_CALL
                      : RD_KAFKA_CGRP_JOIN_STATE_WAIT_UNASSIGN_CALL);

        /* Schedule application rebalance callback/event if enabled */
        if (rkcg->rkcg_rk->rk_conf.enabled_events & RD_KAFKA_EVENT_REBALANCE) {
                rd_kafka_op_t *rko;

                rd_kafka_dbg(rkcg->rkcg_rk, CGRP, "ASSIGN",
                             "Group \"%s\": delegating %s of %d partition(s) "
                             "to application on queue %s: %s",
                             rkcg->rkcg_group_id->str,
                             err == RD_KAFKA_RESP_ERR__REVOKE_PARTITIONS
                                 ? "revoke"
                                 : "assign",
                             assignment->cnt,
                             rd_kafka_q_dest_name(rkcg->rkcg_q), reason);

                /* Pause currently assigned partitions while waiting for
                 * rebalance callback to get called to make sure the
                 * application will not receive any more messages that
                 * might block it from serving the rebalance callback
                 * and to not process messages for partitions it
                 * might have lost in the rebalance. */
                rd_kafka_assignment_pause(rkcg->rkcg_rk, "rebalance");

                rko          = rd_kafka_op_new(RD_KAFKA_OP_REBALANCE);
                rko->rko_err = err;
                rko->rko_u.rebalance.partitions =
                    rd_kafka_topic_partition_list_copy(assignment);

                if (rd_kafka_q_enq(rkcg->rkcg_q, rko))
                        goto done; /* Rebalance op successfully enqueued */

                rd_kafka_dbg(rkcg->rkcg_rk, CGRP, "CGRP",
                             "Group \"%s\": ops queue is disabled, not "
                             "delegating partition %s to application",
                             rkcg->rkcg_group_id->str,
                             err == RD_KAFKA_RESP_ERR__REVOKE_PARTITIONS
                                 ? "unassign"
                                 : "assign");

                /* FALLTHRU */
        }

        /* No application rebalance callback/event handler, or it is not
         * available, do the assign/unassign ourselves.
         * We need to be careful here not to trigger assignment_serve()
         * since it may call into the cgrp code again, in which case we
         * can't really track what the outcome state will be. */

        if (err == RD_KAFKA_RESP_ERR__ASSIGN_PARTITIONS)
                error = rd_kafka_cgrp_assign(rkcg, assignment);
        else
                error = rd_kafka_cgrp_unassign(rkcg);

        if (error) {
                rd_kafka_log(rkcg->rkcg_rk, LOG_ERR, "REBALANCE",
                             "Group \"%s\": internal %s "
                             "of %d partition(s) failed: %s: "
                             "unassigning all partitions and rejoining",
                             rkcg->rkcg_group_id->str,
                             err == RD_KAFKA_RESP_ERR__REVOKE_PARTITIONS
                                 ? "unassign"
                                 : "assign",
                             rkcg->rkcg_group_assignment->cnt,
                             rd_kafka_error_string(error));
                rd_kafka_error_destroy(error);

                rd_kafka_cgrp_set_join_state(rkcg,
                                             /* This is a clean state for
                                              * assignment_done() to rejoin
                                              * from. */
                                             RD_KAFKA_CGRP_JOIN_STATE_STEADY);
                rd_kafka_assignment_clear(rkcg->rkcg_rk);
        }

        /* Now serve the assignment to make updates */
        rd_kafka_assignment_serve(rkcg->rkcg_rk);

done:
        if (err == RD_KAFKA_RESP_ERR__ASSIGN_PARTITIONS)
                rd_kafka_cgrp_group_assignment_set(rkcg, assignment);
        else
                rd_kafka_cgrp_group_assignment_set(rkcg, NULL);
}


/**
 * @brief Rejoin the group.
 *
 * @remark This function must not have any side-effects but setting the
 *         join state.
 */
static void rd_kafka_cgrp_rejoin(rd_kafka_cgrp_t *rkcg, const char *fmt, ...)
    RD_FORMAT(printf, 2, 3);

static void rd_kafka_cgrp_rejoin(rd_kafka_cgrp_t *rkcg, const char *fmt, ...) {
        char reason[512];
        va_list ap;
        char astr[128];

        va_start(ap, fmt);
        rd_vsnprintf(reason, sizeof(reason), fmt, ap);
        va_end(ap);

        if (rkcg->rkcg_group_assignment)
                rd_snprintf(astr, sizeof(astr), " with %d owned partition(s)",
                            rkcg->rkcg_group_assignment->cnt);
        else
                rd_snprintf(astr, sizeof(astr), " without an assignment");

        if (rkcg->rkcg_subscription || rkcg->rkcg_next_subscription) {
                rd_kafka_dbg(
                    rkcg->rkcg_rk, CONSUMER | RD_KAFKA_DBG_CGRP, "REJOIN",
                    "Group \"%s\": %s group%s: %s", rkcg->rkcg_group_id->str,
                    rkcg->rkcg_join_state == RD_KAFKA_CGRP_JOIN_STATE_INIT
                        ? "Joining"
                        : "Rejoining",
                    astr, reason);
        } else {
                rd_kafka_dbg(
                    rkcg->rkcg_rk, CONSUMER | RD_KAFKA_DBG_CGRP, "NOREJOIN",
                    "Group \"%s\": Not %s group%s: %s: "
                    "no subscribed topics",
                    rkcg->rkcg_group_id->str,
                    rkcg->rkcg_join_state == RD_KAFKA_CGRP_JOIN_STATE_INIT
                        ? "joining"
                        : "rejoining",
                    astr, reason);

                rd_kafka_cgrp_leave_maybe(rkcg);
        }

        rd_kafka_cgrp_consumer_reset(rkcg);
        rd_kafka_cgrp_set_join_state(rkcg, RD_KAFKA_CGRP_JOIN_STATE_INIT);
}


/**
 * @brief Collect all assigned or owned partitions from group members.
 *        The member field of each result element is set to the associated
 *        group member. The members_match field is set to rd_false.
 *
 * @param members Array of group members.
 * @param member_cnt Number of elements in members.
 * @param par_cnt The total number of partitions expected to be collected.
 * @param collect_owned If rd_true, rkgm_owned partitions will be collected,
 *        else rkgm_assignment partitions will be collected.
 */
static map_toppar_member_info_t *
rd_kafka_collect_partitions(const rd_kafka_group_member_t *members,
                            size_t member_cnt,
                            size_t par_cnt,
                            rd_bool_t collect_owned) {
        size_t i;
        map_toppar_member_info_t *collected = rd_calloc(1, sizeof(*collected));

        RD_MAP_INIT(collected, par_cnt, rd_kafka_topic_partition_cmp,
                    rd_kafka_topic_partition_hash,
                    rd_kafka_topic_partition_destroy_free,
                    PartitionMemberInfo_free);

        for (i = 0; i < member_cnt; i++) {
                size_t j;
                const rd_kafka_group_member_t *rkgm = &members[i];
                const rd_kafka_topic_partition_list_t *toppars =
                    collect_owned ? rkgm->rkgm_owned : rkgm->rkgm_assignment;

                for (j = 0; j < (size_t)toppars->cnt; j++) {
                        rd_kafka_topic_partition_t *rktpar =
                            rd_kafka_topic_partition_copy(&toppars->elems[j]);
                        PartitionMemberInfo_t *pmi =
                            PartitionMemberInfo_new(rkgm, rd_false);
                        RD_MAP_SET(collected, rktpar, pmi);
                }
        }

        return collected;
}


/**
 * @brief Set intersection. Returns a set of all elements of \p a that
 *        are also elements of \p b. Additionally, compares the members
 *        field of matching elements from \p a and \p b and if not NULL
 *        and equal, sets the members_match field in the result element
 *        to rd_true and the member field to equal that of the elements,
 *        else sets the members_match field to rd_false and member field
 *        to NULL.
 */
static map_toppar_member_info_t *
rd_kafka_member_partitions_intersect(map_toppar_member_info_t *a,
                                     map_toppar_member_info_t *b) {
        const rd_kafka_topic_partition_t *key;
        const PartitionMemberInfo_t *a_v;
        map_toppar_member_info_t *intersection =
            rd_calloc(1, sizeof(*intersection));

        RD_MAP_INIT(
            intersection, RD_MIN(a ? RD_MAP_CNT(a) : 1, b ? RD_MAP_CNT(b) : 1),
            rd_kafka_topic_partition_cmp, rd_kafka_topic_partition_hash,
            rd_kafka_topic_partition_destroy_free, PartitionMemberInfo_free);

        if (!a || !b)
                return intersection;

        RD_MAP_FOREACH(key, a_v, a) {
                rd_bool_t members_match;
                const PartitionMemberInfo_t *b_v = RD_MAP_GET(b, key);

                if (b_v == NULL)
                        continue;

                members_match =
                    a_v->member && b_v->member &&
                    rd_kafka_group_member_cmp(a_v->member, b_v->member) == 0;

                RD_MAP_SET(intersection, rd_kafka_topic_partition_copy(key),
                           PartitionMemberInfo_new(b_v->member, members_match));
        }

        return intersection;
}


/**
 * @brief Set subtraction. Returns a set of all elements of \p a
 *        that are not elements of \p b. Sets the member field in
 *        elements in the returned set to equal that of the
 *        corresponding element in \p a
 */
static map_toppar_member_info_t *
rd_kafka_member_partitions_subtract(map_toppar_member_info_t *a,
                                    map_toppar_member_info_t *b) {
        const rd_kafka_topic_partition_t *key;
        const PartitionMemberInfo_t *a_v;
        map_toppar_member_info_t *difference =
            rd_calloc(1, sizeof(*difference));

        RD_MAP_INIT(difference, a ? RD_MAP_CNT(a) : 1,
                    rd_kafka_topic_partition_cmp, rd_kafka_topic_partition_hash,
                    rd_kafka_topic_partition_destroy_free,
                    PartitionMemberInfo_free);

        if (!a)
                return difference;

        RD_MAP_FOREACH(key, a_v, a) {
                const PartitionMemberInfo_t *b_v =
                    b ? RD_MAP_GET(b, key) : NULL;

                if (!b_v)
                        RD_MAP_SET(
                            difference, rd_kafka_topic_partition_copy(key),
                            PartitionMemberInfo_new(a_v->member, rd_false));
        }

        return difference;
}


/**
 * @brief Adjust the partition assignment as provided by the assignor
 *        according to the COOPERATIVE protocol.
 */
static void rd_kafka_cooperative_protocol_adjust_assignment(
    rd_kafka_cgrp_t *rkcg,
    rd_kafka_group_member_t *members,
    int member_cnt) {

        /* https://cwiki.apache.org/confluence/display/KAFKA/KIP-429%3A+Kafk\
           a+Consumer+Incremental+Rebalance+Protocol */

        int i;
        int expected_max_assignment_size;
        int total_assigned = 0;
        int not_revoking   = 0;
        size_t par_cnt     = 0;
        const rd_kafka_topic_partition_t *toppar;
        const PartitionMemberInfo_t *pmi;
        map_toppar_member_info_t *assigned;
        map_toppar_member_info_t *owned;
        map_toppar_member_info_t *maybe_revoking;
        map_toppar_member_info_t *ready_to_migrate;
        map_toppar_member_info_t *unknown_but_owned;

        for (i = 0; i < member_cnt; i++)
                par_cnt += members[i].rkgm_owned->cnt;

        assigned = rd_kafka_collect_partitions(members, member_cnt, par_cnt,
                                               rd_false /*assigned*/);

        owned = rd_kafka_collect_partitions(members, member_cnt, par_cnt,
                                            rd_true /*owned*/);

        rd_kafka_dbg(rkcg->rkcg_rk, CGRP, "CGRP",
                     "Group \"%s\": Partitions owned by members: %d, "
                     "partitions assigned by assignor: %d",
                     rkcg->rkcg_group_id->str, (int)RD_MAP_CNT(owned),
                     (int)RD_MAP_CNT(assigned));

        /* Still owned by some members */
        maybe_revoking = rd_kafka_member_partitions_intersect(assigned, owned);

        /* Not previously owned by anyone */
        ready_to_migrate = rd_kafka_member_partitions_subtract(assigned, owned);

        /* Don't exist in assigned partitions */
        unknown_but_owned =
            rd_kafka_member_partitions_subtract(owned, assigned);

        /* Rough guess at a size that is a bit higher than
         * the maximum number of partitions likely to be
         * assigned to any partition. */
        expected_max_assignment_size =
            (int)(RD_MAP_CNT(assigned) / member_cnt) + 4;

        for (i = 0; i < member_cnt; i++) {
                rd_kafka_group_member_t *rkgm = &members[i];
                rd_kafka_topic_partition_list_destroy(rkgm->rkgm_assignment);

                rkgm->rkgm_assignment = rd_kafka_topic_partition_list_new(
                    expected_max_assignment_size);
        }

        /* For maybe-revoking-partitions, check if the owner has
         * changed. If yes, exclude them from the assigned-partitions
         * list to the new owner. The old owner will realize it does
         * not own it any more, revoke it and then trigger another
         * rebalance for these partitions to finally be reassigned.
         */
        RD_MAP_FOREACH(toppar, pmi, maybe_revoking) {
                if (!pmi->members_match)
                        /* Owner has changed. */
                        continue;

                /* Owner hasn't changed. */
                rd_kafka_topic_partition_list_add(pmi->member->rkgm_assignment,
                                                  toppar->topic,
                                                  toppar->partition);

                total_assigned++;
                not_revoking++;
        }

        /* For ready-to-migrate-partitions, it is safe to move them
         * to the new member immediately since we know no one owns
         * it before, and hence we can encode the owner from the
         * newly-assigned-partitions directly.
         */
        RD_MAP_FOREACH(toppar, pmi, ready_to_migrate) {
                rd_kafka_topic_partition_list_add(pmi->member->rkgm_assignment,
                                                  toppar->topic,
                                                  toppar->partition);
                total_assigned++;
        }

        /* For unknown-but-owned-partitions, it is also safe to just
         * give them back to whoever claimed to be their owners by
         * encoding them directly as well. If this is due to a topic
         * metadata update, then a later rebalance will be triggered
         * anyway.
         */
        RD_MAP_FOREACH(toppar, pmi, unknown_but_owned) {
                rd_kafka_topic_partition_list_add(pmi->member->rkgm_assignment,
                                                  toppar->topic,
                                                  toppar->partition);
                total_assigned++;
        }

        rd_kafka_dbg(rkcg->rkcg_rk, CGRP, "CGRP",
                     "Group \"%s\": COOPERATIVE protocol collection sizes: "
                     "maybe revoking: %d, ready to migrate: %d, unknown but "
                     "owned: %d",
                     rkcg->rkcg_group_id->str, (int)RD_MAP_CNT(maybe_revoking),
                     (int)RD_MAP_CNT(ready_to_migrate),
                     (int)RD_MAP_CNT(unknown_but_owned));

        rd_kafka_dbg(rkcg->rkcg_rk, CGRP, "CGRP",
                     "Group \"%s\": %d partitions assigned to consumers",
                     rkcg->rkcg_group_id->str, total_assigned);

        RD_MAP_DESTROY_AND_FREE(maybe_revoking);
        RD_MAP_DESTROY_AND_FREE(ready_to_migrate);
        RD_MAP_DESTROY_AND_FREE(unknown_but_owned);
        RD_MAP_DESTROY_AND_FREE(assigned);
        RD_MAP_DESTROY_AND_FREE(owned);
}


/**
 * @brief Parses and handles the MemberState from a SyncGroupResponse.
 */
static void rd_kafka_cgrp_handle_SyncGroup_memberstate(
    rd_kafka_cgrp_t *rkcg,
    rd_kafka_broker_t *rkb,
    rd_kafka_resp_err_t err,
    const rd_kafkap_bytes_t *member_state) {
        rd_kafka_buf_t *rkbuf                       = NULL;
        rd_kafka_topic_partition_list_t *assignment = NULL;
        const int log_decode_errors                 = LOG_ERR;
        int16_t Version;
        rd_kafkap_bytes_t UserData;

        /* Dont handle new assignments when terminating */
        if (!err && rkcg->rkcg_flags & RD_KAFKA_CGRP_F_TERMINATE)
                err = RD_KAFKA_RESP_ERR__DESTROY;

        if (err)
                goto err;

        if (RD_KAFKAP_BYTES_LEN(member_state) == 0) {
                /* Empty assignment. */
                assignment = rd_kafka_topic_partition_list_new(0);
                memset(&UserData, 0, sizeof(UserData));
                goto done;
        }

        /* Parse assignment from MemberState */
        rkbuf = rd_kafka_buf_new_shadow(
            member_state->data, RD_KAFKAP_BYTES_LEN(member_state), NULL);
        /* Protocol parser needs a broker handle to log errors on. */
        if (rkb) {
                rkbuf->rkbuf_rkb = rkb;
                rd_kafka_broker_keep(rkb);
        } else
                rkbuf->rkbuf_rkb = rd_kafka_broker_internal(rkcg->rkcg_rk);

        rd_kafka_buf_read_i16(rkbuf, &Version);
        const rd_kafka_topic_partition_field_t fields[] = {
            RD_KAFKA_TOPIC_PARTITION_FIELD_PARTITION,
            RD_KAFKA_TOPIC_PARTITION_FIELD_END};
        if (!(assignment = rd_kafka_buf_read_topic_partitions(
<<<<<<< HEAD
                  rkbuf, rd_false /* don't use topic_id */, rd_true, 0,
                  fields)))
=======
                  rkbuf, rd_false /*don't use topic_id*/, rd_true, 0, fields)))
>>>>>>> 45459a5a
                goto err_parse;
        rd_kafka_buf_read_kbytes(rkbuf, &UserData);

done:
        rd_kafka_cgrp_update_session_timeout(rkcg, rd_true /*reset timeout*/);

        rd_assert(rkcg->rkcg_assignor);
        if (rkcg->rkcg_assignor->rkas_on_assignment_cb) {
                char *member_id;
                RD_KAFKAP_STR_DUPA(&member_id, rkcg->rkcg_member_id);
                rd_kafka_consumer_group_metadata_t *cgmd =
                    rd_kafka_consumer_group_metadata_new_with_genid(
                        rkcg->rkcg_rk->rk_conf.group_id_str,
                        rkcg->rkcg_generation_id, member_id,
                        rkcg->rkcg_rk->rk_conf.group_instance_id);
                rkcg->rkcg_assignor->rkas_on_assignment_cb(
                    rkcg->rkcg_assignor, &(rkcg->rkcg_assignor_state),
                    assignment, &UserData, cgmd);
                rd_kafka_consumer_group_metadata_destroy(cgmd);
        }

        // FIXME: Remove when we're done debugging.
        rd_kafka_topic_partition_list_log(rkcg->rkcg_rk, "ASSIGNMENT",
                                          RD_KAFKA_DBG_CGRP, assignment);

        /* Set the new assignment */
        rd_kafka_cgrp_handle_assignment(rkcg, assignment);

        rd_kafka_topic_partition_list_destroy(assignment);

        if (rkbuf)
                rd_kafka_buf_destroy(rkbuf);

        return;

err_parse:
        err = rkbuf->rkbuf_err;

err:
        if (rkbuf)
                rd_kafka_buf_destroy(rkbuf);

        if (assignment)
                rd_kafka_topic_partition_list_destroy(assignment);

        rd_kafka_dbg(rkcg->rkcg_rk, CGRP, "GRPSYNC",
                     "Group \"%s\": synchronization failed: %s: rejoining",
                     rkcg->rkcg_group_id->str, rd_kafka_err2str(err));

        if (err == RD_KAFKA_RESP_ERR_FENCED_INSTANCE_ID)
                rd_kafka_set_fatal_error(rkcg->rkcg_rk, err,
                                         "Fatal consumer error: %s",
                                         rd_kafka_err2str(err));
        else if (err == RD_KAFKA_RESP_ERR_ILLEGAL_GENERATION)
                rkcg->rkcg_generation_id = -1;
        else if (err == RD_KAFKA_RESP_ERR_UNKNOWN_MEMBER_ID)
                rd_kafka_cgrp_set_member_id(rkcg, "");

        if (rd_kafka_cgrp_rebalance_protocol(rkcg) ==
                RD_KAFKA_REBALANCE_PROTOCOL_COOPERATIVE &&
            (err == RD_KAFKA_RESP_ERR_ILLEGAL_GENERATION ||
             err == RD_KAFKA_RESP_ERR_UNKNOWN_MEMBER_ID))
                rd_kafka_cgrp_revoke_all_rejoin(
                    rkcg, rd_true /*assignment is lost*/,
                    rd_true /*this consumer is initiating*/, "SyncGroup error");
        else
                rd_kafka_cgrp_rejoin(rkcg, "SyncGroup error: %s",
                                     rd_kafka_err2str(err));
}



/**
 * @brief Cgrp handler for SyncGroup responses. opaque must be the cgrp handle.
 */
static void rd_kafka_cgrp_handle_SyncGroup(rd_kafka_t *rk,
                                           rd_kafka_broker_t *rkb,
                                           rd_kafka_resp_err_t err,
                                           rd_kafka_buf_t *rkbuf,
                                           rd_kafka_buf_t *request,
                                           void *opaque) {
        rd_kafka_cgrp_t *rkcg         = opaque;
        const int log_decode_errors   = LOG_ERR;
        int16_t ErrorCode             = 0;
        rd_kafkap_bytes_t MemberState = RD_ZERO_INIT;
        int actions;

        if (rkcg->rkcg_join_state != RD_KAFKA_CGRP_JOIN_STATE_WAIT_SYNC) {
                rd_kafka_dbg(
                    rkb->rkb_rk, CGRP, "SYNCGROUP",
                    "SyncGroup response: discarding outdated request "
                    "(now in join-state %s)",
                    rd_kafka_cgrp_join_state_names[rkcg->rkcg_join_state]);
                rd_kafka_cgrp_clear_wait_resp(rkcg, RD_KAFKAP_SyncGroup);
                return;
        }

        if (err) {
                ErrorCode = err;
                goto err;
        }

        if (request->rkbuf_reqhdr.ApiVersion >= 1)
                rd_kafka_buf_read_throttle_time(rkbuf);

        rd_kafka_buf_read_i16(rkbuf, &ErrorCode);
        rd_kafka_buf_read_kbytes(rkbuf, &MemberState);

err:
        actions = rd_kafka_err_action(rkb, ErrorCode, request,
                                      RD_KAFKA_ERR_ACTION_END);

        if (actions & RD_KAFKA_ERR_ACTION_REFRESH) {
                /* Re-query for coordinator */
                rd_kafka_cgrp_op(rkcg, NULL, RD_KAFKA_NO_REPLYQ,
                                 RD_KAFKA_OP_COORD_QUERY, ErrorCode);
                /* FALLTHRU */
        }

        if (actions & RD_KAFKA_ERR_ACTION_RETRY) {
                if (rd_kafka_buf_retry(rkb, request))
                        return;
                /* FALLTHRU */
        }

        rd_kafka_dbg(rkb->rkb_rk, CGRP, "SYNCGROUP",
                     "SyncGroup response: %s (%d bytes of MemberState data)",
                     rd_kafka_err2str(ErrorCode),
                     RD_KAFKAP_BYTES_LEN(&MemberState));

        rd_kafka_cgrp_clear_wait_resp(rkcg, RD_KAFKAP_SyncGroup);

        if (ErrorCode == RD_KAFKA_RESP_ERR__DESTROY)
                return; /* Termination */

        rd_kafka_cgrp_handle_SyncGroup_memberstate(rkcg, rkb, ErrorCode,
                                                   &MemberState);

        return;

err_parse:
        ErrorCode = rkbuf->rkbuf_err;
        goto err;
}


/**
 * @brief Run group assignment.
 */
static void rd_kafka_cgrp_assignor_run(rd_kafka_cgrp_t *rkcg,
                                       rd_kafka_assignor_t *rkas,
                                       rd_kafka_resp_err_t err,
                                       rd_kafka_metadata_internal_t *metadata,
                                       rd_kafka_group_member_t *members,
                                       int member_cnt) {
        char errstr[512];

        if (err) {
                rd_snprintf(errstr, sizeof(errstr),
                            "Failed to get cluster metadata: %s",
                            rd_kafka_err2str(err));
                goto err;
        }

        *errstr = '\0';

        /* Run assignor */
        err = rd_kafka_assignor_run(rkcg, rkas, &metadata->metadata, members,
                                    member_cnt, errstr, sizeof(errstr));

        if (err) {
                if (!*errstr)
                        rd_snprintf(errstr, sizeof(errstr), "%s",
                                    rd_kafka_err2str(err));
                goto err;
        }

        rd_kafka_dbg(rkcg->rkcg_rk, CGRP | RD_KAFKA_DBG_CONSUMER, "ASSIGNOR",
                     "Group \"%s\": \"%s\" assignor run for %d member(s)",
                     rkcg->rkcg_group_id->str, rkas->rkas_protocol_name->str,
                     member_cnt);

        if (rkas->rkas_protocol == RD_KAFKA_REBALANCE_PROTOCOL_COOPERATIVE)
                rd_kafka_cooperative_protocol_adjust_assignment(rkcg, members,
                                                                member_cnt);

        rd_kafka_cgrp_set_join_state(rkcg, RD_KAFKA_CGRP_JOIN_STATE_WAIT_SYNC);

        rd_kafka_cgrp_set_wait_resp(rkcg, RD_KAFKAP_SyncGroup);

        /* Respond to broker with assignment set or error */
        rd_kafka_SyncGroupRequest(
            rkcg->rkcg_coord, rkcg->rkcg_group_id, rkcg->rkcg_generation_id,
            rkcg->rkcg_member_id, rkcg->rkcg_group_instance_id, members,
            err ? 0 : member_cnt, RD_KAFKA_REPLYQ(rkcg->rkcg_ops, 0),
            rd_kafka_cgrp_handle_SyncGroup, rkcg);
        return;

err:
        rd_kafka_log(rkcg->rkcg_rk, LOG_ERR, "ASSIGNOR",
                     "Group \"%s\": failed to run assignor \"%s\" for "
                     "%d member(s): %s",
                     rkcg->rkcg_group_id->str, rkas->rkas_protocol_name->str,
                     member_cnt, errstr);

        rd_kafka_cgrp_rejoin(rkcg, "%s assignor failed: %s",
                             rkas->rkas_protocol_name->str, errstr);
}



/**
 * @brief Op callback from handle_JoinGroup
 */
static rd_kafka_op_res_t
rd_kafka_cgrp_assignor_handle_Metadata_op(rd_kafka_t *rk,
                                          rd_kafka_q_t *rkq,
                                          rd_kafka_op_t *rko) {
        rd_kafka_cgrp_t *rkcg = rk->rk_cgrp;

        if (rko->rko_err == RD_KAFKA_RESP_ERR__DESTROY)
                return RD_KAFKA_OP_RES_HANDLED; /* Terminating */

        if (rkcg->rkcg_join_state != RD_KAFKA_CGRP_JOIN_STATE_WAIT_METADATA)
                return RD_KAFKA_OP_RES_HANDLED; /* From outdated state */

        if (!rkcg->rkcg_group_leader.members) {
                rd_kafka_dbg(rk, CGRP, "GRPLEADER",
                             "Group \"%.*s\": no longer leader: "
                             "not running assignor",
                             RD_KAFKAP_STR_PR(rkcg->rkcg_group_id));
                return RD_KAFKA_OP_RES_HANDLED;
        }

        rd_kafka_cgrp_assignor_run(rkcg, rkcg->rkcg_assignor, rko->rko_err,
                                   rko->rko_u.metadata.mdi,
                                   rkcg->rkcg_group_leader.members,
                                   rkcg->rkcg_group_leader.member_cnt);

        return RD_KAFKA_OP_RES_HANDLED;
}


/**
 * Parse single JoinGroup.Members.MemberMetadata for "consumer" ProtocolType
 *
 * Protocol definition:
 * https://cwiki.apache.org/confluence/display/KAFKA/Kafka+Client-side+Assignment+Proposal
 *
 * Returns 0 on success or -1 on error.
 */
static int rd_kafka_group_MemberMetadata_consumer_read(
    rd_kafka_broker_t *rkb,
    rd_kafka_group_member_t *rkgm,
    const rd_kafkap_bytes_t *MemberMetadata) {

        rd_kafka_buf_t *rkbuf;
        int16_t Version;
        int32_t subscription_cnt;
        rd_kafkap_bytes_t UserData;
        const int log_decode_errors = LOG_ERR;
        rd_kafka_resp_err_t err     = RD_KAFKA_RESP_ERR__BAD_MSG;

        /* Create a shadow-buffer pointing to the metadata to ease parsing. */
        rkbuf = rd_kafka_buf_new_shadow(
            MemberMetadata->data, RD_KAFKAP_BYTES_LEN(MemberMetadata), NULL);

        /* Protocol parser needs a broker handle to log errors on.
         * If none is provided, don't log errors (mainly for unit tests). */
        if (rkb) {
                rkbuf->rkbuf_rkb = rkb;
                rd_kafka_broker_keep(rkb);
        }

        rd_kafka_buf_read_i16(rkbuf, &Version);
        rd_kafka_buf_read_i32(rkbuf, &subscription_cnt);

        if (subscription_cnt > 10000 || subscription_cnt <= 0)
                goto err;

        rkgm->rkgm_subscription =
            rd_kafka_topic_partition_list_new(subscription_cnt);

        while (subscription_cnt-- > 0) {
                rd_kafkap_str_t Topic;
                char *topic_name;
                rd_kafka_buf_read_str(rkbuf, &Topic);
                RD_KAFKAP_STR_DUPA(&topic_name, &Topic);
                rd_kafka_topic_partition_list_add(
                    rkgm->rkgm_subscription, topic_name, RD_KAFKA_PARTITION_UA);
        }

        rd_kafka_buf_read_kbytes(rkbuf, &UserData);
        rkgm->rkgm_userdata = rd_kafkap_bytes_copy(&UserData);

        const rd_kafka_topic_partition_field_t fields[] = {
            RD_KAFKA_TOPIC_PARTITION_FIELD_PARTITION,
            RD_KAFKA_TOPIC_PARTITION_FIELD_END};
        if (Version >= 1 &&
            !(rkgm->rkgm_owned = rd_kafka_buf_read_topic_partitions(
<<<<<<< HEAD
                  rkbuf, rd_false /* don't use topic_id */, rd_true, 0,
                  fields)))
=======
                  rkbuf, rd_false /*don't use topic_id*/, rd_true, 0, fields)))
>>>>>>> 45459a5a
                goto err;

        if (Version >= 2) {
                rd_kafka_buf_read_i32(rkbuf, &rkgm->rkgm_generation);
        }

        if (Version >= 3) {
                rd_kafkap_str_t RackId = RD_KAFKAP_STR_INITIALIZER;
                rd_kafka_buf_read_str(rkbuf, &RackId);
                rkgm->rkgm_rack_id = rd_kafkap_str_copy(&RackId);
        }

        rd_kafka_buf_destroy(rkbuf);

        return 0;

err_parse:
        err = rkbuf->rkbuf_err;

err:
        if (rkb)
                rd_rkb_dbg(rkb, CGRP, "MEMBERMETA",
                           "Failed to parse MemberMetadata for \"%.*s\": %s",
                           RD_KAFKAP_STR_PR(rkgm->rkgm_member_id),
                           rd_kafka_err2str(err));
        if (rkgm->rkgm_subscription) {
                rd_kafka_topic_partition_list_destroy(rkgm->rkgm_subscription);
                rkgm->rkgm_subscription = NULL;
        }

        rd_kafka_buf_destroy(rkbuf);
        return -1;
}


/**
 * @brief cgrp handler for JoinGroup responses
 * opaque must be the cgrp handle.
 *
 * @locality rdkafka main thread (unless ERR__DESTROY: arbitrary thread)
 */
static void rd_kafka_cgrp_handle_JoinGroup(rd_kafka_t *rk,
                                           rd_kafka_broker_t *rkb,
                                           rd_kafka_resp_err_t err,
                                           rd_kafka_buf_t *rkbuf,
                                           rd_kafka_buf_t *request,
                                           void *opaque) {
        rd_kafka_cgrp_t *rkcg       = opaque;
        const int log_decode_errors = LOG_ERR;
        int16_t ErrorCode           = 0;
        int32_t GenerationId;
        rd_kafkap_str_t Protocol, LeaderId;
        rd_kafkap_str_t MyMemberId = RD_KAFKAP_STR_INITIALIZER;
        int32_t member_cnt;
        int actions;
        int i_am_leader           = 0;
        rd_kafka_assignor_t *rkas = NULL;

        rd_kafka_cgrp_clear_wait_resp(rkcg, RD_KAFKAP_JoinGroup);

        if (err == RD_KAFKA_RESP_ERR__DESTROY ||
            rkcg->rkcg_flags & RD_KAFKA_CGRP_F_TERMINATE)
                return; /* Terminating */

        if (rkcg->rkcg_join_state != RD_KAFKA_CGRP_JOIN_STATE_WAIT_JOIN) {
                rd_kafka_dbg(
                    rkb->rkb_rk, CGRP, "JOINGROUP",
                    "JoinGroup response: discarding outdated request "
                    "(now in join-state %s)",
                    rd_kafka_cgrp_join_state_names[rkcg->rkcg_join_state]);
                return;
        }

        if (err) {
                ErrorCode = err;
                goto err;
        }

        if (request->rkbuf_reqhdr.ApiVersion >= 2)
                rd_kafka_buf_read_throttle_time(rkbuf);

        rd_kafka_buf_read_i16(rkbuf, &ErrorCode);
        rd_kafka_buf_read_i32(rkbuf, &GenerationId);
        rd_kafka_buf_read_str(rkbuf, &Protocol);
        rd_kafka_buf_read_str(rkbuf, &LeaderId);
        rd_kafka_buf_read_str(rkbuf, &MyMemberId);
        rd_kafka_buf_read_i32(rkbuf, &member_cnt);

        if (!ErrorCode && RD_KAFKAP_STR_IS_NULL(&Protocol)) {
                /* Protocol not set, we will not be able to find
                 * a matching assignor so error out early. */
                ErrorCode = RD_KAFKA_RESP_ERR__BAD_MSG;
        } else if (!ErrorCode) {
                char *protocol_name;
                RD_KAFKAP_STR_DUPA(&protocol_name, &Protocol);
                if (!(rkas = rd_kafka_assignor_find(rkcg->rkcg_rk,
                                                    protocol_name)) ||
                    !rkas->rkas_enabled) {
                        rd_kafka_dbg(rkb->rkb_rk, CGRP, "JOINGROUP",
                                     "Unsupported assignment strategy \"%s\"",
                                     protocol_name);
                        if (rkcg->rkcg_assignor) {
                                if (rkcg->rkcg_assignor
                                        ->rkas_destroy_state_cb &&
                                    rkcg->rkcg_assignor_state)
                                        rkcg->rkcg_assignor
                                            ->rkas_destroy_state_cb(
                                                rkcg->rkcg_assignor_state);
                                rkcg->rkcg_assignor_state = NULL;
                                rkcg->rkcg_assignor       = NULL;
                        }
                        ErrorCode = RD_KAFKA_RESP_ERR__UNKNOWN_PROTOCOL;
                }
        }

        rd_kafka_dbg(rkb->rkb_rk, CGRP, "JOINGROUP",
                     "JoinGroup response: GenerationId %" PRId32
                     ", "
                     "Protocol %.*s, LeaderId %.*s%s, my MemberId %.*s, "
                     "member metadata count "
                     "%" PRId32 ": %s",
                     GenerationId, RD_KAFKAP_STR_PR(&Protocol),
                     RD_KAFKAP_STR_PR(&LeaderId),
                     RD_KAFKAP_STR_LEN(&MyMemberId) &&
                             !rd_kafkap_str_cmp(&LeaderId, &MyMemberId)
                         ? " (me)"
                         : "",
                     RD_KAFKAP_STR_PR(&MyMemberId), member_cnt,
                     ErrorCode ? rd_kafka_err2str(ErrorCode) : "(no error)");

        if (!ErrorCode) {
                char *my_member_id;
                RD_KAFKAP_STR_DUPA(&my_member_id, &MyMemberId);
                rd_kafka_cgrp_set_member_id(rkcg, my_member_id);
                rkcg->rkcg_generation_id = GenerationId;
                i_am_leader = !rd_kafkap_str_cmp(&LeaderId, &MyMemberId);
        } else {
                rd_interval_backoff(&rkcg->rkcg_join_intvl, 1000 * 1000);
                goto err;
        }

        if (rkcg->rkcg_assignor && rkcg->rkcg_assignor != rkas) {
                if (rkcg->rkcg_assignor->rkas_destroy_state_cb &&
                    rkcg->rkcg_assignor_state)
                        rkcg->rkcg_assignor->rkas_destroy_state_cb(
                            rkcg->rkcg_assignor_state);
                rkcg->rkcg_assignor_state = NULL;
        }
        rkcg->rkcg_assignor = rkas;

        if (i_am_leader) {
                rd_kafka_group_member_t *members;
                int i;
                int sub_cnt = 0;
                rd_list_t topics;
                rd_kafka_op_t *rko;
                rd_bool_t any_member_rack = rd_false;
                rd_kafka_dbg(rkb->rkb_rk, CGRP, "JOINGROUP",
                             "I am elected leader for group \"%s\" "
                             "with %" PRId32 " member(s)",
                             rkcg->rkcg_group_id->str, member_cnt);

                if (member_cnt > 100000) {
                        err = RD_KAFKA_RESP_ERR__BAD_MSG;
                        goto err;
                }

                rd_list_init(&topics, member_cnt, rd_free);

                members = rd_calloc(member_cnt, sizeof(*members));

                for (i = 0; i < member_cnt; i++) {
                        rd_kafkap_str_t MemberId;
                        rd_kafkap_bytes_t MemberMetadata;
                        rd_kafka_group_member_t *rkgm;
                        rd_kafkap_str_t GroupInstanceId =
                            RD_KAFKAP_STR_INITIALIZER;

                        rd_kafka_buf_read_str(rkbuf, &MemberId);
                        if (request->rkbuf_reqhdr.ApiVersion >= 5)
                                rd_kafka_buf_read_str(rkbuf, &GroupInstanceId);
                        rd_kafka_buf_read_kbytes(rkbuf, &MemberMetadata);

                        rkgm                 = &members[sub_cnt];
                        rkgm->rkgm_member_id = rd_kafkap_str_copy(&MemberId);
                        rkgm->rkgm_group_instance_id =
                            rd_kafkap_str_copy(&GroupInstanceId);
                        rd_list_init(&rkgm->rkgm_eligible, 0, NULL);
                        rkgm->rkgm_generation = -1;

                        if (rd_kafka_group_MemberMetadata_consumer_read(
                                rkb, rkgm, &MemberMetadata)) {
                                /* Failed to parse this member's metadata,
                                 * ignore it. */
                        } else {
                                sub_cnt++;
                                rkgm->rkgm_assignment =
                                    rd_kafka_topic_partition_list_new(
                                        rkgm->rkgm_subscription->cnt);
                                rd_kafka_topic_partition_list_get_topic_names(
                                    rkgm->rkgm_subscription, &topics,
                                    0 /*dont include regex*/);
                                if (!any_member_rack && rkgm->rkgm_rack_id &&
                                    RD_KAFKAP_STR_LEN(rkgm->rkgm_rack_id))
                                        any_member_rack = rd_true;
                        }
                }

                /* FIXME: What to do if parsing failed for some/all members?
                 *        It is a sign of incompatibility. */


                rd_kafka_cgrp_group_leader_reset(rkcg,
                                                 "JoinGroup response clean-up");

                rd_kafka_assert(NULL, rkcg->rkcg_group_leader.members == NULL);
                rkcg->rkcg_group_leader.members    = members;
                rkcg->rkcg_group_leader.member_cnt = sub_cnt;

                rd_kafka_cgrp_set_join_state(
                    rkcg, RD_KAFKA_CGRP_JOIN_STATE_WAIT_METADATA);

                /* The assignor will need metadata so fetch it asynchronously
                 * and run the assignor when we get a reply.
                 * Create a callback op that the generic metadata code
                 * will trigger when metadata has been parsed. */
                rko = rd_kafka_op_new_cb(
                    rkcg->rkcg_rk, RD_KAFKA_OP_METADATA,
                    rd_kafka_cgrp_assignor_handle_Metadata_op);
                rd_kafka_op_set_replyq(rko, rkcg->rkcg_ops, NULL);

                rd_kafka_MetadataRequest(
                    rkb, &topics, NULL, "partition assignor",
                    rd_false /*!allow_auto_create*/,
                    /* cgrp_update=false:
                     * Since the subscription list may not be identical
                     * across all members of the group and thus the
                     * Metadata response may not be identical to this
                     * consumer's subscription list, we want to
                     * avoid triggering a rejoin or error propagation
                     * on receiving the response since some topics
                     * may be missing. */
                    rd_false,
                    /* force_racks is true if any memeber has a client rack set,
                       since we will require partition to rack mapping in that
                       case for rack-aware assignors. */
                    any_member_rack, rko);
                rd_list_destroy(&topics);

        } else {
                rd_kafka_cgrp_set_join_state(
                    rkcg, RD_KAFKA_CGRP_JOIN_STATE_WAIT_SYNC);

                rd_kafka_cgrp_set_wait_resp(rkcg, RD_KAFKAP_SyncGroup);

                rd_kafka_SyncGroupRequest(
                    rkb, rkcg->rkcg_group_id, rkcg->rkcg_generation_id,
                    rkcg->rkcg_member_id, rkcg->rkcg_group_instance_id, NULL, 0,
                    RD_KAFKA_REPLYQ(rkcg->rkcg_ops, 0),
                    rd_kafka_cgrp_handle_SyncGroup, rkcg);
        }

err:
        actions = rd_kafka_err_action(
            rkb, ErrorCode, request, RD_KAFKA_ERR_ACTION_IGNORE,
            RD_KAFKA_RESP_ERR_UNKNOWN_MEMBER_ID,

            RD_KAFKA_ERR_ACTION_IGNORE, RD_KAFKA_RESP_ERR_MEMBER_ID_REQUIRED,

            RD_KAFKA_ERR_ACTION_IGNORE, RD_KAFKA_RESP_ERR_ILLEGAL_GENERATION,

            RD_KAFKA_ERR_ACTION_PERMANENT, RD_KAFKA_RESP_ERR_FENCED_INSTANCE_ID,

            RD_KAFKA_ERR_ACTION_END);

        if (actions & RD_KAFKA_ERR_ACTION_REFRESH) {
                /* Re-query for coordinator */
                rd_kafka_cgrp_op(rkcg, NULL, RD_KAFKA_NO_REPLYQ,
                                 RD_KAFKA_OP_COORD_QUERY, ErrorCode);
        }

        /* No need for retries here since the join is intervalled,
         * see rkcg_join_intvl */

        if (ErrorCode) {
                if (ErrorCode == RD_KAFKA_RESP_ERR__DESTROY)
                        return; /* Termination */

                if (ErrorCode == RD_KAFKA_RESP_ERR_FENCED_INSTANCE_ID) {
                        rd_kafka_set_fatal_error(rkcg->rkcg_rk, ErrorCode,
                                                 "Fatal consumer error: %s",
                                                 rd_kafka_err2str(ErrorCode));
                        ErrorCode = RD_KAFKA_RESP_ERR__FATAL;

                } else if (actions & RD_KAFKA_ERR_ACTION_PERMANENT)
                        rd_kafka_consumer_err(
                            rkcg->rkcg_q, rd_kafka_broker_id(rkb), ErrorCode, 0,
                            NULL, NULL, RD_KAFKA_OFFSET_INVALID,
                            "JoinGroup failed: %s",
                            rd_kafka_err2str(ErrorCode));

                if (ErrorCode == RD_KAFKA_RESP_ERR_UNKNOWN_MEMBER_ID)
                        rd_kafka_cgrp_set_member_id(rkcg, "");
                else if (ErrorCode == RD_KAFKA_RESP_ERR_ILLEGAL_GENERATION)
                        rkcg->rkcg_generation_id = -1;
                else if (ErrorCode == RD_KAFKA_RESP_ERR_MEMBER_ID_REQUIRED) {
                        /* KIP-394 requires member.id on initial join
                         * group request */
                        char *my_member_id;
                        RD_KAFKAP_STR_DUPA(&my_member_id, &MyMemberId);
                        rd_kafka_cgrp_set_member_id(rkcg, my_member_id);
                        /* Skip the join backoff */
                        rd_interval_reset(&rkcg->rkcg_join_intvl);
                }

                if (rd_kafka_cgrp_rebalance_protocol(rkcg) ==
                        RD_KAFKA_REBALANCE_PROTOCOL_COOPERATIVE &&
                    (ErrorCode == RD_KAFKA_RESP_ERR_ILLEGAL_GENERATION ||
                     ErrorCode == RD_KAFKA_RESP_ERR_MEMBER_ID_REQUIRED))
                        rd_kafka_cgrp_revoke_all_rejoin(
                            rkcg, rd_true /*assignment is lost*/,
                            rd_true /*this consumer is initiating*/,
                            "JoinGroup error");
                else
                        rd_kafka_cgrp_rejoin(rkcg, "JoinGroup error: %s",
                                             rd_kafka_err2str(ErrorCode));
        }

        return;

err_parse:
        ErrorCode = rkbuf->rkbuf_err;
        goto err;
}


/**
 * @brief Check subscription against requested Metadata.
 */
static rd_kafka_op_res_t rd_kafka_cgrp_handle_Metadata_op(rd_kafka_t *rk,
                                                          rd_kafka_q_t *rkq,
                                                          rd_kafka_op_t *rko) {
        rd_kafka_cgrp_t *rkcg = rk->rk_cgrp;

        if (rko->rko_err == RD_KAFKA_RESP_ERR__DESTROY)
                return RD_KAFKA_OP_RES_HANDLED; /* Terminating */

        rd_kafka_cgrp_metadata_update_check(rkcg, rd_false /*dont rejoin*/);

        return RD_KAFKA_OP_RES_HANDLED;
}


/**
 * @brief (Async) Refresh metadata (for cgrp's needs)
 *
 * @returns 1 if metadata refresh was requested, or 0 if metadata is
 *          up to date, or -1 if no broker is available for metadata requests.
 *
 * @locks none
 * @locality rdkafka main thread
 */
static int rd_kafka_cgrp_metadata_refresh(rd_kafka_cgrp_t *rkcg,
                                          int *metadata_agep,
                                          const char *reason) {
        rd_kafka_t *rk = rkcg->rkcg_rk;
        rd_kafka_op_t *rko;
        rd_list_t topics;
        rd_kafka_resp_err_t err;

        rd_list_init(&topics, 8, rd_free);

        /* Insert all non-wildcard topics in cache. */
        rd_kafka_metadata_cache_hint_rktparlist(
            rkcg->rkcg_rk, rkcg->rkcg_subscription, NULL, 0 /*dont replace*/);

        if (rkcg->rkcg_flags & RD_KAFKA_CGRP_F_WILDCARD_SUBSCRIPTION) {
                /* For wildcard subscriptions make sure the
                 * cached full metadata isn't too old. */
                int metadata_age = -1;

                if (rk->rk_ts_full_metadata)
                        metadata_age =
                            (int)(rd_clock() - rk->rk_ts_full_metadata) / 1000;

                *metadata_agep = metadata_age;

                if (metadata_age != -1 &&
                    metadata_age <= rk->rk_conf.metadata_max_age_ms) {
                        rd_kafka_dbg(rk, CGRP | RD_KAFKA_DBG_METADATA,
                                     "CGRPMETADATA",
                                     "%s: metadata for wildcard subscription "
                                     "is up to date (%dms old)",
                                     reason, *metadata_agep);
                        rd_list_destroy(&topics);
                        return 0; /* Up-to-date */
                }

        } else {
                /* Check that all subscribed topics are in the cache. */
                int r;

                rd_kafka_topic_partition_list_get_topic_names(
                    rkcg->rkcg_subscription, &topics, 0 /*no regexps*/);

                rd_kafka_rdlock(rk);
                r = rd_kafka_metadata_cache_topics_count_exists(rk, &topics,
                                                                metadata_agep);
                rd_kafka_rdunlock(rk);

                if (r == rd_list_cnt(&topics)) {
                        rd_kafka_dbg(rk, CGRP | RD_KAFKA_DBG_METADATA,
                                     "CGRPMETADATA",
                                     "%s: metadata for subscription "
                                     "is up to date (%dms old)",
                                     reason, *metadata_agep);
                        rd_list_destroy(&topics);
                        return 0; /* Up-to-date and all topics exist. */
                }

                rd_kafka_dbg(rk, CGRP | RD_KAFKA_DBG_METADATA, "CGRPMETADATA",
                             "%s: metadata for subscription "
                             "only available for %d/%d topics (%dms old)",
                             reason, r, rd_list_cnt(&topics), *metadata_agep);
        }

        /* Async request, result will be triggered from
         * rd_kafka_parse_metadata(). */
        rko = rd_kafka_op_new_cb(rkcg->rkcg_rk, RD_KAFKA_OP_METADATA,
                                 rd_kafka_cgrp_handle_Metadata_op);
        rd_kafka_op_set_replyq(rko, rkcg->rkcg_ops, 0);

        err = rd_kafka_metadata_request(rkcg->rkcg_rk, NULL, &topics,
                                        rd_false /*!allow auto create */,
                                        rd_true /*cgrp_update*/, reason, rko);
        if (err) {
                rd_kafka_dbg(rk, CGRP | RD_KAFKA_DBG_METADATA, "CGRPMETADATA",
                             "%s: need to refresh metadata (%dms old) "
                             "but no usable brokers available: %s",
                             reason, *metadata_agep, rd_kafka_err2str(err));
                rd_kafka_op_destroy(rko);
        }

        rd_list_destroy(&topics);

        return err ? -1 : 1;
}



static void rd_kafka_cgrp_join(rd_kafka_cgrp_t *rkcg) {
        int metadata_age;

        if (rkcg->rkcg_state != RD_KAFKA_CGRP_STATE_UP ||
            rkcg->rkcg_join_state != RD_KAFKA_CGRP_JOIN_STATE_INIT ||
            rd_kafka_cgrp_awaiting_response(rkcg))
                return;

        /* On max.poll.interval.ms failure, do not rejoin group until the
         * application has called poll. */
        if ((rkcg->rkcg_flags & RD_KAFKA_CGRP_F_MAX_POLL_EXCEEDED) &&
            rd_kafka_max_poll_exceeded(rkcg->rkcg_rk))
                return;

        rkcg->rkcg_flags &= ~RD_KAFKA_CGRP_F_MAX_POLL_EXCEEDED;

        rd_kafka_dbg(rkcg->rkcg_rk, CGRP, "JOIN",
                     "Group \"%.*s\": join with %d subscribed topic(s)",
                     RD_KAFKAP_STR_PR(rkcg->rkcg_group_id),
                     rd_list_cnt(rkcg->rkcg_subscribed_topics));


        /* See if we need to query metadata to continue:
         * - if subscription contains wildcards:
         *   * query all topics in cluster
         *
         * - if subscription does not contain wildcards but
         *   some topics are missing from the local metadata cache:
         *   * query subscribed topics (all cached ones)
         *
         * - otherwise:
         *   * rely on topic metadata cache
         */
        /* We need up-to-date full metadata to continue,
         * refresh metadata if necessary. */
        if (rd_kafka_cgrp_metadata_refresh(rkcg, &metadata_age,
                                           "consumer join") == 1) {
                rd_kafka_dbg(rkcg->rkcg_rk, CGRP | RD_KAFKA_DBG_CONSUMER,
                             "JOIN",
                             "Group \"%.*s\": "
                             "postponing join until up-to-date "
                             "metadata is available",
                             RD_KAFKAP_STR_PR(rkcg->rkcg_group_id));

                rd_assert(
                    rkcg->rkcg_join_state == RD_KAFKA_CGRP_JOIN_STATE_INIT ||
                    /* Possible via rd_kafka_cgrp_modify_subscription */
                    rkcg->rkcg_join_state == RD_KAFKA_CGRP_JOIN_STATE_STEADY);

                rd_kafka_cgrp_set_join_state(
                    rkcg, RD_KAFKA_CGRP_JOIN_STATE_WAIT_METADATA);

                return; /* ^ async call */
        }

        if (rd_list_empty(rkcg->rkcg_subscribed_topics))
                rd_kafka_cgrp_metadata_update_check(rkcg,
                                                    rd_false /*dont join*/);

        if (rd_list_empty(rkcg->rkcg_subscribed_topics)) {
                rd_kafka_dbg(
                    rkcg->rkcg_rk, CGRP | RD_KAFKA_DBG_CONSUMER, "JOIN",
                    "Group \"%.*s\": "
                    "no matching topics based on %dms old metadata: "
                    "next metadata refresh in %dms",
                    RD_KAFKAP_STR_PR(rkcg->rkcg_group_id), metadata_age,
                    rkcg->rkcg_rk->rk_conf.metadata_refresh_interval_ms -
                        metadata_age);
                return;
        }

        rd_rkb_dbg(
            rkcg->rkcg_curr_coord, CONSUMER | RD_KAFKA_DBG_CGRP, "JOIN",
            "Joining group \"%.*s\" with %d subscribed topic(s) and "
            "member id \"%.*s\"",
            RD_KAFKAP_STR_PR(rkcg->rkcg_group_id),
            rd_list_cnt(rkcg->rkcg_subscribed_topics),
            rkcg->rkcg_member_id ? RD_KAFKAP_STR_LEN(rkcg->rkcg_member_id) : 0,
            rkcg->rkcg_member_id ? rkcg->rkcg_member_id->str : "");


        rd_kafka_cgrp_set_join_state(rkcg, RD_KAFKA_CGRP_JOIN_STATE_WAIT_JOIN);

        rd_kafka_cgrp_set_wait_resp(rkcg, RD_KAFKAP_JoinGroup);

        rd_kafka_JoinGroupRequest(
            rkcg->rkcg_coord, rkcg->rkcg_group_id, rkcg->rkcg_member_id,
            rkcg->rkcg_group_instance_id,
            rkcg->rkcg_rk->rk_conf.group_protocol_type,
            rkcg->rkcg_subscribed_topics, RD_KAFKA_REPLYQ(rkcg->rkcg_ops, 0),
            rd_kafka_cgrp_handle_JoinGroup, rkcg);
}

/**
 * Rejoin group on update to effective subscribed topics list
 */
static void rd_kafka_cgrp_revoke_rejoin(rd_kafka_cgrp_t *rkcg,
                                        const char *reason) {
        /*
         * Clean-up group leader duties, if any.
         */
        rd_kafka_cgrp_group_leader_reset(rkcg, "group (re)join");

        rd_kafka_dbg(
            rkcg->rkcg_rk, CGRP, "REJOIN",
            "Group \"%.*s\" (re)joining in join-state %s "
            "with %d assigned partition(s): %s",
            RD_KAFKAP_STR_PR(rkcg->rkcg_group_id),
            rd_kafka_cgrp_join_state_names[rkcg->rkcg_join_state],
            rkcg->rkcg_group_assignment ? rkcg->rkcg_group_assignment->cnt : 0,
            reason);

        rd_kafka_cgrp_revoke_all_rejoin(rkcg, rd_false /*not lost*/,
                                        rd_true /*initiating*/, reason);
}

/**
 * @brief Update the effective list of subscribed topics.
 *
 * Set \p tinfos to NULL to clear the list.
 *
 * @param tinfos rd_list_t(rd_kafka_topic_info_t *): new effective topic list
 *
 * @returns true on change, else false.
 *
 * @remark Takes ownership of \p tinfos
 */
static rd_bool_t rd_kafka_cgrp_update_subscribed_topics(rd_kafka_cgrp_t *rkcg,
                                                        rd_list_t *tinfos) {
        rd_kafka_topic_info_t *tinfo;
        int i;

        if (!tinfos) {
                if (!rd_list_empty(rkcg->rkcg_subscribed_topics))
                        rd_kafka_dbg(rkcg->rkcg_rk, CGRP, "SUBSCRIPTION",
                                     "Group \"%.*s\": "
                                     "clearing subscribed topics list (%d)",
                                     RD_KAFKAP_STR_PR(rkcg->rkcg_group_id),
                                     rd_list_cnt(rkcg->rkcg_subscribed_topics));
                tinfos = rd_list_new(0, (void *)rd_kafka_topic_info_destroy);

        } else {
                if (rd_list_cnt(tinfos) == 0)
                        rd_kafka_dbg(rkcg->rkcg_rk, CGRP, "SUBSCRIPTION",
                                     "Group \"%.*s\": "
                                     "no topics in metadata matched "
                                     "subscription",
                                     RD_KAFKAP_STR_PR(rkcg->rkcg_group_id));
        }

        /* Sort for comparison */
        rd_list_sort(tinfos, rd_kafka_topic_info_cmp);

        /* Compare to existing to see if anything changed. */
        if (!rd_list_cmp(rkcg->rkcg_subscribed_topics, tinfos,
                         rd_kafka_topic_info_cmp)) {
                /* No change */
                rd_list_destroy(tinfos);
                return rd_false;
        }

        rd_kafka_dbg(
            rkcg->rkcg_rk, CGRP | RD_KAFKA_DBG_METADATA, "SUBSCRIPTION",
            "Group \"%.*s\": effective subscription list changed "
            "from %d to %d topic(s):",
            RD_KAFKAP_STR_PR(rkcg->rkcg_group_id),
            rd_list_cnt(rkcg->rkcg_subscribed_topics), rd_list_cnt(tinfos));

        RD_LIST_FOREACH(tinfo, tinfos, i)
        rd_kafka_dbg(rkcg->rkcg_rk, CGRP | RD_KAFKA_DBG_METADATA,
                     "SUBSCRIPTION", " Topic %s with %d partition(s)",
                     tinfo->topic, tinfo->partition_cnt);

        rd_list_destroy(rkcg->rkcg_subscribed_topics);

        rkcg->rkcg_subscribed_topics = tinfos;

        return rd_true;
}

<<<<<<< HEAD
static rd_kafka_op_res_t rd_kafka_cgrp_consumer_handle_next_assignment(
    rd_kafka_cgrp_t *rkcg,
    rd_kafka_topic_partition_list_t *new_target_assignments) {
=======
static rd_kafka_op_res_t
rd_kafka_cgrp_consumer_handle_next_assignment(rd_kafka_cgrp_t *rkcg) {
>>>>>>> 45459a5a
        rd_bool_t is_assignment_different = rd_false;
        if (rkcg->rkcg_consumer_flags & RD_KAFKA_CGRP_CONSUMER_F_WAITS_ACK)
                return RD_KAFKA_OP_RES_HANDLED;

        if (rkcg->rkcg_target_assignment) {
                is_assignment_different = rd_kafka_topic_partition_list_cmp(
<<<<<<< HEAD
                    new_target_assignments, rkcg->rkcg_target_assignment,
                    rd_kafka_topic_partition_by_id_cmp);
        } else {
                is_assignment_different = rd_kafka_topic_partition_list_cmp(
                    new_target_assignments, rkcg->rkcg_current_assignment,
                    rd_kafka_topic_partition_by_id_cmp);
        }

        /*
         * TODO: What happens in other states?
         */
        if (!is_assignment_different) {
                if (rkcg->rkcg_next_target_assignment &&
                    (new_target_assignments->cnt ==
                     rkcg->rkcg_next_target_assignment->cnt)) {
                        rd_kafka_topic_partition_list_destroy(
                            rkcg->rkcg_next_target_assignment);
                        rkcg->rkcg_next_target_assignment = NULL;
                }
=======
                    rkcg->rkcg_next_target_assignment,
                    rkcg->rkcg_target_assignment,
                    rd_kafka_topic_partition_by_id_cmp);
        } else {
                is_assignment_different = rd_kafka_topic_partition_list_cmp(
                    rkcg->rkcg_next_target_assignment,
                    rkcg->rkcg_current_assignment,
                    rd_kafka_topic_partition_by_id_cmp);
        }

        if (!is_assignment_different) {
                RD_IF_FREE(rkcg->rkcg_next_target_assignment,
                           rd_kafka_topic_partition_list_destroy);
                rkcg->rkcg_next_target_assignment = NULL;
>>>>>>> 45459a5a
        } else if (rkcg->rkcg_join_state == RD_KAFKA_CGRP_JOIN_STATE_INIT ||
                   rkcg->rkcg_join_state == RD_KAFKA_CGRP_JOIN_STATE_STEADY) {
                rkcg->rkcg_consumer_flags |= RD_KAFKA_CGRP_CONSUMER_F_WAITS_ACK;
                if (rkcg->rkcg_target_assignment) {
                        rd_kafka_topic_partition_list_destroy(
                            rkcg->rkcg_target_assignment);
                }
                rkcg->rkcg_target_assignment =
<<<<<<< HEAD
                    rd_kafka_topic_partition_list_copy(new_target_assignments);

                if (rkcg->rkcg_next_target_assignment &&
                    (new_target_assignments->cnt ==
                     rkcg->rkcg_next_target_assignment->cnt)) {
                        rd_kafka_topic_partition_list_destroy(
                            rkcg->rkcg_next_target_assignment);
                        rkcg->rkcg_next_target_assignment = NULL;
                }

=======
                    rkcg->rkcg_next_target_assignment;
>>>>>>> 45459a5a
                if (rd_kafka_is_dbg(rkcg->rkcg_rk, CGRP)) {
                        char rkcg_target_assignment_str[512] = "NULL";

                        rd_kafka_topic_partition_list_str(
                            rkcg->rkcg_target_assignment,
                            rkcg_target_assignment_str,
                            sizeof(rkcg_target_assignment_str), 0);

                        rd_kafka_dbg(rkcg->rkcg_rk, CGRP, "HEARTBEAT",
                                     "Reconciliation starts with new target "
                                     "assignment \"%s\"",
                                     rkcg_target_assignment_str);
                }
<<<<<<< HEAD
=======
                rkcg->rkcg_next_target_assignment = NULL;
>>>>>>> 45459a5a
                rd_kafka_cgrp_handle_assignment(rkcg,
                                                rkcg->rkcg_target_assignment);
        }

        return RD_KAFKA_OP_RES_HANDLED;
}

/**
 * @brief Op callback from handle_JoinGroup
 */
static rd_kafka_op_res_t
rd_kafka_cgrp_consumer_handle_Metadata_op(rd_kafka_t *rk,
                                          rd_kafka_q_t *rkq,
                                          rd_kafka_op_t *rko) {
<<<<<<< HEAD
        /*
         * FIXME: Using next_target_assignment is not correct as other heartbeat
         * call can change it.
         */
        int i, j;
        rd_kafka_cgrp_t *rkcg = rk->rk_cgrp;
        rd_kafka_op_res_t assignment_handle_ret;
        rd_kafka_topic_partition_list_t *new_target_assignments;
=======
        int i, j, found = 0;
        rd_kafka_cgrp_t *rkcg = rk->rk_cgrp;
>>>>>>> 45459a5a

        if (rko->rko_err == RD_KAFKA_RESP_ERR__DESTROY)
                return RD_KAFKA_OP_RES_HANDLED; /* Terminating */

        if (!rkcg->rkcg_next_target_assignment)
                return RD_KAFKA_OP_RES_HANDLED;

        /*      Update topic name for all the assignments given by topic id
<<<<<<< HEAD
         *      TODO: Improve complexity.
         */
        /*
         *      TODO: Checking local metadata cache is an improvement which we
         * can do later.
         */
        new_target_assignments = rd_kafka_topic_partition_list_new(
            rkcg->rkcg_next_target_assignment->cnt);
        for (i = 0; i < rkcg->rkcg_next_target_assignment->cnt; i++) {
=======
         *      KIP848TODO: Improve complexity.
         */
        for (i = 0; i < rkcg->rkcg_next_target_assignment->cnt; i++) {
                rd_kafka_topic_partition_t *rktpar =
                    &rkcg->rkcg_next_target_assignment->elems[i];
                if (rktpar->topic) {
                        found++;
                        continue;
                }
>>>>>>> 45459a5a
                rd_kafka_Uuid_t request_topic_id =
                    rd_kafka_topic_partition_get_topic_id(
                        &rkcg->rkcg_next_target_assignment->elems[i]);
                for (j = 0; j < rko->rko_u.metadata.md->topic_cnt; j++) {
                        rd_kafka_Uuid_t compare_topic_id =
                            rko->rko_u.metadata.mdi->topics[j].topic_id;
                        if (!rd_kafka_Uuid_cmp(request_topic_id,
                                               compare_topic_id)) {
<<<<<<< HEAD
                                if (rko->rko_u.metadata.md->topics[j].err ==
                                    RD_KAFKA_RESP_ERR_NO_ERROR)
                                        rd_kafka_topic_partition_list_add_with_topic_name_and_id(
                                            new_target_assignments,
                                            request_topic_id,
                                            rko->rko_u.metadata.md->topics[j]
                                                .topic,
                                            rkcg->rkcg_next_target_assignment
                                                ->elems[i]
                                                .partition);
                                else
                                        rd_kafka_dbg(
                                            rkcg->rkcg_rk, CGRP, "HEARTBEAT",
                                            "Metadata not found for the "
                                            "assigned topic id - %s due to: "
                                            "%s: "
                                            "Continuing without it",
                                            rd_kafka_Uuid_base64str(
                                                &request_topic_id),
                                            rd_kafka_err2str(
                                                rko->rko_u.metadata.md
                                                    ->topics[j]
                                                    .err));
=======
                                rktpar->topic = rd_strdup(
                                    rko->rko_u.metadata.md->topics[j].topic);
                                found++;
>>>>>>> 45459a5a
                                break;
                        }
                }
        }

<<<<<<< HEAD
=======
        if (found < rkcg->rkcg_next_target_assignment->cnt)
                return RD_KAFKA_OP_RES_HANDLED;

>>>>>>> 45459a5a
        if (rd_kafka_is_dbg(rkcg->rkcg_rk, CGRP)) {
                char rkcg_next_target_assignment_str[512] = "NULL";

                rd_kafka_topic_partition_list_str(
                    rkcg->rkcg_next_target_assignment,
                    rkcg_next_target_assignment_str,
                    sizeof(rkcg_next_target_assignment_str), 0);

                rd_kafka_dbg(
                    rkcg->rkcg_rk, CGRP, "HEARTBEAT",
                    "Metadata available for next target assignment \"%s\"",
                    rkcg_next_target_assignment_str);
        }

<<<<<<< HEAD
        assignment_handle_ret = rd_kafka_cgrp_consumer_handle_next_assignment(
            rkcg, new_target_assignments);
        rd_kafka_topic_partition_list_destroy(new_target_assignments);
        return assignment_handle_ret;
=======
        return rd_kafka_cgrp_consumer_handle_next_assignment(rkcg);
>>>>>>> 45459a5a
}

void rd_kafka_cgrp_consumer_next_target_assignment_request_metadata(
    rd_kafka_t *rk,
    rd_kafka_broker_t *rkb) {

        rd_kafka_op_t *rko;
        rd_kafka_cgrp_t *rkcg = rk->rk_cgrp;
        rd_kafka_Uuid_t topic_id;
<<<<<<< HEAD
        rd_kafka_Uuid_t prev_topic_id = RD_KAFKA_UUID_ZERO;
=======
>>>>>>> 45459a5a
        rd_list_t *topic_ids;
        int i;

        if (!rkcg->rkcg_next_target_assignment->cnt) {
                /* No metadata to request, continue with handle_next_assignment.
                 */
<<<<<<< HEAD
                rd_kafka_topic_partition_list_t *new_target_assignment =
                    rd_kafka_topic_partition_list_new(0);
                rd_kafka_cgrp_consumer_handle_next_assignment(
                    rkcg, new_target_assignment);
                rd_kafka_topic_partition_list_destroy(new_target_assignment);
=======
                rd_kafka_cgrp_consumer_handle_next_assignment(rkcg);
>>>>>>> 45459a5a
                return;
        }

        topic_ids = rd_list_new(1, rd_list_Uuid_destroy);
<<<<<<< HEAD
        for (i = 0; i < rkcg->rkcg_next_target_assignment->cnt; i++) {
                topic_id = rd_kafka_topic_partition_get_topic_id(
                    &rkcg->rkcg_next_target_assignment->elems[i]);
                if (rd_kafka_Uuid_cmp(prev_topic_id, topic_id) &&
                    !rd_list_find(topic_ids, &topic_id, rd_list_Uuid_cmp))
                        rd_list_add(topic_ids, rd_kafka_Uuid_copy(&topic_id));
                prev_topic_id = topic_id;
=======

        for (i = 0; i < rkcg->rkcg_next_target_assignment->cnt; i++) {
                topic_id = rd_kafka_topic_partition_get_topic_id(
                    &rkcg->rkcg_next_target_assignment->elems[i]);
                rd_list_add(topic_ids, rd_kafka_Uuid_copy(&topic_id));
>>>>>>> 45459a5a
        }

        rko = rd_kafka_op_new_cb(rkcg->rkcg_rk, RD_KAFKA_OP_METADATA,
                                 rd_kafka_cgrp_consumer_handle_Metadata_op);
        rd_kafka_op_set_replyq(rko, rkcg->rkcg_ops, NULL);
        rd_kafka_MetadataRequest(
            rkb, NULL, topic_ids, "ConsumerGroupHeartbeat API Response",
            rd_false /*!allow_auto_create*/, rd_false, rd_false, rko);
        rd_list_destroy(topic_ids);
}
<<<<<<< HEAD
=======

/**
 * @brief Handle Heartbeat response.
 */
void rd_kafka_cgrp_handle_ConsumerGroupHeartbeat(rd_kafka_t *rk,
                                                 rd_kafka_broker_t *rkb,
                                                 rd_kafka_resp_err_t err,
                                                 rd_kafka_buf_t *rkbuf,
                                                 rd_kafka_buf_t *request,
                                                 void *opaque) {
        rd_kafka_cgrp_t *rkcg       = rk->rk_cgrp;
        const int log_decode_errors = LOG_ERR;
        int16_t error_code          = 0;
        rd_kafkap_str_t error_str;
        rd_kafkap_str_t member_id;
        int32_t member_epoch;
        int32_t heartbeat_interval_ms;

        if (err == RD_KAFKA_RESP_ERR__DESTROY)
                return;

        rd_dassert(rkcg->rkcg_flags & RD_KAFKA_CGRP_F_HEARTBEAT_IN_TRANSIT);

        if (err)
                goto err;

        rd_kafka_buf_read_throttle_time(rkbuf);

        rd_kafka_buf_read_i16(rkbuf, &error_code);
        rd_kafka_buf_read_str(rkbuf, &error_str);

        if (error_code) {
                err = error_code;
                goto err;
        }

        rd_kafka_buf_read_str(rkbuf, &member_id);
        rd_kafka_buf_read_i32(rkbuf, &member_epoch);
        rd_kafka_buf_read_i32(rkbuf, &heartbeat_interval_ms);

        int8_t are_assignments_present;
        rd_kafka_buf_read_i8(rkbuf, &are_assignments_present);
        if (!RD_KAFKAP_STR_IS_NULL(&member_id)) {
                rd_kafka_cgrp_set_member_id(rkcg, member_id.str);
        }
        rkcg->rkcg_generation_id = member_epoch;
        if (heartbeat_interval_ms > 0) {
                rkcg->rkcg_heartbeat_intvl_ms = heartbeat_interval_ms;
        }

        if (are_assignments_present == 1) {
                rd_kafka_topic_partition_list_t *assigned_topic_partitions;
                const rd_kafka_topic_partition_field_t assignments_fields[] = {
                    RD_KAFKA_TOPIC_PARTITION_FIELD_PARTITION,
                    RD_KAFKA_TOPIC_PARTITION_FIELD_END};
                assigned_topic_partitions = rd_kafka_buf_read_topic_partitions(
                    rkbuf, rd_true, rd_false /* Don't use Topic Name */, 0,
                    assignments_fields);

                if (rd_rkb_is_dbg(rkb, CGRP)) {
                        char assigned_topic_partitions_str[512] = "NULL";

                        if (assigned_topic_partitions) {
                                rd_kafka_topic_partition_list_str(
                                    assigned_topic_partitions,
                                    assigned_topic_partitions_str,
                                    sizeof(assigned_topic_partitions_str), 0);
                        }

                        rd_rkb_dbg(rkb, CGRP, "HEARTBEAT",
                                   "Heartbeat response received target "
                                   "assignment \"%s\"",
                                   assigned_topic_partitions_str);
                }

                if (assigned_topic_partitions) {
                        RD_IF_FREE(rkcg->rkcg_next_target_assignment,
                                   rd_kafka_topic_partition_list_destroy);
                        rkcg->rkcg_next_target_assignment =
                            assigned_topic_partitions;
                }
        }

        if (rkcg->rkcg_join_state == RD_KAFKA_CGRP_JOIN_STATE_STEADY &&
            rkcg->rkcg_consumer_flags & RD_KAFKA_CGRP_CONSUMER_F_WAITS_ACK &&
            rkcg->rkcg_target_assignment) {
                if (rkcg->rkcg_current_assignment)
                        rd_kafka_topic_partition_list_destroy(
                            rkcg->rkcg_current_assignment);
                rkcg->rkcg_current_assignment =
                    rd_kafka_topic_partition_list_copy(
                        rkcg->rkcg_target_assignment);
                rd_kafka_topic_partition_list_destroy(
                    rkcg->rkcg_target_assignment);
                rkcg->rkcg_target_assignment = NULL;
                rkcg->rkcg_consumer_flags &=
                    ~RD_KAFKA_CGRP_CONSUMER_F_WAITS_ACK;
                if (rd_kafka_is_dbg(rkcg->rkcg_rk, CGRP)) {
                        char rkcg_current_assignment_str[512] = "NULL";

                        rd_kafka_topic_partition_list_str(
                            rkcg->rkcg_current_assignment,
                            rkcg_current_assignment_str,
                            sizeof(rkcg_current_assignment_str), 0);

                        rd_kafka_dbg(
                            rkcg->rkcg_rk, CGRP, "HEARTBEAT",
                            "Target assignment acked, new current assignment "
                            " \"%s\"",
                            rkcg_current_assignment_str);
                }
        }

        if (rkcg->rkcg_next_target_assignment)
                rd_kafka_cgrp_consumer_next_target_assignment_request_metadata(
                    rk, rkb);

        rkcg->rkcg_flags &= ~RD_KAFKA_CGRP_F_HEARTBEAT_IN_TRANSIT;
        rkcg->rkcg_consumer_flags &=
            ~RD_KAFKA_CGRP_CONSUMER_F_SENDING_NEW_SUBSCRIPTION;
        rkcg->rkcg_last_heartbeat_err = RD_KAFKA_RESP_ERR_NO_ERROR;

        return;


err_parse:
        err = rkbuf->rkbuf_err;

err:
        rkcg->rkcg_last_heartbeat_err = err;
        rkcg->rkcg_flags &= ~RD_KAFKA_CGRP_F_HEARTBEAT_IN_TRANSIT;
        rkcg->rkcg_last_heartbeat_err = err;
}

>>>>>>> 45459a5a

/**
 * @brief Handle Heartbeat response.
 */
void rd_kafka_cgrp_handle_ConsumerGroupHeartbeat(rd_kafka_t *rk,
                                                 rd_kafka_broker_t *rkb,
                                                 rd_kafka_resp_err_t err,
                                                 rd_kafka_buf_t *rkbuf,
                                                 rd_kafka_buf_t *request,
                                                 void *opaque) {
        rd_kafka_cgrp_t *rkcg       = rk->rk_cgrp;
        const int log_decode_errors = LOG_ERR;
        int16_t error_code          = 0;
        int actions                 = 0;
        rd_kafkap_str_t error_str;
        rd_kafkap_str_t member_id;
        int32_t member_epoch;
        int32_t heartbeat_interval_ms;

        if (err == RD_KAFKA_RESP_ERR__DESTROY)
                return;

        rd_dassert(rkcg->rkcg_flags & RD_KAFKA_CGRP_F_HEARTBEAT_IN_TRANSIT);

        if (err)
                goto err;

        rd_kafka_buf_read_throttle_time(rkbuf);

        rd_kafka_buf_read_i16(rkbuf, &error_code);
        rd_kafka_buf_read_str(rkbuf, &error_str);

        if (error_code) {
                err = error_code;
                goto err;
        }

        rd_kafka_buf_read_str(rkbuf, &member_id);
        rd_kafka_buf_read_i32(rkbuf, &member_epoch);
        rd_kafka_buf_read_i32(rkbuf, &heartbeat_interval_ms);
        printf("\nMember Epoch is %d\n", member_epoch);

        int8_t are_assignments_present;
        rd_kafka_buf_read_i8(rkbuf, &are_assignments_present);
        if (!RD_KAFKAP_STR_IS_NULL(&member_id)) {
                rd_kafka_cgrp_set_member_id(rkcg, member_id.str);
        }
        rkcg->rkcg_generation_id = member_epoch;
        if (heartbeat_interval_ms > 0) {
                rkcg->rkcg_heartbeat_intvl_ms = heartbeat_interval_ms;
        }

        printf("Assignment present %s\n",
               are_assignments_present == 1 ? "Yes" : "No");

        if (are_assignments_present == 1) {
                rd_kafka_topic_partition_list_t *assigned_topic_partitions;
                const rd_kafka_topic_partition_field_t assignments_fields[] = {
                    RD_KAFKA_TOPIC_PARTITION_FIELD_PARTITION,
                    RD_KAFKA_TOPIC_PARTITION_FIELD_END};
                assigned_topic_partitions = rd_kafka_buf_read_topic_partitions(
                    rkbuf, rd_true, rd_false /* Don't use Topic Name */, 0,
                    assignments_fields);

                // if (rd_rkb_is_dbg(rkb, CGRP)) {
                char assigned_topic_partitions_str[512] = "NULL";

                if (assigned_topic_partitions) {
                        rd_kafka_topic_partition_list_str(
                            assigned_topic_partitions,
                            assigned_topic_partitions_str,
                            sizeof(assigned_topic_partitions_str), 0);
                }

                printf("Assined Topic Partitions are: %s\n",
                       assigned_topic_partitions_str);

                rd_rkb_dbg(rkb, CGRP, "HEARTBEAT",
                           "Heartbeat response received target "
                           "assignment \"%s\"",
                           assigned_topic_partitions_str);
                // }

                if (assigned_topic_partitions) {
                        RD_IF_FREE(rkcg->rkcg_next_target_assignment,
                                   rd_kafka_topic_partition_list_destroy);
                        rkcg->rkcg_next_target_assignment =
                            assigned_topic_partitions;
                }
        }

        if (rkcg->rkcg_join_state == RD_KAFKA_CGRP_JOIN_STATE_STEADY &&
            rkcg->rkcg_consumer_flags & RD_KAFKA_CGRP_CONSUMER_F_WAITS_ACK &&
            rkcg->rkcg_target_assignment) {
                if (rkcg->rkcg_current_assignment)
                        rd_kafka_topic_partition_list_destroy(
                            rkcg->rkcg_current_assignment);
                rkcg->rkcg_current_assignment =
                    rd_kafka_topic_partition_list_copy(
                        rkcg->rkcg_target_assignment);
                rd_kafka_topic_partition_list_destroy(
                    rkcg->rkcg_target_assignment);
                rkcg->rkcg_target_assignment = NULL;
                rkcg->rkcg_consumer_flags &=
                    ~RD_KAFKA_CGRP_CONSUMER_F_WAITS_ACK;
                if (rd_kafka_is_dbg(rkcg->rkcg_rk, CGRP)) {
                        char rkcg_current_assignment_str[512] = "NULL";

                        rd_kafka_topic_partition_list_str(
                            rkcg->rkcg_current_assignment,
                            rkcg_current_assignment_str,
                            sizeof(rkcg_current_assignment_str), 0);

                        rd_kafka_dbg(
                            rkcg->rkcg_rk, CGRP, "HEARTBEAT",
                            "Target assignment acked, new current assignment "
                            " \"%s\"",
                            rkcg_current_assignment_str);
                }
        }

        if (rkcg->rkcg_next_target_assignment)
                rd_kafka_cgrp_consumer_next_target_assignment_request_metadata(
                    rk, rkb);

        rkcg->rkcg_flags &= ~RD_KAFKA_CGRP_F_HEARTBEAT_IN_TRANSIT;
        rkcg->rkcg_consumer_flags &=
            ~RD_KAFKA_CGRP_CONSUMER_F_SENDING_NEW_SUBSCRIPTION;
        rkcg->rkcg_last_heartbeat_err = RD_KAFKA_RESP_ERR_NO_ERROR;

        return;


err_parse:
        err = rkbuf->rkbuf_err;

err:
        rkcg->rkcg_last_heartbeat_err = err;
        rkcg->rkcg_flags &= ~RD_KAFKA_CGRP_F_HEARTBEAT_IN_TRANSIT;

        switch (err) {
        case RD_KAFKA_RESP_ERR__DESTROY:
                /* quick cleanup */
                return;

        case RD_KAFKA_RESP_ERR_COORDINATOR_LOAD_IN_PROGRESS:
                rd_kafka_dbg(rkcg->rkcg_rk, CONSUMER, "HEARTBEAT",
                             "Heartbeat failed due to coordinator (%s) "
                             "loading in progress: %s: "
                             "retrying",
                             rkcg->rkcg_curr_coord
                                 ? rd_kafka_broker_name(rkcg->rkcg_curr_coord)
                                 : "none",
                             rd_kafka_err2str(err));
                actions = RD_KAFKA_ERR_ACTION_RETRY;
                break;

        case RD_KAFKA_RESP_ERR_NOT_COORDINATOR_FOR_GROUP:
        case RD_KAFKA_RESP_ERR_GROUP_COORDINATOR_NOT_AVAILABLE:
                rd_kafka_dbg(rkcg->rkcg_rk, CONSUMER, "HEARTBEAT",
                             "Heartbeat failed due to coordinator (%s) "
                             "no longer available: %s: "
                             "re-querying for coordinator",
                             rkcg->rkcg_curr_coord
                                 ? rd_kafka_broker_name(rkcg->rkcg_curr_coord)
                                 : "none",
                             rd_kafka_err2str(err));
                /* Remain in joined state and keep querying for coordinator */
                actions = RD_KAFKA_ERR_ACTION_REFRESH;
                break;

        case RD_KAFKA_RESP_ERR__TRANSPORT:
                rd_kafka_dbg(rkcg->rkcg_rk, CONSUMER, "HEARTBEAT",
                             "Heartbeat failed due to coordinator (%s) "
                             "no longer available: %s: "
                             "re-querying for coordinator",
                             rkcg->rkcg_curr_coord
                                 ? rd_kafka_broker_name(rkcg->rkcg_curr_coord)
                                 : "none",
                             rd_kafka_err2str(err));
                /* Remain in joined state and keep querying for coordinator */
                actions = RD_KAFKA_ERR_ACTION_REFRESH;
                rkcg->rkcg_consumer_flags |=
                    RD_KAFKA_CGRP_CONSUMER_F_SEND_FULL_REQUEST;
                break;

        case RD_KAFKA_RESP_ERR_UNKNOWN_MEMBER_ID:
        case RD_KAFKA_RESP_ERR_FENCED_MEMBER_EPOCH:
                rd_kafka_dbg(rkcg->rkcg_rk, CONSUMER, "HEARTBEAT",
                             "Heartbeat failed due to: %s: "
                             "will rejoining the group",
                             rd_kafka_err2str(err));
                rkcg->rkcg_consumer_flags |=
                    RD_KAFKA_CGRP_CONSUMER_F_WAIT_REJOIN;
                return;

        case RD_KAFKA_RESP_ERR_INVALID_REQUEST:
        case RD_KAFKA_RESP_ERR_GROUP_MAX_SIZE_REACHED:
        case RD_KAFKA_RESP_ERR_UNSUPPORTED_ASSIGNOR:
        case RD_KAFKA_RESP_ERR_UNSUPPORTED_VERSION:
        case RD_KAFKA_RESP_ERR_UNRELEASED_INSTANCE_ID:
        case RD_KAFKA_RESP_ERR_GROUP_AUTHORIZATION_FAILED:
                actions = RD_KAFKA_ERR_ACTION_FATAL;
                break;

        default:
                actions = rd_kafka_err_action(rkb, err, request,
                                              RD_KAFKA_ERR_ACTION_END);
                break;
        }


        if (actions & RD_KAFKA_ERR_ACTION_REFRESH) {
                /* Re-query for coordinator */
                rd_kafka_cgrp_coord_query(rkcg, rd_kafka_err2str(err));
        }

        if (actions & RD_KAFKA_ERR_ACTION_RETRY &&
            rd_kafka_buf_retry(rkb, request)) {
                /* Retry */
                rkcg->rkcg_flags |= RD_KAFKA_CGRP_F_HEARTBEAT_IN_TRANSIT;
                return;
        }

        if (actions & RD_KAFKA_ERR_ACTION_FATAL) {
                printf("Fatal Error\n\n");
                rd_kafka_set_fatal_error(rkcg->rkcg_rk, err,
                                         "Fatal consumer error: %s",
                                         rd_kafka_err2str(err));
                rd_kafka_cgrp_revoke_all_rejoin_maybe(
                    rkcg, rd_true, /*assignments lost*/
                    rd_true,       /*initiating*/
                    "Fatal error in ConsumerGroupHeartbeat API response");
        }
}


/**
 * @brief Handle Heartbeat response.
 */
void rd_kafka_cgrp_handle_Heartbeat(rd_kafka_t *rk,
                                    rd_kafka_broker_t *rkb,
                                    rd_kafka_resp_err_t err,
                                    rd_kafka_buf_t *rkbuf,
                                    rd_kafka_buf_t *request,
                                    void *opaque) {
        rd_kafka_cgrp_t *rkcg       = rk->rk_cgrp;
        const int log_decode_errors = LOG_ERR;
        int16_t ErrorCode           = 0;
        int actions                 = 0;

        if (err == RD_KAFKA_RESP_ERR__DESTROY)
                return;

        rd_dassert(rkcg->rkcg_flags & RD_KAFKA_CGRP_F_HEARTBEAT_IN_TRANSIT);
        rkcg->rkcg_flags &= ~RD_KAFKA_CGRP_F_HEARTBEAT_IN_TRANSIT;

        rkcg->rkcg_last_heartbeat_err = RD_KAFKA_RESP_ERR_NO_ERROR;

        if (err)
                goto err;

        if (request->rkbuf_reqhdr.ApiVersion >= 1)
                rd_kafka_buf_read_throttle_time(rkbuf);

        rd_kafka_buf_read_i16(rkbuf, &ErrorCode);
        if (ErrorCode) {
                err = ErrorCode;
                goto err;
        }

        rd_kafka_cgrp_update_session_timeout(
            rkcg, rd_false /*don't update if session has expired*/);

        return;

err_parse:
        err = rkbuf->rkbuf_err;
err:
        rkcg->rkcg_last_heartbeat_err = err;

        rd_kafka_dbg(
            rkcg->rkcg_rk, CGRP, "HEARTBEAT",
            "Group \"%s\" heartbeat error response in "
            "state %s (join-state %s, %d partition(s) assigned): %s",
            rkcg->rkcg_group_id->str,
            rd_kafka_cgrp_state_names[rkcg->rkcg_state],
            rd_kafka_cgrp_join_state_names[rkcg->rkcg_join_state],
            rkcg->rkcg_group_assignment ? rkcg->rkcg_group_assignment->cnt : 0,
            rd_kafka_err2str(err));

        if (rkcg->rkcg_join_state <= RD_KAFKA_CGRP_JOIN_STATE_WAIT_SYNC) {
                rd_kafka_dbg(
                    rkcg->rkcg_rk, CGRP, "HEARTBEAT",
                    "Heartbeat response: discarding outdated "
                    "request (now in join-state %s)",
                    rd_kafka_cgrp_join_state_names[rkcg->rkcg_join_state]);
                return;
        }

        switch (err) {
        case RD_KAFKA_RESP_ERR__DESTROY:
                /* quick cleanup */
                return;

        case RD_KAFKA_RESP_ERR_NOT_COORDINATOR_FOR_GROUP:
        case RD_KAFKA_RESP_ERR_GROUP_COORDINATOR_NOT_AVAILABLE:
        case RD_KAFKA_RESP_ERR__TRANSPORT:
                rd_kafka_dbg(rkcg->rkcg_rk, CONSUMER, "HEARTBEAT",
                             "Heartbeat failed due to coordinator (%s) "
                             "no longer available: %s: "
                             "re-querying for coordinator",
                             rkcg->rkcg_curr_coord
                                 ? rd_kafka_broker_name(rkcg->rkcg_curr_coord)
                                 : "none",
                             rd_kafka_err2str(err));
                /* Remain in joined state and keep querying for coordinator */
                actions = RD_KAFKA_ERR_ACTION_REFRESH;
                break;

        case RD_KAFKA_RESP_ERR_REBALANCE_IN_PROGRESS:
                rd_kafka_cgrp_update_session_timeout(
                    rkcg, rd_false /*don't update if session has expired*/);
                /* No further action if already rebalancing */
                if (RD_KAFKA_CGRP_WAIT_ASSIGN_CALL(rkcg))
                        return;
                rd_kafka_cgrp_group_is_rebalancing(rkcg);
                return;

        case RD_KAFKA_RESP_ERR_UNKNOWN_MEMBER_ID:
                rd_kafka_cgrp_set_member_id(rkcg, "");
                rd_kafka_cgrp_revoke_all_rejoin_maybe(rkcg, rd_true /*lost*/,
                                                      rd_true /*initiating*/,
                                                      "resetting member-id");
                return;

        case RD_KAFKA_RESP_ERR_ILLEGAL_GENERATION:
                rkcg->rkcg_generation_id = -1;
                rd_kafka_cgrp_revoke_all_rejoin_maybe(rkcg, rd_true /*lost*/,
                                                      rd_true /*initiating*/,
                                                      "illegal generation");
                return;

        case RD_KAFKA_RESP_ERR_FENCED_INSTANCE_ID:
                rd_kafka_set_fatal_error(rkcg->rkcg_rk, err,
                                         "Fatal consumer error: %s",
                                         rd_kafka_err2str(err));
                rd_kafka_cgrp_revoke_all_rejoin_maybe(
                    rkcg, rd_true, /*assignment lost*/
                    rd_true,       /*initiating*/
                    "consumer fenced by "
                    "newer instance");
                return;

        default:
                actions = rd_kafka_err_action(rkb, err, request,
                                              RD_KAFKA_ERR_ACTION_END);
                break;
        }


        if (actions & RD_KAFKA_ERR_ACTION_REFRESH) {
                /* Re-query for coordinator */
                rd_kafka_cgrp_coord_query(rkcg, rd_kafka_err2str(err));
        }

        if (actions & RD_KAFKA_ERR_ACTION_RETRY &&
            rd_kafka_buf_retry(rkb, request)) {
                /* Retry */
                rkcg->rkcg_flags |= RD_KAFKA_CGRP_F_HEARTBEAT_IN_TRANSIT;
                return;
        }
}



/**
 * @brief Send Heartbeat
 */
static void rd_kafka_cgrp_heartbeat(rd_kafka_cgrp_t *rkcg) {
        /* Don't send heartbeats if max.poll.interval.ms was exceeded */
        if (rkcg->rkcg_flags & RD_KAFKA_CGRP_F_MAX_POLL_EXCEEDED)
                return;

        /* Skip heartbeat if we have one in transit */
        if (rkcg->rkcg_flags & RD_KAFKA_CGRP_F_HEARTBEAT_IN_TRANSIT)
                return;

        rkcg->rkcg_flags |= RD_KAFKA_CGRP_F_HEARTBEAT_IN_TRANSIT;
        rd_kafka_HeartbeatRequest(
            rkcg->rkcg_coord, rkcg->rkcg_group_id, rkcg->rkcg_generation_id,
            rkcg->rkcg_member_id, rkcg->rkcg_group_instance_id,
            RD_KAFKA_REPLYQ(rkcg->rkcg_ops, 0), rd_kafka_cgrp_handle_Heartbeat,
            NULL);
}

/**
 * Cgrp is now terminated: decommission it and signal back to application.
 */
static void rd_kafka_cgrp_terminated(rd_kafka_cgrp_t *rkcg) {
        if (rd_atomic32_get(&rkcg->rkcg_terminated))
                return; /* terminated() may be called multiple times,
                         * make sure to only terminate once. */

        rd_kafka_cgrp_group_assignment_set(rkcg, NULL);

        rd_kafka_assert(NULL, !rd_kafka_assignment_in_progress(rkcg->rkcg_rk));
        rd_kafka_assert(NULL, !rkcg->rkcg_group_assignment);
        rd_kafka_assert(NULL, rkcg->rkcg_rk->rk_consumer.wait_commit_cnt == 0);
        rd_kafka_assert(NULL, rkcg->rkcg_state == RD_KAFKA_CGRP_STATE_TERM);

        rd_kafka_timer_stop(&rkcg->rkcg_rk->rk_timers,
                            &rkcg->rkcg_offset_commit_tmr, 1 /*lock*/);

        rd_kafka_q_purge(rkcg->rkcg_wait_coord_q);

        /* Disable and empty ops queue since there will be no
         * (broker) thread serving it anymore after the unassign_broker
         * below.
         * This prevents hang on destroy where responses are enqueued on
         * rkcg_ops without anything serving the queue. */
        rd_kafka_q_disable(rkcg->rkcg_ops);
        rd_kafka_q_purge(rkcg->rkcg_ops);

        if (rkcg->rkcg_curr_coord)
                rd_kafka_cgrp_coord_clear_broker(rkcg);

        if (rkcg->rkcg_coord) {
                rd_kafka_broker_destroy(rkcg->rkcg_coord);
                rkcg->rkcg_coord = NULL;
        }

        rd_atomic32_set(&rkcg->rkcg_terminated, rd_true);

        rd_kafka_dbg(rkcg->rkcg_rk, CGRP, "CGRPTERM",
                     "Consumer group sub-system terminated%s",
                     rkcg->rkcg_reply_rko ? " (will enqueue reply)" : "");

        if (rkcg->rkcg_reply_rko) {
                /* Signal back to application. */
                rd_kafka_replyq_enq(&rkcg->rkcg_reply_rko->rko_replyq,
                                    rkcg->rkcg_reply_rko, 0);
                rkcg->rkcg_reply_rko = NULL;
        }

        /* Remove cgrp application queue forwarding, if any. */
        rd_kafka_q_fwd_set(rkcg->rkcg_q, NULL);
}


/**
 * If a cgrp is terminating and all outstanding ops are now finished
 * then progress to final termination and return 1.
 * Else returns 0.
 */
static RD_INLINE int rd_kafka_cgrp_try_terminate(rd_kafka_cgrp_t *rkcg) {

        if (rkcg->rkcg_state == RD_KAFKA_CGRP_STATE_TERM)
                return 1;

        if (likely(!(rkcg->rkcg_flags & RD_KAFKA_CGRP_F_TERMINATE)))
                return 0;

        /* Check if wait-coord queue has timed out. */
        if (rd_kafka_q_len(rkcg->rkcg_wait_coord_q) > 0 &&
            rkcg->rkcg_ts_terminate +
                    (rkcg->rkcg_rk->rk_conf.group_session_timeout_ms * 1000) <
                rd_clock()) {
                rd_kafka_dbg(rkcg->rkcg_rk, CGRP, "CGRPTERM",
                             "Group \"%s\": timing out %d op(s) in "
                             "wait-for-coordinator queue",
                             rkcg->rkcg_group_id->str,
                             rd_kafka_q_len(rkcg->rkcg_wait_coord_q));
                rd_kafka_q_disable(rkcg->rkcg_wait_coord_q);
                if (rd_kafka_q_concat(rkcg->rkcg_ops,
                                      rkcg->rkcg_wait_coord_q) == -1) {
                        /* ops queue shut down, purge coord queue */
                        rd_kafka_q_purge(rkcg->rkcg_wait_coord_q);
                }
        }

        if (!RD_KAFKA_CGRP_WAIT_ASSIGN_CALL(rkcg) &&
            rd_list_empty(&rkcg->rkcg_toppars) &&
            !rd_kafka_assignment_in_progress(rkcg->rkcg_rk) &&
            rkcg->rkcg_rk->rk_consumer.wait_commit_cnt == 0 &&
            !(rkcg->rkcg_flags & RD_KAFKA_CGRP_F_WAIT_LEAVE)) {
                /* Since we might be deep down in a 'rko' handler
                 * called from cgrp_op_serve() we cant call terminated()
                 * directly since it will decommission the rkcg_ops queue
                 * that might be locked by intermediate functions.
                 * Instead set the TERM state and let the cgrp terminate
                 * at its own discretion. */
                rd_kafka_cgrp_set_state(rkcg, RD_KAFKA_CGRP_STATE_TERM);

                return 1;
        } else {
                rd_kafka_dbg(
                    rkcg->rkcg_rk, CGRP, "CGRPTERM",
                    "Group \"%s\": "
                    "waiting for %s%d toppar(s), "
                    "%s"
                    "%d commit(s)%s%s%s (state %s, join-state %s) "
                    "before terminating",
                    rkcg->rkcg_group_id->str,
                    RD_KAFKA_CGRP_WAIT_ASSIGN_CALL(rkcg) ? "assign call, " : "",
                    rd_list_cnt(&rkcg->rkcg_toppars),
                    rd_kafka_assignment_in_progress(rkcg->rkcg_rk)
                        ? "assignment in progress, "
                        : "",
                    rkcg->rkcg_rk->rk_consumer.wait_commit_cnt,
                    (rkcg->rkcg_flags & RD_KAFKA_CGRP_F_WAIT_LEAVE)
                        ? ", wait-leave,"
                        : "",
                    rkcg->rkcg_rebalance_rejoin ? ", rebalance_rejoin," : "",
                    (rkcg->rkcg_rebalance_incr_assignment != NULL)
                        ? ", rebalance_incr_assignment,"
                        : "",
                    rd_kafka_cgrp_state_names[rkcg->rkcg_state],
                    rd_kafka_cgrp_join_state_names[rkcg->rkcg_join_state]);
                return 0;
        }
}


/**
 * @brief Add partition to this cgrp management
 *
 * @locks none
 */
static void rd_kafka_cgrp_partition_add(rd_kafka_cgrp_t *rkcg,
                                        rd_kafka_toppar_t *rktp) {
        rd_kafka_dbg(rkcg->rkcg_rk, CGRP, "PARTADD",
                     "Group \"%s\": add %s [%" PRId32 "]",
                     rkcg->rkcg_group_id->str, rktp->rktp_rkt->rkt_topic->str,
                     rktp->rktp_partition);

        rd_kafka_toppar_lock(rktp);
        rd_assert(!(rktp->rktp_flags & RD_KAFKA_TOPPAR_F_ON_CGRP));
        rktp->rktp_flags |= RD_KAFKA_TOPPAR_F_ON_CGRP;
        rd_kafka_toppar_unlock(rktp);

        rd_kafka_toppar_keep(rktp);
        rd_list_add(&rkcg->rkcg_toppars, rktp);
}

/**
 * @brief Remove partition from this cgrp management
 *
 * @locks none
 */
static void rd_kafka_cgrp_partition_del(rd_kafka_cgrp_t *rkcg,
                                        rd_kafka_toppar_t *rktp) {
        int cnt = 0, barrier_cnt = 0, message_cnt = 0, other_cnt = 0;
        rd_kafka_op_t *rko;
        rd_kafka_q_t *rkq;

        rd_kafka_dbg(rkcg->rkcg_rk, CGRP, "PARTDEL",
                     "Group \"%s\": delete %s [%" PRId32 "]",
                     rkcg->rkcg_group_id->str, rktp->rktp_rkt->rkt_topic->str,
                     rktp->rktp_partition);

        rd_kafka_toppar_lock(rktp);
        rd_assert(rktp->rktp_flags & RD_KAFKA_TOPPAR_F_ON_CGRP);
        rktp->rktp_flags &= ~RD_KAFKA_TOPPAR_F_ON_CGRP;

        if (rktp->rktp_flags & RD_KAFKA_TOPPAR_F_REMOVE) {
                /* Partition is being removed from the cluster and it's stopped,
                 * so rktp->rktp_fetchq->rkq_fwdq is NULL.
                 * Purge remaining operations in rktp->rktp_fetchq->rkq_q,
                 * while holding lock, to avoid circular references */
                rkq = rktp->rktp_fetchq;
                mtx_lock(&rkq->rkq_lock);
                rd_assert(!rkq->rkq_fwdq);

                rko = TAILQ_FIRST(&rkq->rkq_q);
                while (rko) {
                        if (rko->rko_type != RD_KAFKA_OP_BARRIER &&
                            rko->rko_type != RD_KAFKA_OP_FETCH) {
                                rd_kafka_log(
                                    rkcg->rkcg_rk, LOG_WARNING, "PARTDEL",
                                    "Purging toppar fetch queue buffer op"
                                    "with unexpected type: %s",
                                    rd_kafka_op2str(rko->rko_type));
                        }

                        if (rko->rko_type == RD_KAFKA_OP_BARRIER)
                                barrier_cnt++;
                        else if (rko->rko_type == RD_KAFKA_OP_FETCH)
                                message_cnt++;
                        else
                                other_cnt++;

                        rko = TAILQ_NEXT(rko, rko_link);
                        cnt++;
                }

                mtx_unlock(&rkq->rkq_lock);

                if (cnt) {
                        rd_kafka_dbg(rkcg->rkcg_rk, CGRP, "PARTDEL",
                                     "Purge toppar fetch queue buffer "
                                     "containing %d op(s) "
                                     "(%d barrier(s), %d message(s), %d other)"
                                     " to avoid "
                                     "circular references",
                                     cnt, barrier_cnt, message_cnt, other_cnt);
                        rd_kafka_q_purge(rktp->rktp_fetchq);
                } else {
                        rd_kafka_dbg(rkcg->rkcg_rk, CGRP, "PARTDEL",
                                     "Not purging toppar fetch queue buffer."
                                     " No ops present in the buffer.");
                }
        }

        rd_kafka_toppar_unlock(rktp);

        rd_list_remove(&rkcg->rkcg_toppars, rktp);

        rd_kafka_toppar_destroy(rktp); /* refcnt from _add above */

        rd_kafka_cgrp_try_terminate(rkcg);
}



/**
 * @brief Defer offset commit (rko) until coordinator is available.
 *
 * @returns 1 if the rko was deferred or 0 if the defer queue is disabled
 *          or rko already deferred.
 */
static int rd_kafka_cgrp_defer_offset_commit(rd_kafka_cgrp_t *rkcg,
                                             rd_kafka_op_t *rko,
                                             const char *reason) {

        /* wait_coord_q is disabled session.timeout.ms after
         * group close() has been initated. */
        if (rko->rko_u.offset_commit.ts_timeout != 0 ||
            !rd_kafka_q_ready(rkcg->rkcg_wait_coord_q))
                return 0;

        rd_kafka_dbg(rkcg->rkcg_rk, CGRP, "COMMIT",
                     "Group \"%s\": "
                     "unable to OffsetCommit in state %s: %s: "
                     "coordinator (%s) is unavailable: "
                     "retrying later",
                     rkcg->rkcg_group_id->str,
                     rd_kafka_cgrp_state_names[rkcg->rkcg_state], reason,
                     rkcg->rkcg_curr_coord
                         ? rd_kafka_broker_name(rkcg->rkcg_curr_coord)
                         : "none");

        rko->rko_flags |= RD_KAFKA_OP_F_REPROCESS;
        rko->rko_u.offset_commit.ts_timeout =
            rd_clock() +
            (rkcg->rkcg_rk->rk_conf.group_session_timeout_ms * 1000);
        rd_kafka_q_enq(rkcg->rkcg_wait_coord_q, rko);

        return 1;
}


/**
 * @brief Update the committed offsets for the partitions in \p offsets,
 *
 * @remark \p offsets may be NULL if \p err is set
 * @returns the number of partitions with errors encountered
 */
static int rd_kafka_cgrp_update_committed_offsets(
    rd_kafka_cgrp_t *rkcg,
    rd_kafka_resp_err_t err,
    rd_kafka_topic_partition_list_t *offsets) {
        int i;
        int errcnt = 0;

        /* Update toppars' committed offset or global error */
        for (i = 0; offsets && i < offsets->cnt; i++) {
                rd_kafka_topic_partition_t *rktpar = &offsets->elems[i];
                rd_kafka_toppar_t *rktp;

                /* Ignore logical offsets since they were never
                 * sent to the broker. */
                if (RD_KAFKA_OFFSET_IS_LOGICAL(rktpar->offset))
                        continue;

                /* Propagate global error to all partitions that don't have
                 * explicit error set. */
                if (err && !rktpar->err)
                        rktpar->err = err;

                if (rktpar->err) {
                        rd_kafka_dbg(rkcg->rkcg_rk, TOPIC, "OFFSET",
                                     "OffsetCommit failed for "
                                     "%s [%" PRId32
                                     "] at offset "
                                     "%" PRId64 " in join-state %s: %s",
                                     rktpar->topic, rktpar->partition,
                                     rktpar->offset,
                                     rd_kafka_cgrp_join_state_names
                                         [rkcg->rkcg_join_state],
                                     rd_kafka_err2str(rktpar->err));

                        errcnt++;
                        continue;
                }

                rktp = rd_kafka_topic_partition_get_toppar(rkcg->rkcg_rk,
                                                           rktpar, rd_false);
                if (!rktp)
                        continue;

                rd_kafka_toppar_lock(rktp);
                rktp->rktp_committed_pos =
                    rd_kafka_topic_partition_get_fetch_pos(rktpar);
                rd_kafka_toppar_unlock(rktp);

                rd_kafka_toppar_destroy(rktp); /* from get_toppar() */
        }

        return errcnt;
}


/**
 * @brief Propagate OffsetCommit results.
 *
 * @param rko_orig The original rko that triggered the commit, this is used
 *                 to propagate the result.
 * @param err Is the aggregated request-level error, or ERR_NO_ERROR.
 * @param errcnt Are the number of partitions in \p offsets that failed
 *               offset commit.
 */
static void rd_kafka_cgrp_propagate_commit_result(
    rd_kafka_cgrp_t *rkcg,
    rd_kafka_op_t *rko_orig,
    rd_kafka_resp_err_t err,
    int errcnt,
    rd_kafka_topic_partition_list_t *offsets) {

        const rd_kafka_t *rk        = rkcg->rkcg_rk;
        int offset_commit_cb_served = 0;

        /* If no special callback is set but a offset_commit_cb has
         * been set in conf then post an event for the latter. */
        if (!rko_orig->rko_u.offset_commit.cb && rk->rk_conf.offset_commit_cb) {
                rd_kafka_op_t *rko_reply = rd_kafka_op_new_reply(rko_orig, err);

                rd_kafka_op_set_prio(rko_reply, RD_KAFKA_PRIO_HIGH);

                if (offsets)
                        rko_reply->rko_u.offset_commit.partitions =
                            rd_kafka_topic_partition_list_copy(offsets);

                rko_reply->rko_u.offset_commit.cb =
                    rk->rk_conf.offset_commit_cb;
                rko_reply->rko_u.offset_commit.opaque = rk->rk_conf.opaque;

                rd_kafka_q_enq(rk->rk_rep, rko_reply);
                offset_commit_cb_served++;
        }


        /* Enqueue reply to requester's queue, if any. */
        if (rko_orig->rko_replyq.q) {
                rd_kafka_op_t *rko_reply = rd_kafka_op_new_reply(rko_orig, err);

                rd_kafka_op_set_prio(rko_reply, RD_KAFKA_PRIO_HIGH);

                /* Copy offset & partitions & callbacks to reply op */
                rko_reply->rko_u.offset_commit = rko_orig->rko_u.offset_commit;
                if (offsets)
                        rko_reply->rko_u.offset_commit.partitions =
                            rd_kafka_topic_partition_list_copy(offsets);
                if (rko_reply->rko_u.offset_commit.reason)
                        rko_reply->rko_u.offset_commit.reason =
                            rd_strdup(rko_reply->rko_u.offset_commit.reason);

                rd_kafka_replyq_enq(&rko_orig->rko_replyq, rko_reply, 0);
                offset_commit_cb_served++;
        }

        if (!offset_commit_cb_served && offsets &&
            (errcnt > 0 || (err != RD_KAFKA_RESP_ERR_NO_ERROR &&
                            err != RD_KAFKA_RESP_ERR__NO_OFFSET))) {
                /* If there is no callback or handler for this (auto)
                 * commit then log an error (#1043) */
                char tmp[512];

                rd_kafka_topic_partition_list_str(
                    offsets, tmp, sizeof(tmp),
                    /* Print per-partition errors unless there was a
                     * request-level error. */
                    RD_KAFKA_FMT_F_OFFSET |
                        (errcnt ? RD_KAFKA_FMT_F_ONLY_ERR : 0));

                rd_kafka_log(
                    rkcg->rkcg_rk, LOG_WARNING, "COMMITFAIL",
                    "Offset commit (%s) failed "
                    "for %d/%d partition(s) in join-state %s: "
                    "%s%s%s",
                    rko_orig->rko_u.offset_commit.reason,
                    errcnt ? errcnt : offsets->cnt, offsets->cnt,
                    rd_kafka_cgrp_join_state_names[rkcg->rkcg_join_state],
                    errcnt ? rd_kafka_err2str(err) : "", errcnt ? ": " : "",
                    tmp);
        }
}



/**
 * @brief Handle OffsetCommitResponse
 * Takes the original 'rko' as opaque argument.
 * @remark \p rkb, rkbuf, and request may be NULL in a number of
 *         error cases (e.g., _NO_OFFSET, _WAIT_COORD)
 */
static void rd_kafka_cgrp_op_handle_OffsetCommit(rd_kafka_t *rk,
                                                 rd_kafka_broker_t *rkb,
                                                 rd_kafka_resp_err_t err,
                                                 rd_kafka_buf_t *rkbuf,
                                                 rd_kafka_buf_t *request,
                                                 void *opaque) {
        rd_kafka_cgrp_t *rkcg   = rk->rk_cgrp;
        rd_kafka_op_t *rko_orig = opaque;
        rd_kafka_topic_partition_list_t *offsets =
            rko_orig->rko_u.offset_commit.partitions; /* maybe NULL */
        int errcnt;

        RD_KAFKA_OP_TYPE_ASSERT(rko_orig, RD_KAFKA_OP_OFFSET_COMMIT);

        err = rd_kafka_handle_OffsetCommit(rk, rkb, err, rkbuf, request,
                                           offsets, rd_false);

        /* Suppress empty commit debug logs if allowed */
        if (err != RD_KAFKA_RESP_ERR__NO_OFFSET ||
            !rko_orig->rko_u.offset_commit.silent_empty) {
                if (rkb)
                        rd_rkb_dbg(rkb, CGRP, "COMMIT",
                                   "OffsetCommit for %d partition(s) in "
                                   "join-state %s: "
                                   "%s: returned: %s",
                                   offsets ? offsets->cnt : -1,
                                   rd_kafka_cgrp_join_state_names
                                       [rkcg->rkcg_join_state],
                                   rko_orig->rko_u.offset_commit.reason,
                                   rd_kafka_err2str(err));
                else
                        rd_kafka_dbg(rk, CGRP, "COMMIT",
                                     "OffsetCommit for %d partition(s) in "
                                     "join-state "
                                     "%s: %s: "
                                     "returned: %s",
                                     offsets ? offsets->cnt : -1,
                                     rd_kafka_cgrp_join_state_names
                                         [rkcg->rkcg_join_state],
                                     rko_orig->rko_u.offset_commit.reason,
                                     rd_kafka_err2str(err));
        }


        /*
         * Error handling
         */
        switch (err) {
        case RD_KAFKA_RESP_ERR_UNKNOWN_MEMBER_ID:
                /* Revoke assignment and rebalance on unknown member */
                rd_kafka_cgrp_set_member_id(rk->rk_cgrp, "");
                rd_kafka_cgrp_revoke_all_rejoin_maybe(
                    rkcg, rd_true /*assignment is lost*/,
                    rd_true /*this consumer is initiating*/,
                    "OffsetCommit error: Unknown member");
                break;

        case RD_KAFKA_RESP_ERR_ILLEGAL_GENERATION:
                /* Revoke assignment and rebalance on illegal generation */
                rk->rk_cgrp->rkcg_generation_id = -1;
                rd_kafka_cgrp_revoke_all_rejoin_maybe(
                    rkcg, rd_true /*assignment is lost*/,
                    rd_true /*this consumer is initiating*/,
                    "OffsetCommit error: Illegal generation");
                break;

        case RD_KAFKA_RESP_ERR__IN_PROGRESS:
                return; /* Retrying */

        case RD_KAFKA_RESP_ERR_NOT_COORDINATOR:
        case RD_KAFKA_RESP_ERR_COORDINATOR_NOT_AVAILABLE:
        case RD_KAFKA_RESP_ERR__TRANSPORT:
                /* The coordinator is not available, defer the offset commit
                 * to when the coordinator is back up again. */

                /* Future-proofing, see timeout_scan(). */
                rd_kafka_assert(NULL, err != RD_KAFKA_RESP_ERR__WAIT_COORD);

                if (rd_kafka_cgrp_defer_offset_commit(rkcg, rko_orig,
                                                      rd_kafka_err2str(err)))
                        return;
                break;

        default:
                break;
        }

        /* Call on_commit interceptors */
        if (err != RD_KAFKA_RESP_ERR__NO_OFFSET &&
            err != RD_KAFKA_RESP_ERR__DESTROY && offsets && offsets->cnt > 0)
                rd_kafka_interceptors_on_commit(rk, offsets, err);

        /* Keep track of outstanding commits */
        rd_kafka_assert(NULL, rk->rk_consumer.wait_commit_cnt > 0);
        rk->rk_consumer.wait_commit_cnt--;

        if (err == RD_KAFKA_RESP_ERR__DESTROY) {
                rd_kafka_op_destroy(rko_orig);
                return; /* Handle is terminating, this op may be handled
                         * by the op enq()ing thread rather than the
                         * rdkafka main thread, it is not safe to
                         * continue here. */
        }

        /* Update the committed offsets for each partition's rktp. */
        errcnt = rd_kafka_cgrp_update_committed_offsets(rkcg, err, offsets);

        if (err != RD_KAFKA_RESP_ERR__DESTROY &&
            !(err == RD_KAFKA_RESP_ERR__NO_OFFSET &&
              rko_orig->rko_u.offset_commit.silent_empty)) {
                /* Propagate commit results (success or permanent error)
                 * unless we're shutting down or commit was empty, or if
                 * there was a rebalance in progress. */
                rd_kafka_cgrp_propagate_commit_result(rkcg, rko_orig, err,
                                                      errcnt, offsets);
        }

        rd_kafka_op_destroy(rko_orig);

        /* If the current state was waiting for commits to finish we'll try to
         * transition to the next state. */
        if (rk->rk_consumer.wait_commit_cnt == 0)
                rd_kafka_assignment_serve(rk);
}


static size_t rd_kafka_topic_partition_has_absolute_offset(
    const rd_kafka_topic_partition_t *rktpar,
    void *opaque) {
        return rktpar->offset >= 0 ? 1 : 0;
}


/**
 * Commit a list of offsets.
 * Reuse the orignating 'rko' for the async reply.
 * 'rko->rko_payload' should either by NULL (to commit current assignment) or
 * a proper topic_partition_list_t with offsets to commit.
 * The offset list will be altered.
 *
 * \p rko...silent_empty: if there are no offsets to commit bail out
 *                        silently without posting an op on the reply queue.
 * \p set_offsets: set offsets and epochs in
 *                 rko->rko_u.offset_commit.partitions from the rktp's
 *                 stored offset.
 *
 * Locality: cgrp thread
 */
static void rd_kafka_cgrp_offsets_commit(rd_kafka_cgrp_t *rkcg,
                                         rd_kafka_op_t *rko,
                                         rd_bool_t set_offsets,
                                         const char *reason) {
        rd_kafka_topic_partition_list_t *offsets;
        rd_kafka_resp_err_t err;
        int valid_offsets = 0;
        int r;
        rd_kafka_buf_t *rkbuf;
        rd_kafka_op_t *reply;
        rd_kafka_consumer_group_metadata_t *cgmetadata;

        if (!(rko->rko_flags & RD_KAFKA_OP_F_REPROCESS)) {
                /* wait_commit_cnt has already been increased for
                 * reprocessed ops. */
                rkcg->rkcg_rk->rk_consumer.wait_commit_cnt++;
        }

        /* If offsets is NULL we shall use the current assignment
         * (not the group assignment). */
        if (!rko->rko_u.offset_commit.partitions &&
            rkcg->rkcg_rk->rk_consumer.assignment.all->cnt > 0) {
                if (rd_kafka_cgrp_assignment_is_lost(rkcg)) {
                        /* Not committing assigned offsets: assignment lost */
                        err = RD_KAFKA_RESP_ERR__ASSIGNMENT_LOST;
                        goto err;
                }

                rko->rko_u.offset_commit.partitions =
                    rd_kafka_topic_partition_list_copy(
                        rkcg->rkcg_rk->rk_consumer.assignment.all);
        }

        offsets = rko->rko_u.offset_commit.partitions;

        if (offsets) {
                /* Set offsets to commits */
                if (set_offsets)
                        rd_kafka_topic_partition_list_set_offsets(
                            rkcg->rkcg_rk, rko->rko_u.offset_commit.partitions,
                            1, RD_KAFKA_OFFSET_INVALID /* def */,
                            1 /* is commit */);

                /*  Check the number of valid offsets to commit. */
                valid_offsets = (int)rd_kafka_topic_partition_list_sum(
                    offsets, rd_kafka_topic_partition_has_absolute_offset,
                    NULL);
        }

        if (rd_kafka_fatal_error_code(rkcg->rkcg_rk)) {
                /* Commits are not allowed when a fatal error has been raised */
                err = RD_KAFKA_RESP_ERR__FATAL;
                goto err;
        }

        if (!valid_offsets) {
                /* No valid offsets */
                err = RD_KAFKA_RESP_ERR__NO_OFFSET;
                goto err;
        }

        if (rkcg->rkcg_state != RD_KAFKA_CGRP_STATE_UP) {
                rd_kafka_dbg(rkcg->rkcg_rk, CONSUMER | RD_KAFKA_DBG_CGRP,
                             "COMMIT",
                             "Deferring \"%s\" offset commit "
                             "for %d partition(s) in state %s: "
                             "no coordinator available",
                             reason, valid_offsets,
                             rd_kafka_cgrp_state_names[rkcg->rkcg_state]);

                if (rd_kafka_cgrp_defer_offset_commit(rkcg, rko, reason))
                        return;

                err = RD_KAFKA_RESP_ERR__WAIT_COORD;
                goto err;
        }


        rd_rkb_dbg(rkcg->rkcg_coord, CONSUMER | RD_KAFKA_DBG_CGRP, "COMMIT",
                   "Committing offsets for %d partition(s) with "
                   "generation-id %" PRId32 " in join-state %s: %s",
                   valid_offsets, rkcg->rkcg_generation_id,
                   rd_kafka_cgrp_join_state_names[rkcg->rkcg_join_state],
                   reason);

        cgmetadata = rd_kafka_consumer_group_metadata_new_with_genid(
            rkcg->rkcg_rk->rk_conf.group_id_str, rkcg->rkcg_generation_id,
            rkcg->rkcg_member_id->str,
            rkcg->rkcg_rk->rk_conf.group_instance_id);

        /* Send OffsetCommit */
        r = rd_kafka_OffsetCommitRequest(rkcg->rkcg_coord, cgmetadata, offsets,
                                         RD_KAFKA_REPLYQ(rkcg->rkcg_ops, 0),
                                         rd_kafka_cgrp_op_handle_OffsetCommit,
                                         rko, reason);
        rd_kafka_consumer_group_metadata_destroy(cgmetadata);

        /* Must have valid offsets to commit if we get here */
        rd_kafka_assert(NULL, r != 0);

        return;

err:
        if (err != RD_KAFKA_RESP_ERR__NO_OFFSET)
                rd_kafka_dbg(rkcg->rkcg_rk, CONSUMER | RD_KAFKA_DBG_CGRP,
                             "COMMIT", "OffsetCommit internal error: %s",
                             rd_kafka_err2str(err));

        /* Propagate error through dummy buffer object that will
         * call the response handler from the main loop, avoiding
         * any recursive calls from op_handle_OffsetCommit ->
         * assignment_serve() and then back to cgrp_assigned_offsets_commit() */

        reply         = rd_kafka_op_new(RD_KAFKA_OP_RECV_BUF);
        reply->rko_rk = rkcg->rkcg_rk; /* Set rk since the rkbuf will not
                                        * have a rkb to reach it. */
        reply->rko_err = err;

        rkbuf                   = rd_kafka_buf_new(0, 0);
        rkbuf->rkbuf_cb         = rd_kafka_cgrp_op_handle_OffsetCommit;
        rkbuf->rkbuf_opaque     = rko;
        reply->rko_u.xbuf.rkbuf = rkbuf;

        rd_kafka_q_enq(rkcg->rkcg_ops, reply);
}


/**
 * @brief Commit offsets assigned partitions.
 *
 * If \p offsets is NULL all partitions in the current assignment will be used.
 * If \p set_offsets is true the offsets to commit will be read from the
 * rktp's stored offset rather than the .offset fields in \p offsets.
 *
 * rkcg_wait_commit_cnt will be increased accordingly.
 */
void rd_kafka_cgrp_assigned_offsets_commit(
    rd_kafka_cgrp_t *rkcg,
    const rd_kafka_topic_partition_list_t *offsets,
    rd_bool_t set_offsets,
    const char *reason) {
        rd_kafka_op_t *rko;

        if (rd_kafka_cgrp_assignment_is_lost(rkcg)) {
                rd_kafka_dbg(rkcg->rkcg_rk, CGRP, "AUTOCOMMIT",
                             "Group \"%s\": not committing assigned offsets: "
                             "assignment lost",
                             rkcg->rkcg_group_id->str);
                return;
        }

        rko = rd_kafka_op_new(RD_KAFKA_OP_OFFSET_COMMIT);
        rko->rko_u.offset_commit.reason = rd_strdup(reason);
        if (rkcg->rkcg_rk->rk_conf.enabled_events &
            RD_KAFKA_EVENT_OFFSET_COMMIT) {
                /* Send results to application */
                rd_kafka_op_set_replyq(rko, rkcg->rkcg_rk->rk_rep, 0);
                rko->rko_u.offset_commit.cb =
                    rkcg->rkcg_rk->rk_conf.offset_commit_cb; /*maybe NULL*/
                rko->rko_u.offset_commit.opaque = rkcg->rkcg_rk->rk_conf.opaque;
        }
        /* NULL partitions means current assignment */
        if (offsets)
                rko->rko_u.offset_commit.partitions =
                    rd_kafka_topic_partition_list_copy(offsets);
        rko->rko_u.offset_commit.silent_empty = 1;
        rd_kafka_cgrp_offsets_commit(rkcg, rko, set_offsets, reason);
}


/**
 * auto.commit.interval.ms commit timer callback.
 *
 * Trigger a group offset commit.
 *
 * Locality: rdkafka main thread
 */
static void rd_kafka_cgrp_offset_commit_tmr_cb(rd_kafka_timers_t *rkts,
                                               void *arg) {
        rd_kafka_cgrp_t *rkcg = arg;

        /* Don't attempt auto commit when rebalancing or initializing since
         * the rkcg_generation_id is most likely in flux. */
        if (rkcg->rkcg_subscription &&
            rkcg->rkcg_join_state != RD_KAFKA_CGRP_JOIN_STATE_STEADY)
                return;

        rd_kafka_cgrp_assigned_offsets_commit(
            rkcg, NULL, rd_true /*set offsets*/, "cgrp auto commit timer");
}


/**
 * @brief If rkcg_next_subscription or rkcg_next_unsubscribe are
 *        set, trigger a state change so that they are applied from the
 *        main dispatcher.
 *
 * @returns rd_true if a subscribe was scheduled, else false.
 */
static rd_bool_t
rd_kafka_trigger_waiting_subscribe_maybe(rd_kafka_cgrp_t *rkcg) {

        if (rkcg->rkcg_next_subscription || rkcg->rkcg_next_unsubscribe) {
                /* Skip the join backoff */
                rd_interval_reset(&rkcg->rkcg_join_intvl);
                rd_kafka_cgrp_rejoin(rkcg, "Applying next subscription");
                return rd_true;
        }

        return rd_false;
}

static void rd_kafka_cgrp_start_max_poll_interval_timer(rd_kafka_cgrp_t *rkcg) {
        /* If using subscribe(), start a timer to enforce
         * `max.poll.interval.ms`.
         * Instead of restarting the timer on each ...poll()
         * call, which would be costly (once per message),
         * set up an intervalled timer that checks a timestamp
         * (that is updated on ..poll()).
         * The timer interval is 2 hz. */
        rd_kafka_timer_start(
            &rkcg->rkcg_rk->rk_timers, &rkcg->rkcg_max_poll_interval_tmr,
            500 * 1000ll /* 500ms */,
            rd_kafka_cgrp_max_poll_interval_check_tmr_cb, rkcg);
}

/**
 * @brief Incrementally add to an existing partition assignment
 *        May update \p partitions but will not hold on to it.
 *
 * @returns an error object or NULL on success.
 */
static rd_kafka_error_t *
rd_kafka_cgrp_incremental_assign(rd_kafka_cgrp_t *rkcg,
                                 rd_kafka_topic_partition_list_t *partitions) {
        rd_kafka_error_t *error;

        error = rd_kafka_assignment_add(rkcg->rkcg_rk, partitions);
        if (error)
                return error;

        if (rkcg->rkcg_join_state ==
            RD_KAFKA_CGRP_JOIN_STATE_WAIT_ASSIGN_CALL) {
                rd_kafka_assignment_resume(rkcg->rkcg_rk,
                                           "incremental assign called");
                rd_kafka_cgrp_set_join_state(rkcg,
                                             RD_KAFKA_CGRP_JOIN_STATE_STEADY);
                rd_kafka_cgrp_consumer_expedite_next_heartbeat(rkcg);
                if (rkcg->rkcg_subscription) {
                        rd_kafka_cgrp_start_max_poll_interval_timer(rkcg);
                }
        }

        rd_kafka_cgrp_assignment_clear_lost(rkcg,
                                            "incremental_assign() called");

        return NULL;
}


/**
 * @brief Incrementally remove partitions from an existing partition
 *        assignment. May update \p partitions but will not hold on
 *        to it.
 *
 * @remark This method does not unmark the current assignment as lost
 *         (if lost). That happens following _incr_unassign_done and
 *         a group-rejoin initiated.
 *
 * @returns An error object or NULL on success.
 */
static rd_kafka_error_t *rd_kafka_cgrp_incremental_unassign(
    rd_kafka_cgrp_t *rkcg,
    rd_kafka_topic_partition_list_t *partitions) {
        rd_kafka_error_t *error;

        error = rd_kafka_assignment_subtract(rkcg->rkcg_rk, partitions);
        if (error)
                return error;

        if (rkcg->rkcg_join_state ==
            RD_KAFKA_CGRP_JOIN_STATE_WAIT_UNASSIGN_CALL) {
                rd_kafka_assignment_resume(rkcg->rkcg_rk,
                                           "incremental unassign called");
                rd_kafka_cgrp_set_join_state(
                    rkcg,
                    RD_KAFKA_CGRP_JOIN_STATE_WAIT_INCR_UNASSIGN_TO_COMPLETE);
        }

        rd_kafka_cgrp_assignment_clear_lost(rkcg,
                                            "incremental_unassign() called");

        return NULL;
}


/**
 * @brief Call when all incremental unassign operations are done to transition
 *        to the next state.
 */
static void rd_kafka_cgrp_incr_unassign_done(rd_kafka_cgrp_t *rkcg) {

        /* If this action was underway when a terminate was initiated, it will
         * be left to complete. Now that's done, unassign all partitions */
        if (rkcg->rkcg_flags & RD_KAFKA_CGRP_F_TERMINATE) {
                rd_kafka_dbg(rkcg->rkcg_rk, CGRP, "UNASSIGN",
                             "Group \"%s\" is terminating, initiating full "
                             "unassign",
                             rkcg->rkcg_group_id->str);
                rd_kafka_cgrp_unassign(rkcg);
                return;
        }

        if (rkcg->rkcg_rebalance_incr_assignment) {

                /* This incremental unassign was part of a normal rebalance
                 * (in which the revoke set was not empty). Immediately
                 * trigger the assign that follows this revoke. The protocol
                 * dictates this should occur even if the new assignment
                 * set is empty.
                 *
                 * Also, since this rebalance had some revoked partitions,
                 * a re-join should occur following the assign.
                 */

                rd_kafka_rebalance_op_incr(rkcg,
                                           RD_KAFKA_RESP_ERR__ASSIGN_PARTITIONS,
                                           rkcg->rkcg_rebalance_incr_assignment,
                                           rd_true /*rejoin following assign*/,
                                           "cooperative assign after revoke");

                rd_kafka_topic_partition_list_destroy(
                    rkcg->rkcg_rebalance_incr_assignment);
                rkcg->rkcg_rebalance_incr_assignment = NULL;

                /* Note: rkcg_rebalance_rejoin is actioned / reset in
                 * rd_kafka_cgrp_incremental_assign call */

        } else if (rkcg->rkcg_rebalance_rejoin) {
                rkcg->rkcg_rebalance_rejoin = rd_false;

                /* There are some cases (lost partitions), where a rejoin
                 * should occur immediately following the unassign (this
                 * is not the case under normal conditions), in which case
                 * the rejoin flag will be set. */

                /* Skip the join backoff */
                rd_interval_reset(&rkcg->rkcg_join_intvl);

                rd_kafka_cgrp_rejoin(rkcg, "Incremental unassignment done");

        } else if (!rd_kafka_trigger_waiting_subscribe_maybe(rkcg)) {
                /* After this incremental unassignment we're now back in
                 * a steady state. */
                rd_kafka_cgrp_set_join_state(rkcg,
                                             RD_KAFKA_CGRP_JOIN_STATE_STEADY);
        }
}


/**
 * @brief Call when all absolute (non-incremental) unassign operations are done
 *        to transition to the next state.
 */
static void rd_kafka_cgrp_unassign_done(rd_kafka_cgrp_t *rkcg) {
        rd_kafka_dbg(rkcg->rkcg_rk, CGRP, "UNASSIGN",
                     "Group \"%s\": unassign done in state %s "
                     "(join-state %s)",
                     rkcg->rkcg_group_id->str,
                     rd_kafka_cgrp_state_names[rkcg->rkcg_state],
                     rd_kafka_cgrp_join_state_names[rkcg->rkcg_join_state]);

        /* Leave group, if desired. */
        rd_kafka_cgrp_leave_maybe(rkcg);

        if (rkcg->rkcg_join_state !=
            RD_KAFKA_CGRP_JOIN_STATE_WAIT_UNASSIGN_TO_COMPLETE)
                return;

        /* All partitions are unassigned. Rejoin the group. */

        /* Skip the join backoff */
        rd_interval_reset(&rkcg->rkcg_join_intvl);

        rd_kafka_cgrp_rejoin(rkcg, "Unassignment done");
}



/**
 * @brief Called from assignment code when all in progress
 *        assignment/unassignment operations are done, allowing the cgrp to
 *        transition to other states if needed.
 *
 * @remark This may be called spontaneously without any need for a state
 *         change in the rkcg.
 */
void rd_kafka_cgrp_assignment_done(rd_kafka_cgrp_t *rkcg) {
        if (rkcg->rkcg_group_protocol == RD_KAFKA_GROUP_PROTOCOL_CONSUMER) {
                rd_kafka_cgrp_consumer_assignment_done(rkcg);
                return;
        }

        rd_kafka_dbg(rkcg->rkcg_rk, CGRP, "ASSIGNDONE",
                     "Group \"%s\": "
                     "assignment operations done in join-state %s "
                     "(rebalance rejoin=%s)",
                     rkcg->rkcg_group_id->str,
                     rd_kafka_cgrp_join_state_names[rkcg->rkcg_join_state],
                     RD_STR_ToF(rkcg->rkcg_rebalance_rejoin));

        switch (rkcg->rkcg_join_state) {
        case RD_KAFKA_CGRP_JOIN_STATE_WAIT_UNASSIGN_TO_COMPLETE:
                rd_kafka_cgrp_unassign_done(rkcg);
                break;

        case RD_KAFKA_CGRP_JOIN_STATE_WAIT_INCR_UNASSIGN_TO_COMPLETE:
                rd_kafka_cgrp_incr_unassign_done(rkcg);
                break;

        case RD_KAFKA_CGRP_JOIN_STATE_STEADY:
                /* If an updated/next subscription is available, schedule it. */
                if (rd_kafka_trigger_waiting_subscribe_maybe(rkcg))
                        break;

                if (rkcg->rkcg_rebalance_rejoin) {
                        rkcg->rkcg_rebalance_rejoin = rd_false;

                        /* Skip the join backoff */
                        rd_interval_reset(&rkcg->rkcg_join_intvl);

                        rd_kafka_cgrp_rejoin(
                            rkcg,
                            "rejoining group to redistribute "
                            "previously owned partitions to other "
                            "group members");
                        break;
                }

                /* FALLTHRU */

        case RD_KAFKA_CGRP_JOIN_STATE_INIT:
                /* Check if cgrp is trying to terminate, which is safe to do
                 * in these two states. Otherwise we'll need to wait for
                 * the current state to decommission. */
                rd_kafka_cgrp_try_terminate(rkcg);
                break;

        default:
                break;
        }
}



/**
 * @brief Remove existing assignment.
 */
static rd_kafka_error_t *rd_kafka_cgrp_unassign(rd_kafka_cgrp_t *rkcg) {

        rd_kafka_assignment_clear(rkcg->rkcg_rk);

        if (rkcg->rkcg_join_state ==
            RD_KAFKA_CGRP_JOIN_STATE_WAIT_UNASSIGN_CALL) {
                rd_kafka_assignment_resume(rkcg->rkcg_rk, "unassign called");
                rd_kafka_cgrp_set_join_state(
                    rkcg, RD_KAFKA_CGRP_JOIN_STATE_WAIT_UNASSIGN_TO_COMPLETE);
        }

        rd_kafka_cgrp_assignment_clear_lost(rkcg, "unassign() called");

        return NULL;
}

/**
 * @brief Set new atomic partition assignment
 *        May update \p assignment but will not hold on to it.
 *
 * @returns NULL on success or an error if a fatal error has been raised.
 */
static rd_kafka_error_t *
rd_kafka_cgrp_assign(rd_kafka_cgrp_t *rkcg,
                     rd_kafka_topic_partition_list_t *assignment) {
        rd_kafka_error_t *error;

        rd_kafka_dbg(rkcg->rkcg_rk, CGRP | RD_KAFKA_DBG_CONSUMER, "ASSIGN",
                     "Group \"%s\": new assignment of %d partition(s) "
                     "in join-state %s",
                     rkcg->rkcg_group_id->str, assignment ? assignment->cnt : 0,
                     rd_kafka_cgrp_join_state_names[rkcg->rkcg_join_state]);

        /* Clear existing assignment, if any, and serve its removals. */
        if (rd_kafka_assignment_clear(rkcg->rkcg_rk))
                rd_kafka_assignment_serve(rkcg->rkcg_rk);

        error = rd_kafka_assignment_add(rkcg->rkcg_rk, assignment);
        if (error)
                return error;

        rd_kafka_cgrp_assignment_clear_lost(rkcg, "assign() called");

        if (rkcg->rkcg_join_state ==
            RD_KAFKA_CGRP_JOIN_STATE_WAIT_ASSIGN_CALL) {
                rd_kafka_assignment_resume(rkcg->rkcg_rk, "assign called");
                rd_kafka_cgrp_set_join_state(rkcg,
                                             RD_KAFKA_CGRP_JOIN_STATE_STEADY);
                rd_kafka_cgrp_consumer_expedite_next_heartbeat(rkcg);
                if (rkcg->rkcg_subscription) {
                        rd_kafka_cgrp_start_max_poll_interval_timer(rkcg);
                }
        }

        return NULL;
}



/**
 * @brief Construct a typed map from list \p rktparlist with key corresponding
 *        to each element in the list and value NULL.
 *
 * @remark \p rktparlist may be NULL.
 */
static map_toppar_member_info_t *rd_kafka_toppar_list_to_toppar_member_info_map(
    rd_kafka_topic_partition_list_t *rktparlist) {
        map_toppar_member_info_t *map = rd_calloc(1, sizeof(*map));
        const rd_kafka_topic_partition_t *rktpar;

        RD_MAP_INIT(map, rktparlist ? rktparlist->cnt : 0,
                    rd_kafka_topic_partition_cmp, rd_kafka_topic_partition_hash,
                    rd_kafka_topic_partition_destroy_free,
                    PartitionMemberInfo_free);

        if (!rktparlist)
                return map;

        RD_KAFKA_TPLIST_FOREACH(rktpar, rktparlist)
        RD_MAP_SET(map, rd_kafka_topic_partition_copy(rktpar),
                   PartitionMemberInfo_new(NULL, rd_false));

        return map;
}


/**
 * @brief Construct a toppar list from map \p map with elements corresponding
 *        to the keys of \p map.
 */
static rd_kafka_topic_partition_list_t *
rd_kafka_toppar_member_info_map_to_list(map_toppar_member_info_t *map) {
        const rd_kafka_topic_partition_t *k;
        rd_kafka_topic_partition_list_t *list =
            rd_kafka_topic_partition_list_new((int)RD_MAP_CNT(map));

        RD_MAP_FOREACH_KEY(k, map) {
                rd_kafka_topic_partition_list_add_copy(list, k);
        }

        return list;
}


/**
 * @brief Handle a rebalance-triggered partition assignment
 *        (COOPERATIVE case).
 */
static void rd_kafka_cgrp_handle_assignment_cooperative(
    rd_kafka_cgrp_t *rkcg,
    rd_kafka_topic_partition_list_t *assignment) {
        map_toppar_member_info_t *new_assignment_set;
        map_toppar_member_info_t *old_assignment_set;
        map_toppar_member_info_t *newly_added_set;
        map_toppar_member_info_t *revoked_set;
        rd_kafka_topic_partition_list_t *newly_added;
        rd_kafka_topic_partition_list_t *revoked;

        new_assignment_set =
            rd_kafka_toppar_list_to_toppar_member_info_map(assignment);

        old_assignment_set = rd_kafka_toppar_list_to_toppar_member_info_map(
            rkcg->rkcg_group_assignment);

        newly_added_set = rd_kafka_member_partitions_subtract(
            new_assignment_set, old_assignment_set);
        revoked_set = rd_kafka_member_partitions_subtract(old_assignment_set,
                                                          new_assignment_set);

        newly_added = rd_kafka_toppar_member_info_map_to_list(newly_added_set);
        revoked     = rd_kafka_toppar_member_info_map_to_list(revoked_set);

        rd_kafka_dbg(rkcg->rkcg_rk, CGRP, "COOPASSIGN",
                     "Group \"%s\": incremental assignment: %d newly added, "
                     "%d revoked partitions based on assignment of %d "
                     "partitions",
                     rkcg->rkcg_group_id->str, newly_added->cnt, revoked->cnt,
                     assignment->cnt);

        if (revoked->cnt > 0) {
                /* Setting rkcg_incr_assignment causes a follow on incremental
                 * assign rebalance op after completion of this incremental
                 * unassign op. */

                rkcg->rkcg_rebalance_incr_assignment = newly_added;
                newly_added                          = NULL;

                rd_kafka_rebalance_op_incr(rkcg,
                                           RD_KAFKA_RESP_ERR__REVOKE_PARTITIONS,
                                           revoked, rd_false /*no rejoin
                                            following unassign*/
                                           ,
                                           "sync group revoke");

        } else {
                /* There are no revoked partitions - trigger the assign
                 * rebalance op, and flag that the group does not need
                 * to be re-joined */

                rd_kafka_rebalance_op_incr(
                    rkcg, RD_KAFKA_RESP_ERR__ASSIGN_PARTITIONS, newly_added,
                    rd_false /*no rejoin following assign*/,
                    "sync group assign");
        }

        if (newly_added)
                rd_kafka_topic_partition_list_destroy(newly_added);
        rd_kafka_topic_partition_list_destroy(revoked);
        RD_MAP_DESTROY_AND_FREE(revoked_set);
        RD_MAP_DESTROY_AND_FREE(newly_added_set);
        RD_MAP_DESTROY_AND_FREE(old_assignment_set);
        RD_MAP_DESTROY_AND_FREE(new_assignment_set);
}


/**
 * @brief Sets or clears the group's partition assignment for our consumer.
 *
 * Will replace the current group assignment, if any.
 */
static void rd_kafka_cgrp_group_assignment_set(
    rd_kafka_cgrp_t *rkcg,
    const rd_kafka_topic_partition_list_t *partitions) {

        if (rkcg->rkcg_group_assignment)
                rd_kafka_topic_partition_list_destroy(
                    rkcg->rkcg_group_assignment);

        if (partitions) {
                rkcg->rkcg_group_assignment =
                    rd_kafka_topic_partition_list_copy(partitions);
                rd_kafka_topic_partition_list_sort_by_topic(
                    rkcg->rkcg_group_assignment);
                rd_kafka_dbg(rkcg->rkcg_rk, CGRP, "ASSIGNMENT",
                             "Group \"%s\": setting group assignment to %d "
                             "partition(s)",
                             rkcg->rkcg_group_id->str,
                             rkcg->rkcg_group_assignment->cnt);

        } else {
                rd_kafka_dbg(rkcg->rkcg_rk, CGRP, "ASSIGNMENT",
                             "Group \"%s\": clearing group assignment",
                             rkcg->rkcg_group_id->str);
                rkcg->rkcg_group_assignment = NULL;
        }

        rd_kafka_wrlock(rkcg->rkcg_rk);
        rkcg->rkcg_c.assignment_size =
            rkcg->rkcg_group_assignment ? rkcg->rkcg_group_assignment->cnt : 0;
        rd_kafka_wrunlock(rkcg->rkcg_rk);

        if (rkcg->rkcg_group_assignment)
                rd_kafka_topic_partition_list_log(
                    rkcg->rkcg_rk, "GRPASSIGNMENT", RD_KAFKA_DBG_CGRP,
                    rkcg->rkcg_group_assignment);
}


/**
 * @brief Adds or removes \p partitions from the current group assignment.
 *
 * @param add Whether to add or remove the partitions.
 *
 * @remark The added partitions must not already be on the group assignment,
 *         and the removed partitions must be on the group assignment.
 *
 * To be used with incremental rebalancing.
 *
 */
static void rd_kafka_cgrp_group_assignment_modify(
    rd_kafka_cgrp_t *rkcg,
    rd_bool_t add,
    const rd_kafka_topic_partition_list_t *partitions) {
        const rd_kafka_topic_partition_t *rktpar;
        int precnt;
        rd_kafka_dbg(
            rkcg->rkcg_rk, CGRP, "ASSIGNMENT",
            "Group \"%s\": %d partition(s) being %s group assignment "
            "of %d partition(s)",
            rkcg->rkcg_group_id->str, partitions->cnt,
            add ? "added to" : "removed from",
            rkcg->rkcg_group_assignment ? rkcg->rkcg_group_assignment->cnt : 0);

        if (partitions == rkcg->rkcg_group_assignment) {
                /* \p partitions is the actual assignment, which
                 * must mean it is all to be removed.
                 * Short-cut directly to set(NULL). */
                rd_assert(!add);
                rd_kafka_cgrp_group_assignment_set(rkcg, NULL);
                return;
        }

        if (add && (!rkcg->rkcg_group_assignment ||
                    rkcg->rkcg_group_assignment->cnt == 0)) {
                /* Adding to an empty assignment is a set operation. */
                rd_kafka_cgrp_group_assignment_set(rkcg, partitions);
                return;
        }

        if (!add) {
                /* Removing from an empty assignment is illegal. */
                rd_assert(rkcg->rkcg_group_assignment != NULL &&
                          rkcg->rkcg_group_assignment->cnt > 0);
        }


        precnt = rkcg->rkcg_group_assignment->cnt;
        RD_KAFKA_TPLIST_FOREACH(rktpar, partitions) {
                int idx;

                idx = rd_kafka_topic_partition_list_find_idx(
                    rkcg->rkcg_group_assignment, rktpar->topic,
                    rktpar->partition);

                if (add) {
                        rd_assert(idx == -1);

                        rd_kafka_topic_partition_list_add_copy(
                            rkcg->rkcg_group_assignment, rktpar);

                } else {
                        rd_assert(idx != -1);

                        rd_kafka_topic_partition_list_del_by_idx(
                            rkcg->rkcg_group_assignment, idx);
                }
        }

        if (add)
                rd_assert(precnt + partitions->cnt ==
                          rkcg->rkcg_group_assignment->cnt);
        else
                rd_assert(precnt - partitions->cnt ==
                          rkcg->rkcg_group_assignment->cnt);

        if (rkcg->rkcg_group_assignment->cnt == 0) {
                rd_kafka_topic_partition_list_destroy(
                    rkcg->rkcg_group_assignment);
                rkcg->rkcg_group_assignment = NULL;

        } else if (add)
                rd_kafka_topic_partition_list_sort_by_topic(
                    rkcg->rkcg_group_assignment);

        rd_kafka_wrlock(rkcg->rkcg_rk);
        rkcg->rkcg_c.assignment_size =
            rkcg->rkcg_group_assignment ? rkcg->rkcg_group_assignment->cnt : 0;
        rd_kafka_wrunlock(rkcg->rkcg_rk);

        if (rkcg->rkcg_group_assignment)
                rd_kafka_topic_partition_list_log(
                    rkcg->rkcg_rk, "GRPASSIGNMENT", RD_KAFKA_DBG_CGRP,
                    rkcg->rkcg_group_assignment);
}


/**
 * @brief Handle a rebalance-triggered partition assignment.
 *
 *        If a rebalance_cb has been registered we enqueue an op for the app
 *        and let the app perform the actual assign() call. Otherwise we
 *        assign() directly from here.
 *
 *        This provides the most flexibility, allowing the app to perform any
 *        operation it seem fit (e.g., offset writes or reads) before actually
 *        updating the assign():ment.
 */
static void
rd_kafka_cgrp_handle_assignment(rd_kafka_cgrp_t *rkcg,
                                rd_kafka_topic_partition_list_t *assignment) {

        if (rd_kafka_cgrp_rebalance_protocol(rkcg) ==
            RD_KAFKA_REBALANCE_PROTOCOL_COOPERATIVE) {
                rd_kafka_cgrp_handle_assignment_cooperative(rkcg, assignment);
        } else {

                rd_kafka_rebalance_op(rkcg,
                                      RD_KAFKA_RESP_ERR__ASSIGN_PARTITIONS,
                                      assignment, "new assignment");
        }
}


/**
 * Clean up any group-leader related resources.
 *
 * Locality: cgrp thread
 */
static void rd_kafka_cgrp_group_leader_reset(rd_kafka_cgrp_t *rkcg,
                                             const char *reason) {
        rd_kafka_dbg(rkcg->rkcg_rk, CGRP, "GRPLEADER",
                     "Group \"%.*s\": resetting group leader info: %s",
                     RD_KAFKAP_STR_PR(rkcg->rkcg_group_id), reason);

        if (rkcg->rkcg_group_leader.members) {
                int i;

                for (i = 0; i < rkcg->rkcg_group_leader.member_cnt; i++)
                        rd_kafka_group_member_clear(
                            &rkcg->rkcg_group_leader.members[i]);
                rkcg->rkcg_group_leader.member_cnt = 0;
                rd_free(rkcg->rkcg_group_leader.members);
                rkcg->rkcg_group_leader.members = NULL;
        }
}


/**
 * @brief React to a RD_KAFKA_RESP_ERR_REBALANCE_IN_PROGRESS broker response.
 */
static void rd_kafka_cgrp_group_is_rebalancing(rd_kafka_cgrp_t *rkcg) {

        if (rd_kafka_cgrp_rebalance_protocol(rkcg) ==
            RD_KAFKA_REBALANCE_PROTOCOL_EAGER) {
                rd_kafka_cgrp_revoke_all_rejoin_maybe(rkcg, rd_false /*lost*/,
                                                      rd_false /*initiating*/,
                                                      "rebalance in progress");
                return;
        }


        /* In the COOPERATIVE case, simply rejoin the group
         * - partitions are unassigned on SyncGroup response,
         * not prior to JoinGroup as with the EAGER case. */

        if (RD_KAFKA_CGRP_REBALANCING(rkcg)) {
                rd_kafka_dbg(
                    rkcg->rkcg_rk, CONSUMER | RD_KAFKA_DBG_CGRP, "REBALANCE",
                    "Group \"%.*s\": skipping "
                    "COOPERATIVE rebalance in state %s "
                    "(join-state %s)%s%s%s",
                    RD_KAFKAP_STR_PR(rkcg->rkcg_group_id),
                    rd_kafka_cgrp_state_names[rkcg->rkcg_state],
                    rd_kafka_cgrp_join_state_names[rkcg->rkcg_join_state],
                    RD_KAFKA_CGRP_WAIT_ASSIGN_CALL(rkcg)
                        ? " (awaiting assign call)"
                        : "",
                    (rkcg->rkcg_rebalance_incr_assignment != NULL)
                        ? " (incremental assignment pending)"
                        : "",
                    rkcg->rkcg_rebalance_rejoin ? " (rebalance rejoin)" : "");
                return;
        }

        rd_kafka_cgrp_rejoin(rkcg, "Group is rebalancing");
}



/**
 * @brief Triggers the application rebalance callback if required to
 *        revoke partitions, and transition to INIT state for (eventual)
 *        rejoin. Does nothing if a rebalance workflow is already in
 *        progress
 */
static void rd_kafka_cgrp_revoke_all_rejoin_maybe(rd_kafka_cgrp_t *rkcg,
                                                  rd_bool_t assignment_lost,
                                                  rd_bool_t initiating,
                                                  const char *reason) {
        if (RD_KAFKA_CGRP_REBALANCING(rkcg)) {
                rd_kafka_dbg(
                    rkcg->rkcg_rk, CONSUMER | RD_KAFKA_DBG_CGRP, "REBALANCE",
                    "Group \"%.*s\": rebalance (%s) "
                    "already in progress, skipping in state %s "
                    "(join-state %s) with %d assigned partition(s)%s%s%s: "
                    "%s",
                    RD_KAFKAP_STR_PR(rkcg->rkcg_group_id),
                    rd_kafka_rebalance_protocol2str(
                        rd_kafka_cgrp_rebalance_protocol(rkcg)),
                    rd_kafka_cgrp_state_names[rkcg->rkcg_state],
                    rd_kafka_cgrp_join_state_names[rkcg->rkcg_join_state],
                    rkcg->rkcg_group_assignment
                        ? rkcg->rkcg_group_assignment->cnt
                        : 0,
                    assignment_lost ? " (lost)" : "",
                    rkcg->rkcg_rebalance_incr_assignment
                        ? ", incremental assignment in progress"
                        : "",
                    rkcg->rkcg_rebalance_rejoin ? ", rejoin on rebalance" : "",
                    reason);
                return;
        }

        rd_kafka_cgrp_revoke_all_rejoin(rkcg, assignment_lost, initiating,
                                        reason);
}


/**
 * @brief Triggers the application rebalance callback if required to
 *        revoke partitions, and transition to INIT state for (eventual)
 *        rejoin.
 */
static void rd_kafka_cgrp_revoke_all_rejoin(rd_kafka_cgrp_t *rkcg,
                                            rd_bool_t assignment_lost,
                                            rd_bool_t initiating,
                                            const char *reason) {

        rd_kafka_rebalance_protocol_t protocol =
            rd_kafka_cgrp_rebalance_protocol(rkcg);

        rd_bool_t terminating =
            unlikely(rkcg->rkcg_flags & RD_KAFKA_CGRP_F_TERMINATE);


        rd_kafka_dbg(
            rkcg->rkcg_rk, CONSUMER | RD_KAFKA_DBG_CGRP, "REBALANCE",
            "Group \"%.*s\" %s (%s) in state %s (join-state %s) "
            "with %d assigned partition(s)%s: %s",
            RD_KAFKAP_STR_PR(rkcg->rkcg_group_id),
            initiating ? "initiating rebalance" : "is rebalancing",
            rd_kafka_rebalance_protocol2str(protocol),
            rd_kafka_cgrp_state_names[rkcg->rkcg_state],
            rd_kafka_cgrp_join_state_names[rkcg->rkcg_join_state],
            rkcg->rkcg_group_assignment ? rkcg->rkcg_group_assignment->cnt : 0,
            assignment_lost ? " (lost)" : "", reason);

        rd_snprintf(rkcg->rkcg_c.rebalance_reason,
                    sizeof(rkcg->rkcg_c.rebalance_reason), "%s", reason);


        if (protocol == RD_KAFKA_REBALANCE_PROTOCOL_EAGER ||
            protocol == RD_KAFKA_REBALANCE_PROTOCOL_NONE) {
                /* EAGER case (or initial subscribe) - revoke partitions which
                 * will be followed by rejoin, if required. */

                if (assignment_lost)
                        rd_kafka_cgrp_assignment_set_lost(
                            rkcg, "%s: revoking assignment and rejoining",
                            reason);

                /* Schedule application rebalance op if there is an existing
                 * assignment (albeit perhaps empty) and there is no
                 * outstanding rebalance op in progress. */
                if (rkcg->rkcg_group_assignment &&
                    !RD_KAFKA_CGRP_WAIT_ASSIGN_CALL(rkcg)) {
                        rd_kafka_rebalance_op(
                            rkcg, RD_KAFKA_RESP_ERR__REVOKE_PARTITIONS,
                            rkcg->rkcg_group_assignment, reason);
                } else {
                        /* Skip the join backoff */
                        rd_interval_reset(&rkcg->rkcg_join_intvl);

                        rd_kafka_cgrp_rejoin(rkcg, "%s", reason);
                }

                return;
        }


        /* COOPERATIVE case. */

        /* All partitions should never be revoked unless terminating, leaving
         * the group, or on assignment lost. Another scenario represents a
         * logic error. Fail fast in this case. */
        if (!(terminating || assignment_lost ||
              (rkcg->rkcg_flags & RD_KAFKA_CGRP_F_LEAVE_ON_UNASSIGN_DONE))) {
                rd_kafka_log(rkcg->rkcg_rk, LOG_ERR, "REBALANCE",
                             "Group \"%s\": unexpected instruction to revoke "
                             "current assignment and rebalance "
                             "(terminating=%d, assignment_lost=%d, "
                             "LEAVE_ON_UNASSIGN_DONE=%d)",
                             rkcg->rkcg_group_id->str, terminating,
                             assignment_lost,
                             (rkcg->rkcg_flags &
                              RD_KAFKA_CGRP_F_LEAVE_ON_UNASSIGN_DONE));
                rd_dassert(!*"BUG: unexpected instruction to revoke "
                           "current assignment and rebalance");
        }

        if (rkcg->rkcg_group_assignment &&
            rkcg->rkcg_group_assignment->cnt > 0) {
                if (assignment_lost)
                        rd_kafka_cgrp_assignment_set_lost(
                            rkcg,
                            "%s: revoking incremental assignment "
                            "and rejoining",
                            reason);

                rd_kafka_dbg(rkcg->rkcg_rk, CONSUMER | RD_KAFKA_DBG_CGRP,
                             "REBALANCE",
                             "Group \"%.*s\": revoking "
                             "all %d partition(s)%s%s",
                             RD_KAFKAP_STR_PR(rkcg->rkcg_group_id),
                             rkcg->rkcg_group_assignment->cnt,
                             terminating ? " (terminating)" : "",
                             assignment_lost ? " (assignment lost)" : "");

                rd_kafka_rebalance_op_incr(
                    rkcg, RD_KAFKA_RESP_ERR__REVOKE_PARTITIONS,
                    rkcg->rkcg_group_assignment,
                    terminating ? rd_false : rd_true /*rejoin*/, reason);

                return;
        }

        if (terminating) {
                /* If terminating, then don't rejoin group. */
                rd_kafka_dbg(rkcg->rkcg_rk, CONSUMER | RD_KAFKA_DBG_CGRP,
                             "REBALANCE",
                             "Group \"%.*s\": consumer is "
                             "terminating, skipping rejoin",
                             RD_KAFKAP_STR_PR(rkcg->rkcg_group_id));
                return;
        }

        rd_kafka_cgrp_rejoin(rkcg, "Current assignment is empty");
}


/**
 * @brief `max.poll.interval.ms` enforcement check timer.
 *
 * @locality rdkafka main thread
 * @locks none
 */
static void
rd_kafka_cgrp_max_poll_interval_check_tmr_cb(rd_kafka_timers_t *rkts,
                                             void *arg) {
        rd_kafka_cgrp_t *rkcg = arg;
        rd_kafka_t *rk        = rkcg->rkcg_rk;
        int exceeded;

        exceeded = rd_kafka_max_poll_exceeded(rk);

        if (likely(!exceeded))
                return;

        rd_kafka_log(rk, LOG_WARNING, "MAXPOLL",
                     "Application maximum poll interval (%dms) "
                     "exceeded by %dms "
                     "(adjust max.poll.interval.ms for "
                     "long-running message processing): "
                     "leaving group",
                     rk->rk_conf.max_poll_interval_ms, exceeded);

        rd_kafka_consumer_err(rkcg->rkcg_q, RD_KAFKA_NODEID_UA,
                              RD_KAFKA_RESP_ERR__MAX_POLL_EXCEEDED, 0, NULL,
                              NULL, RD_KAFKA_OFFSET_INVALID,
                              "Application maximum poll interval (%dms) "
                              "exceeded by %dms",
                              rk->rk_conf.max_poll_interval_ms, exceeded);

        rkcg->rkcg_flags |= RD_KAFKA_CGRP_F_MAX_POLL_EXCEEDED;

        rd_kafka_timer_stop(rkts, &rkcg->rkcg_max_poll_interval_tmr,
                            1 /*lock*/);

        if (rkcg->rkcg_group_protocol == RD_KAFKA_GROUP_PROTOCOL_CONSUMER) {
                rd_kafka_cgrp_consumer_leave(rkcg);
        } else {
                /* Leave the group before calling rebalance since the standard
                 * leave will be triggered first after the rebalance callback
                 * has been served. But since the application is blocked still
                 * doing processing that leave will be further delayed.
                 *
                 * KIP-345: static group members should continue to respect
                 * `max.poll.interval.ms` but should not send a
                 * LeaveGroupRequest.
                 */
                if (!RD_KAFKA_CGRP_IS_STATIC_MEMBER(rkcg))
                        rd_kafka_cgrp_leave(rkcg);
                /* Timing out or leaving the group invalidates the member id,
                 * reset it now to avoid an ERR_UNKNOWN_MEMBER_ID on the next
                 * join. */
                rd_kafka_cgrp_set_member_id(rkcg, "");
        }

        /* Trigger rebalance */
        rd_kafka_cgrp_revoke_all_rejoin_maybe(rkcg, rd_true /*lost*/,
                                              rd_true /*initiating*/,
                                              "max.poll.interval.ms exceeded");
}


/**
 * @brief Generate consumer errors for each topic in the list.
 *
 * Also replaces the list of last reported topic errors so that repeated
 * errors are silenced.
 *
 * @param errored Errored topics.
 * @param error_prefix Error message prefix.
 *
 * @remark Assumes ownership of \p errored.
 */
static void rd_kafka_propagate_consumer_topic_errors(
    rd_kafka_cgrp_t *rkcg,
    rd_kafka_topic_partition_list_t *errored,
    const char *error_prefix) {
        int i;

        for (i = 0; i < errored->cnt; i++) {
                rd_kafka_topic_partition_t *topic = &errored->elems[i];
                rd_kafka_topic_partition_t *prev;

                rd_assert(topic->err);

                /* Normalize error codes, unknown topic may be
                 * reported by the broker, or the lack of a topic in
                 * metadata response is figured out by the client.
                 * Make sure the application only sees one error code
                 * for both these cases. */
                if (topic->err == RD_KAFKA_RESP_ERR__UNKNOWN_TOPIC)
                        topic->err = RD_KAFKA_RESP_ERR_UNKNOWN_TOPIC_OR_PART;

                /* Check if this topic errored previously */
                prev = rd_kafka_topic_partition_list_find(
                    rkcg->rkcg_errored_topics, topic->topic,
                    RD_KAFKA_PARTITION_UA);

                if (prev && prev->err == topic->err)
                        continue; /* This topic already reported same error */

                rd_kafka_dbg(rkcg->rkcg_rk, CONSUMER | RD_KAFKA_DBG_TOPIC,
                             "TOPICERR", "%s: %s: %s", error_prefix,
                             topic->topic, rd_kafka_err2str(topic->err));

                /* Send consumer error to application */
                rd_kafka_consumer_err(
                    rkcg->rkcg_q, RD_KAFKA_NODEID_UA, topic->err, 0,
                    topic->topic, NULL, RD_KAFKA_OFFSET_INVALID, "%s: %s: %s",
                    error_prefix, topic->topic, rd_kafka_err2str(topic->err));
        }

        rd_kafka_topic_partition_list_destroy(rkcg->rkcg_errored_topics);
        rkcg->rkcg_errored_topics = errored;
}


/**
 * @brief Work out the topics currently subscribed to that do not
 *        match any pattern in \p subscription.
 */
static rd_kafka_topic_partition_list_t *rd_kafka_cgrp_get_unsubscribing_topics(
    rd_kafka_cgrp_t *rkcg,
    rd_kafka_topic_partition_list_t *subscription) {
        int i;
        rd_kafka_topic_partition_list_t *result;

        result = rd_kafka_topic_partition_list_new(
            rkcg->rkcg_subscribed_topics->rl_cnt);

        /* TODO: Something that isn't O(N*M) */
        for (i = 0; i < rkcg->rkcg_subscribed_topics->rl_cnt; i++) {
                int j;
                const char *topic =
                    ((rd_kafka_topic_info_t *)
                         rkcg->rkcg_subscribed_topics->rl_elems[i])
                        ->topic;

                for (j = 0; j < subscription->cnt; j++) {
                        const char *pattern = subscription->elems[j].topic;
                        if (rd_kafka_topic_match(rkcg->rkcg_rk, pattern,
                                                 topic)) {
                                break;
                        }
                }

                if (j == subscription->cnt)
                        rd_kafka_topic_partition_list_add(
                            result, topic, RD_KAFKA_PARTITION_UA);
        }

        if (result->cnt == 0) {
                rd_kafka_topic_partition_list_destroy(result);
                return NULL;
        }

        return result;
}


/**
 * @brief Determine the partitions to revoke, given the topics being
 *        unassigned.
 */
static rd_kafka_topic_partition_list_t *
rd_kafka_cgrp_calculate_subscribe_revoking_partitions(
    rd_kafka_cgrp_t *rkcg,
    const rd_kafka_topic_partition_list_t *unsubscribing) {
        rd_kafka_topic_partition_list_t *revoking;
        const rd_kafka_topic_partition_t *rktpar;

        if (!unsubscribing)
                return NULL;

        if (!rkcg->rkcg_group_assignment ||
            rkcg->rkcg_group_assignment->cnt == 0)
                return NULL;

        revoking =
            rd_kafka_topic_partition_list_new(rkcg->rkcg_group_assignment->cnt);

        /* TODO: Something that isn't O(N*M). */
        RD_KAFKA_TPLIST_FOREACH(rktpar, unsubscribing) {
                const rd_kafka_topic_partition_t *assigned;

                RD_KAFKA_TPLIST_FOREACH(assigned, rkcg->rkcg_group_assignment) {
                        if (!strcmp(assigned->topic, rktpar->topic)) {
                                rd_kafka_topic_partition_list_add(
                                    revoking, assigned->topic,
                                    assigned->partition);
                                continue;
                        }
                }
        }

        if (revoking->cnt == 0) {
                rd_kafka_topic_partition_list_destroy(revoking);
                revoking = NULL;
        }

        return revoking;
}


/**
 * @brief Handle a new subscription that is modifying an existing subscription
 *        in the COOPERATIVE case.
 *
 * @remark Assumes ownership of \p rktparlist.
 */
static rd_kafka_resp_err_t
rd_kafka_cgrp_modify_subscription(rd_kafka_cgrp_t *rkcg,
                                  rd_kafka_topic_partition_list_t *rktparlist) {
        rd_kafka_topic_partition_list_t *unsubscribing_topics;
        rd_kafka_topic_partition_list_t *revoking;
        rd_list_t *tinfos;
        rd_kafka_topic_partition_list_t *errored;
        int metadata_age;
        int old_cnt = rkcg->rkcg_subscription->cnt;

        rkcg->rkcg_flags &= ~RD_KAFKA_CGRP_F_WILDCARD_SUBSCRIPTION;

        if (rd_kafka_topic_partition_list_regex_cnt(rktparlist) > 0)
                rkcg->rkcg_flags |= RD_KAFKA_CGRP_F_WILDCARD_SUBSCRIPTION;

        /* Topics in rkcg_subscribed_topics that don't match any pattern in
           the new subscription. */
        unsubscribing_topics =
            rd_kafka_cgrp_get_unsubscribing_topics(rkcg, rktparlist);

        /* Currently assigned topic partitions that are no longer desired. */
        revoking = rd_kafka_cgrp_calculate_subscribe_revoking_partitions(
            rkcg, unsubscribing_topics);

        rd_kafka_topic_partition_list_destroy(rkcg->rkcg_subscription);
        rkcg->rkcg_subscription = rktparlist;

        if (rd_kafka_cgrp_metadata_refresh(rkcg, &metadata_age,
                                           "modify subscription") == 1) {
                rd_kafka_dbg(rkcg->rkcg_rk, CGRP | RD_KAFKA_DBG_CONSUMER,
                             "MODSUB",
                             "Group \"%.*s\": postponing join until "
                             "up-to-date metadata is available",
                             RD_KAFKAP_STR_PR(rkcg->rkcg_group_id));

                rd_assert(
                    rkcg->rkcg_join_state == RD_KAFKA_CGRP_JOIN_STATE_INIT ||
                    /* Possible via rd_kafka_cgrp_modify_subscription */
                    rkcg->rkcg_join_state == RD_KAFKA_CGRP_JOIN_STATE_STEADY);

                rd_kafka_cgrp_set_join_state(
                    rkcg, RD_KAFKA_CGRP_JOIN_STATE_WAIT_METADATA);


                /* Revoke/join will occur after metadata refresh completes */
                if (revoking)
                        rd_kafka_topic_partition_list_destroy(revoking);
                if (unsubscribing_topics)
                        rd_kafka_topic_partition_list_destroy(
                            unsubscribing_topics);

                return RD_KAFKA_RESP_ERR_NO_ERROR;
        }

        rd_kafka_dbg(rkcg->rkcg_rk, CGRP | RD_KAFKA_DBG_CONSUMER, "SUBSCRIBE",
                     "Group \"%.*s\": modifying subscription of size %d to "
                     "new subscription of size %d, removing %d topic(s), "
                     "revoking %d partition(s) (join-state %s)",
                     RD_KAFKAP_STR_PR(rkcg->rkcg_group_id), old_cnt,
                     rkcg->rkcg_subscription->cnt,
                     unsubscribing_topics ? unsubscribing_topics->cnt : 0,
                     revoking ? revoking->cnt : 0,
                     rd_kafka_cgrp_join_state_names[rkcg->rkcg_join_state]);

        if (unsubscribing_topics)
                rd_kafka_topic_partition_list_destroy(unsubscribing_topics);

        /* Create a list of the topics in metadata that matches the new
         * subscription */
        tinfos = rd_list_new(rkcg->rkcg_subscription->cnt,
                             (void *)rd_kafka_topic_info_destroy);

        /* Unmatched topics will be added to the errored list. */
        errored = rd_kafka_topic_partition_list_new(0);

        if (rkcg->rkcg_flags & RD_KAFKA_CGRP_F_WILDCARD_SUBSCRIPTION)
                rd_kafka_metadata_topic_match(rkcg->rkcg_rk, tinfos,
                                              rkcg->rkcg_subscription, errored);
        else
                rd_kafka_metadata_topic_filter(
                    rkcg->rkcg_rk, tinfos, rkcg->rkcg_subscription, errored);

        /* Propagate consumer errors for any non-existent or errored topics.
         * The function takes ownership of errored. */
        rd_kafka_propagate_consumer_topic_errors(
            rkcg, errored, "Subscribed topic not available");

        if (rd_kafka_cgrp_update_subscribed_topics(rkcg, tinfos) && !revoking) {
                rd_kafka_cgrp_rejoin(rkcg, "Subscription modified");
                return RD_KAFKA_RESP_ERR_NO_ERROR;
        }

        if (revoking) {
                rd_kafka_dbg(rkcg->rkcg_rk, CONSUMER | RD_KAFKA_DBG_CGRP,
                             "REBALANCE",
                             "Group \"%.*s\" revoking "
                             "%d of %d partition(s)",
                             RD_KAFKAP_STR_PR(rkcg->rkcg_group_id),
                             revoking->cnt, rkcg->rkcg_group_assignment->cnt);

                rd_kafka_rebalance_op_incr(
                    rkcg, RD_KAFKA_RESP_ERR__REVOKE_PARTITIONS, revoking,
                    rd_true /*rejoin*/, "subscribe");

                rd_kafka_topic_partition_list_destroy(revoking);
        }

        return RD_KAFKA_RESP_ERR_NO_ERROR;
}


/**
 * Remove existing topic subscription.
 */
static rd_kafka_resp_err_t rd_kafka_cgrp_unsubscribe(rd_kafka_cgrp_t *rkcg,
                                                     rd_bool_t leave_group) {

        rd_kafka_dbg(rkcg->rkcg_rk, CGRP, "UNSUBSCRIBE",
                     "Group \"%.*s\": unsubscribe from current %ssubscription "
                     "of size %d (leave group=%s, has joined=%s, %s, "
                     "join-state %s)",
                     RD_KAFKAP_STR_PR(rkcg->rkcg_group_id),
                     rkcg->rkcg_subscription ? "" : "unset ",
                     rkcg->rkcg_subscription ? rkcg->rkcg_subscription->cnt : 0,
                     RD_STR_ToF(leave_group),
                     RD_STR_ToF(RD_KAFKA_CGRP_HAS_JOINED(rkcg)),
                     rkcg->rkcg_member_id ? rkcg->rkcg_member_id->str : "n/a",
                     rd_kafka_cgrp_join_state_names[rkcg->rkcg_join_state]);

        rd_kafka_timer_stop(&rkcg->rkcg_rk->rk_timers,
                            &rkcg->rkcg_max_poll_interval_tmr, 1 /*lock*/);

        if (rkcg->rkcg_subscription) {
                rd_kafka_topic_partition_list_destroy(rkcg->rkcg_subscription);
                rkcg->rkcg_subscription = NULL;
        }

        if (rkcg->rkcg_group_protocol == RD_KAFKA_GROUP_PROTOCOL_GENERIC)
                rd_kafka_cgrp_update_subscribed_topics(rkcg, NULL);

        /*
         * Clean-up group leader duties, if any.
         */
        rd_kafka_cgrp_group_leader_reset(rkcg, "unsubscribe");

        if (leave_group && RD_KAFKA_CGRP_HAS_JOINED(rkcg))
                rkcg->rkcg_flags |= RD_KAFKA_CGRP_F_LEAVE_ON_UNASSIGN_DONE;

        /* FIXME: Why are we only revoking if !assignment_lost ? */
        if (!rd_kafka_cgrp_assignment_is_lost(rkcg))
                rd_kafka_cgrp_revoke_all_rejoin(rkcg, rd_false /*not lost*/,
                                                rd_true /*initiating*/,
                                                "unsubscribe");

        rkcg->rkcg_flags &= ~(RD_KAFKA_CGRP_F_SUBSCRIPTION |
                              RD_KAFKA_CGRP_F_WILDCARD_SUBSCRIPTION);

        return RD_KAFKA_RESP_ERR_NO_ERROR;
}

/**
 * Set new atomic topic subscription.
 */
static rd_kafka_resp_err_t
rd_kafka_cgrp_subscribe(rd_kafka_cgrp_t *rkcg,
                        rd_kafka_topic_partition_list_t *rktparlist) {

        rd_kafka_dbg(rkcg->rkcg_rk, CGRP | RD_KAFKA_DBG_CONSUMER, "SUBSCRIBE",
                     "Group \"%.*s\": subscribe to new %ssubscription "
                     "of %d topics (join-state %s)",
                     RD_KAFKAP_STR_PR(rkcg->rkcg_group_id),
                     rktparlist ? "" : "unset ",
                     rktparlist ? rktparlist->cnt : 0,
                     rd_kafka_cgrp_join_state_names[rkcg->rkcg_join_state]);

        if (rkcg->rkcg_rk->rk_conf.enabled_assignor_cnt == 0)
                return RD_KAFKA_RESP_ERR__INVALID_ARG;

        /* If the consumer has raised a fatal error treat all subscribes as
           unsubscribe */
        if (rd_kafka_fatal_error_code(rkcg->rkcg_rk)) {
                if (rkcg->rkcg_subscription)
                        rd_kafka_cgrp_unsubscribe(rkcg,
                                                  rd_true /*leave group*/);
                return RD_KAFKA_RESP_ERR__FATAL;
        }

        /* Clear any existing postponed subscribe. */
        if (rkcg->rkcg_next_subscription)
                rd_kafka_topic_partition_list_destroy_free(
                    rkcg->rkcg_next_subscription);
        rkcg->rkcg_next_subscription = NULL;
        rkcg->rkcg_next_unsubscribe  = rd_false;

        if (RD_KAFKA_CGRP_REBALANCING(rkcg)) {
                rd_kafka_dbg(
                    rkcg->rkcg_rk, CGRP | RD_KAFKA_DBG_CONSUMER, "SUBSCRIBE",
                    "Group \"%.*s\": postponing "
                    "subscribe until previous rebalance "
                    "completes (join-state %s)",
                    RD_KAFKAP_STR_PR(rkcg->rkcg_group_id),
                    rd_kafka_cgrp_join_state_names[rkcg->rkcg_join_state]);

                if (!rktparlist)
                        rkcg->rkcg_next_unsubscribe = rd_true;
                else
                        rkcg->rkcg_next_subscription = rktparlist;

                return RD_KAFKA_RESP_ERR_NO_ERROR;
        }

        if (rd_kafka_cgrp_rebalance_protocol(rkcg) ==
                RD_KAFKA_REBALANCE_PROTOCOL_COOPERATIVE &&
            rktparlist && rkcg->rkcg_subscription)
                return rd_kafka_cgrp_modify_subscription(rkcg, rktparlist);

        /* Remove existing subscription first */
        if (rkcg->rkcg_subscription)
                rd_kafka_cgrp_unsubscribe(
                    rkcg,
                    rktparlist
                        ? rd_false /* don't leave group if new subscription */
                        : rd_true /* leave group if no new subscription */);

        if (!rktparlist)
                return RD_KAFKA_RESP_ERR_NO_ERROR;

        rkcg->rkcg_flags |= RD_KAFKA_CGRP_F_SUBSCRIPTION;

        if (rd_kafka_topic_partition_list_regex_cnt(rktparlist) > 0)
                rkcg->rkcg_flags |= RD_KAFKA_CGRP_F_WILDCARD_SUBSCRIPTION;

        rkcg->rkcg_subscription = rktparlist;

        rd_kafka_cgrp_join(rkcg);

        return RD_KAFKA_RESP_ERR_NO_ERROR;
}



/**
 * Same as cgrp_terminate() but called from the cgrp/main thread upon receiving
 * the op 'rko' from cgrp_terminate().
 *
 * NOTE: Takes ownership of 'rko'
 *
 * Locality: main thread
 */
void rd_kafka_cgrp_terminate0(rd_kafka_cgrp_t *rkcg, rd_kafka_op_t *rko) {

        rd_kafka_assert(NULL, thrd_is_current(rkcg->rkcg_rk->rk_thread));

        rd_kafka_dbg(rkcg->rkcg_rk, CGRP, "CGRPTERM",
                     "Terminating group \"%.*s\" in state %s "
                     "with %d partition(s)",
                     RD_KAFKAP_STR_PR(rkcg->rkcg_group_id),
                     rd_kafka_cgrp_state_names[rkcg->rkcg_state],
                     rd_list_cnt(&rkcg->rkcg_toppars));

        if (unlikely(rkcg->rkcg_state == RD_KAFKA_CGRP_STATE_TERM ||
                     (rkcg->rkcg_flags & RD_KAFKA_CGRP_F_TERMINATE) ||
                     rkcg->rkcg_reply_rko != NULL)) {
                /* Already terminating or handling a previous terminate */
                if (rko) {
                        rd_kafka_q_t *rkq = rko->rko_replyq.q;
                        rko->rko_replyq.q = NULL;
                        rd_kafka_consumer_err(
                            rkq, RD_KAFKA_NODEID_UA,
                            RD_KAFKA_RESP_ERR__IN_PROGRESS,
                            rko->rko_replyq.version, NULL, NULL,
                            RD_KAFKA_OFFSET_INVALID, "Group is %s",
                            rkcg->rkcg_reply_rko ? "terminating"
                                                 : "terminated");
                        rd_kafka_q_destroy(rkq);
                        rd_kafka_op_destroy(rko);
                }
                return;
        }

        /* Mark for stopping, the actual state transition
         * is performed when all toppars have left. */
        rkcg->rkcg_flags |= RD_KAFKA_CGRP_F_TERMINATE;
        rkcg->rkcg_ts_terminate = rd_clock();
        rkcg->rkcg_reply_rko    = rko;

        if (rkcg->rkcg_flags & RD_KAFKA_CGRP_F_SUBSCRIPTION)
                rd_kafka_cgrp_unsubscribe(
                    rkcg,
                    /* Leave group if this is a controlled shutdown */
                    !rd_kafka_destroy_flags_no_consumer_close(rkcg->rkcg_rk));

        /* Reset the wait-for-LeaveGroup flag if there is an outstanding
         * LeaveGroupRequest being waited on (from a prior unsubscribe), but
         * the destroy flags have NO_CONSUMER_CLOSE set, which calls
         * for immediate termination. */
        if (rd_kafka_destroy_flags_no_consumer_close(rkcg->rkcg_rk))
                rkcg->rkcg_flags &= ~RD_KAFKA_CGRP_F_WAIT_LEAVE;

        /* If there's an oustanding rebalance which has not yet been
         * served by the application it will be served from consumer_close().
         * If the instance is being terminated with NO_CONSUMER_CLOSE we
         * trigger unassign directly to avoid stalling on rebalance callback
         * queues that are no longer served by the application. */
        if (!RD_KAFKA_CGRP_WAIT_ASSIGN_CALL(rkcg) ||
            rd_kafka_destroy_flags_no_consumer_close(rkcg->rkcg_rk))
                rd_kafka_cgrp_unassign(rkcg);

        /* Serve assignment so it can start to decommission */
        rd_kafka_assignment_serve(rkcg->rkcg_rk);

        /* Try to terminate right away if all preconditions are met. */
        rd_kafka_cgrp_try_terminate(rkcg);
}


/**
 * Terminate and decommission a cgrp asynchronously.
 *
 * Locality: any thread
 */
void rd_kafka_cgrp_terminate(rd_kafka_cgrp_t *rkcg, rd_kafka_replyq_t replyq) {
        rd_kafka_assert(NULL, !thrd_is_current(rkcg->rkcg_rk->rk_thread));
        rd_kafka_cgrp_op(rkcg, NULL, replyq, RD_KAFKA_OP_TERMINATE, 0);
}


struct _op_timeout_offset_commit {
        rd_ts_t now;
        rd_kafka_t *rk;
        rd_list_t expired;
};

/**
 * q_filter callback for expiring OFFSET_COMMIT timeouts.
 */
static int rd_kafka_op_offset_commit_timeout_check(rd_kafka_q_t *rkq,
                                                   rd_kafka_op_t *rko,
                                                   void *opaque) {
        struct _op_timeout_offset_commit *state =
            (struct _op_timeout_offset_commit *)opaque;

        if (likely(rko->rko_type != RD_KAFKA_OP_OFFSET_COMMIT ||
                   rko->rko_u.offset_commit.ts_timeout == 0 ||
                   rko->rko_u.offset_commit.ts_timeout > state->now)) {
                return 0;
        }

        rd_kafka_q_deq0(rkq, rko);

        /* Add to temporary list to avoid recursive
         * locking of rkcg_wait_coord_q. */
        rd_list_add(&state->expired, rko);
        return 1;
}


/**
 * Scan for various timeouts.
 */
static void rd_kafka_cgrp_timeout_scan(rd_kafka_cgrp_t *rkcg, rd_ts_t now) {
        struct _op_timeout_offset_commit ofc_state;
        int i, cnt = 0;
        rd_kafka_op_t *rko;

        ofc_state.now = now;
        ofc_state.rk  = rkcg->rkcg_rk;
        rd_list_init(&ofc_state.expired, 0, NULL);

        cnt += rd_kafka_q_apply(rkcg->rkcg_wait_coord_q,
                                rd_kafka_op_offset_commit_timeout_check,
                                &ofc_state);

        RD_LIST_FOREACH(rko, &ofc_state.expired, i)
        rd_kafka_cgrp_op_handle_OffsetCommit(rkcg->rkcg_rk, NULL,
                                             RD_KAFKA_RESP_ERR__WAIT_COORD,
                                             NULL, NULL, rko);

        rd_list_destroy(&ofc_state.expired);

        if (cnt > 0)
                rd_kafka_dbg(rkcg->rkcg_rk, CGRP, "CGRPTIMEOUT",
                             "Group \"%.*s\": timed out %d op(s), %d remain",
                             RD_KAFKAP_STR_PR(rkcg->rkcg_group_id), cnt,
                             rd_kafka_q_len(rkcg->rkcg_wait_coord_q));
}


/**
 * @brief Handle an assign op.
 * @locality rdkafka main thread
 * @locks none
 */
static void rd_kafka_cgrp_handle_assign_op(rd_kafka_cgrp_t *rkcg,
                                           rd_kafka_op_t *rko) {
        rd_kafka_error_t *error = NULL;

        if (rd_kafka_fatal_error_code(rkcg->rkcg_rk) ||
            rkcg->rkcg_flags & RD_KAFKA_CGRP_F_TERMINATE) {
                /* Treat all assignments as unassign when a fatal error is
                 * raised or the cgrp is terminating. */

                rd_kafka_dbg(rkcg->rkcg_rk, CGRP | RD_KAFKA_DBG_CONSUMER,
                             "ASSIGN",
                             "Group \"%s\": Consumer %s: "
                             "treating assign as unassign",
                             rkcg->rkcg_group_id->str,
                             rd_kafka_fatal_error_code(rkcg->rkcg_rk)
                                 ? "has raised a fatal error"
                                 : "is terminating");

                if (rko->rko_u.assign.partitions) {
                        rd_kafka_topic_partition_list_destroy(
                            rko->rko_u.assign.partitions);
                        rko->rko_u.assign.partitions = NULL;
                }

                if (rkcg->rkcg_rebalance_incr_assignment) {
                        rd_kafka_topic_partition_list_destroy(
                            rkcg->rkcg_rebalance_incr_assignment);
                        rkcg->rkcg_rebalance_incr_assignment = NULL;
                }

                rko->rko_u.assign.method = RD_KAFKA_ASSIGN_METHOD_ASSIGN;

                if (rkcg->rkcg_join_state ==
                    RD_KAFKA_CGRP_JOIN_STATE_WAIT_ASSIGN_CALL) {
                        rd_kafka_cgrp_set_join_state(
                            rkcg, RD_KAFKA_CGRP_JOIN_STATE_WAIT_UNASSIGN_CALL);
                }

        } else if (rd_kafka_cgrp_rebalance_protocol(rkcg) ==
                       RD_KAFKA_REBALANCE_PROTOCOL_COOPERATIVE &&
                   !(rko->rko_u.assign.method ==
                         RD_KAFKA_ASSIGN_METHOD_INCR_ASSIGN ||
                     rko->rko_u.assign.method ==
                         RD_KAFKA_ASSIGN_METHOD_INCR_UNASSIGN))
                error = rd_kafka_error_new(RD_KAFKA_RESP_ERR__STATE,
                                           "Changes to the current assignment "
                                           "must be made using "
                                           "incremental_assign() or "
                                           "incremental_unassign() "
                                           "when rebalance protocol type is "
                                           "COOPERATIVE");

        else if (rd_kafka_cgrp_rebalance_protocol(rkcg) ==
                     RD_KAFKA_REBALANCE_PROTOCOL_EAGER &&
                 !(rko->rko_u.assign.method == RD_KAFKA_ASSIGN_METHOD_ASSIGN))
                error = rd_kafka_error_new(RD_KAFKA_RESP_ERR__STATE,
                                           "Changes to the current assignment "
                                           "must be made using "
                                           "assign() when rebalance "
                                           "protocol type is EAGER");

        if (!error) {
                switch (rko->rko_u.assign.method) {
                case RD_KAFKA_ASSIGN_METHOD_ASSIGN:
                        /* New atomic assignment (partitions != NULL),
                         * or unassignment (partitions == NULL) */
                        if (rko->rko_u.assign.partitions)
                                error = rd_kafka_cgrp_assign(
                                    rkcg, rko->rko_u.assign.partitions);
                        else
                                error = rd_kafka_cgrp_unassign(rkcg);
                        break;
                case RD_KAFKA_ASSIGN_METHOD_INCR_ASSIGN:
                        error = rd_kafka_cgrp_incremental_assign(
                            rkcg, rko->rko_u.assign.partitions);
                        break;
                case RD_KAFKA_ASSIGN_METHOD_INCR_UNASSIGN:
                        error = rd_kafka_cgrp_incremental_unassign(
                            rkcg, rko->rko_u.assign.partitions);
                        break;
                default:
                        RD_NOTREACHED();
                        break;
                }

                /* If call succeeded serve the assignment */
                if (!error)
                        rd_kafka_assignment_serve(rkcg->rkcg_rk);
        }

        if (error) {
                /* Log error since caller might not check
                 * *assign() return value. */
                rd_kafka_log(rkcg->rkcg_rk, LOG_WARNING, "ASSIGN",
                             "Group \"%s\": application *assign() call "
                             "failed: %s",
                             rkcg->rkcg_group_id->str,
                             rd_kafka_error_string(error));
        }

        rd_kafka_op_error_reply(rko, error);
}

/**
 * @returns true if the session timeout has expired (due to no successful
 *          Heartbeats in session.timeout.ms) and triggers a rebalance.
 */
static rd_bool_t rd_kafka_cgrp_session_timeout_check(rd_kafka_cgrp_t *rkcg,
                                                     rd_ts_t now) {
        rd_ts_t delta;
        char buf[256];

        if (unlikely(!rkcg->rkcg_ts_session_timeout))
                return rd_true; /* Session has expired */
<<<<<<< HEAD

        delta = now - rkcg->rkcg_ts_session_timeout;
        if (likely(delta < 0))
                return rd_false;

        delta += rkcg->rkcg_rk->rk_conf.group_session_timeout_ms * 1000;

        rd_snprintf(buf, sizeof(buf),
                    "Consumer group session timed out (in join-state %s) after "
                    "%" PRId64
                    " ms without a successful response from the "
                    "group coordinator (broker %" PRId32 ", last error was %s)",
                    rd_kafka_cgrp_join_state_names[rkcg->rkcg_join_state],
                    delta / 1000, rkcg->rkcg_coord_id,
                    rd_kafka_err2str(rkcg->rkcg_last_heartbeat_err));

        rkcg->rkcg_last_heartbeat_err = RD_KAFKA_RESP_ERR_NO_ERROR;

        rd_kafka_log(rkcg->rkcg_rk, LOG_WARNING, "SESSTMOUT",
                     "%s: revoking assignment and rejoining group", buf);

        /* Prevent further rebalances */
        rkcg->rkcg_ts_session_timeout = 0;

        /* Timing out invalidates the member id, reset it
         * now to avoid an ERR_UNKNOWN_MEMBER_ID on the next join. */
        rd_kafka_cgrp_set_member_id(rkcg, "");

        /* Revoke and rebalance */
        rd_kafka_cgrp_revoke_all_rejoin_maybe(rkcg, rd_true /*lost*/,
                                              rd_true /*initiating*/, buf);

        return rd_true;
}


/**
 * @brief Apply the next waiting subscribe/unsubscribe, if any.
 */
static void rd_kafka_cgrp_apply_next_subscribe(rd_kafka_cgrp_t *rkcg) {
        rd_assert(rkcg->rkcg_join_state == RD_KAFKA_CGRP_JOIN_STATE_INIT);

        if (rkcg->rkcg_next_subscription) {
                rd_kafka_topic_partition_list_t *next_subscription =
                    rkcg->rkcg_next_subscription;
                rd_kafka_dbg(rkcg->rkcg_rk, CGRP, "SUBSCRIBE",
                             "Group \"%s\": invoking waiting postponed "
                             "subscribe",
                             rkcg->rkcg_group_id->str);
                rkcg->rkcg_next_subscription = NULL;
                rd_kafka_cgrp_subscribe(rkcg, next_subscription);

        } else if (rkcg->rkcg_next_unsubscribe) {
                rd_kafka_dbg(rkcg->rkcg_rk, CGRP, "SUBSCRIBE",
                             "Group \"%s\": invoking waiting postponed "
                             "unsubscribe",
                             rkcg->rkcg_group_id->str);
                rkcg->rkcg_next_unsubscribe = rd_false;
                rd_kafka_cgrp_unsubscribe(rkcg, rd_true /*Leave*/);
        }
}

/**
 * Client group's join state handling
 */
static void rd_kafka_cgrp_join_state_serve(rd_kafka_cgrp_t *rkcg) {
        rd_ts_t now = rd_clock();

        if (unlikely(rd_kafka_fatal_error_code(rkcg->rkcg_rk)))
                return;

        switch (rkcg->rkcg_join_state) {
        case RD_KAFKA_CGRP_JOIN_STATE_INIT:
                if (unlikely(rd_kafka_cgrp_awaiting_response(rkcg)))
                        break;

                /* If there is a next subscription, apply it.  */
                rd_kafka_cgrp_apply_next_subscribe(rkcg);

                /* If we have a subscription start the join process. */
                if (!rkcg->rkcg_subscription)
                        break;

                if (rd_interval_immediate(&rkcg->rkcg_join_intvl, 1000 * 1000,
                                          now) > 0)
                        rd_kafka_cgrp_join(rkcg);
                break;

        case RD_KAFKA_CGRP_JOIN_STATE_WAIT_JOIN:
        case RD_KAFKA_CGRP_JOIN_STATE_WAIT_METADATA:
        case RD_KAFKA_CGRP_JOIN_STATE_WAIT_SYNC:
        case RD_KAFKA_CGRP_JOIN_STATE_WAIT_UNASSIGN_TO_COMPLETE:
                /* FIXME: I think we might have to send heartbeats in
                 *        in WAIT_INCR_UNASSIGN, yes-no? */
        case RD_KAFKA_CGRP_JOIN_STATE_WAIT_INCR_UNASSIGN_TO_COMPLETE:
                break;

        case RD_KAFKA_CGRP_JOIN_STATE_STEADY:
        case RD_KAFKA_CGRP_JOIN_STATE_WAIT_ASSIGN_CALL:
        case RD_KAFKA_CGRP_JOIN_STATE_WAIT_UNASSIGN_CALL:
                if (rkcg->rkcg_flags & RD_KAFKA_CGRP_F_SUBSCRIPTION &&
                    rd_interval(
                        &rkcg->rkcg_heartbeat_intvl,
                        rkcg->rkcg_rk->rk_conf.group_heartbeat_intvl_ms * 1000,
                        now) > 0)
                        rd_kafka_cgrp_heartbeat(rkcg);
                break;
        }
}

void rd_kafka_cgrp_consumer_group_heartbeat(rd_kafka_cgrp_t *rkcg,
                                            rd_bool_t full_request,
                                            rd_bool_t send_ack) {

        rd_kafkap_str_t *rkcg_group_instance_id                = NULL;
        rd_kafkap_str_t *rkcg_client_rack                      = NULL;
        int max_poll_interval_ms                               = -1;
        rd_kafka_topic_partition_list_t *rkcg_subscription     = NULL;
        rd_kafkap_str_t *rkcg_group_remote_assignor            = NULL;
        rd_kafka_topic_partition_list_t *rkcg_group_assignment = NULL;
        int32_t member_epoch = rkcg->rkcg_generation_id;
        if (member_epoch < 0)
                member_epoch = 0;


        if (rkcg->rkcg_flags & RD_KAFKA_CGRP_F_MAX_POLL_EXCEEDED) {
                if (rd_kafka_max_poll_exceeded(rkcg->rkcg_rk)) {
                        /* Don't send heartbeats if max.poll.interval.ms was
                         * exceeded */
                        return;
                } else {
                        rkcg->rkcg_flags &= ~RD_KAFKA_CGRP_F_MAX_POLL_EXCEEDED;
                }
        }

        /* Skip heartbeat if we have one in transit */
        if (rkcg->rkcg_flags & RD_KAFKA_CGRP_F_HEARTBEAT_IN_TRANSIT)
                return;

        rkcg->rkcg_flags |= RD_KAFKA_CGRP_F_HEARTBEAT_IN_TRANSIT;

        if (full_request) {
                rkcg_group_instance_id = rkcg->rkcg_group_instance_id;
                rkcg_client_rack       = rkcg->rkcg_client_rack;
                max_poll_interval_ms =
                    rkcg->rkcg_rk->rk_conf.max_poll_interval_ms;
                rkcg_subscription          = rkcg->rkcg_subscription;
                rkcg_group_remote_assignor = rkcg->rkcg_group_remote_assignor;
        }

        if (send_ack) {
                rkcg_group_assignment = rkcg->rkcg_target_assignment;
        } else if (full_request) {
                rkcg_group_assignment = rkcg->rkcg_current_assignment;
        }

        if (rkcg->rkcg_join_state == RD_KAFKA_CGRP_JOIN_STATE_STEADY &&
            (rkcg->rkcg_consumer_flags &
                 RD_KAFKA_CGRP_CONSUMER_F_SEND_NEW_SUBSCRIPTION ||
             rkcg->rkcg_consumer_flags &
                 RD_KAFKA_CGRP_CONSUMER_F_SENDING_NEW_SUBSCRIPTION)) {
                rkcg->rkcg_consumer_flags =
                    (rkcg->rkcg_consumer_flags &
                     ~RD_KAFKA_CGRP_CONSUMER_F_SEND_NEW_SUBSCRIPTION) |
                    RD_KAFKA_CGRP_CONSUMER_F_SENDING_NEW_SUBSCRIPTION;
                rkcg_subscription = rkcg->rkcg_subscription;
        }

        rd_kafka_ConsumerGroupHeartbeatRequest(
            rkcg->rkcg_coord, rkcg->rkcg_group_id, rkcg->rkcg_member_id,
            member_epoch, rkcg_group_instance_id, rkcg_client_rack,
            max_poll_interval_ms, rkcg_subscription, rkcg_group_remote_assignor,
            rkcg_group_assignment, RD_KAFKA_REPLYQ(rkcg->rkcg_ops, 0),
            rd_kafka_cgrp_handle_ConsumerGroupHeartbeat, NULL);
}

void rd_kafka_cgrp_consumer_serve(rd_kafka_cgrp_t *rkcg) {
        rd_ts_t now            = rd_clock();
        rd_bool_t full_request = rkcg->rkcg_consumer_flags &
                                 RD_KAFKA_CGRP_CONSUMER_F_SEND_FULL_REQUEST;
        rd_bool_t send_ack = rd_false;

        if (unlikely(rd_kafka_fatal_error_code(rkcg->rkcg_rk)))
                return;

        if (unlikely(rkcg->rkcg_consumer_flags &
                     RD_KAFKA_CGRP_CONSUMER_F_WAIT_REJOIN)) {
                if (RD_KAFKA_CGRP_REBALANCING(rkcg))
                        return;
                rkcg->rkcg_member_epoch = 0;
                rkcg->rkcg_consumer_flags &=
                    ~RD_KAFKA_CGRP_CONSUMER_F_WAIT_REJOIN;
                rkcg->rkcg_consumer_flags |=
                    RD_KAFKA_CGRP_CONSUMER_F_WAIT_REJOIN_TO_COMPLETE;
                rd_kafka_cgrp_revoke_all_rejoin(rkcg, rd_true, rd_true,
                                                "member fenced - rejoining");
        }

        switch (rkcg->rkcg_join_state) {
        case RD_KAFKA_CGRP_JOIN_STATE_INIT:
                rkcg->rkcg_consumer_flags &=
                    ~RD_KAFKA_CGRP_CONSUMER_F_WAIT_REJOIN_TO_COMPLETE;
                full_request = rd_true;
                break;
        case RD_KAFKA_CGRP_JOIN_STATE_STEADY:
                if (rkcg->rkcg_consumer_flags &
                    RD_KAFKA_CGRP_CONSUMER_F_WAITS_ACK) {
                        send_ack = rd_true;
                }
                break;
        case RD_KAFKA_CGRP_JOIN_STATE_WAIT_UNASSIGN_CALL:
        case RD_KAFKA_CGRP_JOIN_STATE_WAIT_ASSIGN_CALL:
        case RD_KAFKA_CGRP_JOIN_STATE_WAIT_INCR_UNASSIGN_TO_COMPLETE:
        case RD_KAFKA_CGRP_JOIN_STATE_WAIT_UNASSIGN_TO_COMPLETE:
                break;
        default:
                rd_assert(!*"unexpected state");
        }

        if (rkcg->rkcg_flags & RD_KAFKA_CGRP_F_SUBSCRIPTION &&
            !(rkcg->rkcg_consumer_flags &
              RD_KAFKA_CGRP_CONSUMER_F_WAIT_REJOIN_TO_COMPLETE) &&
            rd_interval(&rkcg->rkcg_heartbeat_intvl,
                        rkcg->rkcg_heartbeat_intvl_ms * 1000, now) > 0) {
                rd_kafka_cgrp_consumer_group_heartbeat(rkcg, full_request,
                                                       send_ack);
                rkcg->rkcg_consumer_flags &=
                    ~RD_KAFKA_CGRP_CONSUMER_F_SEND_FULL_REQUEST;
        }
}

/**
 * @brief TODO: write.
 */
static rd_kafka_topic_partition_list_t *
rd_kafka_cgrp_consumer_get_unsubscribing_topics(
    rd_kafka_cgrp_t *rkcg,
    rd_kafka_topic_partition_list_t *subscription) {
        int i;
        rd_kafka_topic_partition_list_t *result;
        if (!rkcg->rkcg_group_assignment)
                return NULL;

        result =
            rd_kafka_topic_partition_list_new(rkcg->rkcg_group_assignment->cnt);
=======
>>>>>>> 45459a5a

        /* TODO: Something that isn't O(N*M). */
        for (i = 0; i < rkcg->rkcg_group_assignment->cnt; i++) {
                int j;
                const char *topic = rkcg->rkcg_group_assignment->elems[i].topic;
                if (i > 0) {
                        const char *prev_topic =
                            rkcg->rkcg_group_assignment->elems[i - 1].topic;
                        if (!rd_strcmp(prev_topic, topic))
                                continue;
                }

                for (j = 0; j < subscription->cnt; j++) {
                        const char *pattern = subscription->elems[j].topic;
                        if (rd_kafka_topic_match(rkcg->rkcg_rk, pattern,
                                                 topic)) {
                                break;
                        }
                }

                if (j == subscription->cnt)
                        rd_kafka_topic_partition_list_add(
                            result, topic, RD_KAFKA_PARTITION_UA);
        }

        if (result->cnt == 0) {
                rd_kafka_topic_partition_list_destroy(result);
                return NULL;
        }

        return result;
}

static void rd_kafka_cgrp_consumer_propagate_subscription_changes(
    rd_kafka_cgrp_t *rkcg,
    rd_kafka_topic_partition_list_t *rktparlist) {
        rd_kafka_topic_partition_list_t *unsubscribing_topics;
        rd_kafka_topic_partition_list_t *revoking;
        // rd_list_t *tinfos;
        // rd_kafka_topic_partition_list_t *errored;
        int old_cnt =
            rkcg->rkcg_subscription ? rkcg->rkcg_subscription->cnt : 0;

        /* Topics in rkcg_subscribed_topics that don't match any pattern in
           the new subscription. */
        unsubscribing_topics =
            rd_kafka_cgrp_consumer_get_unsubscribing_topics(rkcg, rktparlist);

        /* Currently assigned topic partitions that are no longer desired. */
        revoking = rd_kafka_cgrp_calculate_subscribe_revoking_partitions(
            rkcg, unsubscribing_topics);

        rd_kafka_dbg(rkcg->rkcg_rk, CGRP | RD_KAFKA_DBG_CONSUMER, "SUBSCRIBE",
                     "Group \"%.*s\": modifying subscription of size %d to "
                     "new subscription of size %d, removing %d topic(s), "
                     "revoking %d partition(s) (join-state %s)",
                     RD_KAFKAP_STR_PR(rkcg->rkcg_group_id), old_cnt,
                     rktparlist->cnt,
                     unsubscribing_topics ? unsubscribing_topics->cnt : 0,
                     revoking ? revoking->cnt : 0,
                     rd_kafka_cgrp_join_state_names[rkcg->rkcg_join_state]);

        if (unsubscribing_topics)
                rd_kafka_topic_partition_list_destroy(unsubscribing_topics);

        // /* Create a list of the topics in metadata that matches the new
        // * subscription */
        // tinfos = rd_list_new(rktparlist->cnt,
        //                 (void *)rd_kafka_topic_info_destroy);

        // /* Unmatched topics will be added to the errored list. */
        // errored = rd_kafka_topic_partition_list_new(0);

        // if (rkcg->rkcg_flags & RD_KAFKA_CGRP_F_WILDCARD_SUBSCRIPTION)
        //         rd_kafka_metadata_topic_match(rkcg->rkcg_rk, tinfos,
        //                                 rktparlist, errored);
        // else
        //         rd_kafka_metadata_topic_filter(
        //         rkcg->rkcg_rk, tinfos, rktparlist, errored);

        // rd_list_destroy(tinfos);

        // /* Propagate consumer errors for any non-existent or errored topics.
        // * The function takes ownership of errored. */
        // rd_kafka_propagate_consumer_topic_errors(
        //         rkcg, errored, "Subscribed topic not available");

        if (revoking) {
                rd_kafka_dbg(rkcg->rkcg_rk, CONSUMER | RD_KAFKA_DBG_CGRP,
                             "REBALANCE",
                             "Group \"%.*s\" revoking "
                             "%d of %d partition(s)",
                             RD_KAFKAP_STR_PR(rkcg->rkcg_group_id),
                             revoking->cnt, rkcg->rkcg_group_assignment->cnt);

                rd_kafka_rebalance_op_incr(
                    rkcg, RD_KAFKA_RESP_ERR__REVOKE_PARTITIONS, revoking,
                    rd_false /*rejoin*/, "subscribe");

                rd_kafka_topic_partition_list_destroy(revoking);
        }
}

/**
 * Set new atomic topic subscription (KIP-848).
 */
static rd_kafka_resp_err_t
rd_kafka_cgrp_consumer_subscribe(rd_kafka_cgrp_t *rkcg,
                                 rd_kafka_topic_partition_list_t *rktparlist) {

        rd_kafka_dbg(rkcg->rkcg_rk, CGRP | RD_KAFKA_DBG_CONSUMER, "SUBSCRIBE",
                     "Group \"%.*s\": subscribe to new %ssubscription "
                     "of %d topics (join-state %s)",
                     RD_KAFKAP_STR_PR(rkcg->rkcg_group_id),
                     rktparlist ? "" : "unset ",
                     rktparlist ? rktparlist->cnt : 0,
                     rd_kafka_cgrp_join_state_names[rkcg->rkcg_join_state]);

        /* If the consumer has raised a fatal error treat all subscribes as
           unsubscribe */
        if (rd_kafka_fatal_error_code(rkcg->rkcg_rk)) {
                if (rkcg->rkcg_subscription)
                        rd_kafka_cgrp_unsubscribe(rkcg,
                                                  rd_true /*leave group*/);
                return RD_KAFKA_RESP_ERR__FATAL;
        }

        rkcg->rkcg_flags &= ~RD_KAFKA_CGRP_F_WILDCARD_SUBSCRIPTION;
        if (rktparlist) {
                rd_kafka_cgrp_consumer_propagate_subscription_changes(
                    rkcg, rktparlist);

                if (rkcg->rkcg_subscription)
                        rd_kafka_topic_partition_list_destroy(
                            rkcg->rkcg_subscription);

                rkcg->rkcg_flags |= RD_KAFKA_CGRP_F_SUBSCRIPTION;

                if (rd_kafka_topic_partition_list_regex_cnt(rktparlist) > 0)
                        rkcg->rkcg_flags |=
                            RD_KAFKA_CGRP_F_WILDCARD_SUBSCRIPTION;

                rkcg->rkcg_consumer_flags |=
                    RD_KAFKA_CGRP_CONSUMER_F_SUBSCRIBED_ONCE |
                    RD_KAFKA_CGRP_CONSUMER_F_SEND_NEW_SUBSCRIPTION;

                rkcg->rkcg_subscription = rktparlist;

                rd_kafka_cgrp_consumer_expedite_next_heartbeat(rkcg);
        } else {
                rd_kafka_cgrp_unsubscribe(rkcg, rd_true /*leave group*/);
        }

        return RD_KAFKA_RESP_ERR_NO_ERROR;
}

/**
 * @brief Call when all incremental unassign operations are done to transition
 *        to the next state.
 */
static void rd_kafka_cgrp_consumer_incr_unassign_done(rd_kafka_cgrp_t *rkcg) {

        /* If this action was underway when a terminate was initiated, it will
         * be left to complete. Now that's done, unassign all partitions */
        if (rkcg->rkcg_flags & RD_KAFKA_CGRP_F_TERMINATE) {
                rd_kafka_dbg(rkcg->rkcg_rk, CGRP, "UNASSIGN",
                             "Group \"%s\" is terminating, initiating full "
                             "unassign",
                             rkcg->rkcg_group_id->str);
                rd_kafka_cgrp_unassign(rkcg);
                return;
        }

        if (rkcg->rkcg_rebalance_incr_assignment) {
                /* This incremental unassign was part of a normal rebalance
                 * (in which the revoke set was not empty). Immediately
                 * trigger the assign that follows this revoke. The protocol
                 * dictates this should occur even if the new assignment
                 * set is empty.
                 *
                 * Also, since this rebalance had some revoked partitions,
                 * a re-join should occur following the assign.
                 */

                rd_kafka_rebalance_op_incr(
                    rkcg, RD_KAFKA_RESP_ERR__ASSIGN_PARTITIONS,
                    rkcg->rkcg_rebalance_incr_assignment,
                    rd_false /* don't rejoin following assign*/,
                    "cooperative assign after revoke");

                rd_kafka_topic_partition_list_destroy(
                    rkcg->rkcg_rebalance_incr_assignment);
                rkcg->rkcg_rebalance_incr_assignment = NULL;

                /* Note: rkcg_rebalance_rejoin is actioned / reset in
                 * rd_kafka_cgrp_incremental_assign call */

        } else if (rkcg->rkcg_rebalance_rejoin) {
                rkcg->rkcg_rebalance_rejoin = rd_false;

                /* There are some cases (lost partitions), where a rejoin
                 * should occur immediately following the unassign (this
                 * is not the case under normal conditions), in which case
                 * the rejoin flag will be set. */

                rd_kafka_cgrp_rejoin(rkcg, "Incremental unassignment done");

        } else {
                /* After this incremental unassignment we're now back in
                 * a steady state. */
                rd_kafka_cgrp_set_join_state(rkcg,
                                             RD_KAFKA_CGRP_JOIN_STATE_STEADY);
                rd_kafka_cgrp_consumer_expedite_next_heartbeat(rkcg);
                if (rkcg->rkcg_subscription) {
                        rd_kafka_cgrp_start_max_poll_interval_timer(rkcg);
                }
        }
}

<<<<<<< HEAD

/**
 * @brief TODO: write
 */
static void rd_kafka_cgrp_consumer_assignment_done(rd_kafka_cgrp_t *rkcg) {
        rd_kafka_dbg(rkcg->rkcg_rk, CGRP, "ASSIGNDONE",
                     "Group \"%s\": "
                     "assignment operations done in join-state %s "
                     "(rebalance rejoin=%s)",
                     rkcg->rkcg_group_id->str,
                     rd_kafka_cgrp_join_state_names[rkcg->rkcg_join_state],
                     RD_STR_ToF(rkcg->rkcg_rebalance_rejoin));

        switch (rkcg->rkcg_join_state) {
        case RD_KAFKA_CGRP_JOIN_STATE_WAIT_UNASSIGN_TO_COMPLETE:
                rd_kafka_cgrp_unassign_done(rkcg);
                break;

=======
/**
 * Client group's join state handling
 */
static void rd_kafka_cgrp_join_state_serve(rd_kafka_cgrp_t *rkcg) {
        rd_ts_t now = rd_clock();

        if (unlikely(rd_kafka_fatal_error_code(rkcg->rkcg_rk)))
                return;

        switch (rkcg->rkcg_join_state) {
        case RD_KAFKA_CGRP_JOIN_STATE_INIT:
                if (unlikely(rd_kafka_cgrp_awaiting_response(rkcg)))
                        break;

                /* If there is a next subscription, apply it.  */
                rd_kafka_cgrp_apply_next_subscribe(rkcg);

                /* If we have a subscription start the join process. */
                if (!rkcg->rkcg_subscription)
                        break;

                if (rd_interval_immediate(&rkcg->rkcg_join_intvl, 1000 * 1000,
                                          now) > 0)
                        rd_kafka_cgrp_join(rkcg);
                break;

        case RD_KAFKA_CGRP_JOIN_STATE_WAIT_JOIN:
        case RD_KAFKA_CGRP_JOIN_STATE_WAIT_METADATA:
        case RD_KAFKA_CGRP_JOIN_STATE_WAIT_SYNC:
        case RD_KAFKA_CGRP_JOIN_STATE_WAIT_UNASSIGN_TO_COMPLETE:
                /* FIXME: I think we might have to send heartbeats in
                 *        in WAIT_INCR_UNASSIGN, yes-no? */
        case RD_KAFKA_CGRP_JOIN_STATE_WAIT_INCR_UNASSIGN_TO_COMPLETE:
                break;

        case RD_KAFKA_CGRP_JOIN_STATE_STEADY:
        case RD_KAFKA_CGRP_JOIN_STATE_WAIT_ASSIGN_CALL:
        case RD_KAFKA_CGRP_JOIN_STATE_WAIT_UNASSIGN_CALL:
                if (rkcg->rkcg_flags & RD_KAFKA_CGRP_F_SUBSCRIPTION &&
                    rd_interval(
                        &rkcg->rkcg_heartbeat_intvl,
                        rkcg->rkcg_rk->rk_conf.group_heartbeat_intvl_ms * 1000,
                        now) > 0)
                        rd_kafka_cgrp_heartbeat(rkcg);
                break;
        }
}

void rd_kafka_cgrp_consumer_group_heartbeat(rd_kafka_cgrp_t *rkcg,
                                            rd_bool_t full_request,
                                            rd_bool_t send_ack) {

        rd_kafkap_str_t *rkcg_group_instance_id                = NULL;
        rd_kafkap_str_t *rkcg_client_rack                      = NULL;
        int max_poll_interval_ms                               = -1;
        rd_kafka_topic_partition_list_t *rkcg_subscription     = NULL;
        rd_kafkap_str_t *rkcg_group_remote_assignor            = NULL;
        rd_kafka_topic_partition_list_t *rkcg_group_assignment = NULL;
        int32_t member_epoch = rkcg->rkcg_generation_id;
        if (member_epoch < 0)
                member_epoch = 0;


        if (rkcg->rkcg_flags & RD_KAFKA_CGRP_F_MAX_POLL_EXCEEDED) {
                if (rd_kafka_max_poll_exceeded(rkcg->rkcg_rk)) {
                        /* Don't send heartbeats if max.poll.interval.ms was
                         * exceeded */
                        return;
                } else {
                        rkcg->rkcg_flags &= ~RD_KAFKA_CGRP_F_MAX_POLL_EXCEEDED;
                }
        }

        /* Skip heartbeat if we have one in transit */
        if (rkcg->rkcg_flags & RD_KAFKA_CGRP_F_HEARTBEAT_IN_TRANSIT)
                return;

        rkcg->rkcg_flags |= RD_KAFKA_CGRP_F_HEARTBEAT_IN_TRANSIT;

        if (full_request) {
                rkcg_group_instance_id = rkcg->rkcg_group_instance_id;
                rkcg_client_rack       = rkcg->rkcg_client_rack;
                max_poll_interval_ms =
                    rkcg->rkcg_rk->rk_conf.max_poll_interval_ms;
                rkcg_subscription          = rkcg->rkcg_subscription;
                rkcg_group_remote_assignor = rkcg->rkcg_group_remote_assignor;
        }

        if (send_ack) {
                rkcg_group_assignment = rkcg->rkcg_target_assignment;
        } else if (full_request) {
                rkcg_group_assignment = rkcg->rkcg_current_assignment;
        }

        if (rkcg->rkcg_join_state == RD_KAFKA_CGRP_JOIN_STATE_STEADY &&
            (rkcg->rkcg_consumer_flags &
                 RD_KAFKA_CGRP_CONSUMER_F_SEND_NEW_SUBSCRIPTION ||
             rkcg->rkcg_consumer_flags &
                 RD_KAFKA_CGRP_CONSUMER_F_SENDING_NEW_SUBSCRIPTION)) {
                rkcg->rkcg_consumer_flags =
                    (rkcg->rkcg_consumer_flags &
                     ~RD_KAFKA_CGRP_CONSUMER_F_SEND_NEW_SUBSCRIPTION) |
                    RD_KAFKA_CGRP_CONSUMER_F_SENDING_NEW_SUBSCRIPTION;
                rkcg_subscription = rkcg->rkcg_subscription;
        }

        rd_kafka_ConsumerGroupHeartbeatRequest(
            rkcg->rkcg_coord, rkcg->rkcg_group_id, rkcg->rkcg_member_id,
            member_epoch, rkcg_group_instance_id, rkcg_client_rack,
            max_poll_interval_ms, rkcg_subscription, rkcg_group_remote_assignor,
            rkcg_group_assignment, RD_KAFKA_REPLYQ(rkcg->rkcg_ops, 0),
            rd_kafka_cgrp_handle_ConsumerGroupHeartbeat, NULL);
}

void rd_kafka_cgrp_consumer_serve(rd_kafka_cgrp_t *rkcg) {
        rd_ts_t now            = rd_clock();
        rd_bool_t full_request = rd_false;
        rd_bool_t send_ack     = rd_false;

        if (unlikely(rd_kafka_fatal_error_code(rkcg->rkcg_rk)))
                return;

        switch (rkcg->rkcg_join_state) {
        case RD_KAFKA_CGRP_JOIN_STATE_INIT:
                full_request = rd_true;
                break;
        case RD_KAFKA_CGRP_JOIN_STATE_STEADY:
                if (rkcg->rkcg_consumer_flags &
                    RD_KAFKA_CGRP_CONSUMER_F_WAITS_ACK) {
                        send_ack = rd_true;
                }
                break;
        case RD_KAFKA_CGRP_JOIN_STATE_WAIT_UNASSIGN_CALL:
        case RD_KAFKA_CGRP_JOIN_STATE_WAIT_ASSIGN_CALL:
        case RD_KAFKA_CGRP_JOIN_STATE_WAIT_INCR_UNASSIGN_TO_COMPLETE:
        case RD_KAFKA_CGRP_JOIN_STATE_WAIT_UNASSIGN_TO_COMPLETE:
                break;
        default:
                rd_assert(!*"unexpected state");
        }

        if (rkcg->rkcg_flags & RD_KAFKA_CGRP_F_SUBSCRIPTION &&
            rd_interval(&rkcg->rkcg_heartbeat_intvl,
                        rkcg->rkcg_heartbeat_intvl_ms * 1000, now) > 0)
                rd_kafka_cgrp_consumer_group_heartbeat(rkcg, full_request,
                                                       send_ack);
}

/**
 * @brief TODO: write.
 */
static rd_kafka_topic_partition_list_t *
rd_kafka_cgrp_consumer_get_unsubscribing_topics(
    rd_kafka_cgrp_t *rkcg,
    rd_kafka_topic_partition_list_t *subscription) {
        int i;
        rd_kafka_topic_partition_list_t *result;
        if (!rkcg->rkcg_group_assignment)
                return NULL;

        result =
            rd_kafka_topic_partition_list_new(rkcg->rkcg_group_assignment->cnt);

        /* TODO: Something that isn't O(N*M). */
        for (i = 0; i < rkcg->rkcg_group_assignment->cnt; i++) {
                int j;
                const char *topic = rkcg->rkcg_group_assignment->elems[i].topic;
                if (i > 0) {
                        const char *prev_topic =
                            rkcg->rkcg_group_assignment->elems[i - 1].topic;
                        if (!rd_strcmp(prev_topic, topic))
                                continue;
                }

                for (j = 0; j < subscription->cnt; j++) {
                        const char *pattern = subscription->elems[j].topic;
                        if (rd_kafka_topic_match(rkcg->rkcg_rk, pattern,
                                                 topic)) {
                                break;
                        }
                }

                if (j == subscription->cnt)
                        rd_kafka_topic_partition_list_add(
                            result, topic, RD_KAFKA_PARTITION_UA);
        }

        if (result->cnt == 0) {
                rd_kafka_topic_partition_list_destroy(result);
                return NULL;
        }

        return result;
}

static void rd_kafka_cgrp_consumer_propagate_subscription_changes(
    rd_kafka_cgrp_t *rkcg,
    rd_kafka_topic_partition_list_t *rktparlist) {
        rd_kafka_topic_partition_list_t *unsubscribing_topics;
        rd_kafka_topic_partition_list_t *revoking;
        // rd_list_t *tinfos;
        // rd_kafka_topic_partition_list_t *errored;
        int old_cnt =
            rkcg->rkcg_subscription ? rkcg->rkcg_subscription->cnt : 0;

        /* Topics in rkcg_subscribed_topics that don't match any pattern in
           the new subscription. */
        unsubscribing_topics =
            rd_kafka_cgrp_consumer_get_unsubscribing_topics(rkcg, rktparlist);

        /* Currently assigned topic partitions that are no longer desired. */
        revoking = rd_kafka_cgrp_calculate_subscribe_revoking_partitions(
            rkcg, unsubscribing_topics);

        rd_kafka_dbg(rkcg->rkcg_rk, CGRP | RD_KAFKA_DBG_CONSUMER, "SUBSCRIBE",
                     "Group \"%.*s\": modifying subscription of size %d to "
                     "new subscription of size %d, removing %d topic(s), "
                     "revoking %d partition(s) (join-state %s)",
                     RD_KAFKAP_STR_PR(rkcg->rkcg_group_id), old_cnt,
                     rktparlist->cnt,
                     unsubscribing_topics ? unsubscribing_topics->cnt : 0,
                     revoking ? revoking->cnt : 0,
                     rd_kafka_cgrp_join_state_names[rkcg->rkcg_join_state]);

        if (unsubscribing_topics)
                rd_kafka_topic_partition_list_destroy(unsubscribing_topics);

        // /* Create a list of the topics in metadata that matches the new
        // * subscription */
        // tinfos = rd_list_new(rktparlist->cnt,
        //                 (void *)rd_kafka_topic_info_destroy);

        // /* Unmatched topics will be added to the errored list. */
        // errored = rd_kafka_topic_partition_list_new(0);

        // if (rkcg->rkcg_flags & RD_KAFKA_CGRP_F_WILDCARD_SUBSCRIPTION)
        //         rd_kafka_metadata_topic_match(rkcg->rkcg_rk, tinfos,
        //                                 rktparlist, errored);
        // else
        //         rd_kafka_metadata_topic_filter(
        //         rkcg->rkcg_rk, tinfos, rktparlist, errored);

        // rd_list_destroy(tinfos);

        // /* Propagate consumer errors for any non-existent or errored topics.
        // * The function takes ownership of errored. */
        // rd_kafka_propagate_consumer_topic_errors(
        //         rkcg, errored, "Subscribed topic not available");

        if (revoking) {
                rd_kafka_dbg(rkcg->rkcg_rk, CONSUMER | RD_KAFKA_DBG_CGRP,
                             "REBALANCE",
                             "Group \"%.*s\" revoking "
                             "%d of %d partition(s)",
                             RD_KAFKAP_STR_PR(rkcg->rkcg_group_id),
                             revoking->cnt, rkcg->rkcg_group_assignment->cnt);

                rd_kafka_rebalance_op_incr(
                    rkcg, RD_KAFKA_RESP_ERR__REVOKE_PARTITIONS, revoking,
                    rd_false /*rejoin*/, "subscribe");

                rd_kafka_topic_partition_list_destroy(revoking);
        }
}

/**
 * Set new atomic topic subscription (KIP-848).
 */
static rd_kafka_resp_err_t
rd_kafka_cgrp_consumer_subscribe(rd_kafka_cgrp_t *rkcg,
                                 rd_kafka_topic_partition_list_t *rktparlist) {

        rd_kafka_dbg(rkcg->rkcg_rk, CGRP | RD_KAFKA_DBG_CONSUMER, "SUBSCRIBE",
                     "Group \"%.*s\": subscribe to new %ssubscription "
                     "of %d topics (join-state %s)",
                     RD_KAFKAP_STR_PR(rkcg->rkcg_group_id),
                     rktparlist ? "" : "unset ",
                     rktparlist ? rktparlist->cnt : 0,
                     rd_kafka_cgrp_join_state_names[rkcg->rkcg_join_state]);

        /* If the consumer has raised a fatal error treat all subscribes as
           unsubscribe */
        if (rd_kafka_fatal_error_code(rkcg->rkcg_rk)) {
                if (rkcg->rkcg_subscription)
                        rd_kafka_cgrp_unsubscribe(rkcg,
                                                  rd_true /*leave group*/);
                return RD_KAFKA_RESP_ERR__FATAL;
        }

        rkcg->rkcg_flags &= ~RD_KAFKA_CGRP_F_WILDCARD_SUBSCRIPTION;
        if (rktparlist) {
                rd_kafka_cgrp_consumer_propagate_subscription_changes(
                    rkcg, rktparlist);

                if (rkcg->rkcg_subscription)
                        rd_kafka_topic_partition_list_destroy(
                            rkcg->rkcg_subscription);

                rkcg->rkcg_flags |= RD_KAFKA_CGRP_F_SUBSCRIPTION;

                if (rd_kafka_topic_partition_list_regex_cnt(rktparlist) > 0)
                        rkcg->rkcg_flags |=
                            RD_KAFKA_CGRP_F_WILDCARD_SUBSCRIPTION;

                rkcg->rkcg_consumer_flags |=
                    RD_KAFKA_CGRP_CONSUMER_F_SUBSCRIBED_ONCE |
                    RD_KAFKA_CGRP_CONSUMER_F_SEND_NEW_SUBSCRIPTION;

                rkcg->rkcg_subscription = rktparlist;

                rd_kafka_cgrp_consumer_expedite_next_heartbeat(rkcg);
        } else {
                rd_kafka_cgrp_unsubscribe(rkcg, rd_true /*leave group*/);
        }

        return RD_KAFKA_RESP_ERR_NO_ERROR;
}

/**
 * @brief Call when all incremental unassign operations are done to transition
 *        to the next state.
 */
static void rd_kafka_cgrp_consumer_incr_unassign_done(rd_kafka_cgrp_t *rkcg) {

        /* If this action was underway when a terminate was initiated, it will
         * be left to complete. Now that's done, unassign all partitions */
        if (rkcg->rkcg_flags & RD_KAFKA_CGRP_F_TERMINATE) {
                rd_kafka_dbg(rkcg->rkcg_rk, CGRP, "UNASSIGN",
                             "Group \"%s\" is terminating, initiating full "
                             "unassign",
                             rkcg->rkcg_group_id->str);
                rd_kafka_cgrp_unassign(rkcg);
                return;
        }

        if (rkcg->rkcg_rebalance_incr_assignment) {
                /* This incremental unassign was part of a normal rebalance
                 * (in which the revoke set was not empty). Immediately
                 * trigger the assign that follows this revoke. The protocol
                 * dictates this should occur even if the new assignment
                 * set is empty.
                 *
                 * Also, since this rebalance had some revoked partitions,
                 * a re-join should occur following the assign.
                 */

                rd_kafka_rebalance_op_incr(
                    rkcg, RD_KAFKA_RESP_ERR__ASSIGN_PARTITIONS,
                    rkcg->rkcg_rebalance_incr_assignment,
                    rd_false /* don't rejoin following assign*/,
                    "cooperative assign after revoke");

                rd_kafka_topic_partition_list_destroy(
                    rkcg->rkcg_rebalance_incr_assignment);
                rkcg->rkcg_rebalance_incr_assignment = NULL;

                /* Note: rkcg_rebalance_rejoin is actioned / reset in
                 * rd_kafka_cgrp_incremental_assign call */

        } else if (rkcg->rkcg_rebalance_rejoin) {
                rkcg->rkcg_rebalance_rejoin = rd_false;

                /* There are some cases (lost partitions), where a rejoin
                 * should occur immediately following the unassign (this
                 * is not the case under normal conditions), in which case
                 * the rejoin flag will be set. */

                rd_kafka_cgrp_rejoin(rkcg, "Incremental unassignment done");

        } else {
                /* After this incremental unassignment we're now back in
                 * a steady state. */
                rd_kafka_cgrp_set_join_state(rkcg,
                                             RD_KAFKA_CGRP_JOIN_STATE_STEADY);
                rd_kafka_cgrp_consumer_expedite_next_heartbeat(rkcg);
                if (rkcg->rkcg_subscription) {
                        rd_kafka_cgrp_start_max_poll_interval_timer(rkcg);
                }
        }
}


/**
 * @brief TODO: write
 */
static void rd_kafka_cgrp_consumer_assignment_done(rd_kafka_cgrp_t *rkcg) {
        rd_kafka_dbg(rkcg->rkcg_rk, CGRP, "ASSIGNDONE",
                     "Group \"%s\": "
                     "assignment operations done in join-state %s "
                     "(rebalance rejoin=%s)",
                     rkcg->rkcg_group_id->str,
                     rd_kafka_cgrp_join_state_names[rkcg->rkcg_join_state],
                     RD_STR_ToF(rkcg->rkcg_rebalance_rejoin));

        switch (rkcg->rkcg_join_state) {
        case RD_KAFKA_CGRP_JOIN_STATE_WAIT_UNASSIGN_TO_COMPLETE:
                rd_kafka_cgrp_unassign_done(rkcg);
                break;

>>>>>>> 45459a5a
        case RD_KAFKA_CGRP_JOIN_STATE_WAIT_INCR_UNASSIGN_TO_COMPLETE:
                rd_kafka_cgrp_consumer_incr_unassign_done(rkcg);
                break;

        case RD_KAFKA_CGRP_JOIN_STATE_STEADY:
                /* If an updated/next subscription is available, schedule it. */
                if (rd_kafka_trigger_waiting_subscribe_maybe(rkcg))
                        break;

                if (rkcg->rkcg_rebalance_rejoin) {
                        rkcg->rkcg_rebalance_rejoin = rd_false;
                        rd_kafka_cgrp_rejoin(
                            rkcg,
                            "rejoining group to redistribute "
                            "previously owned partitions to other "
                            "group members");
                        break;
                }

                /* FALLTHRU */

        case RD_KAFKA_CGRP_JOIN_STATE_INIT:
<<<<<<< HEAD
                /*
                 * There maybe a case when there are no assignments are
                 * assigned to this consumer. In this case, while terminating
                 * the consumer can be in STEADY or INIT state and won't go
                 * to intermediate state. In this scenario, last leave call is
                 * done from here.
                 */
                rd_kafka_cgrp_leave_maybe(rkcg);

=======
>>>>>>> 45459a5a
                /* Check if cgrp is trying to terminate, which is safe to do
                 * in these two states. Otherwise we'll need to wait for
                 * the current state to decommission. */
                rd_kafka_cgrp_try_terminate(rkcg);
                break;

        default:
                break;
        }
}

void rd_kafka_cgrp_consumer_expedite_next_heartbeat(rd_kafka_cgrp_t *rkcg) {
        if (rkcg->rkcg_group_protocol != RD_KAFKA_GROUP_PROTOCOL_CONSUMER)
                return;

        rd_interval_reset(&rkcg->rkcg_heartbeat_intvl);
}

/**
 * Client group handling.
 * Called from main thread to serve the operational aspects of a cgrp.
 */
void rd_kafka_cgrp_serve(rd_kafka_cgrp_t *rkcg) {
        rd_kafka_broker_t *rkb = rkcg->rkcg_coord;
        int rkb_state          = RD_KAFKA_BROKER_STATE_INIT;
        rd_ts_t now;

        if (rkb) {
                rd_kafka_broker_lock(rkb);
                rkb_state = rkb->rkb_state;
                rd_kafka_broker_unlock(rkb);

                /* Go back to querying state if we lost the current coordinator
                 * connection. */
                if (rkb_state < RD_KAFKA_BROKER_STATE_UP &&
                    rkcg->rkcg_state == RD_KAFKA_CGRP_STATE_UP)
                        rd_kafka_cgrp_set_state(
                            rkcg, RD_KAFKA_CGRP_STATE_QUERY_COORD);
        }

        now = rd_clock();

        /* Check for cgrp termination */
        if (unlikely(rd_kafka_cgrp_try_terminate(rkcg))) {
                rd_kafka_cgrp_terminated(rkcg);
                return; /* cgrp terminated */
        }

        /* Bail out if we're terminating. */
        if (unlikely(rd_kafka_terminating(rkcg->rkcg_rk)))
                return;

        /* Check session timeout regardless of current coordinator
         * connection state (rkcg_state) */
        if (rkcg->rkcg_join_state == RD_KAFKA_CGRP_JOIN_STATE_STEADY)
                rd_kafka_cgrp_session_timeout_check(rkcg, now);

retry:
        switch (rkcg->rkcg_state) {
        case RD_KAFKA_CGRP_STATE_TERM:
                break;

        case RD_KAFKA_CGRP_STATE_INIT:
                rd_kafka_cgrp_set_state(rkcg, RD_KAFKA_CGRP_STATE_QUERY_COORD);
                /* FALLTHRU */

        case RD_KAFKA_CGRP_STATE_QUERY_COORD:
                /* Query for coordinator. */
                if (rd_interval_immediate(&rkcg->rkcg_coord_query_intvl,
                                          500 * 1000, now) > 0)
                        rd_kafka_cgrp_coord_query(rkcg,
                                                  "intervaled in "
                                                  "state query-coord");
                break;

        case RD_KAFKA_CGRP_STATE_WAIT_COORD:
                /* Waiting for FindCoordinator response */
                break;

        case RD_KAFKA_CGRP_STATE_WAIT_BROKER:
                /* See if the group should be reassigned to another broker. */
                if (rd_kafka_cgrp_coord_update(rkcg, rkcg->rkcg_coord_id))
                        goto retry; /* Coordinator changed, retry state-machine
                                     * to speed up next transition. */

                /* Coordinator query */
                if (rd_interval(&rkcg->rkcg_coord_query_intvl, 1000 * 1000,
                                now) > 0)
                        rd_kafka_cgrp_coord_query(rkcg,
                                                  "intervaled in "
                                                  "state wait-broker");
                break;

        case RD_KAFKA_CGRP_STATE_WAIT_BROKER_TRANSPORT:
                /* Waiting for broker transport to come up.
                 * Also make sure broker supports groups. */
                if (rkb_state < RD_KAFKA_BROKER_STATE_UP || !rkb ||
                    !rd_kafka_broker_supports(
                        rkb, RD_KAFKA_FEATURE_BROKER_GROUP_COORD)) {
                        /* Coordinator query */
                        if (rd_interval(&rkcg->rkcg_coord_query_intvl,
                                        1000 * 1000, now) > 0)
                                rd_kafka_cgrp_coord_query(
                                    rkcg,
                                    "intervaled in state "
                                    "wait-broker-transport");

                } else {
                        rd_kafka_cgrp_set_state(rkcg, RD_KAFKA_CGRP_STATE_UP);

                        /* Serve join state to trigger (re)join */
                        if (rkcg->rkcg_group_protocol ==
                            RD_KAFKA_GROUP_PROTOCOL_CONSUMER) {
                                rd_kafka_cgrp_consumer_serve(rkcg);
                        } else {
                                rd_kafka_cgrp_join_state_serve(rkcg);
                        }

                        /* Serve any pending partitions in the
                         * assignment */
                        rd_kafka_assignment_serve(rkcg->rkcg_rk);
                }
                break;

        case RD_KAFKA_CGRP_STATE_UP:
                /* Move any ops awaiting the coordinator to the ops queue
                 * for reprocessing. */
                rd_kafka_q_concat(rkcg->rkcg_ops, rkcg->rkcg_wait_coord_q);

                /* Relaxed coordinator queries. */
                if (rd_interval(&rkcg->rkcg_coord_query_intvl,
                                rkcg->rkcg_rk->rk_conf.coord_query_intvl_ms *
                                    1000,
                                now) > 0)
                        rd_kafka_cgrp_coord_query(rkcg,
                                                  "intervaled in state up");

                if (rkcg->rkcg_group_protocol ==
                    RD_KAFKA_GROUP_PROTOCOL_CONSUMER) {
                        rd_kafka_cgrp_consumer_serve(rkcg);
                } else {
                        rd_kafka_cgrp_join_state_serve(rkcg);
                }

                break;
        }

        if (unlikely(rkcg->rkcg_state != RD_KAFKA_CGRP_STATE_UP &&
                     rd_interval(&rkcg->rkcg_timeout_scan_intvl, 1000 * 1000,
                                 now) > 0))
                rd_kafka_cgrp_timeout_scan(rkcg, now);
}



/**
 * Send an op to a cgrp.
 *
 * Locality: any thread
 */
void rd_kafka_cgrp_op(rd_kafka_cgrp_t *rkcg,
                      rd_kafka_toppar_t *rktp,
                      rd_kafka_replyq_t replyq,
                      rd_kafka_op_type_t type,
                      rd_kafka_resp_err_t err) {
        rd_kafka_op_t *rko;

        rko             = rd_kafka_op_new(type);
        rko->rko_err    = err;
        rko->rko_replyq = replyq;

        if (rktp)
                rko->rko_rktp = rd_kafka_toppar_keep(rktp);

        rd_kafka_q_enq(rkcg->rkcg_ops, rko);
}

/**
 * @brief Handle cgrp queue op.
 * @locality rdkafka main thread
 * @locks none
 */
static rd_kafka_op_res_t rd_kafka_cgrp_op_serve(rd_kafka_t *rk,
                                                rd_kafka_q_t *rkq,
                                                rd_kafka_op_t *rko,
                                                rd_kafka_q_cb_type_t cb_type,
                                                void *opaque) {
        rd_kafka_cgrp_t *rkcg = opaque;
        rd_kafka_toppar_t *rktp;
        rd_kafka_resp_err_t err;
        const int silent_op = rko->rko_type == RD_KAFKA_OP_RECV_BUF;

        rktp = rko->rko_rktp;

        if (rktp && !silent_op)
                rd_kafka_dbg(
                    rkcg->rkcg_rk, CGRP, "CGRPOP",
                    "Group \"%.*s\" received op %s in state %s "
                    "(join-state %s) for %.*s [%" PRId32 "]",
                    RD_KAFKAP_STR_PR(rkcg->rkcg_group_id),
                    rd_kafka_op2str(rko->rko_type),
                    rd_kafka_cgrp_state_names[rkcg->rkcg_state],
                    rd_kafka_cgrp_join_state_names[rkcg->rkcg_join_state],
                    RD_KAFKAP_STR_PR(rktp->rktp_rkt->rkt_topic),
                    rktp->rktp_partition);
        else if (!silent_op)
                rd_kafka_dbg(
                    rkcg->rkcg_rk, CGRP, "CGRPOP",
                    "Group \"%.*s\" received op %s in state %s "
                    "(join-state %s)",
                    RD_KAFKAP_STR_PR(rkcg->rkcg_group_id),
                    rd_kafka_op2str(rko->rko_type),
                    rd_kafka_cgrp_state_names[rkcg->rkcg_state],
                    rd_kafka_cgrp_join_state_names[rkcg->rkcg_join_state]);

        switch ((int)rko->rko_type) {
        case RD_KAFKA_OP_NAME:
                /* Return the currently assigned member id. */
                if (rkcg->rkcg_member_id)
                        rko->rko_u.name.str =
                            RD_KAFKAP_STR_DUP(rkcg->rkcg_member_id);
                rd_kafka_op_reply(rko, 0);
                rko = NULL;
                break;

        case RD_KAFKA_OP_CG_METADATA:
                /* Return the current consumer group metadata. */
                rko->rko_u.cg_metadata =
                    rkcg->rkcg_member_id
                        ? rd_kafka_consumer_group_metadata_new_with_genid(
                              rkcg->rkcg_rk->rk_conf.group_id_str,
                              rkcg->rkcg_generation_id,
                              rkcg->rkcg_member_id->str,
                              rkcg->rkcg_rk->rk_conf.group_instance_id)
                        : NULL;
                rd_kafka_op_reply(rko, RD_KAFKA_RESP_ERR_NO_ERROR);
                rko = NULL;
                break;

        case RD_KAFKA_OP_OFFSET_FETCH:
                if (rkcg->rkcg_state != RD_KAFKA_CGRP_STATE_UP ||
                    (rkcg->rkcg_flags & RD_KAFKA_CGRP_F_TERMINATE)) {
                        rd_kafka_op_handle_OffsetFetch(
                            rkcg->rkcg_rk, NULL, RD_KAFKA_RESP_ERR__WAIT_COORD,
                            NULL, NULL, rko);
                        rko = NULL; /* rko freed by handler */
                        break;
                }

                rd_kafka_OffsetFetchRequest(
                    rkcg->rkcg_coord, rk->rk_group_id->str,
                    rko->rko_u.offset_fetch.partitions, rd_false, -1, NULL,
                    rko->rko_u.offset_fetch.require_stable_offsets,
                    0, /* Timeout */
                    RD_KAFKA_REPLYQ(rkcg->rkcg_ops, 0),
                    rd_kafka_op_handle_OffsetFetch, rko);
                rko = NULL; /* rko now owned by request */
                break;

        case RD_KAFKA_OP_PARTITION_JOIN:
                rd_kafka_cgrp_partition_add(rkcg, rktp);

                /* If terminating tell the partition to leave */
                if (rkcg->rkcg_flags & RD_KAFKA_CGRP_F_TERMINATE)
                        rd_kafka_toppar_op_fetch_stop(rktp, RD_KAFKA_NO_REPLYQ);
                break;

        case RD_KAFKA_OP_PARTITION_LEAVE:
                rd_kafka_cgrp_partition_del(rkcg, rktp);
                break;

        case RD_KAFKA_OP_OFFSET_COMMIT:
                /* Trigger offsets commit. */
                rd_kafka_cgrp_offsets_commit(rkcg, rko,
                                             /* only set offsets
                                              * if no partitions were
                                              * specified. */
                                             rko->rko_u.offset_commit.partitions
                                                 ? 0
                                                 : 1 /* set_offsets*/,
                                             rko->rko_u.offset_commit.reason);
                rko = NULL; /* rko now owned by request */
                break;

        case RD_KAFKA_OP_COORD_QUERY:
                rd_kafka_cgrp_coord_query(
                    rkcg,
                    rko->rko_err ? rd_kafka_err2str(rko->rko_err) : "from op");
                break;

        case RD_KAFKA_OP_SUBSCRIBE:
                rd_kafka_app_polled(rk);

                /* New atomic subscription (may be NULL) */
                if (rkcg->rkcg_group_protocol ==
                    RD_KAFKA_GROUP_PROTOCOL_CONSUMER) {
                        err = rd_kafka_cgrp_consumer_subscribe(
                            rkcg, rko->rko_u.subscribe.topics);
                } else {
                        err = rd_kafka_cgrp_subscribe(
                            rkcg, rko->rko_u.subscribe.topics);
                }

                if (!err) /* now owned by rkcg */
                        rko->rko_u.subscribe.topics = NULL;

                rd_kafka_op_reply(rko, err);
                rko = NULL;
                break;

        case RD_KAFKA_OP_ASSIGN:
                rd_kafka_cgrp_handle_assign_op(rkcg, rko);
                rko = NULL;
                break;

        case RD_KAFKA_OP_GET_SUBSCRIPTION:
                if (rkcg->rkcg_next_subscription)
                        rko->rko_u.subscribe.topics =
                            rd_kafka_topic_partition_list_copy(
                                rkcg->rkcg_next_subscription);
                else if (rkcg->rkcg_next_unsubscribe)
                        rko->rko_u.subscribe.topics = NULL;
                else if (rkcg->rkcg_subscription)
                        rko->rko_u.subscribe.topics =
                            rd_kafka_topic_partition_list_copy(
                                rkcg->rkcg_subscription);
                rd_kafka_op_reply(rko, 0);
                rko = NULL;
                break;

        case RD_KAFKA_OP_GET_ASSIGNMENT:
                /* This is the consumer assignment, not the group assignment. */
                rko->rko_u.assign.partitions =
                    rd_kafka_topic_partition_list_copy(
                        rkcg->rkcg_rk->rk_consumer.assignment.all);

                rd_kafka_op_reply(rko, 0);
                rko = NULL;
                break;

        case RD_KAFKA_OP_GET_REBALANCE_PROTOCOL:
                rko->rko_u.rebalance_protocol.str =
                    rd_kafka_rebalance_protocol2str(
                        rd_kafka_cgrp_rebalance_protocol(rkcg));
                rd_kafka_op_reply(rko, RD_KAFKA_RESP_ERR_NO_ERROR);
                rko = NULL;
                break;

        case RD_KAFKA_OP_TERMINATE:
                rd_kafka_cgrp_terminate0(rkcg, rko);
                rko = NULL; /* terminate0() takes ownership */
                break;

        default:
                rd_kafka_assert(rkcg->rkcg_rk, !*"unknown type");
                break;
        }

        if (rko)
                rd_kafka_op_destroy(rko);

        return RD_KAFKA_OP_RES_HANDLED;
}

void rd_kafka_cgrp_set_member_id(rd_kafka_cgrp_t *rkcg, const char *member_id) {
        if (rkcg->rkcg_member_id && member_id &&
            !rd_kafkap_str_cmp_str(rkcg->rkcg_member_id, member_id))
                return; /* No change */

        rd_kafka_dbg(rkcg->rkcg_rk, CGRP, "MEMBERID",
                     "Group \"%.*s\": updating member id \"%s\" -> \"%s\"",
                     RD_KAFKAP_STR_PR(rkcg->rkcg_group_id),
                     rkcg->rkcg_member_id ? rkcg->rkcg_member_id->str
                                          : "(not-set)",
                     member_id ? member_id : "(not-set)");

        if (rkcg->rkcg_member_id) {
                rd_kafkap_str_destroy(rkcg->rkcg_member_id);
                rkcg->rkcg_member_id = NULL;
        }

        if (member_id)
                rkcg->rkcg_member_id = rd_kafkap_str_new(member_id, -1);
}


/**
 * @brief Determine owned partitions that no longer exist (partitions in
 *        deleted or re-created topics).
 */
static rd_kafka_topic_partition_list_t *
rd_kafka_cgrp_owned_but_not_exist_partitions(rd_kafka_cgrp_t *rkcg) {
        rd_kafka_topic_partition_list_t *result = NULL;
        const rd_kafka_topic_partition_t *curr;

        if (!rkcg->rkcg_group_assignment)
                return NULL;

        RD_KAFKA_TPLIST_FOREACH(curr, rkcg->rkcg_group_assignment) {
                if (rd_list_find(rkcg->rkcg_subscribed_topics, curr->topic,
                                 rd_kafka_topic_info_topic_cmp))
                        continue;

                if (!result)
                        result = rd_kafka_topic_partition_list_new(
                            rkcg->rkcg_group_assignment->cnt);

                rd_kafka_topic_partition_list_add_copy(result, curr);
        }

        return result;
}


/**
 * @brief Check if the latest metadata affects the current subscription:
 * - matched topic added
 * - matched topic removed
 * - matched topic's partition count change
 *
 * @locks none
 * @locality rdkafka main thread
 */
void rd_kafka_cgrp_metadata_update_check(rd_kafka_cgrp_t *rkcg,
                                         rd_bool_t do_join) {
        rd_list_t *tinfos;
        rd_kafka_topic_partition_list_t *errored;
        rd_bool_t changed;

        rd_kafka_assert(NULL, thrd_is_current(rkcg->rkcg_rk->rk_thread));

        if (!rkcg->rkcg_subscription || rkcg->rkcg_subscription->cnt == 0)
                return;

        if (rkcg->rkcg_group_protocol != RD_KAFKA_GROUP_PROTOCOL_GENERIC)
                return;

        /*
         * Unmatched topics will be added to the errored list.
         */
        errored = rd_kafka_topic_partition_list_new(0);

        /*
         * Create a list of the topics in metadata that matches our subscription
         */
        tinfos = rd_list_new(rkcg->rkcg_subscription->cnt,
                             (void *)rd_kafka_topic_info_destroy);

        if (rkcg->rkcg_flags & RD_KAFKA_CGRP_F_WILDCARD_SUBSCRIPTION)
                rd_kafka_metadata_topic_match(rkcg->rkcg_rk, tinfos,
                                              rkcg->rkcg_subscription, errored);
        else
                rd_kafka_metadata_topic_filter(
                    rkcg->rkcg_rk, tinfos, rkcg->rkcg_subscription, errored);


        /*
         * Propagate consumer errors for any non-existent or errored topics.
         * The function takes ownership of errored.
         */
        rd_kafka_propagate_consumer_topic_errors(
            rkcg, errored, "Subscribed topic not available");

        /*
         * Update effective list of topics (takes ownership of \c tinfos)
         */
        changed = rd_kafka_cgrp_update_subscribed_topics(rkcg, tinfos);

        if (!do_join ||
            (!changed &&
             /* If we get the same effective list of topics as last time around,
              * but the join is waiting for this metadata query to complete,
              * then we should not return here but follow through with the
              * (re)join below. */
             rkcg->rkcg_join_state != RD_KAFKA_CGRP_JOIN_STATE_WAIT_METADATA))
                return;

        /* List of subscribed topics changed, trigger rejoin. */
        rd_kafka_dbg(rkcg->rkcg_rk,
                     CGRP | RD_KAFKA_DBG_METADATA | RD_KAFKA_DBG_CONSUMER,
                     "REJOIN",
                     "Group \"%.*s\": "
                     "subscription updated from metadata change: "
                     "rejoining group in state %s",
                     RD_KAFKAP_STR_PR(rkcg->rkcg_group_id),
                     rd_kafka_cgrp_join_state_names[rkcg->rkcg_join_state]);

        if (rd_kafka_cgrp_rebalance_protocol(rkcg) ==
            RD_KAFKA_REBALANCE_PROTOCOL_COOPERATIVE) {

                /* Partitions from deleted topics */
                rd_kafka_topic_partition_list_t *owned_but_not_exist =
                    rd_kafka_cgrp_owned_but_not_exist_partitions(rkcg);

                if (owned_but_not_exist) {
                        rd_kafka_cgrp_assignment_set_lost(
                            rkcg, "%d subscribed topic(s) no longer exist",
                            owned_but_not_exist->cnt);

                        rd_kafka_rebalance_op_incr(
                            rkcg, RD_KAFKA_RESP_ERR__REVOKE_PARTITIONS,
                            owned_but_not_exist,
                            rkcg->rkcg_group_leader.members != NULL
                            /* Rejoin group following revoke's
                             * unassign if we are leader and consumer
                             * group protocol is GENERIC */
                            ,
                            "topics not available");
                        rd_kafka_topic_partition_list_destroy(
                            owned_but_not_exist);

                } else {
                        /* Nothing to revoke, rejoin group if we are the
                         * leader.
                         * The KIP says to rejoin the group on metadata
                         * change only if we're the leader. But what if a
                         * non-leader is subscribed to a regex that the others
                         * aren't?
                         * Going against the KIP and rejoining here. */
                        rd_kafka_cgrp_rejoin(
                            rkcg,
                            "Metadata for subscribed topic(s) has "
                            "changed");
                }

        } else {
                /* EAGER */
                rd_kafka_cgrp_revoke_rejoin(rkcg,
                                            "Metadata for subscribed topic(s) "
                                            "has changed");
        }

        /* We shouldn't get stuck in this state. */
        rd_dassert(rkcg->rkcg_join_state !=
                   RD_KAFKA_CGRP_JOIN_STATE_WAIT_METADATA);
}


rd_kafka_consumer_group_metadata_t *
rd_kafka_consumer_group_metadata_new(const char *group_id) {
        rd_kafka_consumer_group_metadata_t *cgmetadata;

        cgmetadata = rd_kafka_consumer_group_metadata_new_with_genid(
            group_id, -1, "", NULL);

        return cgmetadata;
}

rd_kafka_consumer_group_metadata_t *
rd_kafka_consumer_group_metadata_new_with_genid(const char *group_id,
                                                int32_t generation_id,
                                                const char *member_id,
                                                const char *group_instance_id) {
        rd_kafka_consumer_group_metadata_t *cgmetadata;

        cgmetadata                = rd_calloc(1, sizeof(*cgmetadata));
        cgmetadata->group_id      = rd_strdup(group_id);
        cgmetadata->generation_id = generation_id;
        cgmetadata->member_id     = rd_strdup(member_id);
        if (group_instance_id)
                cgmetadata->group_instance_id = rd_strdup(group_instance_id);

        return cgmetadata;
}

rd_kafka_consumer_group_metadata_t *
rd_kafka_consumer_group_metadata(rd_kafka_t *rk) {
        rd_kafka_consumer_group_metadata_t *cgmetadata;
        rd_kafka_op_t *rko;
        rd_kafka_cgrp_t *rkcg;

        if (!(rkcg = rd_kafka_cgrp_get(rk)))
                return NULL;

        rko = rd_kafka_op_req2(rkcg->rkcg_ops, RD_KAFKA_OP_CG_METADATA);
        if (!rko)
                return NULL;

        cgmetadata             = rko->rko_u.cg_metadata;
        rko->rko_u.cg_metadata = NULL;
        rd_kafka_op_destroy(rko);

        return cgmetadata;
}

const char *rd_kafka_consumer_group_metadata_member_id(
    const rd_kafka_consumer_group_metadata_t *group_metadata) {
        return group_metadata->member_id;
}

void rd_kafka_consumer_group_metadata_destroy(
    rd_kafka_consumer_group_metadata_t *cgmetadata) {
        rd_free(cgmetadata->group_id);
        rd_free(cgmetadata->member_id);
        if (cgmetadata->group_instance_id)
                rd_free(cgmetadata->group_instance_id);
        rd_free(cgmetadata);
}

rd_kafka_consumer_group_metadata_t *rd_kafka_consumer_group_metadata_dup(
    const rd_kafka_consumer_group_metadata_t *cgmetadata) {
        rd_kafka_consumer_group_metadata_t *ret;

        ret                = rd_calloc(1, sizeof(*cgmetadata));
        ret->group_id      = rd_strdup(cgmetadata->group_id);
        ret->generation_id = cgmetadata->generation_id;
        ret->member_id     = rd_strdup(cgmetadata->member_id);
        if (cgmetadata->group_instance_id)
                ret->group_instance_id =
                    rd_strdup(cgmetadata->group_instance_id);

        return ret;
}

/*
 * Consumer group metadata serialization format v2:
 *    "CGMDv2:"<generation_id><group_id>"\0"<member_id>"\0" \
 *    <group_instance_id_is_null>[<group_instance_id>"\0"]
 * Where <group_id> is the group_id string.
 */
static const char rd_kafka_consumer_group_metadata_magic[7] = "CGMDv2:";

rd_kafka_error_t *rd_kafka_consumer_group_metadata_write(
    const rd_kafka_consumer_group_metadata_t *cgmd,
    void **bufferp,
    size_t *sizep) {
        char *buf;
        size_t size;
        size_t of          = 0;
        size_t magic_len   = sizeof(rd_kafka_consumer_group_metadata_magic);
        size_t groupid_len = strlen(cgmd->group_id) + 1;
        size_t generationid_len          = sizeof(cgmd->generation_id);
        size_t member_id_len             = strlen(cgmd->member_id) + 1;
        int8_t group_instance_id_is_null = cgmd->group_instance_id ? 0 : 1;
        size_t group_instance_id_is_null_len =
            sizeof(group_instance_id_is_null);
        size_t group_instance_id_len =
            cgmd->group_instance_id ? strlen(cgmd->group_instance_id) + 1 : 0;

        size = magic_len + groupid_len + generationid_len + member_id_len +
               group_instance_id_is_null_len + group_instance_id_len;

        buf = rd_malloc(size);

        memcpy(buf, rd_kafka_consumer_group_metadata_magic, magic_len);
        of += magic_len;

        memcpy(buf + of, &cgmd->generation_id, generationid_len);
        of += generationid_len;

        memcpy(buf + of, cgmd->group_id, groupid_len);
        of += groupid_len;

        memcpy(buf + of, cgmd->member_id, member_id_len);
        of += member_id_len;

        memcpy(buf + of, &group_instance_id_is_null,
               group_instance_id_is_null_len);
        of += group_instance_id_is_null_len;

        if (!group_instance_id_is_null)
                memcpy(buf + of, cgmd->group_instance_id,
                       group_instance_id_len);
        of += group_instance_id_len;

        rd_assert(of == size);

        *bufferp = buf;
        *sizep   = size;

        return NULL;
}


/*
 * Check that a string is printable, returning NULL if not or
 * a pointer immediately after the end of the string NUL
 * terminator if so.
 **/
static const char *str_is_printable(const char *s, const char *end) {
        const char *c;
        for (c = s; *c && c != end; c++)
                if (!isprint((int)*c))
                        return NULL;
        return c + 1;
}


rd_kafka_error_t *rd_kafka_consumer_group_metadata_read(
    rd_kafka_consumer_group_metadata_t **cgmdp,
    const void *buffer,
    size_t size) {
        const char *buf = (const char *)buffer;
        const char *end = buf + size;
        const char *next;
        size_t magic_len = sizeof(rd_kafka_consumer_group_metadata_magic);
        int32_t generation_id;
        size_t generationid_len = sizeof(generation_id);
        const char *group_id;
        const char *member_id;
        int8_t group_instance_id_is_null;
        const char *group_instance_id = NULL;

        if (size < magic_len + generationid_len + 1 + 1 + 1)
                return rd_kafka_error_new(RD_KAFKA_RESP_ERR__BAD_MSG,
                                          "Input buffer is too short");

        if (memcmp(buffer, rd_kafka_consumer_group_metadata_magic, magic_len))
                return rd_kafka_error_new(RD_KAFKA_RESP_ERR__BAD_MSG,
                                          "Input buffer is not a serialized "
                                          "consumer group metadata object");
        memcpy(&generation_id, buf + magic_len, generationid_len);

        group_id = buf + magic_len + generationid_len;
        next     = str_is_printable(group_id, end);
        if (!next)
                return rd_kafka_error_new(RD_KAFKA_RESP_ERR__BAD_MSG,
                                          "Input buffer group id is not safe");

        member_id = next;
        next      = str_is_printable(member_id, end);
        if (!next)
                return rd_kafka_error_new(RD_KAFKA_RESP_ERR__BAD_MSG,
                                          "Input buffer member id is not "
                                          "safe");

        group_instance_id_is_null = (int8_t) * (next++);
        if (!group_instance_id_is_null) {
                group_instance_id = next;
                next              = str_is_printable(group_instance_id, end);
                if (!next)
                        return rd_kafka_error_new(RD_KAFKA_RESP_ERR__BAD_MSG,
                                                  "Input buffer group "
                                                  "instance id is not safe");
        }

        if (next != end)
                return rd_kafka_error_new(RD_KAFKA_RESP_ERR__BAD_MSG,
                                          "Input buffer bad length");

        *cgmdp = rd_kafka_consumer_group_metadata_new_with_genid(
            group_id, generation_id, member_id, group_instance_id);

        return NULL;
}


static int
unittest_consumer_group_metadata_iteration(const char *group_id,
                                           int32_t generation_id,
                                           const char *member_id,
                                           const char *group_instance_id) {
        rd_kafka_consumer_group_metadata_t *cgmd;
        void *buffer, *buffer2;
        size_t size, size2;
        rd_kafka_error_t *error;

        cgmd = rd_kafka_consumer_group_metadata_new_with_genid(
            group_id, generation_id, member_id, group_instance_id);
        RD_UT_ASSERT(cgmd != NULL, "failed to create metadata");

        error = rd_kafka_consumer_group_metadata_write(cgmd, &buffer, &size);
        RD_UT_ASSERT(!error, "metadata_write failed: %s",
                     rd_kafka_error_string(error));

        rd_kafka_consumer_group_metadata_destroy(cgmd);

        cgmd  = NULL;
        error = rd_kafka_consumer_group_metadata_read(&cgmd, buffer, size);
        RD_UT_ASSERT(!error, "metadata_read failed: %s",
                     rd_kafka_error_string(error));

        /* Serialize again and compare buffers */
        error = rd_kafka_consumer_group_metadata_write(cgmd, &buffer2, &size2);
        RD_UT_ASSERT(!error, "metadata_write failed: %s",
                     rd_kafka_error_string(error));

        RD_UT_ASSERT(size == size2 && !memcmp(buffer, buffer2, size),
                     "metadata_read/write size or content mismatch: "
                     "size %" PRIusz ", size2 %" PRIusz,
                     size, size2);

        rd_kafka_consumer_group_metadata_destroy(cgmd);
        rd_free(buffer);
        rd_free(buffer2);

        return 0;
}


static int unittest_consumer_group_metadata(void) {
        const char *ids[] = {
            "mY. random id:.",
            "0",
            "2222222222222222222222221111111111111111111111111111112222",
            "",
            "NULL",
            NULL,
        };
        int i, j, k, gen_id;
        int ret;
        const char *group_id;
        const char *member_id;
        const char *group_instance_id;

        for (i = 0; ids[i]; i++) {
                for (j = 0; ids[j]; j++) {
                        for (k = 0; ids[k]; k++) {
                                for (gen_id = -1; gen_id < 1; gen_id++) {
                                        group_id          = ids[i];
                                        member_id         = ids[j];
                                        group_instance_id = ids[k];
                                        if (strcmp(group_instance_id, "NULL") ==
                                            0)
                                                group_instance_id = NULL;
                                        ret =
                                            unittest_consumer_group_metadata_iteration(
                                                group_id, gen_id, member_id,
                                                group_instance_id);
                                        if (ret)
                                                return ret;
                                }
                        }
                }
        }

        RD_UT_PASS();
}


static int unittest_set_intersect(void) {
        size_t par_cnt = 10;
        map_toppar_member_info_t *dst;
        rd_kafka_topic_partition_t *toppar;
        PartitionMemberInfo_t *v;
        char *id            = "id";
        rd_kafkap_str_t id1 = RD_KAFKAP_STR_INITIALIZER;
        rd_kafkap_str_t id2 = RD_KAFKAP_STR_INITIALIZER;
        rd_kafka_group_member_t *gm1;
        rd_kafka_group_member_t *gm2;

        id1.len = 2;
        id1.str = id;
        id2.len = 2;
        id2.str = id;

        map_toppar_member_info_t a = RD_MAP_INITIALIZER(
            par_cnt, rd_kafka_topic_partition_cmp,
            rd_kafka_topic_partition_hash,
            rd_kafka_topic_partition_destroy_free, PartitionMemberInfo_free);

        map_toppar_member_info_t b = RD_MAP_INITIALIZER(
            par_cnt, rd_kafka_topic_partition_cmp,
            rd_kafka_topic_partition_hash,
            rd_kafka_topic_partition_destroy_free, PartitionMemberInfo_free);

        gm1                         = rd_calloc(1, sizeof(*gm1));
        gm1->rkgm_member_id         = &id1;
        gm1->rkgm_group_instance_id = &id1;
        gm2                         = rd_calloc(1, sizeof(*gm2));
        gm2->rkgm_member_id         = &id2;
        gm2->rkgm_group_instance_id = &id2;

        RD_MAP_SET(&a, rd_kafka_topic_partition_new("t1", 4),
                   PartitionMemberInfo_new(gm1, rd_false));
        RD_MAP_SET(&a, rd_kafka_topic_partition_new("t2", 4),
                   PartitionMemberInfo_new(gm1, rd_false));
        RD_MAP_SET(&a, rd_kafka_topic_partition_new("t1", 7),
                   PartitionMemberInfo_new(gm1, rd_false));

        RD_MAP_SET(&b, rd_kafka_topic_partition_new("t2", 7),
                   PartitionMemberInfo_new(gm1, rd_false));
        RD_MAP_SET(&b, rd_kafka_topic_partition_new("t1", 4),
                   PartitionMemberInfo_new(gm2, rd_false));

        dst = rd_kafka_member_partitions_intersect(&a, &b);

        RD_UT_ASSERT(RD_MAP_CNT(&a) == 3, "expected a cnt to be 3 not %d",
                     (int)RD_MAP_CNT(&a));
        RD_UT_ASSERT(RD_MAP_CNT(&b) == 2, "expected b cnt to be 2 not %d",
                     (int)RD_MAP_CNT(&b));
        RD_UT_ASSERT(RD_MAP_CNT(dst) == 1, "expected dst cnt to be 1 not %d",
                     (int)RD_MAP_CNT(dst));

        toppar = rd_kafka_topic_partition_new("t1", 4);
        RD_UT_ASSERT((v = RD_MAP_GET(dst, toppar)), "unexpected element");
        RD_UT_ASSERT(v->members_match, "expected members to match");
        rd_kafka_topic_partition_destroy(toppar);

        RD_MAP_DESTROY(&a);
        RD_MAP_DESTROY(&b);
        RD_MAP_DESTROY(dst);
        rd_free(dst);

        rd_free(gm1);
        rd_free(gm2);

        RD_UT_PASS();
}


static int unittest_set_subtract(void) {
        size_t par_cnt = 10;
        rd_kafka_topic_partition_t *toppar;
        map_toppar_member_info_t *dst;

        map_toppar_member_info_t a = RD_MAP_INITIALIZER(
            par_cnt, rd_kafka_topic_partition_cmp,
            rd_kafka_topic_partition_hash,
            rd_kafka_topic_partition_destroy_free, PartitionMemberInfo_free);

        map_toppar_member_info_t b = RD_MAP_INITIALIZER(
            par_cnt, rd_kafka_topic_partition_cmp,
            rd_kafka_topic_partition_hash,
            rd_kafka_topic_partition_destroy_free, PartitionMemberInfo_free);

        RD_MAP_SET(&a, rd_kafka_topic_partition_new("t1", 4),
                   PartitionMemberInfo_new(NULL, rd_false));
        RD_MAP_SET(&a, rd_kafka_topic_partition_new("t2", 7),
                   PartitionMemberInfo_new(NULL, rd_false));

        RD_MAP_SET(&b, rd_kafka_topic_partition_new("t2", 4),
                   PartitionMemberInfo_new(NULL, rd_false));
        RD_MAP_SET(&b, rd_kafka_topic_partition_new("t1", 4),
                   PartitionMemberInfo_new(NULL, rd_false));
        RD_MAP_SET(&b, rd_kafka_topic_partition_new("t1", 7),
                   PartitionMemberInfo_new(NULL, rd_false));

        dst = rd_kafka_member_partitions_subtract(&a, &b);

        RD_UT_ASSERT(RD_MAP_CNT(&a) == 2, "expected a cnt to be 2 not %d",
                     (int)RD_MAP_CNT(&a));
        RD_UT_ASSERT(RD_MAP_CNT(&b) == 3, "expected b cnt to be 3 not %d",
                     (int)RD_MAP_CNT(&b));
        RD_UT_ASSERT(RD_MAP_CNT(dst) == 1, "expected dst cnt to be 1 not %d",
                     (int)RD_MAP_CNT(dst));

        toppar = rd_kafka_topic_partition_new("t2", 7);
        RD_UT_ASSERT(RD_MAP_GET(dst, toppar), "unexpected element");
        rd_kafka_topic_partition_destroy(toppar);

        RD_MAP_DESTROY(&a);
        RD_MAP_DESTROY(&b);
        RD_MAP_DESTROY(dst);
        rd_free(dst);

        RD_UT_PASS();
}


static int unittest_map_to_list(void) {
        rd_kafka_topic_partition_list_t *list;

        map_toppar_member_info_t map = RD_MAP_INITIALIZER(
            10, rd_kafka_topic_partition_cmp, rd_kafka_topic_partition_hash,
            rd_kafka_topic_partition_destroy_free, PartitionMemberInfo_free);

        RD_MAP_SET(&map, rd_kafka_topic_partition_new("t1", 101),
                   PartitionMemberInfo_new(NULL, rd_false));

        list = rd_kafka_toppar_member_info_map_to_list(&map);

        RD_UT_ASSERT(list->cnt == 1, "expecting list size of 1 not %d.",
                     list->cnt);
        RD_UT_ASSERT(list->elems[0].partition == 101,
                     "expecting partition 101 not %d",
                     list->elems[0].partition);
        RD_UT_ASSERT(!strcmp(list->elems[0].topic, "t1"),
                     "expecting topic 't1', not %s", list->elems[0].topic);

        rd_kafka_topic_partition_list_destroy(list);
        RD_MAP_DESTROY(&map);

        RD_UT_PASS();
}


static int unittest_list_to_map(void) {
        rd_kafka_topic_partition_t *toppar;
        map_toppar_member_info_t *map;
        rd_kafka_topic_partition_list_t *list =
            rd_kafka_topic_partition_list_new(1);

        rd_kafka_topic_partition_list_add(list, "topic1", 201);
        rd_kafka_topic_partition_list_add(list, "topic2", 202);

        map = rd_kafka_toppar_list_to_toppar_member_info_map(list);

        RD_UT_ASSERT(RD_MAP_CNT(map) == 2, "expected map cnt to be 2 not %d",
                     (int)RD_MAP_CNT(map));
        toppar = rd_kafka_topic_partition_new("topic1", 201);
        RD_UT_ASSERT(RD_MAP_GET(map, toppar),
                     "expected topic1 [201] to exist in map");
        rd_kafka_topic_partition_destroy(toppar);
        toppar = rd_kafka_topic_partition_new("topic2", 202);
        RD_UT_ASSERT(RD_MAP_GET(map, toppar),
                     "expected topic2 [202] to exist in map");
        rd_kafka_topic_partition_destroy(toppar);

        RD_MAP_DESTROY(map);
        rd_free(map);
        rd_kafka_topic_partition_list_destroy(list);

        RD_UT_PASS();
}

int unittest_member_metadata_serdes(void) {
        rd_list_t *topics = rd_list_new(0, (void *)rd_kafka_topic_info_destroy);
        rd_kafka_topic_partition_list_t *owned_partitions =
            rd_kafka_topic_partition_list_new(0);
        rd_kafkap_str_t *rack_id    = rd_kafkap_str_new("myrack", -1);
        const void *userdata        = NULL;
        const int32_t userdata_size = 0;
        const int generation        = 3;
        const char topic_name[]     = "mytopic";
        rd_kafka_group_member_t *rkgm;
        int version;

        rd_list_add(topics, rd_kafka_topic_info_new(topic_name, 3));
        rd_kafka_topic_partition_list_add(owned_partitions, topic_name, 0);
        rkgm = rd_calloc(1, sizeof(*rkgm));

        /* Note that the version variable doesn't actually change the Version
         *  field in the serialized message. It only runs the tests with/without
         *  additional fields added in that particular version. */
        for (version = 0; version <= 3; version++) {
                rd_kafkap_bytes_t *member_metadata;

                /* Serialize. */
                member_metadata =
                    rd_kafka_consumer_protocol_member_metadata_new(
                        topics, userdata, userdata_size,
                        version >= 1 ? owned_partitions : NULL,
                        version >= 2 ? generation : -1,
                        version >= 3 ? rack_id : NULL);

                /* Deserialize. */
                rd_kafka_group_MemberMetadata_consumer_read(NULL, rkgm,
                                                            member_metadata);

                /* Compare results. */
                RD_UT_ASSERT(rkgm->rkgm_subscription->cnt ==
                                 rd_list_cnt(topics),
                             "subscription size should be correct");
                RD_UT_ASSERT(!strcmp(topic_name,
                                     rkgm->rkgm_subscription->elems[0].topic),
                             "subscriptions should be correct");
                RD_UT_ASSERT(rkgm->rkgm_userdata->len == userdata_size,
                             "userdata should have the size 0");
                if (version >= 1)
                        RD_UT_ASSERT(!rd_kafka_topic_partition_list_cmp(
                                         rkgm->rkgm_owned, owned_partitions,
                                         rd_kafka_topic_partition_cmp),
                                     "owned partitions should be same");
                if (version >= 2)
                        RD_UT_ASSERT(generation == rkgm->rkgm_generation,
                                     "generation should be same");
                if (version >= 3)
                        RD_UT_ASSERT(
                            !rd_kafkap_str_cmp(rack_id, rkgm->rkgm_rack_id),
                            "rack id should be same");

                rd_kafka_group_member_clear(rkgm);
                rd_kafkap_bytes_destroy(member_metadata);
        }

        /* Clean up. */
        rd_list_destroy(topics);
        rd_kafka_topic_partition_list_destroy(owned_partitions);
        rd_kafkap_str_destroy(rack_id);
        rd_free(rkgm);

        RD_UT_PASS();
}


/**
 * @brief Consumer group unit tests
 */
int unittest_cgrp(void) {
        int fails = 0;

        fails += unittest_consumer_group_metadata();
        fails += unittest_set_intersect();
        fails += unittest_set_subtract();
        fails += unittest_map_to_list();
        fails += unittest_list_to_map();
        fails += unittest_member_metadata_serdes();

        return fails;
}<|MERGE_RESOLUTION|>--- conflicted
+++ resolved
@@ -431,10 +431,6 @@
         rkcg->rkcg_coord_id       = -1;
         rkcg->rkcg_generation_id  = -1;
         rkcg->rkcg_wait_resp      = -1;
-<<<<<<< HEAD
-        rkcg->rkcg_member_epoch   = 0;
-=======
->>>>>>> 45459a5a
 
         rkcg->rkcg_ops                      = rd_kafka_q_new(rk);
         rkcg->rkcg_ops->rkq_serve           = rd_kafka_cgrp_op_serve;
@@ -896,10 +892,7 @@
         rd_kafka_topic_partition_list_destroy(rkcg->rkcg_current_assignment);
         RD_IF_FREE(rkcg->rkcg_target_assignment,
                    rd_kafka_topic_partition_list_destroy);
-<<<<<<< HEAD
         rkcg->rkcg_target_assignment = NULL;
-=======
->>>>>>> 45459a5a
         RD_IF_FREE(rkcg->rkcg_next_target_assignment,
                    rd_kafka_topic_partition_list_destroy);
         rkcg->rkcg_current_assignment = rd_kafka_topic_partition_list_new(0);
@@ -984,13 +977,7 @@
                 member_epoch = -2;
         }
 
-<<<<<<< HEAD
-        printf("In leave request handler\n");
         if (rkcg->rkcg_state == RD_KAFKA_CGRP_STATE_UP) {
-                printf("Sending leave request\n");
-=======
-        if (rkcg->rkcg_state == RD_KAFKA_CGRP_STATE_UP) {
->>>>>>> 45459a5a
                 rd_rkb_dbg(rkcg->rkcg_curr_coord, CONSUMER, "LEAVE",
                            "Leaving group");
                 rd_kafka_ConsumerGroupHeartbeatRequest(
@@ -1673,12 +1660,8 @@
             RD_KAFKA_TOPIC_PARTITION_FIELD_PARTITION,
             RD_KAFKA_TOPIC_PARTITION_FIELD_END};
         if (!(assignment = rd_kafka_buf_read_topic_partitions(
-<<<<<<< HEAD
                   rkbuf, rd_false /* don't use topic_id */, rd_true, 0,
                   fields)))
-=======
-                  rkbuf, rd_false /*don't use topic_id*/, rd_true, 0, fields)))
->>>>>>> 45459a5a
                 goto err_parse;
         rd_kafka_buf_read_kbytes(rkbuf, &UserData);
 
@@ -1979,12 +1962,8 @@
             RD_KAFKA_TOPIC_PARTITION_FIELD_END};
         if (Version >= 1 &&
             !(rkgm->rkgm_owned = rd_kafka_buf_read_topic_partitions(
-<<<<<<< HEAD
                   rkbuf, rd_false /* don't use topic_id */, rd_true, 0,
                   fields)))
-=======
-                  rkbuf, rd_false /*don't use topic_id*/, rd_true, 0, fields)))
->>>>>>> 45459a5a
                 goto err;
 
         if (Version >= 2) {
@@ -2615,21 +2594,15 @@
         return rd_true;
 }
 
-<<<<<<< HEAD
 static rd_kafka_op_res_t rd_kafka_cgrp_consumer_handle_next_assignment(
     rd_kafka_cgrp_t *rkcg,
     rd_kafka_topic_partition_list_t *new_target_assignments) {
-=======
-static rd_kafka_op_res_t
-rd_kafka_cgrp_consumer_handle_next_assignment(rd_kafka_cgrp_t *rkcg) {
->>>>>>> 45459a5a
         rd_bool_t is_assignment_different = rd_false;
         if (rkcg->rkcg_consumer_flags & RD_KAFKA_CGRP_CONSUMER_F_WAITS_ACK)
                 return RD_KAFKA_OP_RES_HANDLED;
 
         if (rkcg->rkcg_target_assignment) {
                 is_assignment_different = rd_kafka_topic_partition_list_cmp(
-<<<<<<< HEAD
                     new_target_assignments, rkcg->rkcg_target_assignment,
                     rd_kafka_topic_partition_by_id_cmp);
         } else {
@@ -2649,22 +2622,6 @@
                             rkcg->rkcg_next_target_assignment);
                         rkcg->rkcg_next_target_assignment = NULL;
                 }
-=======
-                    rkcg->rkcg_next_target_assignment,
-                    rkcg->rkcg_target_assignment,
-                    rd_kafka_topic_partition_by_id_cmp);
-        } else {
-                is_assignment_different = rd_kafka_topic_partition_list_cmp(
-                    rkcg->rkcg_next_target_assignment,
-                    rkcg->rkcg_current_assignment,
-                    rd_kafka_topic_partition_by_id_cmp);
-        }
-
-        if (!is_assignment_different) {
-                RD_IF_FREE(rkcg->rkcg_next_target_assignment,
-                           rd_kafka_topic_partition_list_destroy);
-                rkcg->rkcg_next_target_assignment = NULL;
->>>>>>> 45459a5a
         } else if (rkcg->rkcg_join_state == RD_KAFKA_CGRP_JOIN_STATE_INIT ||
                    rkcg->rkcg_join_state == RD_KAFKA_CGRP_JOIN_STATE_STEADY) {
                 rkcg->rkcg_consumer_flags |= RD_KAFKA_CGRP_CONSUMER_F_WAITS_ACK;
@@ -2673,7 +2630,6 @@
                             rkcg->rkcg_target_assignment);
                 }
                 rkcg->rkcg_target_assignment =
-<<<<<<< HEAD
                     rd_kafka_topic_partition_list_copy(new_target_assignments);
 
                 if (rkcg->rkcg_next_target_assignment &&
@@ -2684,9 +2640,6 @@
                         rkcg->rkcg_next_target_assignment = NULL;
                 }
 
-=======
-                    rkcg->rkcg_next_target_assignment;
->>>>>>> 45459a5a
                 if (rd_kafka_is_dbg(rkcg->rkcg_rk, CGRP)) {
                         char rkcg_target_assignment_str[512] = "NULL";
 
@@ -2700,10 +2653,6 @@
                                      "assignment \"%s\"",
                                      rkcg_target_assignment_str);
                 }
-<<<<<<< HEAD
-=======
-                rkcg->rkcg_next_target_assignment = NULL;
->>>>>>> 45459a5a
                 rd_kafka_cgrp_handle_assignment(rkcg,
                                                 rkcg->rkcg_target_assignment);
         }
@@ -2718,7 +2667,6 @@
 rd_kafka_cgrp_consumer_handle_Metadata_op(rd_kafka_t *rk,
                                           rd_kafka_q_t *rkq,
                                           rd_kafka_op_t *rko) {
-<<<<<<< HEAD
         /*
          * FIXME: Using next_target_assignment is not correct as other heartbeat
          * call can change it.
@@ -2727,10 +2675,6 @@
         rd_kafka_cgrp_t *rkcg = rk->rk_cgrp;
         rd_kafka_op_res_t assignment_handle_ret;
         rd_kafka_topic_partition_list_t *new_target_assignments;
-=======
-        int i, j, found = 0;
-        rd_kafka_cgrp_t *rkcg = rk->rk_cgrp;
->>>>>>> 45459a5a
 
         if (rko->rko_err == RD_KAFKA_RESP_ERR__DESTROY)
                 return RD_KAFKA_OP_RES_HANDLED; /* Terminating */
@@ -2739,7 +2683,6 @@
                 return RD_KAFKA_OP_RES_HANDLED;
 
         /*      Update topic name for all the assignments given by topic id
-<<<<<<< HEAD
          *      TODO: Improve complexity.
          */
         /*
@@ -2749,17 +2692,6 @@
         new_target_assignments = rd_kafka_topic_partition_list_new(
             rkcg->rkcg_next_target_assignment->cnt);
         for (i = 0; i < rkcg->rkcg_next_target_assignment->cnt; i++) {
-=======
-         *      KIP848TODO: Improve complexity.
-         */
-        for (i = 0; i < rkcg->rkcg_next_target_assignment->cnt; i++) {
-                rd_kafka_topic_partition_t *rktpar =
-                    &rkcg->rkcg_next_target_assignment->elems[i];
-                if (rktpar->topic) {
-                        found++;
-                        continue;
-                }
->>>>>>> 45459a5a
                 rd_kafka_Uuid_t request_topic_id =
                     rd_kafka_topic_partition_get_topic_id(
                         &rkcg->rkcg_next_target_assignment->elems[i]);
@@ -2768,7 +2700,6 @@
                             rko->rko_u.metadata.mdi->topics[j].topic_id;
                         if (!rd_kafka_Uuid_cmp(request_topic_id,
                                                compare_topic_id)) {
-<<<<<<< HEAD
                                 if (rko->rko_u.metadata.md->topics[j].err ==
                                     RD_KAFKA_RESP_ERR_NO_ERROR)
                                         rd_kafka_topic_partition_list_add_with_topic_name_and_id(
@@ -2792,22 +2723,11 @@
                                                 rko->rko_u.metadata.md
                                                     ->topics[j]
                                                     .err));
-=======
-                                rktpar->topic = rd_strdup(
-                                    rko->rko_u.metadata.md->topics[j].topic);
-                                found++;
->>>>>>> 45459a5a
                                 break;
                         }
                 }
         }
 
-<<<<<<< HEAD
-=======
-        if (found < rkcg->rkcg_next_target_assignment->cnt)
-                return RD_KAFKA_OP_RES_HANDLED;
-
->>>>>>> 45459a5a
         if (rd_kafka_is_dbg(rkcg->rkcg_rk, CGRP)) {
                 char rkcg_next_target_assignment_str[512] = "NULL";
 
@@ -2822,14 +2742,10 @@
                     rkcg_next_target_assignment_str);
         }
 
-<<<<<<< HEAD
         assignment_handle_ret = rd_kafka_cgrp_consumer_handle_next_assignment(
             rkcg, new_target_assignments);
         rd_kafka_topic_partition_list_destroy(new_target_assignments);
         return assignment_handle_ret;
-=======
-        return rd_kafka_cgrp_consumer_handle_next_assignment(rkcg);
->>>>>>> 45459a5a
 }
 
 void rd_kafka_cgrp_consumer_next_target_assignment_request_metadata(
@@ -2839,30 +2755,22 @@
         rd_kafka_op_t *rko;
         rd_kafka_cgrp_t *rkcg = rk->rk_cgrp;
         rd_kafka_Uuid_t topic_id;
-<<<<<<< HEAD
         rd_kafka_Uuid_t prev_topic_id = RD_KAFKA_UUID_ZERO;
-=======
->>>>>>> 45459a5a
         rd_list_t *topic_ids;
         int i;
 
         if (!rkcg->rkcg_next_target_assignment->cnt) {
                 /* No metadata to request, continue with handle_next_assignment.
                  */
-<<<<<<< HEAD
                 rd_kafka_topic_partition_list_t *new_target_assignment =
                     rd_kafka_topic_partition_list_new(0);
                 rd_kafka_cgrp_consumer_handle_next_assignment(
                     rkcg, new_target_assignment);
                 rd_kafka_topic_partition_list_destroy(new_target_assignment);
-=======
-                rd_kafka_cgrp_consumer_handle_next_assignment(rkcg);
->>>>>>> 45459a5a
                 return;
         }
 
         topic_ids = rd_list_new(1, rd_list_Uuid_destroy);
-<<<<<<< HEAD
         for (i = 0; i < rkcg->rkcg_next_target_assignment->cnt; i++) {
                 topic_id = rd_kafka_topic_partition_get_topic_id(
                     &rkcg->rkcg_next_target_assignment->elems[i]);
@@ -2870,13 +2778,6 @@
                     !rd_list_find(topic_ids, &topic_id, rd_list_Uuid_cmp))
                         rd_list_add(topic_ids, rd_kafka_Uuid_copy(&topic_id));
                 prev_topic_id = topic_id;
-=======
-
-        for (i = 0; i < rkcg->rkcg_next_target_assignment->cnt; i++) {
-                topic_id = rd_kafka_topic_partition_get_topic_id(
-                    &rkcg->rkcg_next_target_assignment->elems[i]);
-                rd_list_add(topic_ids, rd_kafka_Uuid_copy(&topic_id));
->>>>>>> 45459a5a
         }
 
         rko = rd_kafka_op_new_cb(rkcg->rkcg_rk, RD_KAFKA_OP_METADATA,
@@ -2887,143 +2788,6 @@
             rd_false /*!allow_auto_create*/, rd_false, rd_false, rko);
         rd_list_destroy(topic_ids);
 }
-<<<<<<< HEAD
-=======
-
-/**
- * @brief Handle Heartbeat response.
- */
-void rd_kafka_cgrp_handle_ConsumerGroupHeartbeat(rd_kafka_t *rk,
-                                                 rd_kafka_broker_t *rkb,
-                                                 rd_kafka_resp_err_t err,
-                                                 rd_kafka_buf_t *rkbuf,
-                                                 rd_kafka_buf_t *request,
-                                                 void *opaque) {
-        rd_kafka_cgrp_t *rkcg       = rk->rk_cgrp;
-        const int log_decode_errors = LOG_ERR;
-        int16_t error_code          = 0;
-        rd_kafkap_str_t error_str;
-        rd_kafkap_str_t member_id;
-        int32_t member_epoch;
-        int32_t heartbeat_interval_ms;
-
-        if (err == RD_KAFKA_RESP_ERR__DESTROY)
-                return;
-
-        rd_dassert(rkcg->rkcg_flags & RD_KAFKA_CGRP_F_HEARTBEAT_IN_TRANSIT);
-
-        if (err)
-                goto err;
-
-        rd_kafka_buf_read_throttle_time(rkbuf);
-
-        rd_kafka_buf_read_i16(rkbuf, &error_code);
-        rd_kafka_buf_read_str(rkbuf, &error_str);
-
-        if (error_code) {
-                err = error_code;
-                goto err;
-        }
-
-        rd_kafka_buf_read_str(rkbuf, &member_id);
-        rd_kafka_buf_read_i32(rkbuf, &member_epoch);
-        rd_kafka_buf_read_i32(rkbuf, &heartbeat_interval_ms);
-
-        int8_t are_assignments_present;
-        rd_kafka_buf_read_i8(rkbuf, &are_assignments_present);
-        if (!RD_KAFKAP_STR_IS_NULL(&member_id)) {
-                rd_kafka_cgrp_set_member_id(rkcg, member_id.str);
-        }
-        rkcg->rkcg_generation_id = member_epoch;
-        if (heartbeat_interval_ms > 0) {
-                rkcg->rkcg_heartbeat_intvl_ms = heartbeat_interval_ms;
-        }
-
-        if (are_assignments_present == 1) {
-                rd_kafka_topic_partition_list_t *assigned_topic_partitions;
-                const rd_kafka_topic_partition_field_t assignments_fields[] = {
-                    RD_KAFKA_TOPIC_PARTITION_FIELD_PARTITION,
-                    RD_KAFKA_TOPIC_PARTITION_FIELD_END};
-                assigned_topic_partitions = rd_kafka_buf_read_topic_partitions(
-                    rkbuf, rd_true, rd_false /* Don't use Topic Name */, 0,
-                    assignments_fields);
-
-                if (rd_rkb_is_dbg(rkb, CGRP)) {
-                        char assigned_topic_partitions_str[512] = "NULL";
-
-                        if (assigned_topic_partitions) {
-                                rd_kafka_topic_partition_list_str(
-                                    assigned_topic_partitions,
-                                    assigned_topic_partitions_str,
-                                    sizeof(assigned_topic_partitions_str), 0);
-                        }
-
-                        rd_rkb_dbg(rkb, CGRP, "HEARTBEAT",
-                                   "Heartbeat response received target "
-                                   "assignment \"%s\"",
-                                   assigned_topic_partitions_str);
-                }
-
-                if (assigned_topic_partitions) {
-                        RD_IF_FREE(rkcg->rkcg_next_target_assignment,
-                                   rd_kafka_topic_partition_list_destroy);
-                        rkcg->rkcg_next_target_assignment =
-                            assigned_topic_partitions;
-                }
-        }
-
-        if (rkcg->rkcg_join_state == RD_KAFKA_CGRP_JOIN_STATE_STEADY &&
-            rkcg->rkcg_consumer_flags & RD_KAFKA_CGRP_CONSUMER_F_WAITS_ACK &&
-            rkcg->rkcg_target_assignment) {
-                if (rkcg->rkcg_current_assignment)
-                        rd_kafka_topic_partition_list_destroy(
-                            rkcg->rkcg_current_assignment);
-                rkcg->rkcg_current_assignment =
-                    rd_kafka_topic_partition_list_copy(
-                        rkcg->rkcg_target_assignment);
-                rd_kafka_topic_partition_list_destroy(
-                    rkcg->rkcg_target_assignment);
-                rkcg->rkcg_target_assignment = NULL;
-                rkcg->rkcg_consumer_flags &=
-                    ~RD_KAFKA_CGRP_CONSUMER_F_WAITS_ACK;
-                if (rd_kafka_is_dbg(rkcg->rkcg_rk, CGRP)) {
-                        char rkcg_current_assignment_str[512] = "NULL";
-
-                        rd_kafka_topic_partition_list_str(
-                            rkcg->rkcg_current_assignment,
-                            rkcg_current_assignment_str,
-                            sizeof(rkcg_current_assignment_str), 0);
-
-                        rd_kafka_dbg(
-                            rkcg->rkcg_rk, CGRP, "HEARTBEAT",
-                            "Target assignment acked, new current assignment "
-                            " \"%s\"",
-                            rkcg_current_assignment_str);
-                }
-        }
-
-        if (rkcg->rkcg_next_target_assignment)
-                rd_kafka_cgrp_consumer_next_target_assignment_request_metadata(
-                    rk, rkb);
-
-        rkcg->rkcg_flags &= ~RD_KAFKA_CGRP_F_HEARTBEAT_IN_TRANSIT;
-        rkcg->rkcg_consumer_flags &=
-            ~RD_KAFKA_CGRP_CONSUMER_F_SENDING_NEW_SUBSCRIPTION;
-        rkcg->rkcg_last_heartbeat_err = RD_KAFKA_RESP_ERR_NO_ERROR;
-
-        return;
-
-
-err_parse:
-        err = rkbuf->rkbuf_err;
-
-err:
-        rkcg->rkcg_last_heartbeat_err = err;
-        rkcg->rkcg_flags &= ~RD_KAFKA_CGRP_F_HEARTBEAT_IN_TRANSIT;
-        rkcg->rkcg_last_heartbeat_err = err;
-}
-
->>>>>>> 45459a5a
 
 /**
  * @brief Handle Heartbeat response.
@@ -3064,7 +2828,6 @@
         rd_kafka_buf_read_str(rkbuf, &member_id);
         rd_kafka_buf_read_i32(rkbuf, &member_epoch);
         rd_kafka_buf_read_i32(rkbuf, &heartbeat_interval_ms);
-        printf("\nMember Epoch is %d\n", member_epoch);
 
         int8_t are_assignments_present;
         rd_kafka_buf_read_i8(rkbuf, &are_assignments_present);
@@ -3075,9 +2838,6 @@
         if (heartbeat_interval_ms > 0) {
                 rkcg->rkcg_heartbeat_intvl_ms = heartbeat_interval_ms;
         }
-
-        printf("Assignment present %s\n",
-               are_assignments_present == 1 ? "Yes" : "No");
 
         if (are_assignments_present == 1) {
                 rd_kafka_topic_partition_list_t *assigned_topic_partitions;
@@ -5736,7 +5496,6 @@
 
         if (unlikely(!rkcg->rkcg_ts_session_timeout))
                 return rd_true; /* Session has expired */
-<<<<<<< HEAD
 
         delta = now - rkcg->rkcg_ts_session_timeout;
         if (likely(delta < 0))
@@ -5982,8 +5741,6 @@
 
         result =
             rd_kafka_topic_partition_list_new(rkcg->rkcg_group_assignment->cnt);
-=======
->>>>>>> 45459a5a
 
         /* TODO: Something that isn't O(N*M). */
         for (i = 0; i < rkcg->rkcg_group_assignment->cnt; i++) {
@@ -6203,7 +5960,6 @@
         }
 }
 
-<<<<<<< HEAD
 
 /**
  * @brief TODO: write
@@ -6222,407 +5978,6 @@
                 rd_kafka_cgrp_unassign_done(rkcg);
                 break;
 
-=======
-/**
- * Client group's join state handling
- */
-static void rd_kafka_cgrp_join_state_serve(rd_kafka_cgrp_t *rkcg) {
-        rd_ts_t now = rd_clock();
-
-        if (unlikely(rd_kafka_fatal_error_code(rkcg->rkcg_rk)))
-                return;
-
-        switch (rkcg->rkcg_join_state) {
-        case RD_KAFKA_CGRP_JOIN_STATE_INIT:
-                if (unlikely(rd_kafka_cgrp_awaiting_response(rkcg)))
-                        break;
-
-                /* If there is a next subscription, apply it.  */
-                rd_kafka_cgrp_apply_next_subscribe(rkcg);
-
-                /* If we have a subscription start the join process. */
-                if (!rkcg->rkcg_subscription)
-                        break;
-
-                if (rd_interval_immediate(&rkcg->rkcg_join_intvl, 1000 * 1000,
-                                          now) > 0)
-                        rd_kafka_cgrp_join(rkcg);
-                break;
-
-        case RD_KAFKA_CGRP_JOIN_STATE_WAIT_JOIN:
-        case RD_KAFKA_CGRP_JOIN_STATE_WAIT_METADATA:
-        case RD_KAFKA_CGRP_JOIN_STATE_WAIT_SYNC:
-        case RD_KAFKA_CGRP_JOIN_STATE_WAIT_UNASSIGN_TO_COMPLETE:
-                /* FIXME: I think we might have to send heartbeats in
-                 *        in WAIT_INCR_UNASSIGN, yes-no? */
-        case RD_KAFKA_CGRP_JOIN_STATE_WAIT_INCR_UNASSIGN_TO_COMPLETE:
-                break;
-
-        case RD_KAFKA_CGRP_JOIN_STATE_STEADY:
-        case RD_KAFKA_CGRP_JOIN_STATE_WAIT_ASSIGN_CALL:
-        case RD_KAFKA_CGRP_JOIN_STATE_WAIT_UNASSIGN_CALL:
-                if (rkcg->rkcg_flags & RD_KAFKA_CGRP_F_SUBSCRIPTION &&
-                    rd_interval(
-                        &rkcg->rkcg_heartbeat_intvl,
-                        rkcg->rkcg_rk->rk_conf.group_heartbeat_intvl_ms * 1000,
-                        now) > 0)
-                        rd_kafka_cgrp_heartbeat(rkcg);
-                break;
-        }
-}
-
-void rd_kafka_cgrp_consumer_group_heartbeat(rd_kafka_cgrp_t *rkcg,
-                                            rd_bool_t full_request,
-                                            rd_bool_t send_ack) {
-
-        rd_kafkap_str_t *rkcg_group_instance_id                = NULL;
-        rd_kafkap_str_t *rkcg_client_rack                      = NULL;
-        int max_poll_interval_ms                               = -1;
-        rd_kafka_topic_partition_list_t *rkcg_subscription     = NULL;
-        rd_kafkap_str_t *rkcg_group_remote_assignor            = NULL;
-        rd_kafka_topic_partition_list_t *rkcg_group_assignment = NULL;
-        int32_t member_epoch = rkcg->rkcg_generation_id;
-        if (member_epoch < 0)
-                member_epoch = 0;
-
-
-        if (rkcg->rkcg_flags & RD_KAFKA_CGRP_F_MAX_POLL_EXCEEDED) {
-                if (rd_kafka_max_poll_exceeded(rkcg->rkcg_rk)) {
-                        /* Don't send heartbeats if max.poll.interval.ms was
-                         * exceeded */
-                        return;
-                } else {
-                        rkcg->rkcg_flags &= ~RD_KAFKA_CGRP_F_MAX_POLL_EXCEEDED;
-                }
-        }
-
-        /* Skip heartbeat if we have one in transit */
-        if (rkcg->rkcg_flags & RD_KAFKA_CGRP_F_HEARTBEAT_IN_TRANSIT)
-                return;
-
-        rkcg->rkcg_flags |= RD_KAFKA_CGRP_F_HEARTBEAT_IN_TRANSIT;
-
-        if (full_request) {
-                rkcg_group_instance_id = rkcg->rkcg_group_instance_id;
-                rkcg_client_rack       = rkcg->rkcg_client_rack;
-                max_poll_interval_ms =
-                    rkcg->rkcg_rk->rk_conf.max_poll_interval_ms;
-                rkcg_subscription          = rkcg->rkcg_subscription;
-                rkcg_group_remote_assignor = rkcg->rkcg_group_remote_assignor;
-        }
-
-        if (send_ack) {
-                rkcg_group_assignment = rkcg->rkcg_target_assignment;
-        } else if (full_request) {
-                rkcg_group_assignment = rkcg->rkcg_current_assignment;
-        }
-
-        if (rkcg->rkcg_join_state == RD_KAFKA_CGRP_JOIN_STATE_STEADY &&
-            (rkcg->rkcg_consumer_flags &
-                 RD_KAFKA_CGRP_CONSUMER_F_SEND_NEW_SUBSCRIPTION ||
-             rkcg->rkcg_consumer_flags &
-                 RD_KAFKA_CGRP_CONSUMER_F_SENDING_NEW_SUBSCRIPTION)) {
-                rkcg->rkcg_consumer_flags =
-                    (rkcg->rkcg_consumer_flags &
-                     ~RD_KAFKA_CGRP_CONSUMER_F_SEND_NEW_SUBSCRIPTION) |
-                    RD_KAFKA_CGRP_CONSUMER_F_SENDING_NEW_SUBSCRIPTION;
-                rkcg_subscription = rkcg->rkcg_subscription;
-        }
-
-        rd_kafka_ConsumerGroupHeartbeatRequest(
-            rkcg->rkcg_coord, rkcg->rkcg_group_id, rkcg->rkcg_member_id,
-            member_epoch, rkcg_group_instance_id, rkcg_client_rack,
-            max_poll_interval_ms, rkcg_subscription, rkcg_group_remote_assignor,
-            rkcg_group_assignment, RD_KAFKA_REPLYQ(rkcg->rkcg_ops, 0),
-            rd_kafka_cgrp_handle_ConsumerGroupHeartbeat, NULL);
-}
-
-void rd_kafka_cgrp_consumer_serve(rd_kafka_cgrp_t *rkcg) {
-        rd_ts_t now            = rd_clock();
-        rd_bool_t full_request = rd_false;
-        rd_bool_t send_ack     = rd_false;
-
-        if (unlikely(rd_kafka_fatal_error_code(rkcg->rkcg_rk)))
-                return;
-
-        switch (rkcg->rkcg_join_state) {
-        case RD_KAFKA_CGRP_JOIN_STATE_INIT:
-                full_request = rd_true;
-                break;
-        case RD_KAFKA_CGRP_JOIN_STATE_STEADY:
-                if (rkcg->rkcg_consumer_flags &
-                    RD_KAFKA_CGRP_CONSUMER_F_WAITS_ACK) {
-                        send_ack = rd_true;
-                }
-                break;
-        case RD_KAFKA_CGRP_JOIN_STATE_WAIT_UNASSIGN_CALL:
-        case RD_KAFKA_CGRP_JOIN_STATE_WAIT_ASSIGN_CALL:
-        case RD_KAFKA_CGRP_JOIN_STATE_WAIT_INCR_UNASSIGN_TO_COMPLETE:
-        case RD_KAFKA_CGRP_JOIN_STATE_WAIT_UNASSIGN_TO_COMPLETE:
-                break;
-        default:
-                rd_assert(!*"unexpected state");
-        }
-
-        if (rkcg->rkcg_flags & RD_KAFKA_CGRP_F_SUBSCRIPTION &&
-            rd_interval(&rkcg->rkcg_heartbeat_intvl,
-                        rkcg->rkcg_heartbeat_intvl_ms * 1000, now) > 0)
-                rd_kafka_cgrp_consumer_group_heartbeat(rkcg, full_request,
-                                                       send_ack);
-}
-
-/**
- * @brief TODO: write.
- */
-static rd_kafka_topic_partition_list_t *
-rd_kafka_cgrp_consumer_get_unsubscribing_topics(
-    rd_kafka_cgrp_t *rkcg,
-    rd_kafka_topic_partition_list_t *subscription) {
-        int i;
-        rd_kafka_topic_partition_list_t *result;
-        if (!rkcg->rkcg_group_assignment)
-                return NULL;
-
-        result =
-            rd_kafka_topic_partition_list_new(rkcg->rkcg_group_assignment->cnt);
-
-        /* TODO: Something that isn't O(N*M). */
-        for (i = 0; i < rkcg->rkcg_group_assignment->cnt; i++) {
-                int j;
-                const char *topic = rkcg->rkcg_group_assignment->elems[i].topic;
-                if (i > 0) {
-                        const char *prev_topic =
-                            rkcg->rkcg_group_assignment->elems[i - 1].topic;
-                        if (!rd_strcmp(prev_topic, topic))
-                                continue;
-                }
-
-                for (j = 0; j < subscription->cnt; j++) {
-                        const char *pattern = subscription->elems[j].topic;
-                        if (rd_kafka_topic_match(rkcg->rkcg_rk, pattern,
-                                                 topic)) {
-                                break;
-                        }
-                }
-
-                if (j == subscription->cnt)
-                        rd_kafka_topic_partition_list_add(
-                            result, topic, RD_KAFKA_PARTITION_UA);
-        }
-
-        if (result->cnt == 0) {
-                rd_kafka_topic_partition_list_destroy(result);
-                return NULL;
-        }
-
-        return result;
-}
-
-static void rd_kafka_cgrp_consumer_propagate_subscription_changes(
-    rd_kafka_cgrp_t *rkcg,
-    rd_kafka_topic_partition_list_t *rktparlist) {
-        rd_kafka_topic_partition_list_t *unsubscribing_topics;
-        rd_kafka_topic_partition_list_t *revoking;
-        // rd_list_t *tinfos;
-        // rd_kafka_topic_partition_list_t *errored;
-        int old_cnt =
-            rkcg->rkcg_subscription ? rkcg->rkcg_subscription->cnt : 0;
-
-        /* Topics in rkcg_subscribed_topics that don't match any pattern in
-           the new subscription. */
-        unsubscribing_topics =
-            rd_kafka_cgrp_consumer_get_unsubscribing_topics(rkcg, rktparlist);
-
-        /* Currently assigned topic partitions that are no longer desired. */
-        revoking = rd_kafka_cgrp_calculate_subscribe_revoking_partitions(
-            rkcg, unsubscribing_topics);
-
-        rd_kafka_dbg(rkcg->rkcg_rk, CGRP | RD_KAFKA_DBG_CONSUMER, "SUBSCRIBE",
-                     "Group \"%.*s\": modifying subscription of size %d to "
-                     "new subscription of size %d, removing %d topic(s), "
-                     "revoking %d partition(s) (join-state %s)",
-                     RD_KAFKAP_STR_PR(rkcg->rkcg_group_id), old_cnt,
-                     rktparlist->cnt,
-                     unsubscribing_topics ? unsubscribing_topics->cnt : 0,
-                     revoking ? revoking->cnt : 0,
-                     rd_kafka_cgrp_join_state_names[rkcg->rkcg_join_state]);
-
-        if (unsubscribing_topics)
-                rd_kafka_topic_partition_list_destroy(unsubscribing_topics);
-
-        // /* Create a list of the topics in metadata that matches the new
-        // * subscription */
-        // tinfos = rd_list_new(rktparlist->cnt,
-        //                 (void *)rd_kafka_topic_info_destroy);
-
-        // /* Unmatched topics will be added to the errored list. */
-        // errored = rd_kafka_topic_partition_list_new(0);
-
-        // if (rkcg->rkcg_flags & RD_KAFKA_CGRP_F_WILDCARD_SUBSCRIPTION)
-        //         rd_kafka_metadata_topic_match(rkcg->rkcg_rk, tinfos,
-        //                                 rktparlist, errored);
-        // else
-        //         rd_kafka_metadata_topic_filter(
-        //         rkcg->rkcg_rk, tinfos, rktparlist, errored);
-
-        // rd_list_destroy(tinfos);
-
-        // /* Propagate consumer errors for any non-existent or errored topics.
-        // * The function takes ownership of errored. */
-        // rd_kafka_propagate_consumer_topic_errors(
-        //         rkcg, errored, "Subscribed topic not available");
-
-        if (revoking) {
-                rd_kafka_dbg(rkcg->rkcg_rk, CONSUMER | RD_KAFKA_DBG_CGRP,
-                             "REBALANCE",
-                             "Group \"%.*s\" revoking "
-                             "%d of %d partition(s)",
-                             RD_KAFKAP_STR_PR(rkcg->rkcg_group_id),
-                             revoking->cnt, rkcg->rkcg_group_assignment->cnt);
-
-                rd_kafka_rebalance_op_incr(
-                    rkcg, RD_KAFKA_RESP_ERR__REVOKE_PARTITIONS, revoking,
-                    rd_false /*rejoin*/, "subscribe");
-
-                rd_kafka_topic_partition_list_destroy(revoking);
-        }
-}
-
-/**
- * Set new atomic topic subscription (KIP-848).
- */
-static rd_kafka_resp_err_t
-rd_kafka_cgrp_consumer_subscribe(rd_kafka_cgrp_t *rkcg,
-                                 rd_kafka_topic_partition_list_t *rktparlist) {
-
-        rd_kafka_dbg(rkcg->rkcg_rk, CGRP | RD_KAFKA_DBG_CONSUMER, "SUBSCRIBE",
-                     "Group \"%.*s\": subscribe to new %ssubscription "
-                     "of %d topics (join-state %s)",
-                     RD_KAFKAP_STR_PR(rkcg->rkcg_group_id),
-                     rktparlist ? "" : "unset ",
-                     rktparlist ? rktparlist->cnt : 0,
-                     rd_kafka_cgrp_join_state_names[rkcg->rkcg_join_state]);
-
-        /* If the consumer has raised a fatal error treat all subscribes as
-           unsubscribe */
-        if (rd_kafka_fatal_error_code(rkcg->rkcg_rk)) {
-                if (rkcg->rkcg_subscription)
-                        rd_kafka_cgrp_unsubscribe(rkcg,
-                                                  rd_true /*leave group*/);
-                return RD_KAFKA_RESP_ERR__FATAL;
-        }
-
-        rkcg->rkcg_flags &= ~RD_KAFKA_CGRP_F_WILDCARD_SUBSCRIPTION;
-        if (rktparlist) {
-                rd_kafka_cgrp_consumer_propagate_subscription_changes(
-                    rkcg, rktparlist);
-
-                if (rkcg->rkcg_subscription)
-                        rd_kafka_topic_partition_list_destroy(
-                            rkcg->rkcg_subscription);
-
-                rkcg->rkcg_flags |= RD_KAFKA_CGRP_F_SUBSCRIPTION;
-
-                if (rd_kafka_topic_partition_list_regex_cnt(rktparlist) > 0)
-                        rkcg->rkcg_flags |=
-                            RD_KAFKA_CGRP_F_WILDCARD_SUBSCRIPTION;
-
-                rkcg->rkcg_consumer_flags |=
-                    RD_KAFKA_CGRP_CONSUMER_F_SUBSCRIBED_ONCE |
-                    RD_KAFKA_CGRP_CONSUMER_F_SEND_NEW_SUBSCRIPTION;
-
-                rkcg->rkcg_subscription = rktparlist;
-
-                rd_kafka_cgrp_consumer_expedite_next_heartbeat(rkcg);
-        } else {
-                rd_kafka_cgrp_unsubscribe(rkcg, rd_true /*leave group*/);
-        }
-
-        return RD_KAFKA_RESP_ERR_NO_ERROR;
-}
-
-/**
- * @brief Call when all incremental unassign operations are done to transition
- *        to the next state.
- */
-static void rd_kafka_cgrp_consumer_incr_unassign_done(rd_kafka_cgrp_t *rkcg) {
-
-        /* If this action was underway when a terminate was initiated, it will
-         * be left to complete. Now that's done, unassign all partitions */
-        if (rkcg->rkcg_flags & RD_KAFKA_CGRP_F_TERMINATE) {
-                rd_kafka_dbg(rkcg->rkcg_rk, CGRP, "UNASSIGN",
-                             "Group \"%s\" is terminating, initiating full "
-                             "unassign",
-                             rkcg->rkcg_group_id->str);
-                rd_kafka_cgrp_unassign(rkcg);
-                return;
-        }
-
-        if (rkcg->rkcg_rebalance_incr_assignment) {
-                /* This incremental unassign was part of a normal rebalance
-                 * (in which the revoke set was not empty). Immediately
-                 * trigger the assign that follows this revoke. The protocol
-                 * dictates this should occur even if the new assignment
-                 * set is empty.
-                 *
-                 * Also, since this rebalance had some revoked partitions,
-                 * a re-join should occur following the assign.
-                 */
-
-                rd_kafka_rebalance_op_incr(
-                    rkcg, RD_KAFKA_RESP_ERR__ASSIGN_PARTITIONS,
-                    rkcg->rkcg_rebalance_incr_assignment,
-                    rd_false /* don't rejoin following assign*/,
-                    "cooperative assign after revoke");
-
-                rd_kafka_topic_partition_list_destroy(
-                    rkcg->rkcg_rebalance_incr_assignment);
-                rkcg->rkcg_rebalance_incr_assignment = NULL;
-
-                /* Note: rkcg_rebalance_rejoin is actioned / reset in
-                 * rd_kafka_cgrp_incremental_assign call */
-
-        } else if (rkcg->rkcg_rebalance_rejoin) {
-                rkcg->rkcg_rebalance_rejoin = rd_false;
-
-                /* There are some cases (lost partitions), where a rejoin
-                 * should occur immediately following the unassign (this
-                 * is not the case under normal conditions), in which case
-                 * the rejoin flag will be set. */
-
-                rd_kafka_cgrp_rejoin(rkcg, "Incremental unassignment done");
-
-        } else {
-                /* After this incremental unassignment we're now back in
-                 * a steady state. */
-                rd_kafka_cgrp_set_join_state(rkcg,
-                                             RD_KAFKA_CGRP_JOIN_STATE_STEADY);
-                rd_kafka_cgrp_consumer_expedite_next_heartbeat(rkcg);
-                if (rkcg->rkcg_subscription) {
-                        rd_kafka_cgrp_start_max_poll_interval_timer(rkcg);
-                }
-        }
-}
-
-
-/**
- * @brief TODO: write
- */
-static void rd_kafka_cgrp_consumer_assignment_done(rd_kafka_cgrp_t *rkcg) {
-        rd_kafka_dbg(rkcg->rkcg_rk, CGRP, "ASSIGNDONE",
-                     "Group \"%s\": "
-                     "assignment operations done in join-state %s "
-                     "(rebalance rejoin=%s)",
-                     rkcg->rkcg_group_id->str,
-                     rd_kafka_cgrp_join_state_names[rkcg->rkcg_join_state],
-                     RD_STR_ToF(rkcg->rkcg_rebalance_rejoin));
-
-        switch (rkcg->rkcg_join_state) {
-        case RD_KAFKA_CGRP_JOIN_STATE_WAIT_UNASSIGN_TO_COMPLETE:
-                rd_kafka_cgrp_unassign_done(rkcg);
-                break;
-
->>>>>>> 45459a5a
         case RD_KAFKA_CGRP_JOIN_STATE_WAIT_INCR_UNASSIGN_TO_COMPLETE:
                 rd_kafka_cgrp_consumer_incr_unassign_done(rkcg);
                 break;
@@ -6645,7 +6000,6 @@
                 /* FALLTHRU */
 
         case RD_KAFKA_CGRP_JOIN_STATE_INIT:
-<<<<<<< HEAD
                 /*
                  * There maybe a case when there are no assignments are
                  * assigned to this consumer. In this case, while terminating
@@ -6655,8 +6009,6 @@
                  */
                 rd_kafka_cgrp_leave_maybe(rkcg);
 
-=======
->>>>>>> 45459a5a
                 /* Check if cgrp is trying to terminate, which is safe to do
                  * in these two states. Otherwise we'll need to wait for
                  * the current state to decommission. */
