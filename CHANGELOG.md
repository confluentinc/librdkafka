# librdkafka v2.3.0

librdkafka v2.3.0 is a feature release:

 * Added Topic id to the metadata response which is part of the [KIP-516](https://cwiki.apache.org/confluence/display/KAFKA/KIP-516%3A+Topic+Identifiers)
 * Add support for AdminAPI `DescribeCluster()` and `DescribeTopics()`
  (#4240, @jainruchir).
 * [KIP-430](https://cwiki.apache.org/confluence/display/KAFKA/KIP-430+-+Return+Authorized+Operations+in+Describe+Responses):
   Return authorized operations in Describe Responses.
   (#4240, @jainruchir).
 * Add support for AdminAPI `DescribeCluster()` and `DescribeTopics()`
  (#4240, @jainruchir).
 * [KIP-430](https://cwiki.apache.org/confluence/display/KAFKA/KIP-430+-+Return+Authorized+Operations+in+Describe+Responses):
   Return authorized operations in Describe Responses.
   (#4240, @jainruchir).
 * Fixed ListConsumerGroupOffsets not fetching offsets for all the topics in a group with Apache Kafka version below 2.4.0.
 * Add missing destroy that leads to leaking partition structure memory when there
   are partition leader changes and a stale leader epoch is received (#4429).
 * Fix a segmentation fault when closing a consumer using the
   cooperative-sticky assignor before the first assignment (#4381).
 * Fix for insufficient buffer allocation when allocating rack information (@wolfchimneyrock, #4449).
<<<<<<< HEAD
 * Fix for infinite loop of OffsetForLeaderEpoch requests on quick leader changes. (#4433).
=======
 * Fix to add leader epoch to control messages, to make sure they're stored
   for committing even without a subsequent fetch message (#4434).
>>>>>>> 9be261b0


## Fixes

### General fixes

 * An assertion failed with insufficient buffer size when allocating
   rack information on 32bit architectures.
   Solved by aligning all allocations to the maximum allowed word size (#4449).

### Consumer Fixes

 * If an OffsetForLeaderEpoch request was being retried, and the leader changed
   while the retry was in-flight, an infinite loop of requests was triggered,
   because we weren't updating the leader epoch correctly.
   Fixed by updating the leader epoch before sending the request (#4433).


# librdkafka v2.2.0

librdkafka v2.2.0 is a feature release:

 * Fix a segmentation fault when subscribing to non-existent topics and
   using the consume batch functions (#4273).
 * Store offset commit metadata in `rd_kafka_offsets_store` (@mathispesch, #4084).
 * Fix a bug that happens when skipping tags, causing buffer underflow in
   MetadataResponse (#4278).
 * Fix a bug where topic leader is not refreshed in the same metadata call even if the leader is
   present.
 * [KIP-881](https://cwiki.apache.org/confluence/display/KAFKA/KIP-881%3A+Rack-aware+Partition+Assignment+for+Kafka+Consumers):
   Add support for rack-aware partition assignment for consumers
   (#4184, #4291, #4252).
 * Fix several bugs with sticky assignor in case of partition ownership
   changing between members of the consumer group (#4252).
 * [KIP-368](https://cwiki.apache.org/confluence/display/KAFKA/KIP-368%3A+Allow+SASL+Connections+to+Periodically+Re-Authenticate):
   Allow SASL Connections to Periodically Re-Authenticate
   (#4301, started by @vctoriawu).
 * Avoid treating an OpenSSL error as a permanent error and treat unclean SSL
   closes as normal ones (#4294).
 * Added `fetch.queue.backoff.ms` to the consumer to control how long
   the consumer backs off next fetch attempt. (@bitemyapp, @edenhill, #2879)
 * [KIP-235](https://cwiki.apache.org/confluence/display/KAFKA/KIP-235%3A+Add+DNS+alias+support+for+secured+connection):
   Add DNS alias support for secured connection (#4292).
 * [KIP-339](https://cwiki.apache.org/confluence/display/KAFKA/KIP-339%3A+Create+a+new+IncrementalAlterConfigs+API):
   IncrementalAlterConfigs API (started by @PrasanthV454, #4110).
 * [KIP-554](https://cwiki.apache.org/confluence/display/KAFKA/KIP-554%3A+Add+Broker-side+SCRAM+Config+API): Add Broker-side SCRAM Config API (#4241).


## Enhancements

 * Added `fetch.queue.backoff.ms` to the consumer to control how long
   the consumer backs off next fetch attempt. When the pre-fetch queue
   has exceeded its queuing thresholds: `queued.min.messages` and
   `queued.max.messages.kbytes` it backs off for 1 seconds.
   If those parameters have to be set too high to hold 1 s of data,
   this new parameter allows to back off the fetch earlier, reducing memory
   requirements.


## Fixes

### General fixes

 * Fix a bug that happens when skipping tags, causing buffer underflow in
   MetadataResponse. This is triggered since RPC version 9 (v2.1.0),
   when using Confluent Platform, only when racks are set,
   observers are activated and there is more than one partition.
   Fixed by skipping the correct amount of bytes when tags are received.
 * Avoid treating an OpenSSL error as a permanent error and treat unclean SSL
   closes as normal ones. When SSL connections are closed without `close_notify`,
   in OpenSSL 3.x a new type of error is set and it was interpreted as permanent
   in librdkafka. It can cause a different issue depending on the RPC.
   If received when waiting for OffsetForLeaderEpoch response, it triggers
   an offset reset following the configured policy.
   Solved by treating SSL errors as transport errors and
   by setting an OpenSSL flag that allows to treat unclean SSL closes as normal
   ones. These types of errors can happen it the other side doesn't support `close_notify` or if there's a TCP connection reset.


### Consumer fixes

  * In case of multiple owners of a partition with different generations, the
    sticky assignor would pick the earliest (lowest generation) member as the
    current owner, which would lead to stickiness violations. Fixed by
    choosing the latest (highest generation) member.
  * In case where the same partition is owned by two members with the same
    generation, it indicates an issue. The sticky assignor had some code to
    handle this, but it was non-functional, and did not have parity with the
    Java assignor. Fixed by invalidating any such partition from the current
    assignment completely.



# librdkafka v2.1.1

librdkafka v2.1.1 is a maintenance release:

 * Avoid duplicate messages when a fetch response is received
   in the middle of an offset validation request (#4261).
 * Fix segmentation fault when subscribing to a non-existent topic and
   calling `rd_kafka_message_leader_epoch()` on the polled `rkmessage` (#4245).
 * Fix a segmentation fault when fetching from follower and the partition lease
   expires while waiting for the result of a list offsets operation (#4254).
 * Fix documentation for the admin request timeout, incorrectly stating -1 for infinite
   timeout. That timeout can't be infinite.
 * Fix CMake pkg-config cURL require and use
   pkg-config `Requires.private` field (@FantasqueX, @stertingen, #4180).
 * Fixes certain cases where polling would not keep the consumer
   in the group or make it rejoin it (#4256).
 * Fix to the C++ set_leader_epoch method of TopicPartitionImpl,
   that wasn't storing the passed value (@pavel-pimenov, #4267).

## Fixes

### Consumer fixes

 * Duplicate messages can be emitted when a fetch response is received
   in the middle of an offset validation request. Solved by avoiding
   a restart from last application offset when offset validation succeeds.
 * When fetching from follower, if the partition lease expires after 5 minutes,
   and a list offsets operation was requested to retrieve the earliest
   or latest offset, it resulted in segmentation fault. This was fixed by
   allowing threads different from the main one to call
   the `rd_kafka_toppar_set_fetch_state` function, given they hold
   the lock on the `rktp`.
 * In v2.1.0, a bug was fixed which caused polling any queue to reset the
   `max.poll.interval.ms`. Only certain functions were made to reset the timer,
   but it is possible for the user to obtain the queue with messages from
   the broker, skipping these functions. This was fixed by encoding information
   in a queue itself, that, whether polling, resets the timer.



# librdkafka v2.1.0

librdkafka v2.1.0 is a feature release:

* [KIP-320](https://cwiki.apache.org/confluence/display/KAFKA/KIP-320%3A+Allow+fetchers+to+detect+and+handle+log+truncation)
  Allow fetchers to detect and handle log truncation (#4122).
* Fix a reference count issue blocking the consumer from closing (#4187).
* Fix a protocol issue with ListGroups API, where an extra
  field was appended for API Versions greater than or equal to 3 (#4207).
* Fix an issue with `max.poll.interval.ms`, where polling any queue would cause
  the timeout to be reset (#4176).
* Fix seek partition timeout, was one thousand times lower than the passed
  value (#4230).
* Fix multiple inconsistent behaviour in batch APIs during **pause** or **resume** operations (#4208).
  See **Consumer fixes** section below for more information.
* Update lz4.c from upstream. Fixes [CVE-2021-3520](https://github.com/advisories/GHSA-gmc7-pqv9-966m)
  (by @filimonov, #4232).
* Upgrade OpenSSL to v3.0.8 with various security fixes,
  check the [release notes](https://www.openssl.org/news/cl30.txt) (#4215).

## Enhancements

 * Added `rd_kafka_topic_partition_get_leader_epoch()` (and `set..()`).
 * Added partition leader epoch APIs:
   - `rd_kafka_topic_partition_get_leader_epoch()` (and `set..()`)
   - `rd_kafka_message_leader_epoch()`
   - `rd_kafka_*assign()` and `rd_kafka_seek_partitions()` now supports
     partitions with a leader epoch set.
   - `rd_kafka_offsets_for_times()` will return per-partition leader-epochs.
   - `leader_epoch`, `stored_leader_epoch`, and `committed_leader_epoch`
     added to per-partition statistics.


## Fixes

### OpenSSL fixes

 * Fixed OpenSSL static build not able to use external modules like FIPS
   provider module.

### Consumer fixes

 * A reference count issue was blocking the consumer from closing.
   The problem would happen when a partition is lost, because forcibly
   unassigned from the consumer or if the corresponding topic is deleted.
 * When using `rd_kafka_seek_partitions`, the remaining timeout was
   converted from microseconds to milliseconds but the expected unit
   for that parameter is microseconds.
 * Fixed known issues related to Batch Consume APIs mentioned in v2.0.0
   release notes.
 * Fixed `rd_kafka_consume_batch()` and `rd_kafka_consume_batch_queue()`
   intermittently updating `app_offset` and `store_offset` incorrectly when
   **pause** or **resume** was being used for a partition.
 * Fixed `rd_kafka_consume_batch()` and `rd_kafka_consume_batch_queue()`
   intermittently skipping offsets when **pause** or **resume** was being
   used for a partition.


## Known Issues

### Consume Batch API

 * When `rd_kafka_consume_batch()` and `rd_kafka_consume_batch_queue()` APIs are used with
   any of the **seek**, **pause**, **resume** or **rebalancing** operation, `on_consume`
   interceptors might be called incorrectly (maybe multiple times) for not consumed messages.

### Consume API

 * Duplicate messages can be emitted when a fetch response is received
   in the middle of an offset validation request.
 * Segmentation fault when subscribing to a non-existent topic and
   calling `rd_kafka_message_leader_epoch()` on the polled `rkmessage`.



# librdkafka v2.0.2

librdkafka v2.0.2 is a maintenance release:

* Fix OpenSSL version in Win32 nuget package (#4152).



# librdkafka v2.0.1

librdkafka v2.0.1 is a maintenance release:

* Fixed nuget package for Linux ARM64 release (#4150).



# librdkafka v2.0.0

librdkafka v2.0.0 is a feature release:

 * [KIP-88](https://cwiki.apache.org/confluence/display/KAFKA/KIP-88%3A+OffsetFetch+Protocol+Update)
   OffsetFetch Protocol Update (#3995).
 * [KIP-222](https://cwiki.apache.org/confluence/display/KAFKA/KIP-222+-+Add+Consumer+Group+operations+to+Admin+API)
   Add Consumer Group operations to Admin API (started by @lesterfan, #3995).
 * [KIP-518](https://cwiki.apache.org/confluence/display/KAFKA/KIP-518%3A+Allow+listing+consumer+groups+per+state)
   Allow listing consumer groups per state (#3995).
 * [KIP-396](https://cwiki.apache.org/confluence/pages/viewpage.action?pageId=97551484)
   Partially implemented: support for AlterConsumerGroupOffsets
   (started by @lesterfan, #3995).
 * OpenSSL 3.0.x support - the maximum bundled OpenSSL version is now 3.0.7 (previously 1.1.1q).
 * Fixes to the transactional and idempotent producer.


## Upgrade considerations

### OpenSSL 3.0.x

#### OpenSSL default ciphers

The introduction of OpenSSL 3.0.x in the self-contained librdkafka bundles
changes the default set of available ciphers, in particular all obsolete
or insecure ciphers and algorithms as listed in the
OpenSSL [legacy](https://www.openssl.org/docs/man3.0/man7/OSSL_PROVIDER-legacy.html)
manual page are now disabled by default.

**WARNING**: These ciphers are disabled for security reasons and it is
highly recommended NOT to use them.

Should you need to use any of these old ciphers you'll need to explicitly
enable the `legacy` provider by configuring `ssl.providers=default,legacy`
on the librdkafka client.

#### OpenSSL engines and providers

OpenSSL 3.0.x deprecates the use of engines, which is being replaced by
providers. As such librdkafka will emit a deprecation warning if
`ssl.engine.location` is configured.

OpenSSL providers may be configured with the new `ssl.providers`
configuration property.

### Broker TLS certificate hostname verification

The default value for `ssl.endpoint.identification.algorithm` has been
changed from `none` (no hostname verification) to `https`, which enables
broker hostname verification (to counter man-in-the-middle
impersonation attacks) by default.

To restore the previous behaviour, set `ssl.endpoint.identification.algorithm` to `none`.

## Known Issues

### Poor Consumer batch API messaging guarantees

The Consumer Batch APIs `rd_kafka_consume_batch()` and `rd_kafka_consume_batch_queue()`
are not thread safe if `rkmessages_size` is greater than 1 and any of the **seek**,
**pause**, **resume** or **rebalancing** operation is performed in parallel with any of
the above APIs. Some of the messages might be lost, or erroneously returned to the
application, in the above scenario.

It is strongly recommended to use the Consumer Batch APIs and the mentioned
operations in sequential order in order to get consistent result.

For **rebalancing** operation to work in sequencial manner, please set `rebalance_cb`
configuration property (refer [examples/rdkafka_complex_consumer_example.c]
(examples/rdkafka_complex_consumer_example.c) for the help with the usage) for the consumer.

## Enhancements

 * Self-contained static libraries can now be built on Linux arm64 (#4005).
 * Updated to zlib 1.2.13, zstd 1.5.2, and curl 7.86.0 in self-contained
   librdkafka bundles.
 * Added `on_broker_state_change()` interceptor
 * The C++ API no longer returns strings by const value, which enables better move optimization in callers.
 * Added `rd_kafka_sasl_set_credentials()` API to update SASL credentials.
 * Setting `allow.auto.create.topics` will no longer give a warning if used by a producer, since that is an expected use case.
  Improvement in documentation for this property.
 * Added a `resolve_cb` configuration setting that permits using custom DNS resolution logic.
 * Added `rd_kafka_mock_broker_error_stack_cnt()`.
 * The librdkafka.redist NuGet package has been updated to have fewer external
   dependencies for its bundled librdkafka builds, as everything but cyrus-sasl
   is now built-in. There are bundled builds with and without linking to
   cyrus-sasl for maximum compatibility.
 * Admin API DescribeGroups() now provides the group instance id
   for static members [KIP-345](https://cwiki.apache.org/confluence/display/KAFKA/KIP-345%3A+Introduce+static+membership+protocol+to+reduce+consumer+rebalances) (#3995).


## Fixes

### General fixes

 * Windows: couldn't read a PKCS#12 keystore correctly because binary mode
   wasn't explicitly set and Windows defaults to text mode.
 * Fixed memory leak when loading SSL certificates (@Mekk, #3930)
 * Load all CA certificates from `ssl.ca.pem`, not just the first one.
 * Each HTTP request made when using OAUTHBEARER OIDC would leak a small
   amount of memory.

### Transactional producer fixes

 * When a PID epoch bump is requested and the producer is waiting
   to reconnect to the transaction coordinator, a failure in a find coordinator
   request could cause an assert to fail. This is fixed by retrying when the
   coordinator is known (#4020).
 * Transactional APIs (except `send_offsets_for_transaction()`) that
   timeout due to low timeout_ms may now be resumed by calling the same API
   again, as the operation continues in the background.
 * For fatal idempotent producer errors that may be recovered by bumping the
   epoch the current transaction must first be aborted prior to the epoch bump.
   This is now handled correctly, which fixes issues seen with fenced
   transactional producers on fatal idempotency errors.
 * Timeouts for EndTxn requests (transaction commits and aborts) are now
   automatically retried and the error raised to the application is also
   a retriable error.
 * TxnOffsetCommitRequests were retried immediately upon temporary errors in
   `send_offsets_to_transactions()`, causing excessive network requests.
   These retries are now delayed 500ms.
 * If `init_transactions()` is called with an infinite timeout (-1),
   the timeout will be limited to 2 * `transaction.timeout.ms`.
   The application may retry and resume the call if a retriable error is
   returned.


### Consumer fixes

 * Back-off and retry JoinGroup request if coordinator load is in progress.
 * Fix `rd_kafka_consume_batch()` and `rd_kafka_consume_batch_queue()` skipping
   other partitions' offsets intermittently when **seek**, **pause**, **resume**
   or **rebalancing** is used for a partition.
 * Fix `rd_kafka_consume_batch()` and `rd_kafka_consume_batch_queue()`
   intermittently returing incorrect partitions' messages if **rebalancing**
   happens during these operations.

# librdkafka v1.9.2

librdkafka v1.9.2 is a maintenance release:

 * The SASL OAUTHBEAR OIDC POST field was sometimes truncated by one byte (#3192).
 * The bundled version of OpenSSL has been upgraded to version 1.1.1q for non-Windows builds. Windows builds remain on OpenSSL 1.1.1n for the time being.
 * The bundled version of Curl has been upgraded to version 7.84.0.



# librdkafka v1.9.1

librdkafka v1.9.1 is a maintenance release:

 * The librdkafka.redist NuGet package now contains OSX M1/arm64 builds.
 * Self-contained static libraries can now be built on OSX M1 too, thanks to
   disabling curl's configure runtime check.



# librdkafka v1.9.0

librdkafka v1.9.0 is a feature release:

 * Added KIP-768 OUATHBEARER OIDC support (by @jliunyu, #3560)
 * Added KIP-140 Admin API ACL support (by @emasab, #2676)


## Upgrade considerations

 * Consumer:
   `rd_kafka_offsets_store()` (et.al) will now return an error for any
   partition that is not currently assigned (through `rd_kafka_*assign()`).
   This prevents a race condition where an application would store offsets
   after the assigned partitions had been revoked (which resets the stored
   offset), that could cause these old stored offsets to be committed later
   when the same partitions were assigned to this consumer again - effectively
   overwriting any committed offsets by any consumers that were assigned the
   same partitions previously. This would typically result in the offsets
   rewinding and messages to be reprocessed.
   As an extra effort to avoid this situation the stored offset is now
   also reset when partitions are assigned (through `rd_kafka_*assign()`).
   Applications that explicitly call `..offset*_store()` will now need
   to handle the case where `RD_KAFKA_RESP_ERR__STATE` is returned
   in the per-partition `.err` field - meaning the partition is no longer
   assigned to this consumer and the offset could not be stored for commit.


## Enhancements

 * Improved producer queue scheduling. Fixes the performance regression
   introduced in v1.7.0 for some produce patterns. (#3538, #2912)
 * Windows: Added native Win32 IO/Queue scheduling. This removes the
   internal TCP loopback connections that were previously used for timely
   queue wakeups.
 * Added `socket.connection.setup.timeout.ms` (default 30s).
   The maximum time allowed for broker connection setups (TCP connection as
   well as SSL and SASL handshakes) is now limited to this value.
   This fixes the issue with stalled broker connections in the case of network
   or load balancer problems.
   The Java clients has an exponential backoff to this timeout which is
   limited by `socket.connection.setup.timeout.max.ms` - this was not
   implemented in librdkafka due to differences in connection handling and
   `ERR__ALL_BROKERS_DOWN` error reporting. Having a lower initial connection
   setup timeout and then increase the timeout for the next attempt would
   yield possibly false-positive `ERR__ALL_BROKERS_DOWN` too early.
 * SASL OAUTHBEARER refresh callbacks can now be scheduled for execution
   on librdkafka's background thread. This solves the problem where an
   application has a custom SASL OAUTHBEARER refresh callback and thus needs to
   call `rd_kafka_poll()` (et.al.) at least once to trigger the
   refresh callback before being able to connect to brokers.
   With the new `rd_kafka_conf_enable_sasl_queue()` configuration API and
   `rd_kafka_sasl_background_callbacks_enable()` the refresh callbacks
   can now be triggered automatically on the librdkafka background thread.
 * `rd_kafka_queue_get_background()` now creates the background thread
   if not already created.
 * Added `rd_kafka_consumer_close_queue()` and `rd_kafka_consumer_closed()`.
   This allow applications and language bindings to implement asynchronous
   consumer close.
 * Bundled zlib upgraded to version 1.2.12.
 * Bundled OpenSSL upgraded to 1.1.1n.
 * Added `test.mock.broker.rtt` to simulate RTT/latency for mock brokers.


## Fixes

### General fixes

 * Fix various 1 second delays due to internal broker threads blocking on IO
   even though there are events to handle.
   These delays could be seen randomly in any of the non produce/consume
   request APIs, such as `commit_transaction()`, `list_groups()`, etc.
 * Windows: some applications would crash with an error message like
   `no OPENSSL_Applink()` written to the console if `ssl.keystore.location`
   was configured.
   This regression was introduced in v1.8.0 due to use of vcpkgs and how
   keystore file was read. #3554.
 * Windows 32-bit only: 64-bit atomic reads were in fact not atomic and could
   in rare circumstances yield incorrect values.
   One manifestation of this issue was the `max.poll.interval.ms` consumer
   timer expiring even though the application was polling according to profile.
   Fixed by @WhiteWind (#3815).
 * `rd_kafka_clusterid()` would previously fail with timeout if
   called on cluster with no visible topics (#3620).
   The clusterid is now returned as soon as metadata has been retrieved.
 * Fix hang in `rd_kafka_list_groups()` if there are no available brokers
   to connect to (#3705).
 * Millisecond timeouts (`timeout_ms`) in various APIs, such as `rd_kafka_poll()`,
   was limited to roughly 36 hours before wrapping. (#3034)
 * If a metadata request triggered by `rd_kafka_metadata()` or consumer group rebalancing
   encountered a non-retriable error it would not be propagated to the caller and thus
   cause a stall or timeout, this has now been fixed. (@aiquestion, #3625)
 * AdminAPI `DeleteGroups()` and `DeleteConsumerGroupOffsets()`:
   if the given coordinator connection was not up by the time these calls were
   initiated and the first connection attempt failed then no further connection
   attempts were performed, ulimately leading to the calls timing out.
   This is now fixed by keep retrying to connect to the group coordinator
   until the connection is successful or the call times out.
   Additionally, the coordinator will be now re-queried once per second until
   the coordinator comes up or the call times out, to detect change in
   coordinators.
 * Mock cluster `rd_kafka_mock_broker_set_down()` would previously
   accept and then disconnect new connections, it now refuses new connections.


### Consumer fixes

 * `rd_kafka_offsets_store()` (et.al) will now return an error for any
   partition that is not currently assigned (through `rd_kafka_*assign()`).
   See **Upgrade considerations** above for more information.
 * `rd_kafka_*assign()` will now reset/clear the stored offset.
   See **Upgrade considerations** above for more information.
 * `seek()` followed by `pause()` would overwrite the seeked offset when
   later calling `resume()`. This is now fixed. (#3471).
   **Note**: Avoid storing offsets (`offsets_store()`) after calling
   `seek()` as this may later interfere with resuming a paused partition,
   instead store offsets prior to calling seek.
 * A `ERR_MSG_SIZE_TOO_LARGE` consumer error would previously be raised
   if the consumer received a maximum sized FetchResponse only containing
   (transaction) aborted messages with no control messages. The fetching did
   not stop, but some applications would terminate upon receiving this error.
   No error is now raised in this case. (#2993)
   Thanks to @jacobmikesell for providing an application to reproduce the
   issue.
 * The consumer no longer backs off the next fetch request (default 500ms) when
   the parsed fetch response is truncated (which is a valid case).
   This should speed up the message fetch rate in case of maximum sized
   fetch responses.
 * Fix consumer crash (`assert: rkbuf->rkbuf_rkb`) when parsing
   malformed JoinGroupResponse consumer group metadata state.
 * Fix crash (`cant handle op type`) when using `consume_batch_queue()` (et.al)
   and an OAUTHBEARER refresh callback was set.
   The callback is now triggered by the consume call. (#3263)
 * Fix `partition.assignment.strategy` ordering when multiple strategies are configured.
   If there is more than one eligible strategy, preference is determined by the
   configured order of strategies. The partitions are assigned to group members according
   to the strategy order preference now. (#3818)
 * Any form of unassign*() (absolute or incremental) is now allowed during
   consumer close rebalancing and they're all treated as absolute unassigns.
   (@kevinconaway)


### Transactional producer fixes

 * Fix message loss in idempotent/transactional producer.
   A corner case has been identified that may cause idempotent/transactional
   messages to be lost despite being reported as successfully delivered:
   During cluster instability a restarting broker may report existing topics
   as non-existent for some time before it is able to acquire up to date
   cluster and topic metadata.
   If an idempotent/transactional producer updates its topic metadata cache
   from such a broker the producer will consider the topic to be removed from
   the cluster and thus remove its local partition objects for the given topic.
   This also removes the internal message sequence number counter for the given
   partitions.
   If the producer later receives proper topic metadata for the cluster the
   previously "removed" topics will be rediscovered and new partition objects
   will be created in the producer. These new partition objects, with no
   knowledge of previous incarnations, would start counting partition messages
   at zero again.
   If new messages were produced for these partitions by the same producer
   instance, the same message sequence numbers would be sent to the broker.
   If the broker still maintains state for the producer's PID and Epoch it could
   deem that these messages with reused sequence numbers had already been
   written to the log and treat them as legit duplicates.
   This would seem to the producer that these new messages were successfully
   written to the partition log by the broker when they were in fact discarded
   as duplicates, leading to silent message loss.
   The fix included in this release is to save the per-partition idempotency
   state when a partition is removed, and then recover and use that saved
   state if the partition comes back at a later time.
 * The transactional producer would retry (re)initializing its PID if a
   `PRODUCER_FENCED` error was returned from the
   broker (added in Apache Kafka 2.8), which could cause the producer to
   seemingly hang.
   This error code is now correctly handled by raising a fatal error.
 * If the given group coordinator connection was not up by the time
   `send_offsets_to_transactions()` was called, and the first connection
   attempt failed then no further connection attempts were performed, ulimately
   leading to `send_offsets_to_transactions()` timing out, and possibly
   also the transaction timing out on the transaction coordinator.
   This is now fixed by keep retrying to connect to the group coordinator
   until the connection is successful or the call times out.
   Additionally, the coordinator will be now re-queried once per second until
   the coordinator comes up or the call times out, to detect change in
   coordinators.


### Producer fixes

 * Improved producer queue wakeup scheduling. This should significantly
   decrease the number of wakeups and thus syscalls for high message rate
   producers. (#3538, #2912)
 * The logic for enforcing that `message.timeout.ms` is greather than
   an explicitly configured `linger.ms` was incorrect and instead of
   erroring out early the lingering time was automatically adjusted to the
   message timeout, ignoring the configured `linger.ms`.
   This has now been fixed so that an error is returned when instantiating the
   producer. Thanks to @larry-cdn77 for analysis and test-cases. (#3709)


# librdkafka v1.8.2

librdkafka v1.8.2 is a maintenance release.

## Enhancements

 * Added `ssl.ca.pem` to add CA certificate by PEM string. (#2380)
 * Prebuilt binaries for Mac OSX now contain statically linked OpenSSL v1.1.1l.
   Previously the OpenSSL version was either v1.1.1 or v1.0.2 depending on
   build type.

## Fixes

 * The `librdkafka.redist` 1.8.0 package had two flaws:
   - the linux-arm64 .so build was a linux-x64 build.
   - the included Windows MSVC 140 runtimes for x64 were infact x86.
   The release script has been updated to verify the architectures of
   provided artifacts to avoid this happening in the future.
 * Prebuilt binaries for Mac OSX Sierra (10.12) and older are no longer provided.
   This affects [confluent-kafka-go](https://github.com/confluentinc/confluent-kafka-go).
 * Some of the prebuilt binaries for Linux were built on Ubuntu 14.04,
   these builds are now performed on Ubuntu 16.04 instead.
   This may affect users on ancient Linux distributions.
 * It was not possible to configure `ssl.ca.location` on OSX, the property
   would automatically revert back to `probe` (default value).
   This regression was introduced in v1.8.0. (#3566)
 * librdkafka's internal timers would not start if the timeout was set to 0,
   which would result in some timeout operations not being enforced correctly,
   e.g., the transactional producer API timeouts.
   These timers are now started with a timeout of 1 microsecond.

### Transactional producer fixes

 * Upon quick repeated leader changes the transactional producer could receive
   an `OUT_OF_ORDER_SEQUENCE` error from the broker, which triggered an
   Epoch bump on the producer resulting in an InitProducerIdRequest being sent
   to the transaction coordinator in the middle of a transaction.
   This request would start a new transaction on the coordinator, but the
   producer would still think (erroneously) it was in current transaction.
   Any messages produced in the current transaction prior to this event would
   be silently lost when the application committed the transaction, leading
   to message loss.
   This has been fixed by setting the Abortable transaction error state
   in the producer. #3575.
 * The transactional producer could stall during a transaction if the transaction
   coordinator changed while adding offsets to the transaction (send_offsets_to_transaction()).
   This stall lasted until the coordinator connection went down, the
   transaction timed out, transaction was aborted, or messages were produced
   to a new partition, whichever came first. #3571.



*Note: there was no v1.8.1 librdkafka release*


# librdkafka v1.8.0

librdkafka v1.8.0 is a security release:

 * Upgrade bundled zlib version from 1.2.8 to 1.2.11 in the `librdkafka.redist`
   NuGet package. The updated zlib version fixes CVEs:
   CVE-2016-9840, CVE-2016-9841, CVE-2016-9842, CVE-2016-9843
   See https://github.com/confluentinc/librdkafka/issues/2934 for more information.
 * librdkafka now uses [vcpkg](https://vcpkg.io/) for up-to-date Windows
   dependencies in the `librdkafka.redist` NuGet package:
   OpenSSL 1.1.1l, zlib 1.2.11, zstd 1.5.0.
 * The upstream dependency (OpenSSL, zstd, zlib) source archive checksums are
   now verified when building with `./configure --install-deps`.
   These builds are used by the librdkafka builds bundled with
   confluent-kafka-go, confluent-kafka-python and confluent-kafka-dotnet.


## Enhancements

 * Producer `flush()` now overrides the `linger.ms` setting for the duration
   of the `flush()` call, effectively triggering immediate transmission of
   queued messages. (#3489)

## Fixes

### General fixes

 * Correctly detect presence of zlib via compilation check. (Chris Novakovic)
 * `ERR__ALL_BROKERS_DOWN` is no longer emitted when the coordinator
   connection goes down, only when all standard named brokers have been tried.
   This fixes the issue with `ERR__ALL_BROKERS_DOWN` being triggered on
   `consumer_close()`. It is also now only emitted if the connection was fully
   up (past handshake), and not just connected.
 * `rd_kafka_query_watermark_offsets()`, `rd_kafka_offsets_for_times()`,
   `consumer_lag` metric, and `auto.offset.reset` now honour
   `isolation.level` and will return the Last Stable Offset (LSO)
   when `isolation.level` is set to `read_committed` (default), rather than
   the uncommitted high-watermark when it is set to `read_uncommitted`. (#3423)
 * SASL GSSAPI is now usable when `sasl.kerberos.min.time.before.relogin`
   is set to 0 - which disables ticket refreshes (by @mpekalski, #3431).
 * Rename internal crc32c() symbol to rd_crc32c() to avoid conflict with
   other static libraries (#3421).
 * `txidle` and `rxidle` in the statistics object was emitted as 18446744073709551615 when no idle was known. -1 is now emitted instead. (#3519)


### Consumer fixes

 * Automatically retry offset commits on `ERR_REQUEST_TIMED_OUT`,
   `ERR_COORDINATOR_NOT_AVAILABLE`, and `ERR_NOT_COORDINATOR` (#3398).
   Offset commits will be retried twice.
 * Timed auto commits did not work when only using assign() and not subscribe().
   This regression was introduced in v1.7.0.
 * If the topics matching the current subscription changed (or the application
   updated the subscription) while there was an outstanding JoinGroup or
   SyncGroup request, an additional request would sometimes be sent before
   handling the response of the first. This in turn lead to internal state
   issues that could cause a crash or malbehaviour.
   The consumer will now wait for any outstanding JoinGroup or SyncGroup
   responses before re-joining the group.
 * `auto.offset.reset` could previously be triggered by temporary errors,
   such as disconnects and timeouts (after the two retries are exhausted).
   This is now fixed so that the auto offset reset policy is only triggered
   for permanent errors.
 * The error that triggers `auto.offset.reset` is now logged to help the
   application owner identify the reason of the reset.
 * If a rebalance takes longer than a consumer's `session.timeout.ms`, the
   consumer will remain in the group as long as it receives heartbeat responses
   from the broker.


### Admin fixes

 * `DeleteRecords()` could crash if one of the underlying requests
   (for a given partition leader) failed at the transport level (e.g., timeout).
   (#3476).



# librdkafka v1.7.0

librdkafka v1.7.0 is feature release:

 * [KIP-360](https://cwiki.apache.org/confluence/pages/viewpage.action?pageId=89068820) - Improve reliability of transactional producer.
   Requires Apache Kafka 2.5 or later.
 * OpenSSL Engine support (`ssl.engine.location`) by @adinigam and @ajbarb.


## Enhancements

 * Added `connections.max.idle.ms` to automatically close idle broker
   connections.
   This feature is disabled by default unless `bootstrap.servers` contains
   the string `azure` in which case the default is set to <4 minutes to improve
   connection reliability and circumvent limitations with the Azure load
   balancers (see #3109 for more information).
 * Bumped to OpenSSL 1.1.1k in binary librdkafka artifacts.
 * The binary librdkafka artifacts for Alpine are now using Alpine 3.12.
   OpenSSL 1.1.1k.
 * Improved static librdkafka Windows builds using MinGW (@neptoess, #3130).
 * The `librdkafka.redist` NuGet package now has updated zlib, zstd and
   OpenSSL versions (from vcpkg).


## Security considerations

 * The zlib version bundled with the `librdkafka.redist` NuGet package has now been upgraded
   from zlib 1.2.8 to 1.2.11, fixing the following CVEs:
   * CVE-2016-9840: undefined behaviour (compiler dependent) in inflate (decompression) code: this is used by the librdkafka consumer. Risk of successfully exploitation through consumed messages is eastimated very low.
   * CVE-2016-9841: undefined behaviour (compiler dependent) in inflate code: this is used by the librdkafka consumer. Risk of successfully exploitation through consumed messages is eastimated very low.
   * CVE-2016-9842: undefined behaviour in inflateMark(): this API is not used by librdkafka.
   * CVE-2016-9843: issue in crc32_big() which is called from crc32_z(): this API is not used by librdkafka.

## Upgrade considerations

 * The C++ `oauthbearer_token_refresh_cb()` was missing a `Handle *`
   argument that has now been added. This is a breaking change but the original
   function signature is considered a bug.
   This change only affects C++ OAuth developers.
 * [KIP-735](https://cwiki.apache.org/confluence/display/KAFKA/KIP-735%3A+Increase+default+consumer+session+timeout) The consumer `session.timeout.ms`
   default was changed from 10 to 45 seconds to make consumer groups more
   robust and less sensitive to temporary network and cluster issues.
 * Statistics: `consumer_lag` is now using the `committed_offset`,
   while the new `consumer_lag_stored` is using `stored_offset`
   (offset to be committed).
   This is more correct than the previous `consumer_lag` which was using
   either `committed_offset` or `app_offset` (last message passed
   to application).
 * The `librdkafka.redist` NuGet package is now built with MSVC runtime v140
   (VS 2015). Previous versions were built with MSVC runtime v120 (VS 2013).


## Fixes

### General fixes

 * Fix accesses to freed metadata cache mutexes on client termination (#3279)
 * There was a race condition on receiving updated metadata where a broker id
   update (such as bootstrap to proper broker transformation) could finish after
   the topic metadata cache was updated, leading to existing brokers seemingly
   being not available.
   One occurrence of this issue was query_watermark_offsets() that could return
   `ERR__UNKNOWN_PARTITION` for existing partitions shortly after the
   client instance was created.
 * The OpenSSL context is now initialized with `TLS_client_method()`
   (on OpenSSL >= 1.1.0) instead of the deprecated and outdated
   `SSLv23_client_method()`.
 * The initial cluster connection on client instance creation could sometimes
   be delayed up to 1 second if a `group.id` or `transactional.id`
   was configured (#3305).
 * Speed up triggering of new broker connections in certain cases by exiting
   the broker thread io/op poll loop when a wakeup op is received.
 * SASL GSSAPI: The Kerberos kinit refresh command was triggered from
   `rd_kafka_new()` which made this call blocking if the refresh command
   was taking long. The refresh is now performed by the background rdkafka
   main thread.
 * Fix busy-loop (100% CPU on the broker threads) during the handshake phase
   of an SSL connection.
 * Disconnects during SSL handshake are now propagated as transport errors
   rather than SSL errors, since these disconnects are at the transport level
   (e.g., incorrect listener, flaky load balancer, etc) and not due to SSL
   issues.
 * Increment metadata fast refresh interval backoff exponentially (@ajbarb, #3237).
 * Unthrottled requests are no longer counted in the `brokers[].throttle`
   statistics object.
 * Log CONFWARN warning when global topic configuration properties
   are overwritten by explicitly setting a `default_topic_conf`.

### Consumer fixes

 * If a rebalance happened during a `consume_batch..()` call the already
   accumulated messages for revoked partitions were not purged, which would
   pass messages to the application for partitions that were no longer owned
   by the consumer. Fixed by @jliunyu. #3340.
 * Fix balancing and reassignment issues with the cooperative-sticky assignor.
   #3306.
 * Fix incorrect detection of first rebalance in sticky assignor (@hallfox).
 * Aborted transactions with no messages produced to a partition could
   cause further successfully committed messages in the same Fetch response to
   be ignored, resulting in consumer-side message loss.
   A log message along the lines `Abort txn ctrl msg bad order at offset
   7501: expected before or at 7702: messages in aborted transactions may be delivered to the application`
   would be seen.
   This is a rare occurrence where a transactional producer would register with
   the partition but not produce any messages before aborting the transaction.
 * The consumer group deemed cached metadata up to date by checking
   `topic.metadata.refresh.interval.ms`: if this property was set too low
   it would cause cached metadata to be unusable and new metadata to be fetched,
   which could delay the time it took for a rebalance to settle.
   It now correctly uses `metadata.max.age.ms` instead.
 * The consumer group timed auto commit would attempt commits during rebalances,
   which could result in "Illegal generation" errors. This is now fixed, the
   timed auto committer is only employed in the steady state when no rebalances
   are taking places. Offsets are still auto committed when partitions are
   revoked.
 * Retriable FindCoordinatorRequest errors are no longer propagated to
   the application as they are retried automatically.
 * Fix rare crash (assert `rktp_started`) on consumer termination
   (introduced in v1.6.0).
 * Fix unaligned access and possibly corrupted snappy decompression when
   building with MSVC (@azat)
 * A consumer configured with the `cooperative-sticky` assignor did
   not actively Leave the group on unsubscribe(). This delayed the
   rebalance for the remaining group members by up to `session.timeout.ms`.
 * The current subscription list was sometimes leaked when unsubscribing.

### Producer fixes

 * The timeout value of `flush()` was not respected when delivery reports
   were scheduled as events (such as for confluent-kafka-go) rather than
   callbacks.
 * There was a race conditition in `purge()` which could cause newly
   created partition objects, or partitions that were changing leaders, to
   not have their message queues purged. This could cause
   `abort_transaction()` to time out. This issue is now fixed.
 * In certain high-thruput produce rate patterns producing could stall for
   1 second, regardless of `linger.ms`, due to rate-limiting of internal
   queue wakeups. This is now fixed by not rate-limiting queue wakeups but
   instead limiting them to one wakeup per queue reader poll. #2912.

### Transactional Producer fixes

 * KIP-360: Fatal Idempotent producer errors are now recoverable by the
   transactional producer and will raise a `txn_requires_abort()` error.
 * If the cluster went down between `produce()` and `commit_transaction()`
   and before any partitions had been registered with the coordinator, the
   messages would time out but the commit would succeed because nothing
   had been sent to the coordinator. This is now fixed.
 * If the current transaction failed while `commit_transaction()` was
   checking the current transaction state an invalid state transaction could
   occur which in turn would trigger a assertion crash.
   This issue showed up as "Invalid txn state transition: .." crashes, and is
   now fixed by properly synchronizing both checking and transition of state.



# librdkafka v1.6.1

librdkafka v1.6.1 is a maintenance release.

## Upgrade considerations

 * Fatal idempotent producer errors are now also fatal to the transactional
   producer. This is a necessary step to maintain data integrity prior to
   librdkafka supporting KIP-360. Applications should check any transactional
   API errors for the is_fatal flag and decommission the transactional producer
   if the flag is set.
 * The consumer error raised by `auto.offset.reset=error` now has error-code
   set to `ERR__AUTO_OFFSET_RESET` to allow an application to differentiate
   between auto offset resets and other consumer errors.


## Fixes

### General fixes

 * Admin API and transactional `send_offsets_to_transaction()` coordinator
   requests, such as TxnOffsetCommitRequest, could in rare cases be sent
   multiple times which could cause a crash.
 * `ssl.ca.location=probe` is now enabled by default on Mac OSX since the
   librdkafka-bundled OpenSSL might not have the same default CA search paths
   as the system or brew installed OpenSSL. Probing scans all known locations.

### Transactional Producer fixes

 * Fatal idempotent producer errors are now also fatal to the transactional
   producer.
 * The transactional producer could crash if the transaction failed while
   `send_offsets_to_transaction()` was called.
 * Group coordinator requests for transactional
   `send_offsets_to_transaction()` calls would leak memory if the
   underlying request was attempted to be sent after the transaction had
   failed.
 * When gradually producing to multiple partitions (resulting in multiple
   underlying AddPartitionsToTxnRequests) subsequent partitions could get
   stuck in pending state under certain conditions. These pending partitions
   would not send queued messages to the broker and eventually trigger
   message timeouts, failing the current transaction. This is now fixed.
 * Committing an empty transaction (no messages were produced and no
   offsets were sent) would previously raise a fatal error due to invalid state
   on the transaction coordinator. We now allow empty/no-op transactions to
   be committed.

### Consumer fixes

 * The consumer will now retry indefinitely (or until the assignment is changed)
   to retrieve committed offsets. This fixes the issue where only two retries
   were attempted when outstanding transactions were blocking OffsetFetch
   requests with `ERR_UNSTABLE_OFFSET_COMMIT`. #3265





# librdkafka v1.6.0

librdkafka v1.6.0 is feature release:

 * [KIP-429 Incremental rebalancing](https://cwiki.apache.org/confluence/display/KAFKA/KIP-429%3A+Kafka+Consumer+Incremental+Rebalance+Protocol) with sticky
   consumer group partition assignor (KIP-54) (by @mhowlett).
 * [KIP-480 Sticky producer partitioning](https://cwiki.apache.org/confluence/display/KAFKA/KIP-480%3A+Sticky+Partitioner) (`sticky.partitioning.linger.ms`) -
   achieves higher throughput and lower latency through sticky selection
   of random partition (by @abbycriswell).
 * AdminAPI: Add support for `DeleteRecords()`, `DeleteGroups()` and
   `DeleteConsumerGroupOffsets()` (by @gridaphobe)
 * [KIP-447 Producer scalability for exactly once semantics](https://cwiki.apache.org/confluence/display/KAFKA/KIP-447%3A+Producer+scalability+for+exactly+once+semantics) -
   allows a single transactional producer to be used for multiple input
   partitions. Requires Apache Kafka 2.5 or later.
 * Transactional producer fixes and improvements, see **Transactional Producer fixes** below.
 * The [librdkafka.redist](https://www.nuget.org/packages/librdkafka.redist/)
   NuGet package now supports Linux ARM64/Aarch64.


## Upgrade considerations

 * Sticky producer partitioning (`sticky.partitioning.linger.ms`) is
   enabled by default (10 milliseconds) which affects the distribution of
   randomly partitioned messages, where previously these messages would be
   evenly distributed over the available partitions they are now partitioned
   to a single partition for the duration of the sticky time
   (10 milliseconds by default) before a new random sticky partition
   is selected.
 * The new KIP-447 transactional producer scalability guarantees are only
   supported on Apache Kafka 2.5 or later, on earlier releases you will
   need to use one producer per input partition for EOS. This limitation
   is not enforced by the producer or broker.
 * Error handling for the transactional producer has been improved, see
   the **Transactional Producer fixes** below for more information.


## Known issues

 * The Transactional Producer's API timeout handling is inconsistent with the
   underlying protocol requests, it is therefore strongly recommended that
   applications call `rd_kafka_commit_transaction()` and
   `rd_kafka_abort_transaction()` with the `timeout_ms` parameter
   set to `-1`, which will use the remaining transaction timeout.


## Enhancements

 * KIP-107, KIP-204: AdminAPI: Added `DeleteRecords()` (by @gridaphobe).
 * KIP-229: AdminAPI: Added `DeleteGroups()` (by @gridaphobe).
 * KIP-496: AdminAPI: Added `DeleteConsumerGroupOffsets()`.
 * KIP-464: AdminAPI: Added support for broker-side default partition count
   and replication factor for `CreateTopics()`.
 * Windows: Added `ssl.ca.certificate.stores` to specify a list of
   Windows Certificate Stores to read CA certificates from, e.g.,
   `CA,Root`. `Root` remains the default store.
 * Use reentrant `rand_r()` on supporting platforms which decreases lock
   contention (@azat).
 * Added `assignor` debug context for troubleshooting consumer partition
   assignments.
 * Updated to OpenSSL v1.1.1i when building dependencies.
 * Update bundled lz4 (used when `./configure --disable-lz4-ext`) to v1.9.3
   which has vast performance improvements.
 * Added `rd_kafka_conf_get_default_topic_conf()` to retrieve the
   default topic configuration object from a global configuration object.
 * Added `conf` debugging context to `debug` - shows set configuration
   properties on client and topic instantiation. Sensitive properties
   are redacted.
 * Added `rd_kafka_queue_yield()` to cancel a blocking queue call.
 * Will now log a warning when multiple ClusterIds are seen, which is an
   indication that the client might be erroneously configured to connect to
   multiple clusters which is not supported.
 * Added `rd_kafka_seek_partitions()` to seek multiple partitions to
   per-partition specific offsets.


## Fixes

### General fixes

 * Fix a use-after-free crash when certain coordinator requests were retried.
 * The C++ `oauthbearer_set_token()` function would call `free()` on
   a `new`-created pointer, possibly leading to crashes or heap corruption (#3194)

### Consumer fixes

 * The consumer assignment and consumer group implementations have been
   decoupled, simplified and made more strict and robust. This will sort out
   a number of edge cases for the consumer where the behaviour was previously
   undefined.
 * Partition fetch state was not set to STOPPED if OffsetCommit failed.
 * The session timeout is now enforced locally also when the coordinator
   connection is down, which was not previously the case.


### Transactional Producer fixes

 * Transaction commit or abort failures on the broker, such as when the
   producer was fenced by a newer instance, were not propagated to the
   application resulting in failed commits seeming successful.
   This was a critical race condition for applications that had a delay after
   producing messages (or sendings offsets) before committing or
   aborting the transaction. This issue has now been fixed and test coverage
   improved.
 * The transactional producer API would return `RD_KAFKA_RESP_ERR__STATE`
   when API calls were attempted after the transaction had failed, we now
   try to return the error that caused the transaction to fail in the first
   place, such as `RD_KAFKA_RESP_ERR__FENCED` when the producer has
   been fenced, or `RD_KAFKA_RESP_ERR__TIMED_OUT` when the transaction
   has timed out.
 * Transactional producer retry count for transactional control protocol
   requests has been increased from 3 to infinite, retriable errors
   are now automatically retried by the producer until success or the
   transaction timeout is exceeded. This fixes the case where
   `rd_kafka_send_offsets_to_transaction()` would fail the current
   transaction into an abortable state when `CONCURRENT_TRANSACTIONS` was
   returned by the broker (which is a transient error) and the 3 retries
   were exhausted.


### Producer fixes

 * Calling `rd_kafka_topic_new()` with a topic config object with
   `message.timeout.ms` set could sometimes adjust the global `linger.ms`
   property (if not explicitly configured) which was not desired, this is now
   fixed and the auto adjustment is only done based on the
   `default_topic_conf` at producer creation.
 * `rd_kafka_flush()` could previously return `RD_KAFKA_RESP_ERR__TIMED_OUT`
   just as the timeout was reached if the messages had been flushed but
   there were now no more messages. This has been fixed.




# librdkafka v1.5.3

librdkafka v1.5.3 is a maintenance release.

## Upgrade considerations

 * CentOS 6 is now EOL and is no longer included in binary librdkafka packages,
   such as NuGet.

## Fixes

### General fixes

 * Fix a use-after-free crash when certain coordinator requests were retried.
 * Coordinator requests could be left uncollected on instance destroy which
   could lead to hang.
 * Fix rare 1 second stalls by forcing rdkafka main thread wakeup when a new
   next-timer-to-be-fired is scheduled.
 * Fix additional cases where broker-side automatic topic creation might be
   triggered unexpectedly.
 * AdminAPI: The operation_timeout (on-broker timeout) previously defaulted to 0,
   but now defaults to `socket.timeout.ms` (60s).
 * Fix possible crash for Admin API protocol requests that fail at the
   transport layer or prior to sending.


### Consumer fixes

 * Consumer would not filter out messages for aborted transactions
   if the messages were compressed (#3020).
 * Consumer destroy without prior `close()` could hang in certain
   cgrp states (@gridaphobe, #3127).
 * Fix possible null dereference in `Message::errstr()` (#3140).
 * The `roundrobin` partition assignment strategy could get stuck in an
   endless loop or generate uneven assignments in case the group members
   had asymmetric subscriptions (e.g., c1 subscribes to t1,t2 while c2
   subscribes to t2,t3).  (#3159)
 * Mixing committed and logical or absolute offsets in the partitions
   passed to `rd_kafka_assign()` would in previous released ignore the
   logical or absolute offsets and use the committed offsets for all partitions.
   This is now fixed. (#2938)




# librdkafka v1.5.2

librdkafka v1.5.2 is a maintenance release.


## Upgrade considerations

 * The default value for the producer configuration property `retries` has
   been increased from 2 to infinity, effectively limiting Produce retries to
   only `message.timeout.ms`.
   As the reasons for the automatic internal retries vary (various broker error
   codes as well as transport layer issues), it doesn't make much sense to limit
   the number of retries for retriable errors, but instead only limit the
   retries based on the allowed time to produce a message.
 * The default value for the producer configuration property
   `request.timeout.ms` has been increased from 5 to 30 seconds to match
   the Apache Kafka Java producer default.
   This change yields increased robustness for broker-side congestion.


## Enhancements

 * The generated `CONFIGURATION.md` (through `rd_kafka_conf_properties_show())`)
   now include all properties and values, regardless if they were included in
   the build, and setting a disabled property or value through
   `rd_kafka_conf_set()` now returns `RD_KAFKA_CONF_INVALID` and provides
   a more useful error string saying why the property can't be set.
 * Consumer configs on producers and vice versa will now be logged with
   warning messages on client instantiation.

## Fixes

### Security fixes

 * There was an incorrect call to zlib's `inflateGetHeader()` with
   unitialized memory pointers that could lead to the GZIP header of a fetched
   message batch to be copied to arbitrary memory.
   This function call has now been completely removed since the result was
   not used.
   Reported by Ilja van Sprundel.


### General fixes

 * `rd_kafka_topic_opaque()` (used by the C++ API) would cause object
   refcounting issues when used on light-weight (error-only) topic objects
   such as consumer errors (#2693).
 * Handle name resolution failures when formatting IP addresses in error logs,
   and increase printed hostname limit to ~256 bytes (was ~60).
 * Broker sockets would be closed twice (thus leading to potential race
   condition with fd-reuse in other threads) if a custom `socket_cb` would
   return error.

### Consumer fixes

 * The `roundrobin` `partition.assignment.strategy` could crash (assert)
   for certain combinations of members and partitions.
   This is a regression in v1.5.0. (#3024)
 * The C++ `KafkaConsumer` destructor did not destroy the underlying
   C `rd_kafka_t` instance, causing a leak if `close()` was not used.
 * Expose rich error strings for C++ Consumer `Message->errstr()`.
 * The consumer could get stuck if an outstanding commit failed during
   rebalancing (#2933).
 * Topic authorization errors during fetching are now reported only once (#3072).

### Producer fixes

 * Topic authorization errors are now properly propagated for produced messages,
   both through delivery reports and as `ERR_TOPIC_AUTHORIZATION_FAILED`
   return value from `produce*()` (#2215)
 * Treat cluster authentication failures as fatal in the transactional
   producer (#2994).
 * The transactional producer code did not properly reference-count partition
   objects which could in very rare circumstances lead to a use-after-free bug
   if a topic was deleted from the cluster when a transaction was using it.
 * `ERR_KAFKA_STORAGE_ERROR` is now correctly treated as a retriable
   produce error (#3026).
 * Messages that timed out locally would not fail the ongoing transaction.
   If the application did not take action on failed messages in its delivery
   report callback and went on to commit the transaction, the transaction would
   be successfully committed, simply omitting the failed messages.
 * EndTxnRequests (sent on commit/abort) are only retried in allowed
   states (#3041).
   Previously the transaction could hang on commit_transaction() if an abortable
   error was hit and the EndTxnRequest was to be retried.


*Note: there was no v1.5.1 librdkafka release*




# librdkafka v1.5.0

The v1.5.0 release brings usability improvements, enhancements and fixes to
librdkafka.

## Enhancements

 * Improved broker connection error reporting with more useful information and
   hints on the cause of the problem.
 * Consumer: Propagate errors when subscribing to unavailable topics (#1540)
 * Producer: Add `batch.size` producer configuration property (#638)
 * Add `topic.metadata.propagation.max.ms` to allow newly manually created
   topics to be propagated throughout the cluster before reporting them
   as non-existent. This fixes race issues where CreateTopics() is
   quickly followed by produce().
 * Prefer least idle connection for periodic metadata refreshes, et.al.,
   to allow truly idle connections to time out and to avoid load-balancer-killed
   idle connection errors (#2845)
 * Added `rd_kafka_event_debug_contexts()` to get the debug contexts for
   a debug log line (by @wolfchimneyrock).
 * Added Test scenarios which define the cluster configuration.
 * Added MinGW-w64 builds (@ed-alertedh, #2553)
 * `./configure --enable-XYZ` now requires the XYZ check to pass,
   and `--disable-XYZ` disables the feature altogether (@benesch)
 * Added `rd_kafka_produceva()` which takes an array of produce arguments
   for situations where the existing `rd_kafka_producev()` va-arg approach
   can't be used.
 * Added `rd_kafka_message_broker_id()` to see the broker that a message
   was produced or fetched from, or an error was associated with.
 * Added RTT/delay simulation to mock brokers.


## Upgrade considerations

 * Subscribing to non-existent and unauthorized topics will now propagate
   errors `RD_KAFKA_RESP_ERR_UNKNOWN_TOPIC_OR_PART` and
   `RD_KAFKA_RESP_ERR_TOPIC_AUTHORIZATION_FAILED` to the application through
   the standard consumer error (the err field in the message object).
 * Consumer will no longer trigger auto creation of topics,
   `allow.auto.create.topics=true` may be used to re-enable the old deprecated
   functionality.
 * The default consumer pre-fetch queue threshold `queued.max.messages.kbytes`
   has been decreased from 1GB to 64MB to avoid excessive network usage for low
   and medium throughput consumer applications. High throughput consumer
   applications may need to manually set this property to a higher value.
 * The default consumer Fetch wait time has been increased from 100ms to 500ms
   to avoid excessive network usage for low throughput topics.
 * If OpenSSL is linked statically, or `ssl.ca.location=probe` is configured,
   librdkafka will probe known CA certificate paths and automatically use the
   first one found. This should alleviate the need to configure
   `ssl.ca.location` when the statically linked OpenSSL's OPENSSLDIR differs
   from the system's CA certificate path.
 * The heuristics for handling Apache Kafka < 0.10 brokers has been removed to
   improve connection error handling for modern Kafka versions.
   Users on Brokers 0.9.x or older should already be configuring
   `api.version.request=false` and `broker.version.fallback=...` so there
   should be no functional change.
 * The default producer batch accumulation time, `linger.ms`, has been changed
   from 0.5ms to 5ms to improve batch sizes and throughput while reducing
   the per-message protocol overhead.
   Applications that require lower produce latency than 5ms will need to
   manually set `linger.ms` to a lower value.
 * librdkafka's build tooling now requires Python 3.x (python3 interpreter).


## Fixes

### General fixes

 * The client could crash in rare circumstances on ApiVersion or
   SaslHandshake request timeouts (#2326)
 * `./configure --LDFLAGS='a=b, c=d'` with arguments containing = are now
   supported (by @sky92zwq).
 * `./configure` arguments now take precedence over cached `configure` variables
   from previous invocation.
 * Fix theoretical crash on coord request failure.
 * Unknown partition error could be triggered for existing partitions when
   additional partitions were added to a topic (@benesch, #2915)
 * Quickly refresh topic metadata for desired but non-existent partitions.
   This will speed up the initial discovery delay when new partitions are added
   to an existing topic (#2917).


### Consumer fixes

 * The roundrobin partition assignor could crash if subscriptions
   where asymmetrical (different sets from different members of the group).
   Thanks to @ankon and @wilmai for identifying the root cause (#2121).
 * The consumer assignors could ignore some topics if there were more subscribed
   topics than consumers in taking part in the assignment.
 * The consumer would connect to all partition leaders of a topic even
   for partitions that were not being consumed (#2826).
 * Initial consumer group joins should now be a couple of seconds quicker
   thanks expedited query intervals (@benesch).
 * Fix crash and/or inconsistent subscriptions when using multiple consumers
   (in the same process) with wildcard topics on Windows.
 * Don't propagate temporary offset lookup errors to application.
 * Immediately refresh topic metadata when partitions are reassigned to other
   brokers, avoiding a fetch stall of up to `topic.metadata.refresh.interval.ms`. (#2955)
 * Memory for batches containing control messages would not be freed when
   using the batch consume APIs (@pf-qiu, #2990).


### Producer fixes

 * Proper locking for transaction state in EndTxn handler.



# librdkafka v1.4.4

v1.4.4 is a maintenance release with the following fixes and enhancements:

 * Transactional producer could crash on request timeout due to dereferencing
   NULL pointer of non-existent response object.
 * Mark `rd_kafka_send_offsets_to_transaction()` CONCURRENT_TRANSACTION (et.al)
   errors as retriable.
 * Fix crash on transactional coordinator FindCoordinator request failure.
 * Minimize broker re-connect delay when broker's connection is needed to
   send requests.
 * Proper locking for transaction state in EndTxn handler.
 * `socket.timeout.ms` was ignored when `transactional.id` was set.
 * Added RTT/delay simulation to mock brokers.

*Note: there was no v1.4.3 librdkafka release*



# librdkafka v1.4.2

v1.4.2 is a maintenance release with the following fixes and enhancements:

 * Fix produce/consume hang after partition goes away and comes back,
   such as when a topic is deleted and re-created.
 * Consumer: Reset the stored offset when partitions are un-assign()ed (fixes #2782).
    This fixes the case where a manual offset-less commit() or the auto-committer
    would commit a stored offset from a previous assignment before
    a new message was consumed by the application.
 * Probe known CA cert paths and set default `ssl.ca.location` accordingly
   if OpenSSL is statically linked or `ssl.ca.location` is set to `probe`.
 * Per-partition OffsetCommit errors were unhandled (fixes #2791)
 * Seed the PRNG (random number generator) by default, allow application to
   override with `enable.random.seed=false` (#2795)
 * Fix stack overwrite (of 1 byte) when SaslHandshake MechCnt is zero
 * Align bundled c11 threads (tinycthreads) constants to glibc and musl (#2681)
 * Fix return value of rd_kafka_test_fatal_error() (by @ckb42)
 * Ensure CMake sets disabled defines to zero on Windows (@benesch)


*Note: there was no v1.4.1 librdkafka release*





# Older releases

See https://github.com/confluentinc/librdkafka/releases<|MERGE_RESOLUTION|>--- conflicted
+++ resolved
@@ -19,12 +19,9 @@
  * Fix a segmentation fault when closing a consumer using the
    cooperative-sticky assignor before the first assignment (#4381).
  * Fix for insufficient buffer allocation when allocating rack information (@wolfchimneyrock, #4449).
-<<<<<<< HEAD
  * Fix for infinite loop of OffsetForLeaderEpoch requests on quick leader changes. (#4433).
-=======
  * Fix to add leader epoch to control messages, to make sure they're stored
    for committing even without a subsequent fetch message (#4434).
->>>>>>> 9be261b0
 
 
 ## Fixes
@@ -34,6 +31,7 @@
  * An assertion failed with insufficient buffer size when allocating
    rack information on 32bit architectures.
    Solved by aligning all allocations to the maximum allowed word size (#4449).
+
 
 ### Consumer Fixes
 
