/*
 * librdkafka - Apache Kafka C library
 *
 * Copyright (c) 2012-2015, Magnus Edenhill
 * All rights reserved.
 *
 * Redistribution and use in source and binary forms, with or without
 * modification, are permitted provided that the following conditions are met:
 *
 * 1. Redistributions of source code must retain the above copyright notice,
 *    this list of conditions and the following disclaimer.
 * 2. Redistributions in binary form must reproduce the above copyright notice,
 *    this list of conditions and the following disclaimer in the documentation
 *    and/or other materials provided with the distribution.
 *
 * THIS SOFTWARE IS PROVIDED BY THE COPYRIGHT HOLDERS AND CONTRIBUTORS "AS IS"
 * AND ANY EXPRESS OR IMPLIED WARRANTIES, INCLUDING, BUT NOT LIMITED TO, THE
 * IMPLIED WARRANTIES OF MERCHANTABILITY AND FITNESS FOR A PARTICULAR PURPOSE
 * ARE DISCLAIMED. IN NO EVENT SHALL THE COPYRIGHT OWNER OR CONTRIBUTORS BE
 * LIABLE FOR ANY DIRECT, INDIRECT, INCIDENTAL, SPECIAL, EXEMPLARY, OR
 * CONSEQUENTIAL DAMAGES (INCLUDING, BUT NOT LIMITED TO, PROCUREMENT OF
 * SUBSTITUTE GOODS OR SERVICES; LOSS OF USE, DATA, OR PROFITS; OR BUSINESS
 * INTERRUPTION) HOWEVER CAUSED AND ON ANY THEORY OF LIABILITY, WHETHER IN
 * CONTRACT, STRICT LIABILITY, OR TORT (INCLUDING NEGLIGENCE OR OTHERWISE)
 * ARISING IN ANY WAY OUT OF THE USE OF THIS SOFTWARE, EVEN IF ADVISED OF THE
 * POSSIBILITY OF SUCH DAMAGE.
 */
#ifdef __OS400__
#pragma convert(819)
#include "os400_assert.h"
#endif

#include "test.h"
#include "rdkafka.h"

#include <stdarg.h>

/**
 * Issue #756
 *
 * Partially sent buffers that timeout would cause the next request sent
 * to appear inside the partially sent buffer, eventually leading to an
 * InvalidReceiveException exception on the broker.
 *
 * This is easily triggered by:
 *  - decrease socket buffers
 *  - decrease message timeout
 *  - produce a bunch of large messages that will need to be partially sent
 *  - requests should timeout which should cause the connection to be closed
 *    by librdkafka.
 *
 * How do we monitor for correctness?
 *  - the broker shall not close the connection (but we might)
 */

static int got_timeout_err = 0;

static void
my_error_cb(rd_kafka_t *rk, int err, const char *reason, void *opaque) {
        got_timeout_err += (err == RD_KAFKA_RESP_ERR__TIMED_OUT);

        if (err == RD_KAFKA_RESP_ERR__TIMED_OUT ||
            err == RD_KAFKA_RESP_ERR__ALL_BROKERS_DOWN)
                TEST_SAY("Expected error: %s: %s\n", rd_kafka_err2str(err),
                         reason);
        else
                TEST_FAIL("Unexpected error: %s: %s", rd_kafka_err2str(err),
                          reason);
}

int main_0047_partial_buf_tmout(int argc, char **argv) {
        rd_kafka_t *rk;
        rd_kafka_topic_t *rkt;
        const char *topic = test_mk_topic_name(__FUNCTION__, 0);
        rd_kafka_conf_t *conf;
        const size_t msg_size = 10000;
        int msgcounter        = 0;

        test_conf_init(&conf, NULL, 30);
        test_conf_set(conf, "socket.send.buffer.bytes", "1000");
        test_conf_set(conf, "batch.num.messages", "100");
        test_conf_set(conf, "queue.buffering.max.messages", "10000000");
        rd_kafka_conf_set_error_cb(conf, my_error_cb);
        rk = test_create_handle(RD_KAFKA_PRODUCER, conf);

        rkt = test_create_producer_topic(rk, topic, "message.timeout.ms", "300",
                                         NULL);

        while (got_timeout_err == 0) {
                test_produce_msgs_nowait(rk, rkt, 0, RD_KAFKA_PARTITION_UA, 0,
                                         10000, NULL, msg_size, 0, &msgcounter);
                rd_kafka_flush(rk, 100);
        }

<<<<<<< HEAD
#ifndef __OS400__
	TEST_ASSERT(got_timeout_err > 0);
#else
	TEST_ASSERT(got_timeout_err > 0, "");
#endif
=======
        TEST_ASSERT(got_timeout_err > 0);
>>>>>>> cd955b13

        rd_kafka_topic_destroy(rkt);
        rd_kafka_destroy(rk);

        return 0;
}<|MERGE_RESOLUTION|>--- conflicted
+++ resolved
@@ -92,15 +92,11 @@
                 rd_kafka_flush(rk, 100);
         }
 
-<<<<<<< HEAD
 #ifndef __OS400__
-	TEST_ASSERT(got_timeout_err > 0);
+        TEST_ASSERT(got_timeout_err > 0);
 #else
 	TEST_ASSERT(got_timeout_err > 0, "");
 #endif
-=======
-        TEST_ASSERT(got_timeout_err > 0);
->>>>>>> cd955b13
 
         rd_kafka_topic_destroy(rkt);
         rd_kafka_destroy(rk);
