/*
 * librdkafka - The Apache Kafka C/C++ library
 *
 * Copyright (c) 2015 Magnus Edenhill
 * All rights reserved.
 *
 * Redistribution and use in source and binary forms, with or without
 * modification, are permitted provided that the following conditions are met:
 *
 * 1. Redistributions of source code must retain the above copyright notice,
 *    this list of conditions and the following disclaimer.
 * 2. Redistributions in binary form must reproduce the above copyright notice,
 *    this list of conditions and the following disclaimer in the documentation
 *    and/or other materials provided with the distribution.
 *
 * THIS SOFTWARE IS PROVIDED BY THE COPYRIGHT HOLDERS AND CONTRIBUTORS "AS IS"
 * AND ANY EXPRESS OR IMPLIED WARRANTIES, INCLUDING, BUT NOT LIMITED TO, THE
 * IMPLIED WARRANTIES OF MERCHANTABILITY AND FITNESS FOR A PARTICULAR PURPOSE
 * ARE DISCLAIMED. IN NO EVENT SHALL THE COPYRIGHT OWNER OR CONTRIBUTORS BE
 * LIABLE FOR ANY DIRECT, INDIRECT, INCIDENTAL, SPECIAL, EXEMPLARY, OR
 * CONSEQUENTIAL DAMAGES (INCLUDING, BUT NOT LIMITED TO, PROCUREMENT OF
 * SUBSTITUTE GOODS OR SERVICES; LOSS OF USE, DATA, OR PROFITS; OR BUSINESS
 * INTERRUPTION) HOWEVER CAUSED AND ON ANY THEORY OF LIABILITY, WHETHER IN
 * CONTRACT, STRICT LIABILITY, OR TORT (INCLUDING NEGLIGENCE OR OTHERWISE)
 * ARISING IN ANY WAY OUT OF THE USE OF THIS SOFTWARE, EVEN IF ADVISED OF THE
 * POSSIBILITY OF SUCH DAMAGE.
 */
#include "rdkafka_int.h"
#include "rdkafka_topic.h"
#include "rdkafka_broker.h"
#include "rdkafka_request.h"
#include "rdkafka_offset.h"
#include "rdkafka_partition.h"
#include "rdkafka_fetcher.h"
#include "rdregex.h"
#include "rdports.h" /* rd_qsort_r() */

#include "rdunittest.h"

const char *rd_kafka_fetch_states[] = {"none",        "stopping",
                                       "stopped",     "offset-query",
                                       "offset-wait", "validate-epoch-wait",
                                       "active"};


static rd_kafka_op_res_t rd_kafka_toppar_op_serve(rd_kafka_t *rk,
                                                  rd_kafka_q_t *rkq,
                                                  rd_kafka_op_t *rko,
                                                  rd_kafka_q_cb_type_t cb_type,
                                                  void *opaque);

static void rd_kafka_toppar_offset_retry(rd_kafka_toppar_t *rktp,
                                         int backoff_ms,
                                         const char *reason);


static RD_INLINE int32_t
rd_kafka_toppar_version_new_barrier0(rd_kafka_toppar_t *rktp,
                                     const char *func,
                                     int line) {
        int32_t version = rd_atomic32_add(&rktp->rktp_version, 1);
        rd_kafka_dbg(rktp->rktp_rkt->rkt_rk, TOPIC, "BARRIER",
                     "%s [%" PRId32 "]: %s:%d: new version barrier v%" PRId32,
                     rktp->rktp_rkt->rkt_topic->str, rktp->rktp_partition, func,
                     line, version);
        return version;
}

#define rd_kafka_toppar_version_new_barrier(rktp)                              \
        rd_kafka_toppar_version_new_barrier0(rktp, __FUNCTION__, __LINE__)


/**
 * Toppar based OffsetResponse handling.
 * This is used for updating the low water mark for consumer lag.
 */
static void rd_kafka_toppar_lag_handle_Offset(rd_kafka_t *rk,
                                              rd_kafka_broker_t *rkb,
                                              rd_kafka_resp_err_t err,
                                              rd_kafka_buf_t *rkbuf,
                                              rd_kafka_buf_t *request,
                                              void *opaque) {
        rd_kafka_toppar_t *rktp = opaque;
        rd_kafka_topic_partition_list_t *offsets;
        rd_kafka_topic_partition_t *rktpar;

        offsets = rd_kafka_topic_partition_list_new(1);

        /* Parse and return Offset */
        err = rd_kafka_handle_ListOffsets(rk, rkb, err, rkbuf, request, offsets,
                                          NULL);

        if (err == RD_KAFKA_RESP_ERR__IN_PROGRESS) {
                rd_kafka_topic_partition_list_destroy(offsets);
                return; /* Retrying */
        }

        if (!err && !(rktpar = rd_kafka_topic_partition_list_find(
                          offsets, rktp->rktp_rkt->rkt_topic->str,
                          rktp->rktp_partition)))
                err = RD_KAFKA_RESP_ERR__UNKNOWN_PARTITION;

        if (!err && !rktpar->err) {
                rd_kafka_toppar_lock(rktp);
                rktp->rktp_lo_offset = rktpar->offset;
                rd_kafka_toppar_unlock(rktp);
        }

        rd_kafka_topic_partition_list_destroy(offsets);

        rktp->rktp_wait_consumer_lag_resp = 0;

        rd_kafka_toppar_destroy(rktp); /* from request.opaque */
}



/**
 * Request information from broker to keep track of consumer lag.
 *
 * @locality toppar handle thread
 * @locks none
 */
static void rd_kafka_toppar_consumer_lag_req(rd_kafka_toppar_t *rktp) {
        rd_kafka_topic_partition_list_t *partitions;
        rd_kafka_topic_partition_t *rktpar;

        if (rktp->rktp_wait_consumer_lag_resp)
                return; /* Previous request not finished yet */

        rd_kafka_toppar_lock(rktp);

        /* Offset requests can only be sent to the leader replica.
         *
         * Note: If rktp is delegated to a preferred replica, it is
         * certain that FETCH >= v5 and so rktp_lo_offset will be
         * updated via LogStartOffset in the FETCH response.
         */
        if (!rktp->rktp_leader || (rktp->rktp_leader != rktp->rktp_broker)) {
                rd_kafka_toppar_unlock(rktp);
                return;
        }

        /* Also don't send a timed log start offset request if leader
         * broker supports FETCH >= v5, since this will be set when
         * doing fetch requests.
         */
        if (rd_kafka_broker_ApiVersion_supported(
                rktp->rktp_broker, RD_KAFKAP_Fetch, 0, 5, NULL) == 5) {
                rd_kafka_toppar_unlock(rktp);
                return;
        }

        rktp->rktp_wait_consumer_lag_resp = 1;

        partitions = rd_kafka_topic_partition_list_new(1);
        rktpar     = rd_kafka_topic_partition_list_add(
            partitions, rktp->rktp_rkt->rkt_topic->str, rktp->rktp_partition);
        rktpar->offset = RD_KAFKA_OFFSET_BEGINNING;
        rd_kafka_topic_partition_set_current_leader_epoch(
            rktpar, rktp->rktp_leader_epoch);

        /* Ask for oldest offset. The newest offset is automatically
         * propagated in FetchResponse.HighwaterMark. */
        rd_kafka_ListOffsetsRequest(
            rktp->rktp_broker, partitions, RD_KAFKA_REPLYQ(rktp->rktp_ops, 0),
            rd_kafka_toppar_lag_handle_Offset, rd_kafka_toppar_keep(rktp));

        rd_kafka_toppar_unlock(rktp);

        rd_kafka_topic_partition_list_destroy(partitions);
}



/**
 * Request earliest offset for a partition
 *
 * Locality: toppar handler thread
 */
static void rd_kafka_toppar_consumer_lag_tmr_cb(rd_kafka_timers_t *rkts,
                                                void *arg) {
        rd_kafka_toppar_t *rktp = arg;
        rd_kafka_toppar_consumer_lag_req(rktp);
}

/**
 * @brief Update rktp_op_version.
 *        Enqueue an RD_KAFKA_OP_BARRIER type of operation
 *        when the op_version is updated.
 *
 * @locks_required rd_kafka_toppar_lock() must be held.
 * @locality Toppar handler thread
 */
void rd_kafka_toppar_op_version_bump(rd_kafka_toppar_t *rktp, int32_t version) {
        rd_kafka_op_t *rko;

        rktp->rktp_op_version = version;
        rko                   = rd_kafka_op_new(RD_KAFKA_OP_BARRIER);
        rko->rko_version      = version;
        rko->rko_prio         = RD_KAFKA_PRIO_FLASH;
        rko->rko_rktp         = rd_kafka_toppar_keep(rktp);
        rd_kafka_q_enq(rktp->rktp_fetchq, rko);
}


/**
 * Add new partition to topic.
 *
 * Locks: rd_kafka_topic_wrlock() must be held.
 * Locks: rd_kafka_wrlock() must be held.
 */
rd_kafka_toppar_t *rd_kafka_toppar_new0(rd_kafka_topic_t *rkt,
                                        int32_t partition,
                                        const char *func,
                                        int line) {
        rd_kafka_toppar_t *rktp;

        rktp = rd_calloc(1, sizeof(*rktp));

        rktp->rktp_partition    = partition;
        rktp->rktp_rkt          = rkt;
        rktp->rktp_leader_id    = -1;
        rktp->rktp_broker_id    = -1;
        rktp->rktp_leader_epoch = -1;
        rd_interval_init(&rktp->rktp_lease_intvl);
        rd_interval_init(&rktp->rktp_new_lease_intvl);
        rd_interval_init(&rktp->rktp_new_lease_log_intvl);
        rd_interval_init(&rktp->rktp_metadata_intvl);
        /* Mark partition as unknown (does not exist) until we see the
         * partition in topic metadata. */
        if (partition != RD_KAFKA_PARTITION_UA)
                rktp->rktp_flags |= RD_KAFKA_TOPPAR_F_UNKNOWN;
        rktp->rktp_fetch_state = RD_KAFKA_TOPPAR_FETCH_NONE;
        rktp->rktp_fetch_msg_max_bytes =
            rkt->rkt_rk->rk_conf.fetch_msg_max_bytes;
        rktp->rktp_offset_fp = NULL;
        rd_kafka_offset_stats_reset(&rktp->rktp_offsets);
        rd_kafka_offset_stats_reset(&rktp->rktp_offsets_fin);
        rktp->rktp_ls_offset = RD_KAFKA_OFFSET_INVALID;
        rktp->rktp_hi_offset = RD_KAFKA_OFFSET_INVALID;
        rktp->rktp_lo_offset = RD_KAFKA_OFFSET_INVALID;
        rd_kafka_fetch_pos_init(&rktp->rktp_query_pos);
        rd_kafka_fetch_pos_init(&rktp->rktp_next_fetch_start);
        rd_kafka_fetch_pos_init(&rktp->rktp_last_next_fetch_start);
        rd_kafka_fetch_pos_init(&rktp->rktp_offset_validation_pos);
        rd_kafka_fetch_pos_init(&rktp->rktp_app_pos);
        rd_kafka_fetch_pos_init(&rktp->rktp_stored_pos);
        rd_kafka_fetch_pos_init(&rktp->rktp_committing_pos);
        rd_kafka_fetch_pos_init(&rktp->rktp_committed_pos);
        rd_kafka_msgq_init(&rktp->rktp_msgq);
        rd_kafka_msgq_init(&rktp->rktp_xmit_msgq);
        mtx_init(&rktp->rktp_lock, mtx_plain);

        rd_refcnt_init(&rktp->rktp_refcnt, 0);
        rktp->rktp_fetchq          = rd_kafka_consume_q_new(rkt->rkt_rk);
        rktp->rktp_ops             = rd_kafka_q_new(rkt->rkt_rk);
        rktp->rktp_ops->rkq_serve  = rd_kafka_toppar_op_serve;
        rktp->rktp_ops->rkq_opaque = rktp;
        rd_atomic32_init(&rktp->rktp_version, 1);
        rktp->rktp_op_version = rd_atomic32_get(&rktp->rktp_version);

        rd_atomic32_init(&rktp->rktp_msgs_inflight, 0);
        rd_kafka_pid_reset(&rktp->rktp_eos.pid);

        /* Consumer: If statistics is available we query the log start offset
         * of each partition.
         * Since the oldest offset only moves on log retention, we cap this
         * value on the low end to a reasonable value to avoid flooding
         * the brokers with OffsetRequests when our statistics interval is low.
         * FIXME: Use a global timer to collect offsets for all partitions
         * FIXME: This timer is superfulous for FETCH >= v5 because the log
         *        start offset is included in fetch responses.
         * */
        if (rktp->rktp_rkt->rkt_rk->rk_conf.stats_interval_ms > 0 &&
            rkt->rkt_rk->rk_type == RD_KAFKA_CONSUMER &&
            rktp->rktp_partition != RD_KAFKA_PARTITION_UA) {
                int intvl = rkt->rkt_rk->rk_conf.stats_interval_ms;
                if (intvl < 10 * 1000 /* 10s */)
                        intvl = 10 * 1000;
                rd_kafka_timer_start(
                    &rkt->rkt_rk->rk_timers, &rktp->rktp_consumer_lag_tmr,
                    intvl * 1000ll, rd_kafka_toppar_consumer_lag_tmr_cb, rktp);
        }

        rktp->rktp_rkt = rd_kafka_topic_keep(rkt);

        rd_kafka_q_fwd_set(rktp->rktp_ops, rkt->rkt_rk->rk_ops);
        rd_kafka_dbg(rkt->rkt_rk, TOPIC, "TOPPARNEW",
                     "NEW %s [%" PRId32 "] %p refcnt %p (at %s:%d)",
                     rkt->rkt_topic->str, rktp->rktp_partition, rktp,
                     &rktp->rktp_refcnt, func, line);

        return rd_kafka_toppar_keep(rktp);
}



/**
 * Removes a toppar from its duties, global lists, etc.
 *
 * Locks: rd_kafka_toppar_lock() MUST be held
 */
static void rd_kafka_toppar_remove(rd_kafka_toppar_t *rktp) {
        rd_kafka_dbg(rktp->rktp_rkt->rkt_rk, TOPIC, "TOPPARREMOVE",
                     "Removing toppar %s [%" PRId32 "] %p",
                     rktp->rktp_rkt->rkt_topic->str, rktp->rktp_partition,
                     rktp);

        rd_kafka_timer_stop(&rktp->rktp_rkt->rkt_rk->rk_timers,
                            &rktp->rktp_validate_tmr, 1 /*lock*/);
        rd_kafka_timer_stop(&rktp->rktp_rkt->rkt_rk->rk_timers,
                            &rktp->rktp_offset_query_tmr, 1 /*lock*/);
        rd_kafka_timer_stop(&rktp->rktp_rkt->rkt_rk->rk_timers,
                            &rktp->rktp_consumer_lag_tmr, 1 /*lock*/);

        rd_kafka_q_fwd_set(rktp->rktp_ops, NULL);
}


/**
 * Final destructor for partition.
 */
void rd_kafka_toppar_destroy_final(rd_kafka_toppar_t *rktp) {

        rd_kafka_toppar_remove(rktp);

        rd_kafka_dbg(rktp->rktp_rkt->rkt_rk, TOPIC, "DESTROY",
                     "%s [%" PRId32 "]: %p DESTROY_FINAL",
                     rktp->rktp_rkt->rkt_topic->str, rktp->rktp_partition,
                     rktp);

        /* Clear queues */
        rd_kafka_assert(rktp->rktp_rkt->rkt_rk,
                        rd_kafka_msgq_len(&rktp->rktp_xmit_msgq) == 0);
        rd_kafka_dr_msgq(rktp->rktp_rkt, &rktp->rktp_msgq,
                         RD_KAFKA_RESP_ERR__DESTROY);
        rd_kafka_q_destroy_owner(rktp->rktp_fetchq);
        rd_kafka_q_destroy_owner(rktp->rktp_ops);

        rd_kafka_replyq_destroy(&rktp->rktp_replyq);

        rd_kafka_topic_destroy0(rktp->rktp_rkt);

        mtx_destroy(&rktp->rktp_lock);

        if (rktp->rktp_leader)
                rd_kafka_broker_destroy(rktp->rktp_leader);

        rd_refcnt_destroy(&rktp->rktp_refcnt);

        rd_free(rktp->rktp_stored_metadata);
        rd_free(rktp);
}


/**
 * Set toppar fetching state.
 *
 * @locality any
 * @locks_required rd_kafka_toppar_lock() MUST be held.
 */
void rd_kafka_toppar_set_fetch_state(rd_kafka_toppar_t *rktp, int fetch_state) {
        if ((int)rktp->rktp_fetch_state == fetch_state)
                return;

        rd_kafka_dbg(
            rktp->rktp_rkt->rkt_rk, TOPIC, "PARTSTATE",
            "Partition %.*s [%" PRId32 "] changed fetch state %s -> %s",
            RD_KAFKAP_STR_PR(rktp->rktp_rkt->rkt_topic), rktp->rktp_partition,
            rd_kafka_fetch_states[rktp->rktp_fetch_state],
            rd_kafka_fetch_states[fetch_state]);

        rktp->rktp_fetch_state = fetch_state;

        if (fetch_state == RD_KAFKA_TOPPAR_FETCH_ACTIVE)
                rd_kafka_dbg(
                    rktp->rktp_rkt->rkt_rk, CONSUMER | RD_KAFKA_DBG_TOPIC,
                    "FETCH",
                    "Partition %.*s [%" PRId32 "] start fetching at %s",
                    RD_KAFKAP_STR_PR(rktp->rktp_rkt->rkt_topic),
                    rktp->rktp_partition,
                    rd_kafka_fetch_pos2str(rktp->rktp_next_fetch_start));
}


/**
 * Returns the appropriate toppar for a given rkt and partition.
 * The returned toppar has increased refcnt and must be unreffed by calling
 *  rd_kafka_toppar_destroy().
 * May return NULL.
 *
 * If 'ua_on_miss' is true the UA (unassigned) toppar is returned if
 * 'partition' was not known locally, else NULL is returned.
 *
 * Locks: Caller must hold rd_kafka_topic_*lock()
 */
rd_kafka_toppar_t *rd_kafka_toppar_get0(const char *func,
                                        int line,
                                        const rd_kafka_topic_t *rkt,
                                        int32_t partition,
                                        int ua_on_miss) {
        rd_kafka_toppar_t *rktp;

        if (partition >= 0 && partition < rkt->rkt_partition_cnt)
                rktp = rkt->rkt_p[partition];
        else if (partition == RD_KAFKA_PARTITION_UA || ua_on_miss)
                rktp = rkt->rkt_ua;
        else
                return NULL;

        if (rktp)
                return rd_kafka_toppar_keep_fl(func, line, rktp);

        return NULL;
}


/**
 * Same as rd_kafka_toppar_get() but no need for locking and
 * looks up the topic first.
 *
 * Locality: any
 * Locks: none
 */
rd_kafka_toppar_t *rd_kafka_toppar_get2(rd_kafka_t *rk,
                                        const char *topic,
                                        int32_t partition,
                                        int ua_on_miss,
                                        int create_on_miss) {
        rd_kafka_topic_t *rkt;
        rd_kafka_toppar_t *rktp;

        rd_kafka_wrlock(rk);

        /* Find or create topic */
        if (unlikely(!(rkt = rd_kafka_topic_find(rk, topic, 0 /*no-lock*/)))) {
                if (!create_on_miss) {
                        rd_kafka_wrunlock(rk);
                        return NULL;
                }
                rkt = rd_kafka_topic_new0(rk, topic, NULL, NULL, 0 /*no-lock*/);
                if (!rkt) {
                        rd_kafka_wrunlock(rk);
                        rd_kafka_log(rk, LOG_ERR, "TOPIC",
                                     "Failed to create local topic \"%s\": %s",
                                     topic, rd_strerror(errno));
                        return NULL;
                }
        }

        rd_kafka_wrunlock(rk);

        rd_kafka_topic_wrlock(rkt);
        rktp = rd_kafka_toppar_desired_add(rkt, partition);
        rd_kafka_topic_wrunlock(rkt);

        rd_kafka_topic_destroy0(rkt);

        return rktp;
}


/**
 * Returns a toppar if it is available in the cluster.
 * '*errp' is set to the error-code if lookup fails.
 *
 * Locks: topic_*lock() MUST be held
 */
rd_kafka_toppar_t *rd_kafka_toppar_get_avail(const rd_kafka_topic_t *rkt,
                                             int32_t partition,
                                             int ua_on_miss,
                                             rd_kafka_resp_err_t *errp) {
        rd_kafka_toppar_t *rktp;

        switch (rkt->rkt_state) {
        case RD_KAFKA_TOPIC_S_UNKNOWN:
                /* No metadata received from cluster yet.
                 * Put message in UA partition and re-run partitioner when
                 * cluster comes up. */
                partition = RD_KAFKA_PARTITION_UA;
                break;

        case RD_KAFKA_TOPIC_S_NOTEXISTS:
                /* Topic not found in cluster.
                 * Fail message immediately. */
                *errp = RD_KAFKA_RESP_ERR__UNKNOWN_TOPIC;
                return NULL;

        case RD_KAFKA_TOPIC_S_ERROR:
                /* Permanent topic error. */
                *errp = rkt->rkt_err;
                return NULL;

        case RD_KAFKA_TOPIC_S_EXISTS:
                /* Topic exists in cluster. */

                /* Topic exists but has no partitions.
                 * This is usually an transient state following the
                 * auto-creation of a topic. */
                if (unlikely(rkt->rkt_partition_cnt == 0)) {
                        partition = RD_KAFKA_PARTITION_UA;
                        break;
                }

                /* Check that partition exists. */
                if (partition >= rkt->rkt_partition_cnt) {
                        *errp = RD_KAFKA_RESP_ERR__UNKNOWN_PARTITION;
                        return NULL;
                }
                break;

        default:
                rd_kafka_assert(rkt->rkt_rk, !*"NOTREACHED");
                break;
        }

        /* Get new partition */
        rktp = rd_kafka_toppar_get(rkt, partition, 0);

        if (unlikely(!rktp)) {
                /* Unknown topic or partition */
                if (rkt->rkt_state == RD_KAFKA_TOPIC_S_NOTEXISTS)
                        *errp = RD_KAFKA_RESP_ERR__UNKNOWN_TOPIC;
                else
                        *errp = RD_KAFKA_RESP_ERR__UNKNOWN_PARTITION;

                return NULL;
        }

        return rktp;
}


/**
 * Looks for partition 'i' in topic 'rkt's desired list.
 *
 * The desired partition list is the list of partitions that are desired
 * (e.g., by the consumer) but not yet seen on a broker.
 * As soon as the partition is seen on a broker the toppar is moved from
 * the desired list and onto the normal rkt_p array.
 * When the partition on the broker goes away a desired partition is put
 * back on the desired list.
 *
 * Locks: rd_kafka_topic_*lock() must be held.
 * Note: 'rktp' refcount is increased.
 */

rd_kafka_toppar_t *rd_kafka_toppar_desired_get(rd_kafka_topic_t *rkt,
                                               int32_t partition) {
        rd_kafka_toppar_t *rktp;
        int i;

        RD_LIST_FOREACH(rktp, &rkt->rkt_desp, i) {
                if (rktp->rktp_partition == partition)
                        return rd_kafka_toppar_keep(rktp);
        }

        return NULL;
}


/**
 * Link toppar on desired list.
 *
 * Locks: rd_kafka_topic_wrlock() and toppar_lock() must be held.
 */
void rd_kafka_toppar_desired_link(rd_kafka_toppar_t *rktp) {

        if (rktp->rktp_flags & RD_KAFKA_TOPPAR_F_ON_DESP)
                return; /* Already linked */

        rd_kafka_toppar_keep(rktp);
        rd_list_add(&rktp->rktp_rkt->rkt_desp, rktp);
        rd_interval_reset(&rktp->rktp_rkt->rkt_desp_refresh_intvl);
        rktp->rktp_flags |= RD_KAFKA_TOPPAR_F_ON_DESP;
}

/**
 * Unlink toppar from desired list.
 *
 * Locks: rd_kafka_topic_wrlock() and toppar_lock() must be held.
 */
void rd_kafka_toppar_desired_unlink(rd_kafka_toppar_t *rktp) {
        if (!(rktp->rktp_flags & RD_KAFKA_TOPPAR_F_ON_DESP))
                return; /* Not linked */

        rktp->rktp_flags &= ~RD_KAFKA_TOPPAR_F_ON_DESP;
        rd_list_remove(&rktp->rktp_rkt->rkt_desp, rktp);
        rd_interval_reset(&rktp->rktp_rkt->rkt_desp_refresh_intvl);
        rd_kafka_toppar_destroy(rktp);
}


/**
 * @brief If rktp is not already desired:
 *  - mark as DESIRED|~REMOVE
 *  - add to desired list if unknown
 *
 * @remark toppar_lock() MUST be held
 */
void rd_kafka_toppar_desired_add0(rd_kafka_toppar_t *rktp) {
        if ((rktp->rktp_flags & RD_KAFKA_TOPPAR_F_DESIRED))
                return;

        rd_kafka_dbg(rktp->rktp_rkt->rkt_rk, TOPIC, "DESIRED",
                     "%s [%" PRId32 "]: marking as DESIRED",
                     rktp->rktp_rkt->rkt_topic->str, rktp->rktp_partition);

        /* If toppar was marked for removal this is no longer
         * the case since the partition is now desired. */
        rktp->rktp_flags &= ~RD_KAFKA_TOPPAR_F_REMOVE;

        rktp->rktp_flags |= RD_KAFKA_TOPPAR_F_DESIRED;

        if (rktp->rktp_flags & RD_KAFKA_TOPPAR_F_UNKNOWN) {
                rd_kafka_dbg(rktp->rktp_rkt->rkt_rk, TOPIC, "DESIRED",
                             "%s [%" PRId32 "]: adding to DESIRED list",
                             rktp->rktp_rkt->rkt_topic->str,
                             rktp->rktp_partition);
                rd_kafka_toppar_desired_link(rktp);
        }
}


/**
 * Adds 'partition' as a desired partition to topic 'rkt', or updates
 * an existing partition to be desired.
 *
 * Locks: rd_kafka_topic_wrlock() must be held.
 */
rd_kafka_toppar_t *rd_kafka_toppar_desired_add(rd_kafka_topic_t *rkt,
                                               int32_t partition) {
        rd_kafka_toppar_t *rktp;

        rktp = rd_kafka_toppar_get(rkt, partition, 0 /*no_ua_on_miss*/);

        if (!rktp)
                rktp = rd_kafka_toppar_desired_get(rkt, partition);

        if (!rktp)
                rktp = rd_kafka_toppar_new(rkt, partition);

        rd_kafka_toppar_lock(rktp);
        rd_kafka_toppar_desired_add0(rktp);
        rd_kafka_toppar_unlock(rktp);

        return rktp; /* Callers refcount */
}



/**
 * Unmarks an 'rktp' as desired.
 *
 * Locks: rd_kafka_topic_wrlock() and rd_kafka_toppar_lock() MUST be held.
 */
void rd_kafka_toppar_desired_del(rd_kafka_toppar_t *rktp) {

        if (!(rktp->rktp_flags & RD_KAFKA_TOPPAR_F_DESIRED))
                return;

        rktp->rktp_flags &= ~RD_KAFKA_TOPPAR_F_DESIRED;
        rd_kafka_toppar_desired_unlink(rktp);

        rd_kafka_dbg(rktp->rktp_rkt->rkt_rk, TOPIC, "DESP",
                     "Removing (un)desired topic %s [%" PRId32 "]",
                     rktp->rktp_rkt->rkt_topic->str, rktp->rktp_partition);

        if (rktp->rktp_flags & RD_KAFKA_TOPPAR_F_UNKNOWN) {
                /* If this partition does not exist in the cluster
                 * and is no longer desired, remove it. */
                rd_kafka_toppar_broker_leave_for_remove(rktp);
        }
}



/**
 * Append message at tail of 'rktp' message queue.
 */
void rd_kafka_toppar_enq_msg(rd_kafka_toppar_t *rktp,
                             rd_kafka_msg_t *rkm,
                             rd_ts_t now) {
        rd_kafka_q_t *wakeup_q = NULL;

        rd_kafka_toppar_lock(rktp);

        if (!rkm->rkm_u.producer.msgid &&
            rktp->rktp_partition != RD_KAFKA_PARTITION_UA)
                rkm->rkm_u.producer.msgid = ++rktp->rktp_msgid;

        if (rktp->rktp_partition == RD_KAFKA_PARTITION_UA ||
            rktp->rktp_rkt->rkt_conf.queuing_strategy == RD_KAFKA_QUEUE_FIFO) {
                /* No need for enq_sorted(), this is the oldest message. */
                rd_kafka_msgq_enq(&rktp->rktp_msgq, rkm);
        } else {
                rd_kafka_msgq_enq_sorted(rktp->rktp_rkt, &rktp->rktp_msgq, rkm);
        }

        if (unlikely(rktp->rktp_partition != RD_KAFKA_PARTITION_UA &&
                     rd_kafka_msgq_may_wakeup(&rktp->rktp_msgq, now) &&
                     (wakeup_q = rktp->rktp_msgq_wakeup_q))) {
                /* Wake-up broker thread */
                rktp->rktp_msgq.rkmq_wakeup.signalled = rd_true;
                rd_kafka_q_keep(wakeup_q);
        }

        rd_kafka_toppar_unlock(rktp);

        if (unlikely(wakeup_q != NULL)) {
                rd_kafka_q_yield(wakeup_q);
                rd_kafka_q_destroy(wakeup_q);
        }
}


/**
 * @brief Insert \p srcq before \p insert_before in \p destq.
 *
 * If \p srcq and \p destq overlaps only part of the \p srcq will be inserted.
 *
 * Upon return \p srcq will contain any remaining messages that require
 * another insert position in \p destq.
 */
static void rd_kafka_msgq_insert_msgq_before(rd_kafka_msgq_t *destq,
                                             rd_kafka_msg_t *insert_before,
                                             rd_kafka_msgq_t *srcq,
                                             int (*cmp)(const void *a,
                                                        const void *b)) {
        rd_kafka_msg_t *slast;
        rd_kafka_msgq_t tmpq;

        if (!insert_before) {
                /* Append all of srcq to destq */
                rd_kafka_msgq_concat(destq, srcq);
                rd_kafka_msgq_verify_order(NULL, destq, 0, rd_false);
                return;
        }

        slast = rd_kafka_msgq_last(srcq);
        rd_dassert(slast);

        if (cmp(slast, insert_before) > 0) {
                rd_kafka_msg_t *new_sfirst;
                int cnt;
                int64_t bytes;

                /* destq insert_before resides somewhere between
                 * srcq.first and srcq.last, find the first message in
                 * srcq that is > insert_before and split srcq into
                 * a left part that contains the messages to insert before
                 * insert_before, and a right part that will need another
                 * insert position. */

                new_sfirst = rd_kafka_msgq_find_pos(srcq, NULL, insert_before,
                                                    cmp, &cnt, &bytes);
                rd_assert(new_sfirst);

                /* split srcq into two parts using the divider message */
                rd_kafka_msgq_split(srcq, &tmpq, new_sfirst, cnt, bytes);

                rd_kafka_msgq_verify_order(NULL, srcq, 0, rd_false);
                rd_kafka_msgq_verify_order(NULL, &tmpq, 0, rd_false);
        } else {
                rd_kafka_msgq_init(&tmpq);
        }

        /* srcq now contains messages up to the first message in destq,
         * insert srcq at insert_before in destq. */
        rd_dassert(!TAILQ_EMPTY(&destq->rkmq_msgs));
        rd_dassert(!TAILQ_EMPTY(&srcq->rkmq_msgs));
        TAILQ_INSERT_LIST_BEFORE(&destq->rkmq_msgs, insert_before,
                                 &srcq->rkmq_msgs, rd_kafka_msgs_head_s,
                                 rd_kafka_msg_t *, rkm_link);
        destq->rkmq_msg_cnt += srcq->rkmq_msg_cnt;
        destq->rkmq_msg_bytes += srcq->rkmq_msg_bytes;
        srcq->rkmq_msg_cnt   = 0;
        srcq->rkmq_msg_bytes = 0;

        rd_kafka_msgq_verify_order(NULL, destq, 0, rd_false);
        rd_kafka_msgq_verify_order(NULL, srcq, 0, rd_false);

        /* tmpq contains the remaining messages in srcq, move it over. */
        rd_kafka_msgq_move(srcq, &tmpq);

        rd_kafka_msgq_verify_order(NULL, srcq, 0, rd_false);
}


/**
 * @brief Insert all messages from \p srcq into \p destq in their sorted
 *        position (using \p cmp)
 */
void rd_kafka_msgq_insert_msgq(rd_kafka_msgq_t *destq,
                               rd_kafka_msgq_t *srcq,
                               int (*cmp)(const void *a, const void *b)) {
        rd_kafka_msg_t *sfirst, *dlast, *start_pos = NULL;

        if (unlikely(RD_KAFKA_MSGQ_EMPTY(srcq))) {
                /* srcq is empty */
                return;
        }

        if (unlikely(RD_KAFKA_MSGQ_EMPTY(destq))) {
                /* destq is empty, simply move the srcq. */
                rd_kafka_msgq_move(destq, srcq);
                rd_kafka_msgq_verify_order(NULL, destq, 0, rd_false);
                return;
        }

        /* Optimize insertion by bulk-moving messages in place.
         * We know that:
         *  - destq is sorted but might not be continous (1,2,3,7)
         *  - srcq is sorted but might not be continous (4,5,6,8)
         *  - there migt be (multiple) overlaps between the two, e.g:
         *     destq = (1,2,3,7), srcq = (4,5,6,8)
         *  - there may be millions of messages.
         */

        rd_kafka_msgq_verify_order(NULL, destq, 0, rd_false);
        rd_kafka_msgq_verify_order(NULL, srcq, 0, rd_false);

        dlast  = rd_kafka_msgq_last(destq);
        sfirst = rd_kafka_msgq_first(srcq);

        /* Most common case, all of srcq goes after destq */
        if (likely(cmp(dlast, sfirst) < 0)) {
                rd_kafka_msgq_concat(destq, srcq);

                rd_kafka_msgq_verify_order(NULL, destq, 0, rd_false);

                rd_assert(RD_KAFKA_MSGQ_EMPTY(srcq));
                return;
        }

        /* Insert messages from srcq into destq in non-overlapping
         * chunks until srcq is exhausted. */
        while (likely(sfirst != NULL)) {
                rd_kafka_msg_t *insert_before;

                /* Get insert position in destq of first element in srcq */
                insert_before = rd_kafka_msgq_find_pos(destq, start_pos, sfirst,
                                                       cmp, NULL, NULL);

                /* Insert as much of srcq as possible at insert_before */
                rd_kafka_msgq_insert_msgq_before(destq, insert_before, srcq,
                                                 cmp);

                /* Remember the current destq position so the next find_pos()
                 * does not have to re-scan destq and what was
                 * added from srcq. */
                start_pos = insert_before;

                /* For next iteration */
                sfirst = rd_kafka_msgq_first(srcq);

                rd_kafka_msgq_verify_order(NULL, destq, 0, rd_false);
                rd_kafka_msgq_verify_order(NULL, srcq, 0, rd_false);
        }

        rd_kafka_msgq_verify_order(NULL, destq, 0, rd_false);

        rd_assert(RD_KAFKA_MSGQ_EMPTY(srcq));
}


/**
 * @brief Inserts messages from \p srcq according to their sorted position
 *        into \p destq, filtering out messages that can not be retried.
 *
 * @param incr_retry Increment retry count for messages.
 * @param max_retries Maximum retries allowed per message.
 * @param backoff Absolute retry backoff for retried messages.
 *
 * @returns 0 if all messages were retried, or 1 if some messages
 *          could not be retried.
 */
int rd_kafka_retry_msgq(rd_kafka_msgq_t *destq,
                        rd_kafka_msgq_t *srcq,
                        int incr_retry,
                        int max_retries,
                        rd_ts_t backoff,
                        rd_kafka_msg_status_t status,
                        int (*cmp)(const void *a, const void *b)) {
        rd_kafka_msgq_t retryable = RD_KAFKA_MSGQ_INITIALIZER(retryable);
        rd_kafka_msg_t *rkm, *tmp;

        /* Scan through messages to see which ones are eligible for retry,
         * move the retryable ones to temporary queue and
         * set backoff time for first message and optionally
         * increase retry count for each message.
         * Sorted insert is not necessary since the original order
         * srcq order is maintained. */
        TAILQ_FOREACH_SAFE(rkm, &srcq->rkmq_msgs, rkm_link, tmp) {
                if (rkm->rkm_u.producer.retries + incr_retry > max_retries)
                        continue;

                rd_kafka_msgq_deq(srcq, rkm, 1);
                rd_kafka_msgq_enq(&retryable, rkm);

                rkm->rkm_u.producer.ts_backoff = backoff;
                rkm->rkm_u.producer.retries += incr_retry;

                /* Don't downgrade a message from any form of PERSISTED
                 * to NOT_PERSISTED, since the original cause of indicating
                 * PERSISTED can't be changed.
                 * E.g., a previous ack or in-flight timeout. */
                if (likely(!(status == RD_KAFKA_MSG_STATUS_NOT_PERSISTED &&
                             rkm->rkm_status !=
                                 RD_KAFKA_MSG_STATUS_NOT_PERSISTED)))
                        rkm->rkm_status = status;
        }

        /* No messages are retryable */
        if (RD_KAFKA_MSGQ_EMPTY(&retryable))
                return 0;

        /* Insert retryable list at sorted position */
        rd_kafka_msgq_insert_msgq(destq, &retryable, cmp);

        return 1;
}

/**
 * @brief Inserts messages from \p rkmq according to their sorted position
 *        into the partition's message queue.
 *
 * @param incr_retry Increment retry count for messages.
 * @param status Set status on each message.
 *
 * @returns 0 if all messages were retried, or 1 if some messages
 *          could not be retried.
 *
 * @locality Broker thread (but not necessarily the leader broker thread)
 */

int rd_kafka_toppar_retry_msgq(rd_kafka_toppar_t *rktp,
                               rd_kafka_msgq_t *rkmq,
                               int incr_retry,
                               rd_kafka_msg_status_t status) {
        rd_kafka_t *rk  = rktp->rktp_rkt->rkt_rk;
        rd_ts_t backoff = rd_clock() + (rk->rk_conf.retry_backoff_ms * 1000);
        int r;

        if (rd_kafka_terminating(rk))
                return 1;

        rd_kafka_toppar_lock(rktp);
        r = rd_kafka_retry_msgq(&rktp->rktp_msgq, rkmq, incr_retry,
                                rk->rk_conf.max_retries, backoff, status,
                                rktp->rktp_rkt->rkt_conf.msg_order_cmp);
        rd_kafka_toppar_unlock(rktp);

        return r;
}

/**
 * @brief Insert sorted message list \p rkmq at sorted position in \p rktp 's
 *        message queue. The queues must not overlap.
 * @remark \p rkmq will be cleared.
 */
void rd_kafka_toppar_insert_msgq(rd_kafka_toppar_t *rktp,
                                 rd_kafka_msgq_t *rkmq) {
        rd_kafka_toppar_lock(rktp);
        rd_kafka_msgq_insert_msgq(&rktp->rktp_msgq, rkmq,
                                  rktp->rktp_rkt->rkt_conf.msg_order_cmp);
        rd_kafka_toppar_unlock(rktp);
}



/**
 * Helper method for purging queues when removing a toppar.
 * Locks: rd_kafka_toppar_lock() MUST be held
 */
void rd_kafka_toppar_purge_and_disable_queues(rd_kafka_toppar_t *rktp) {
        rd_kafka_q_disable(rktp->rktp_fetchq);
        rd_kafka_q_purge(rktp->rktp_fetchq);
        rd_kafka_q_disable(rktp->rktp_ops);
        rd_kafka_q_purge(rktp->rktp_ops);
}


/**
 * @brief Migrate rktp from (optional) \p old_rkb to (optional) \p new_rkb,
 *        but at least one is required to be non-NULL.
 *
 * This is an async operation.
 *
 * @locks rd_kafka_toppar_lock() MUST be held
 */
static void rd_kafka_toppar_broker_migrate(rd_kafka_toppar_t *rktp,
                                           rd_kafka_broker_t *old_rkb,
                                           rd_kafka_broker_t *new_rkb) {
        rd_kafka_op_t *rko;
        rd_kafka_broker_t *dest_rkb;
        int had_next_broker = rktp->rktp_next_broker ? 1 : 0;

        rd_assert(old_rkb || new_rkb);

        /* Update next broker */
        if (new_rkb)
                rd_kafka_broker_keep(new_rkb);
        if (rktp->rktp_next_broker)
                rd_kafka_broker_destroy(rktp->rktp_next_broker);
        rktp->rktp_next_broker = new_rkb;

        /* If next_broker is set it means there is already an async
         * migration op going on and we should not send a new one
         * but simply change the next_broker (which we did above). */
        if (had_next_broker)
                return;

        /* Revert from offset-wait state back to offset-query
         * prior to leaving the broker to avoid stalling
         * on the new broker waiting for a offset reply from
         * this old broker (that might not come and thus need
         * to time out..slowly) */
        if (rktp->rktp_fetch_state == RD_KAFKA_TOPPAR_FETCH_OFFSET_WAIT)
                rd_kafka_toppar_offset_retry(rktp, 500,
                                             "migrating to new broker");

        if (old_rkb) {
                /* If there is an existing broker for this toppar we let it
                 * first handle its own leave and then trigger the join for
                 * the next broker, if any. */
                rko      = rd_kafka_op_new(RD_KAFKA_OP_PARTITION_LEAVE);
                dest_rkb = old_rkb;
        } else {
                /* No existing broker, send join op directly to new broker. */
                rko      = rd_kafka_op_new(RD_KAFKA_OP_PARTITION_JOIN);
                dest_rkb = new_rkb;
        }

        rko->rko_rktp = rd_kafka_toppar_keep(rktp);

        rd_kafka_dbg(
            rktp->rktp_rkt->rkt_rk, TOPIC, "BRKMIGR",
            "Migrating topic %.*s [%" PRId32
            "] %p from %s to %s "
            "(sending %s to %s)",
            RD_KAFKAP_STR_PR(rktp->rktp_rkt->rkt_topic), rktp->rktp_partition,
            rktp, old_rkb ? rd_kafka_broker_name(old_rkb) : "(none)",
            new_rkb ? rd_kafka_broker_name(new_rkb) : "(none)",
            rd_kafka_op2str(rko->rko_type), rd_kafka_broker_name(dest_rkb));

        rd_kafka_q_enq(dest_rkb->rkb_ops, rko);
}


/**
 * Async toppar leave from broker.
 * Only use this when partitions are to be removed.
 *
 * Locks: rd_kafka_toppar_lock() MUST be held
 */
void rd_kafka_toppar_broker_leave_for_remove(rd_kafka_toppar_t *rktp) {
        rd_kafka_op_t *rko;
        rd_kafka_broker_t *dest_rkb;

        rktp->rktp_flags |= RD_KAFKA_TOPPAR_F_REMOVE;

        if (rktp->rktp_next_broker)
                dest_rkb = rktp->rktp_next_broker;
        else if (rktp->rktp_broker)
                dest_rkb = rktp->rktp_broker;
        else {
                rd_kafka_dbg(rktp->rktp_rkt->rkt_rk, TOPIC, "TOPPARDEL",
                             "%.*s [%" PRId32
                             "] %p not handled by any broker: "
                             "not sending LEAVE for remove",
                             RD_KAFKAP_STR_PR(rktp->rktp_rkt->rkt_topic),
                             rktp->rktp_partition, rktp);
                return;
        }


        /* Revert from offset-wait state back to offset-query
         * prior to leaving the broker to avoid stalling
         * on the new broker waiting for a offset reply from
         * this old broker (that might not come and thus need
         * to time out..slowly) */
        if (rktp->rktp_fetch_state == RD_KAFKA_TOPPAR_FETCH_OFFSET_WAIT)
                rd_kafka_toppar_set_fetch_state(
                    rktp, RD_KAFKA_TOPPAR_FETCH_OFFSET_QUERY);

        rko           = rd_kafka_op_new(RD_KAFKA_OP_PARTITION_LEAVE);
        rko->rko_rktp = rd_kafka_toppar_keep(rktp);

        rd_kafka_dbg(
            rktp->rktp_rkt->rkt_rk, TOPIC, "BRKMIGR",
            "%.*s [%" PRId32 "] %p sending final LEAVE for removal by %s",
            RD_KAFKAP_STR_PR(rktp->rktp_rkt->rkt_topic), rktp->rktp_partition,
            rktp, rd_kafka_broker_name(dest_rkb));

        rd_kafka_q_enq(dest_rkb->rkb_ops, rko);
}


/**
 * @brief Delegates toppar 'rktp' to broker 'rkb'. 'rkb' may be NULL to
 *        undelegate broker.
 *
 * @locks Caller must have rd_kafka_toppar_lock(rktp) held.
 */
void rd_kafka_toppar_broker_delegate(rd_kafka_toppar_t *rktp,
                                     rd_kafka_broker_t *rkb) {
        rd_kafka_t *rk        = rktp->rktp_rkt->rkt_rk;
        int internal_fallback = 0;

        rd_kafka_dbg(rktp->rktp_rkt->rkt_rk, TOPIC, "BRKDELGT",
                     "%s [%" PRId32
                     "]: delegate to broker %s "
                     "(rktp %p, term %d, ref %d)",
                     rktp->rktp_rkt->rkt_topic->str, rktp->rktp_partition,
                     rkb ? rkb->rkb_name : "(none)", rktp,
                     rd_kafka_terminating(rk),
                     rd_refcnt_get(&rktp->rktp_refcnt));

        /* Undelegated toppars are delgated to the internal
         * broker for bookkeeping. */
        if (!rkb && !rd_kafka_terminating(rk)) {
                rkb               = rd_kafka_broker_internal(rk);
                internal_fallback = 1;
        }

        if (rktp->rktp_broker == rkb && !rktp->rktp_next_broker) {
                rd_kafka_dbg(rktp->rktp_rkt->rkt_rk, TOPIC, "BRKDELGT",
                             "%.*s [%" PRId32
                             "]: not updating broker: "
                             "already on correct broker %s",
                             RD_KAFKAP_STR_PR(rktp->rktp_rkt->rkt_topic),
                             rktp->rktp_partition,
                             rkb ? rd_kafka_broker_name(rkb) : "(none)");

                if (internal_fallback)
                        rd_kafka_broker_destroy(rkb);
                return;
        }

        if (rktp->rktp_broker)
                rd_kafka_dbg(rktp->rktp_rkt->rkt_rk, TOPIC, "BRKDELGT",
                             "%.*s [%" PRId32
                             "]: no longer delegated to "
                             "broker %s",
                             RD_KAFKAP_STR_PR(rktp->rktp_rkt->rkt_topic),
                             rktp->rktp_partition,
                             rd_kafka_broker_name(rktp->rktp_broker));


        if (rkb) {
                rd_kafka_dbg(rktp->rktp_rkt->rkt_rk, TOPIC, "BRKDELGT",
                             "%.*s [%" PRId32
                             "]: delegating to broker %s "
                             "for partition with %i messages "
                             "(%" PRIu64 " bytes) queued",
                             RD_KAFKAP_STR_PR(rktp->rktp_rkt->rkt_topic),
                             rktp->rktp_partition, rd_kafka_broker_name(rkb),
                             rktp->rktp_msgq.rkmq_msg_cnt,
                             rktp->rktp_msgq.rkmq_msg_bytes);


        } else {
                rd_kafka_dbg(rktp->rktp_rkt->rkt_rk, TOPIC, "BRKDELGT",
                             "%.*s [%" PRId32 "]: no broker delegated",
                             RD_KAFKAP_STR_PR(rktp->rktp_rkt->rkt_topic),
                             rktp->rktp_partition);
        }

        if (rktp->rktp_broker || rkb)
                rd_kafka_toppar_broker_migrate(rktp, rktp->rktp_broker, rkb);

        if (internal_fallback)
                rd_kafka_broker_destroy(rkb);
}



void rd_kafka_toppar_offset_commit_result(
    rd_kafka_toppar_t *rktp,
    rd_kafka_resp_err_t err,
    rd_kafka_topic_partition_list_t *offsets) {
        if (err)
                rd_kafka_consumer_err(
                    rktp->rktp_fetchq,
                    /* FIXME: propagate broker_id */
                    RD_KAFKA_NODEID_UA, err, 0 /* FIXME:VERSION*/, NULL, rktp,
                    RD_KAFKA_OFFSET_INVALID, "Offset commit failed: %s",
                    rd_kafka_err2str(err));

        rd_kafka_toppar_lock(rktp);
        if (!err)
                rktp->rktp_committed_pos =
                    rd_kafka_topic_partition_get_fetch_pos(&offsets->elems[0]);

        /* When stopping toppars:
         * Final commit is now done (or failed), propagate. */
        if (rktp->rktp_fetch_state == RD_KAFKA_TOPPAR_FETCH_STOPPING)
                rd_kafka_toppar_fetch_stopped(rktp, err);

        rd_kafka_toppar_unlock(rktp);
}



/**
 * Handle the next offset to consume for a toppar.
 * This is used during initial setup when trying to figure out what
 * offset to start consuming from.
 *
 * Locality: toppar handler thread.
 * Locks: toppar_lock(rktp) must be held
 */
void rd_kafka_toppar_next_offset_handle(rd_kafka_toppar_t *rktp,
                                        rd_kafka_fetch_pos_t next_pos) {

        if (RD_KAFKA_OFFSET_IS_LOGICAL(next_pos.offset)) {
                /* Offset storage returned logical offset (e.g. "end"),
                 * look it up. */

                /* Save next offset, even if logical, so that e.g.,
                 * assign(BEGINNING) survives a pause+resume, etc.
                 * See issue #2105. */
                rd_kafka_toppar_set_next_fetch_position(rktp, next_pos);

                rd_kafka_offset_reset(rktp, RD_KAFKA_NODEID_UA, next_pos,
                                      RD_KAFKA_RESP_ERR_NO_ERROR, "update");
                return;
        }

        /* Adjust by TAIL count if, if wanted */
        if (rktp->rktp_query_pos.offset <= RD_KAFKA_OFFSET_TAIL_BASE) {
                int64_t orig_offset = next_pos.offset;
                int64_t tail_cnt    = llabs(rktp->rktp_query_pos.offset -
                                         RD_KAFKA_OFFSET_TAIL_BASE);

                if (tail_cnt > next_pos.offset)
                        next_pos.offset = 0;
                else
                        next_pos.offset -= tail_cnt;

                rd_kafka_dbg(rktp->rktp_rkt->rkt_rk, TOPIC, "OFFSET",
                             "OffsetReply for topic %s [%" PRId32
                             "]: "
                             "offset %" PRId64
                             ": adjusting for "
                             "OFFSET_TAIL(%" PRId64 "): effective %s",
                             rktp->rktp_rkt->rkt_topic->str,
                             rktp->rktp_partition, orig_offset, tail_cnt,
                             rd_kafka_fetch_pos2str(next_pos));
        }

        rd_kafka_toppar_set_next_fetch_position(rktp, next_pos);

        rd_kafka_toppar_set_fetch_state(rktp, RD_KAFKA_TOPPAR_FETCH_ACTIVE);

        /* Wake-up broker thread which might be idling on IO */
        if (rktp->rktp_broker)
                rd_kafka_broker_wakeup(rktp->rktp_broker, "ready to fetch");
}



/**
 * Fetch committed offset for a single partition. (simple consumer)
 *
 * Locality: toppar thread
 */
void rd_kafka_toppar_offset_fetch(rd_kafka_toppar_t *rktp,
                                  rd_kafka_replyq_t replyq) {
        rd_kafka_t *rk = rktp->rktp_rkt->rkt_rk;
        rd_kafka_topic_partition_list_t *part;
        rd_kafka_op_t *rko;

        rd_kafka_dbg(rk, TOPIC, "OFFSETREQ",
                     "Partition %.*s [%" PRId32
                     "]: querying cgrp for "
                     "committed offset (opv %d)",
                     RD_KAFKAP_STR_PR(rktp->rktp_rkt->rkt_topic),
                     rktp->rktp_partition, replyq.version);

        part = rd_kafka_topic_partition_list_new(1);
        rd_kafka_topic_partition_list_add0(__FUNCTION__, __LINE__, part,
                                           rktp->rktp_rkt->rkt_topic->str,
                                           rktp->rktp_partition, rktp, NULL);

        rko             = rd_kafka_op_new(RD_KAFKA_OP_OFFSET_FETCH);
        rko->rko_rktp   = rd_kafka_toppar_keep(rktp);
        rko->rko_replyq = replyq;

        rko->rko_u.offset_fetch.partitions = part;
        rko->rko_u.offset_fetch.require_stable_offsets =
            rk->rk_conf.isolation_level == RD_KAFKA_READ_COMMITTED;
        rko->rko_u.offset_fetch.do_free = 1;

        rd_kafka_q_enq(rktp->rktp_cgrp->rkcg_ops, rko);
}



/**
 * Toppar based OffsetResponse handling.
 * This is used for finding the next offset to Fetch.
 *
 * Locality: toppar handler thread
 */
static void rd_kafka_toppar_handle_Offset(rd_kafka_t *rk,
                                          rd_kafka_broker_t *rkb,
                                          rd_kafka_resp_err_t err,
                                          rd_kafka_buf_t *rkbuf,
                                          rd_kafka_buf_t *request,
                                          void *opaque) {
        rd_kafka_toppar_t *rktp = opaque;
        rd_kafka_topic_partition_list_t *offsets;
        rd_kafka_topic_partition_t *rktpar;
        int actions = 0;

        rd_kafka_toppar_lock(rktp);
        /* Drop reply from previous partition leader */
        if (err != RD_KAFKA_RESP_ERR__DESTROY && rktp->rktp_broker != rkb)
                err = RD_KAFKA_RESP_ERR__OUTDATED;
        rd_kafka_toppar_unlock(rktp);

        offsets = rd_kafka_topic_partition_list_new(1);

        rd_rkb_dbg(rkb, TOPIC, "OFFSET",
                   "Offset reply for "
                   "topic %.*s [%" PRId32 "] (v%d vs v%d)",
                   RD_KAFKAP_STR_PR(rktp->rktp_rkt->rkt_topic),
                   rktp->rktp_partition, request->rkbuf_replyq.version,
                   rktp->rktp_op_version);

        rd_dassert(request->rkbuf_replyq.version > 0);
        if (err != RD_KAFKA_RESP_ERR__DESTROY &&
            rd_kafka_buf_version_outdated(request, rktp->rktp_op_version)) {
                /* Outdated request response, ignore. */
                err = RD_KAFKA_RESP_ERR__OUTDATED;
        }

        /* Parse and return Offset */
        if (err != RD_KAFKA_RESP_ERR__OUTDATED)
                err = rd_kafka_handle_ListOffsets(rk, rkb, err, rkbuf, request,
                                                  offsets, &actions);

        if (!err && !(rktpar = rd_kafka_topic_partition_list_find(
                          offsets, rktp->rktp_rkt->rkt_topic->str,
                          rktp->rktp_partition))) {
                /* Requested partition not found in response */
                err = RD_KAFKA_RESP_ERR__UNKNOWN_PARTITION;
                actions |= RD_KAFKA_ERR_ACTION_PERMANENT;
        }

        if (err) {
                rd_rkb_dbg(rkb, TOPIC, "OFFSET",
                           "Offset reply error for "
                           "topic %.*s [%" PRId32 "] (v%d, %s): %s",
                           RD_KAFKAP_STR_PR(rktp->rktp_rkt->rkt_topic),
                           rktp->rktp_partition, request->rkbuf_replyq.version,
                           rd_kafka_err2str(err),
                           rd_kafka_actions2str(actions));

                rd_kafka_topic_partition_list_destroy(offsets);

                if (err == RD_KAFKA_RESP_ERR__DESTROY ||
                    err == RD_KAFKA_RESP_ERR__OUTDATED) {
                        /* Termination or outdated, quick cleanup. */

                        if (err == RD_KAFKA_RESP_ERR__OUTDATED) {
                                rd_kafka_toppar_lock(rktp);
                                rd_kafka_toppar_offset_retry(
                                    rktp, 500, "outdated offset response");
                                rd_kafka_toppar_unlock(rktp);
                        }

                        /* from request.opaque */
                        rd_kafka_toppar_destroy(rktp);
                        return;

                } else if (err == RD_KAFKA_RESP_ERR__IN_PROGRESS)
                        return; /* Retry in progress */


                rd_kafka_toppar_lock(rktp);

                if (!(actions & (RD_KAFKA_ERR_ACTION_RETRY |
                                 RD_KAFKA_ERR_ACTION_REFRESH))) {
                        /* Permanent error. Trigger auto.offset.reset policy
                         * and signal error back to application. */

                        rd_kafka_offset_reset(rktp, rkb->rkb_nodeid,
                                              rktp->rktp_query_pos, err,
                                              "failed to query logical offset");

                        rd_kafka_consumer_err(
                            rktp->rktp_fetchq, rkb->rkb_nodeid, err, 0, NULL,
                            rktp,
                            (rktp->rktp_query_pos.offset <=
                                     RD_KAFKA_OFFSET_TAIL_BASE
                                 ? rktp->rktp_query_pos.offset -
                                       RD_KAFKA_OFFSET_TAIL_BASE
                                 : rktp->rktp_query_pos.offset),
                            "Failed to query logical offset %s: %s",
                            rd_kafka_offset2str(rktp->rktp_query_pos.offset),
                            rd_kafka_err2str(err));

                } else {
                        /* Temporary error. Schedule retry. */
                        char tmp[256];

                        rd_snprintf(
                            tmp, sizeof(tmp),
                            "failed to query logical offset %s: %s",
                            rd_kafka_offset2str(rktp->rktp_query_pos.offset),
                            rd_kafka_err2str(err));

                        rd_kafka_toppar_offset_retry(rktp, 500, tmp);
                }

                rd_kafka_toppar_unlock(rktp);

                rd_kafka_toppar_destroy(rktp); /* from request.opaque */
                return;
        }


        rd_kafka_toppar_lock(rktp);
        rd_kafka_dbg(rktp->rktp_rkt->rkt_rk, TOPIC, "OFFSET",
                     "Offset %s request for %.*s [%" PRId32
                     "] "
                     "returned offset %s (%" PRId64 ") leader epoch %" PRId32,
                     rd_kafka_offset2str(rktp->rktp_query_pos.offset),
                     RD_KAFKAP_STR_PR(rktp->rktp_rkt->rkt_topic),
                     rktp->rktp_partition, rd_kafka_offset2str(rktpar->offset),
                     rktpar->offset,
                     rd_kafka_topic_partition_get_leader_epoch(rktpar));


        rd_kafka_toppar_next_offset_handle(
            rktp, RD_KAFKA_FETCH_POS(
                      rktpar->offset,
                      rd_kafka_topic_partition_get_leader_epoch(rktpar)));
        rd_kafka_toppar_unlock(rktp);

        rd_kafka_topic_partition_list_destroy(offsets);

        rd_kafka_toppar_destroy(rktp); /* from request.opaque */
}


/**
 * @brief An Offset fetch failed (for whatever reason) in
 *        the RD_KAFKA_TOPPAR_FETCH_OFFSET_WAIT state:
 *        set the state back to FETCH_OFFSET_QUERY and start the
 *        offset_query_tmr to trigger a new request eventually.
 *
 * @locality toppar handler thread
 * @locks toppar_lock() MUST be held
 */
static void rd_kafka_toppar_offset_retry(rd_kafka_toppar_t *rktp,
                                         int backoff_ms,
                                         const char *reason) {
        rd_ts_t tmr_next;
        int restart_tmr;

        /* (Re)start timer if not started or the current timeout
         * is larger than \p backoff_ms. */
        tmr_next = rd_kafka_timer_next(&rktp->rktp_rkt->rkt_rk->rk_timers,
                                       &rktp->rktp_offset_query_tmr, 1);

        restart_tmr =
            (tmr_next == -1 || tmr_next > rd_clock() + (backoff_ms * 1000ll));

        rd_kafka_dbg(rktp->rktp_rkt->rkt_rk, TOPIC, "OFFSET",
                     "%s [%" PRId32 "]: %s: %s for %s",
                     rktp->rktp_rkt->rkt_topic->str, rktp->rktp_partition,
                     reason,
                     restart_tmr ? "(re)starting offset query timer"
                                 : "offset query timer already scheduled",
                     rd_kafka_fetch_pos2str(rktp->rktp_query_pos));

        rd_kafka_toppar_set_fetch_state(rktp,
                                        RD_KAFKA_TOPPAR_FETCH_OFFSET_QUERY);

        if (restart_tmr)
                rd_kafka_timer_start(&rktp->rktp_rkt->rkt_rk->rk_timers,
                                     &rktp->rktp_offset_query_tmr,
                                     backoff_ms * 1000ll,
                                     rd_kafka_offset_query_tmr_cb, rktp);
}



/**
 * Send OffsetRequest for toppar.
 *
 * If \p backoff_ms is non-zero only the query timer is started,
 * otherwise a query is triggered directly.
 *
 * Locality: toppar handler thread
 * Locks: toppar_lock() must be held
 */
void rd_kafka_toppar_offset_request(rd_kafka_toppar_t *rktp,
                                    rd_kafka_fetch_pos_t query_pos,
                                    int backoff_ms) {
        rd_kafka_broker_t *rkb;

        rd_kafka_assert(NULL,
                        thrd_is_current(rktp->rktp_rkt->rkt_rk->rk_thread));

        rkb = rktp->rktp_broker;

        if (!backoff_ms && (!rkb || rkb->rkb_source == RD_KAFKA_INTERNAL))
                backoff_ms = 500;

        if (backoff_ms) {
                rd_kafka_toppar_offset_retry(
                    rktp, backoff_ms,
                    !rkb ? "no current leader for partition" : "backoff");
                return;
        }


        rd_kafka_timer_stop(&rktp->rktp_rkt->rkt_rk->rk_timers,
                            &rktp->rktp_offset_query_tmr, 1 /*lock*/);


        if (query_pos.offset == RD_KAFKA_OFFSET_STORED &&
            rktp->rktp_rkt->rkt_conf.offset_store_method ==
                RD_KAFKA_OFFSET_METHOD_BROKER) {
                /*
                 * Get stored offset from broker based storage:
                 * ask cgrp manager for offsets
                 */
                rd_kafka_toppar_offset_fetch(
                    rktp,
                    RD_KAFKA_REPLYQ(rktp->rktp_ops, rktp->rktp_op_version));

        } else {
                rd_kafka_topic_partition_list_t *offsets;
                rd_kafka_topic_partition_t *rktpar;

                /*
                 * Look up logical offset (end,beginning,tail,..)
                 */

                rd_rkb_dbg(rkb, TOPIC, "OFFREQ",
                           "Partition %.*s [%" PRId32
                           "]: querying for logical "
                           "offset %s (opv %d)",
                           RD_KAFKAP_STR_PR(rktp->rktp_rkt->rkt_topic),
                           rktp->rktp_partition,
                           rd_kafka_offset2str(query_pos.offset),
                           rktp->rktp_op_version);

                rd_kafka_toppar_keep(rktp); /* refcnt for OffsetRequest opaque*/

                if (query_pos.offset <= RD_KAFKA_OFFSET_TAIL_BASE)
                        query_pos.offset = RD_KAFKA_OFFSET_END;

                offsets = rd_kafka_topic_partition_list_new(1);
                rktpar  = rd_kafka_topic_partition_list_add(
                    offsets, rktp->rktp_rkt->rkt_topic->str,
                    rktp->rktp_partition);
                rd_kafka_topic_partition_set_from_fetch_pos(rktpar, query_pos);
                rd_kafka_topic_partition_set_current_leader_epoch(
                    rktpar, rktp->rktp_leader_epoch);

                rd_kafka_ListOffsetsRequest(
                    rkb, offsets,
                    RD_KAFKA_REPLYQ(rktp->rktp_ops, rktp->rktp_op_version),
                    rd_kafka_toppar_handle_Offset, rktp);

                rd_kafka_topic_partition_list_destroy(offsets);
        }

        rd_kafka_toppar_set_fetch_state(rktp,
                                        RD_KAFKA_TOPPAR_FETCH_OFFSET_WAIT);
}


/**
 * Start fetching toppar.
 *
 * Locality: toppar handler thread
 * Locks: none
 */
static void rd_kafka_toppar_fetch_start(rd_kafka_toppar_t *rktp,
                                        rd_kafka_fetch_pos_t pos,
                                        rd_kafka_op_t *rko_orig) {
        rd_kafka_cgrp_t *rkcg   = rko_orig->rko_u.fetch_start.rkcg;
        rd_kafka_resp_err_t err = 0;
        int32_t version         = rko_orig->rko_version;

        rd_kafka_toppar_lock(rktp);

        rd_kafka_dbg(rktp->rktp_rkt->rkt_rk, TOPIC, "FETCH",
                     "Start fetch for %.*s [%" PRId32
                     "] in "
                     "state %s at %s (v%" PRId32 ")",
                     RD_KAFKAP_STR_PR(rktp->rktp_rkt->rkt_topic),
                     rktp->rktp_partition,
                     rd_kafka_fetch_states[rktp->rktp_fetch_state],
                     rd_kafka_fetch_pos2str(pos), version);

        if (rktp->rktp_fetch_state == RD_KAFKA_TOPPAR_FETCH_STOPPING) {
                err = RD_KAFKA_RESP_ERR__PREV_IN_PROGRESS;
                rd_kafka_toppar_unlock(rktp);
                goto err_reply;
        }

        rd_kafka_toppar_op_version_bump(rktp, version);

        if (rkcg) {
                rd_kafka_assert(rktp->rktp_rkt->rkt_rk, !rktp->rktp_cgrp);
                /* Attach toppar to cgrp */
                rktp->rktp_cgrp = rkcg;
                rd_kafka_cgrp_op(rkcg, rktp, RD_KAFKA_NO_REPLYQ,
                                 RD_KAFKA_OP_PARTITION_JOIN, 0);
        }


        if (pos.offset == RD_KAFKA_OFFSET_BEGINNING ||
            pos.offset == RD_KAFKA_OFFSET_END ||
            pos.offset <= RD_KAFKA_OFFSET_TAIL_BASE) {
                rd_kafka_toppar_next_offset_handle(rktp, pos);

        } else if (pos.offset == RD_KAFKA_OFFSET_STORED) {
                rd_kafka_offset_store_init(rktp);

        } else if (pos.offset == RD_KAFKA_OFFSET_INVALID) {
                rd_kafka_offset_reset(rktp, RD_KAFKA_NODEID_UA, pos,
                                      RD_KAFKA_RESP_ERR__NO_OFFSET,
                                      "no previously committed offset "
                                      "available");

        } else {
                rd_kafka_toppar_set_next_fetch_position(rktp, pos);

                rd_kafka_toppar_set_fetch_state(rktp,
                                                RD_KAFKA_TOPPAR_FETCH_ACTIVE);

                /* Wake-up broker thread which might be idling on IO */
                if (rktp->rktp_broker)
                        rd_kafka_broker_wakeup(rktp->rktp_broker,
                                               "fetch start");
        }

        rktp->rktp_offsets_fin.eof_offset = RD_KAFKA_OFFSET_INVALID;

        rd_kafka_toppar_unlock(rktp);

        /* Signal back to caller thread that start has commenced, or err */
err_reply:
        if (rko_orig->rko_replyq.q) {
                rd_kafka_op_t *rko;

                rko = rd_kafka_op_new(RD_KAFKA_OP_FETCH_START);

                rko->rko_err  = err;
                rko->rko_rktp = rd_kafka_toppar_keep(rktp);

                rd_kafka_replyq_enq(&rko_orig->rko_replyq, rko, 0);
        }
}



/**
 * Mark toppar's fetch state as stopped (all decommissioning is done,
 * offsets are stored, etc).
 *
 * Locality: toppar handler thread
 * Locks: toppar_lock(rktp) MUST be held
 */
void rd_kafka_toppar_fetch_stopped(rd_kafka_toppar_t *rktp,
                                   rd_kafka_resp_err_t err) {


        rd_kafka_toppar_set_fetch_state(rktp, RD_KAFKA_TOPPAR_FETCH_STOPPED);

        rktp->rktp_app_pos.offset       = RD_KAFKA_OFFSET_INVALID;
        rktp->rktp_app_pos.leader_epoch = -1;

        if (rktp->rktp_cgrp) {
                /* Detach toppar from cgrp */
                rd_kafka_cgrp_op(rktp->rktp_cgrp, rktp, RD_KAFKA_NO_REPLYQ,
                                 RD_KAFKA_OP_PARTITION_LEAVE, 0);
                rktp->rktp_cgrp = NULL;
        }

        /* Signal back to application thread that stop is done. */
        if (rktp->rktp_replyq.q) {
                rd_kafka_op_t *rko;
                rko =
                    rd_kafka_op_new(RD_KAFKA_OP_FETCH_STOP | RD_KAFKA_OP_REPLY);
                rko->rko_err  = err;
                rko->rko_rktp = rd_kafka_toppar_keep(rktp);

                rd_kafka_replyq_enq(&rktp->rktp_replyq, rko, 0);
        }
}


/**
 * Stop toppar fetcher.
 * This is usually an async operation.
 *
 * Locality: toppar handler thread
 */
void rd_kafka_toppar_fetch_stop(rd_kafka_toppar_t *rktp,
                                rd_kafka_op_t *rko_orig) {
        int32_t version = rko_orig->rko_version;

        rd_kafka_toppar_lock(rktp);

        rd_kafka_dbg(rktp->rktp_rkt->rkt_rk, TOPIC, "FETCH",
                     "Stopping fetch for %.*s [%" PRId32 "] in state %s (v%d)",
                     RD_KAFKAP_STR_PR(rktp->rktp_rkt->rkt_topic),
                     rktp->rktp_partition,
                     rd_kafka_fetch_states[rktp->rktp_fetch_state], version);

        rd_kafka_toppar_op_version_bump(rktp, version);

        /* Abort pending offset lookups. */
        if (rktp->rktp_fetch_state == RD_KAFKA_TOPPAR_FETCH_OFFSET_QUERY)
                rd_kafka_timer_stop(&rktp->rktp_rkt->rkt_rk->rk_timers,
                                    &rktp->rktp_offset_query_tmr, 1 /*lock*/);

        /* Clear out the forwarding queue. */
        rd_kafka_q_fwd_set(rktp->rktp_fetchq, NULL);

        /* Assign the future replyq to propagate stop results. */
        rd_kafka_assert(rktp->rktp_rkt->rkt_rk, rktp->rktp_replyq.q == NULL);
        rktp->rktp_replyq = rko_orig->rko_replyq;
        rd_kafka_replyq_clear(&rko_orig->rko_replyq);

        rd_kafka_toppar_set_fetch_state(rktp, RD_KAFKA_TOPPAR_FETCH_STOPPING);

        /* Stop offset store (possibly async).
         * NOTE: will call .._stopped() if store finishes immediately,
         *       so no more operations after this call! */
        rd_kafka_offset_store_stop(rktp);

        rd_kafka_toppar_unlock(rktp);
}


/**
 * Update a toppars offset.
 * The toppar must have been previously FETCH_START:ed
 *
 * Locality: toppar handler thread
 */
void rd_kafka_toppar_seek(rd_kafka_toppar_t *rktp,
                          rd_kafka_fetch_pos_t pos,
                          rd_kafka_op_t *rko_orig) {
        rd_kafka_resp_err_t err = 0;
        int32_t version         = rko_orig->rko_version;

        rd_kafka_toppar_lock(rktp);

        rd_kafka_dbg(rktp->rktp_rkt->rkt_rk, TOPIC, "FETCH",
                     "Seek %.*s [%" PRId32 "] to %s in state %s (v%" PRId32 ")",
                     RD_KAFKAP_STR_PR(rktp->rktp_rkt->rkt_topic),
                     rktp->rktp_partition, rd_kafka_fetch_pos2str(pos),
                     rd_kafka_fetch_states[rktp->rktp_fetch_state], version);


        if (rktp->rktp_fetch_state == RD_KAFKA_TOPPAR_FETCH_STOPPING) {
                err = RD_KAFKA_RESP_ERR__PREV_IN_PROGRESS;
                goto err_reply;
        } else if (!RD_KAFKA_TOPPAR_FETCH_IS_STARTED(rktp->rktp_fetch_state)) {
                err = RD_KAFKA_RESP_ERR__STATE;
                goto err_reply;
        } else if (pos.offset == RD_KAFKA_OFFSET_STORED) {
                err = RD_KAFKA_RESP_ERR__INVALID_ARG;
                goto err_reply;
        }

        rd_kafka_toppar_op_version_bump(rktp, version);

        /* Reset app offsets since seek()ing is analogue to a (re)assign(),
         * and we want to avoid using the current app offset on resume()
         * following a seek (#3567). */
        rktp->rktp_app_pos.offset       = RD_KAFKA_OFFSET_INVALID;
        rktp->rktp_app_pos.leader_epoch = -1;

        /* Abort pending offset lookups. */
        if (rktp->rktp_fetch_state == RD_KAFKA_TOPPAR_FETCH_OFFSET_QUERY)
                rd_kafka_timer_stop(&rktp->rktp_rkt->rkt_rk->rk_timers,
                                    &rktp->rktp_offset_query_tmr, 1 /*lock*/);

        if (pos.offset <= 0 || pos.validated) {
                rd_kafka_toppar_next_offset_handle(rktp, pos);
        } else {
                rd_kafka_toppar_set_fetch_state(
                    rktp, RD_KAFKA_TOPPAR_FETCH_VALIDATE_EPOCH_WAIT);
                rd_kafka_toppar_set_next_fetch_position(rktp, pos);
                rd_kafka_toppar_set_offset_validation_position(rktp, pos);
                rd_kafka_offset_validate(rktp, "seek");
        }

        /* Signal back to caller thread that seek has commenced, or err */
err_reply:
        rd_kafka_toppar_unlock(rktp);

        if (rko_orig->rko_replyq.q) {
                rd_kafka_op_t *rko;

                rko = rd_kafka_op_new(RD_KAFKA_OP_SEEK | RD_KAFKA_OP_REPLY);

                rko->rko_err               = err;
                rko->rko_u.fetch_start.pos = rko_orig->rko_u.fetch_start.pos;
                rko->rko_rktp              = rd_kafka_toppar_keep(rktp);

                rd_kafka_replyq_enq(&rko_orig->rko_replyq, rko, 0);
        }
}


/**
 * @brief Pause/resume toppar.
 *
 * This is the internal handler of the pause/resume op.
 *
 * @locality toppar's handler thread
 */
static void rd_kafka_toppar_pause_resume(rd_kafka_toppar_t *rktp,
                                         rd_kafka_op_t *rko_orig) {
        rd_kafka_t *rk  = rktp->rktp_rkt->rkt_rk;
        int pause       = rko_orig->rko_u.pause.pause;
        int flag        = rko_orig->rko_u.pause.flag;
        int32_t version = rko_orig->rko_version;

        rd_kafka_toppar_lock(rktp);

        rd_kafka_toppar_op_version_bump(rktp, version);

        if (!pause && (rktp->rktp_flags & flag) != flag) {
                rd_kafka_dbg(rk, TOPIC, "RESUME",
                             "Not resuming %s [%" PRId32
                             "]: "
                             "partition is not paused by %s",
                             rktp->rktp_rkt->rkt_topic->str,
                             rktp->rktp_partition,
                             (flag & RD_KAFKA_TOPPAR_F_APP_PAUSE ? "application"
                                                                 : "library"));
                rd_kafka_toppar_unlock(rktp);
                return;
        }

        if (pause) {
                /* Pause partition by setting either
                 * RD_KAFKA_TOPPAR_F_APP_PAUSE or
                 * RD_KAFKA_TOPPAR_F_LIB_PAUSE */
                rktp->rktp_flags |= flag;

                if (rk->rk_type == RD_KAFKA_CONSUMER) {
                        /* Save offset of last consumed message+1 as the
                         * next message to fetch on resume. */
                        if (rktp->rktp_app_pos.offset !=
                            RD_KAFKA_OFFSET_INVALID)
                                rd_kafka_toppar_set_next_fetch_position(
                                    rktp, rktp->rktp_app_pos);

                        rd_kafka_dbg(
                            rk, TOPIC, pause ? "PAUSE" : "RESUME",
                            "%s %s [%" PRId32 "]: at %s (state %s, v%d)",
                            pause ? "Pause" : "Resume",
                            rktp->rktp_rkt->rkt_topic->str,
                            rktp->rktp_partition,
                            rd_kafka_fetch_pos2str(rktp->rktp_next_fetch_start),
                            rd_kafka_fetch_states[rktp->rktp_fetch_state],
                            version);
                } else {
                        rd_kafka_dbg(
                            rk, TOPIC, pause ? "PAUSE" : "RESUME",
                            "%s %s [%" PRId32 "] (state %s, v%d)",
                            pause ? "Pause" : "Resume",
                            rktp->rktp_rkt->rkt_topic->str,
                            rktp->rktp_partition,
                            rd_kafka_fetch_states[rktp->rktp_fetch_state],
                            version);
                }

        } else {
                /* Unset the RD_KAFKA_TOPPAR_F_APP_PAUSE or
                 * RD_KAFKA_TOPPAR_F_LIB_PAUSE flag */
                rktp->rktp_flags &= ~flag;

                if (rk->rk_type == RD_KAFKA_CONSUMER) {
                        rd_kafka_dbg(
                            rk, TOPIC, pause ? "PAUSE" : "RESUME",
                            "%s %s [%" PRId32 "]: at %s (state %s, v%d)",
                            rktp->rktp_fetch_state ==
                                    RD_KAFKA_TOPPAR_FETCH_ACTIVE
                                ? "Resuming"
                                : "Not resuming stopped",
                            rktp->rktp_rkt->rkt_topic->str,
                            rktp->rktp_partition,
                            rd_kafka_fetch_pos2str(rktp->rktp_next_fetch_start),
                            rd_kafka_fetch_states[rktp->rktp_fetch_state],
                            version);

                        /* If the resuming offset is logical we
                         * need to trigger a seek (that performs the
                         * logical->absolute lookup logic) to get
                         * things going.
                         * Typical case is when a partition is paused
                         * before anything has been consumed by app
                         * yet thus having rktp_app_offset=INVALID. */
                        if (!RD_KAFKA_TOPPAR_IS_PAUSED(rktp) &&
                            (rktp->rktp_fetch_state ==
                                 RD_KAFKA_TOPPAR_FETCH_ACTIVE ||
                             rktp->rktp_fetch_state ==
                                 RD_KAFKA_TOPPAR_FETCH_OFFSET_WAIT) &&
                            rktp->rktp_next_fetch_start.offset ==
                                RD_KAFKA_OFFSET_INVALID)
                                rd_kafka_toppar_next_offset_handle(
                                    rktp, rktp->rktp_next_fetch_start);

                } else
                        rd_kafka_dbg(
                            rk, TOPIC, pause ? "PAUSE" : "RESUME",
                            "%s %s [%" PRId32 "] (state %s, v%d)",
                            pause ? "Pause" : "Resume",
                            rktp->rktp_rkt->rkt_topic->str,
                            rktp->rktp_partition,
                            rd_kafka_fetch_states[rktp->rktp_fetch_state],
                            version);
        }
        rd_kafka_toppar_unlock(rktp);

        if (pause && rk->rk_type == RD_KAFKA_CONSUMER) {
                /* Flush partition's fetch queue */
                rd_kafka_q_purge_toppar_version(rktp->rktp_fetchq, rktp,
                                                rko_orig->rko_version);
        }
}



/**
 * @brief Serve a toppar in a consumer broker thread.
 *        This is considered the fast path and should be minimal,
 *        mostly focusing on fetch related mechanisms.
 *
 * @returns the partition's Fetch backoff timestamp, or 0 if no backoff.
 *
 * @locality broker thread
 * @locks none
 */
rd_ts_t rd_kafka_broker_consumer_toppar_serve(rd_kafka_broker_t *rkb,
                                              rd_kafka_toppar_t *rktp) {
        return rd_kafka_toppar_fetch_decide(rktp, rkb, 0);
}



/**
 * @brief Serve a toppar op
 *
 * @param rktp may be NULL for certain ops (OP_RECV_BUF)
 *
 * Will send an empty reply op if the request rko has a replyq set,
 * providing synchronous operation.
 *
 * @locality toppar handler thread
 */
static rd_kafka_op_res_t rd_kafka_toppar_op_serve(rd_kafka_t *rk,
                                                  rd_kafka_q_t *rkq,
                                                  rd_kafka_op_t *rko,
                                                  rd_kafka_q_cb_type_t cb_type,
                                                  void *opaque) {
        rd_kafka_toppar_t *rktp = NULL;
        int outdated            = 0;

        if (rko->rko_rktp)
                rktp = rko->rko_rktp;

        if (rktp) {
                outdated =
                    rd_kafka_op_version_outdated(rko, rktp->rktp_op_version);

                rd_kafka_dbg(rktp->rktp_rkt->rkt_rk, TOPIC, "OP",
                             "%.*s [%" PRId32
                             "] received %sop %s "
                             "(v%" PRId32 ") in fetch-state %s (opv%d)",
                             RD_KAFKAP_STR_PR(rktp->rktp_rkt->rkt_topic),
                             rktp->rktp_partition, outdated ? "outdated " : "",
                             rd_kafka_op2str(rko->rko_type), rko->rko_version,
                             rd_kafka_fetch_states[rktp->rktp_fetch_state],
                             rktp->rktp_op_version);

                if (outdated) {
#if ENABLE_DEVEL
                        rd_kafka_op_print(stdout, "PART_OUTDATED", rko);
#endif
                        rd_kafka_op_reply(rko, RD_KAFKA_RESP_ERR__OUTDATED);
                        return RD_KAFKA_OP_RES_HANDLED;
                }
        }

        switch ((int)rko->rko_type) {
        case RD_KAFKA_OP_FETCH_START:
                rd_kafka_toppar_fetch_start(rktp, rko->rko_u.fetch_start.pos,
                                            rko);
                break;

        case RD_KAFKA_OP_FETCH_STOP:
                rd_kafka_toppar_fetch_stop(rktp, rko);
                break;

        case RD_KAFKA_OP_SEEK:
                rd_kafka_toppar_seek(rktp, rko->rko_u.fetch_start.pos, rko);
                break;

        case RD_KAFKA_OP_PAUSE:
                rd_kafka_toppar_pause_resume(rktp, rko);
                break;

        case RD_KAFKA_OP_OFFSET_COMMIT | RD_KAFKA_OP_REPLY:
                rd_kafka_assert(NULL, rko->rko_u.offset_commit.cb);
                rko->rko_u.offset_commit.cb(rk, rko->rko_err,
                                            rko->rko_u.offset_commit.partitions,
                                            rko->rko_u.offset_commit.opaque);
                break;

        case RD_KAFKA_OP_OFFSET_FETCH | RD_KAFKA_OP_REPLY: {
                /* OffsetFetch reply */
                rd_kafka_topic_partition_list_t *offsets =
                    rko->rko_u.offset_fetch.partitions;
                rd_kafka_fetch_pos_t pos = {RD_KAFKA_OFFSET_INVALID, -1};

                rktp = rd_kafka_topic_partition_get_toppar(
                    rk, &offsets->elems[0], rd_true /*create-on-miss*/);

                if (!rko->rko_err) {
                        /* Request succeeded but per-partition might have failed
                         */
                        rko->rko_err = offsets->elems[0].err;
                        pos          = rd_kafka_topic_partition_get_fetch_pos(
                            &offsets->elems[0]);
                }

                rd_kafka_topic_partition_list_destroy(offsets);
                rko->rko_u.offset_fetch.partitions = NULL;

                rd_kafka_timer_stop(&rktp->rktp_rkt->rkt_rk->rk_timers,
                                    &rktp->rktp_offset_query_tmr, 1 /*lock*/);

                rd_kafka_toppar_lock(rktp);

                if (rko->rko_err) {
                        rd_kafka_dbg(
                            rktp->rktp_rkt->rkt_rk, TOPIC, "OFFSET",
                            "Failed to fetch offset for "
                            "%.*s [%" PRId32 "]: %s",
                            RD_KAFKAP_STR_PR(rktp->rktp_rkt->rkt_topic),
                            rktp->rktp_partition,
                            rd_kafka_err2str(rko->rko_err));

                        /* Keep on querying until we succeed. */
                        rd_kafka_toppar_offset_retry(rktp, 500,
                                                     "failed to fetch offsets");
                        rd_kafka_toppar_unlock(rktp);


                        /* Propagate error to application */
                        if (rko->rko_err != RD_KAFKA_RESP_ERR__WAIT_COORD &&
                            rko->rko_err !=
                                RD_KAFKA_RESP_ERR_UNSTABLE_OFFSET_COMMIT)
                                rd_kafka_consumer_err(
                                    rktp->rktp_fetchq, RD_KAFKA_NODEID_UA,
                                    rko->rko_err, 0, NULL, rktp,
                                    RD_KAFKA_OFFSET_INVALID,
                                    "Failed to fetch "
                                    "offsets from brokers: %s",
                                    rd_kafka_err2str(rko->rko_err));

                        /* Refcount from get_toppar() */
                        rd_kafka_toppar_destroy(rktp);

                        break;
                }

                rd_kafka_dbg(rktp->rktp_rkt->rkt_rk, TOPIC, "OFFSET",
                             "%.*s [%" PRId32 "]: OffsetFetch returned %s",
                             RD_KAFKAP_STR_PR(rktp->rktp_rkt->rkt_topic),
                             rktp->rktp_partition, rd_kafka_fetch_pos2str(pos));

                if (pos.offset > 0)
                        rktp->rktp_committed_pos = pos;

                if (pos.offset >= 0)
                        rd_kafka_toppar_next_offset_handle(rktp, pos);
                else
                        rd_kafka_offset_reset(rktp, RD_KAFKA_NODEID_UA, pos,
                                              RD_KAFKA_RESP_ERR__NO_OFFSET,
                                              "no previously committed offset "
                                              "available");
                rd_kafka_toppar_unlock(rktp);

                /* Refcount from get_toppar() */
                rd_kafka_toppar_destroy(rktp);
        } break;

        default:
                rd_kafka_assert(NULL, !*"unknown type");
                break;
        }

        rd_kafka_op_reply(rko, RD_KAFKA_RESP_ERR_NO_ERROR);

        return RD_KAFKA_OP_RES_HANDLED;
}



/**
 * Send command op to toppar (handled by toppar's thread).
 *
 * Locality: any thread
 */
static void rd_kafka_toppar_op0(rd_kafka_toppar_t *rktp,
                                rd_kafka_op_t *rko,
                                rd_kafka_replyq_t replyq) {
        rko->rko_rktp   = rd_kafka_toppar_keep(rktp);
        rko->rko_replyq = replyq;

        rd_kafka_q_enq(rktp->rktp_ops, rko);
}


/**
 * Send command op to toppar (handled by toppar's thread).
 *
 * Locality: any thread
 */
static void rd_kafka_toppar_op(rd_kafka_toppar_t *rktp,
                               rd_kafka_op_type_t type,
                               int32_t version,
                               rd_kafka_fetch_pos_t pos,
                               rd_kafka_cgrp_t *rkcg,
                               rd_kafka_replyq_t replyq) {
        rd_kafka_op_t *rko;

        rko              = rd_kafka_op_new(type);
        rko->rko_version = version;
        if (type == RD_KAFKA_OP_FETCH_START || type == RD_KAFKA_OP_SEEK) {
                if (rkcg)
                        rko->rko_u.fetch_start.rkcg = rkcg;
                rko->rko_u.fetch_start.pos = pos;
        }

        rd_kafka_toppar_op0(rktp, rko, replyq);
}



/**
 * Start consuming partition (async operation).
 *  'offset' is the initial offset
 *  'fwdq' is an optional queue to forward messages to, if this is NULL
 *  then messages will be enqueued on rktp_fetchq.
 *  'replyq' is an optional queue for handling the consume_start ack.
 *
 * This is the thread-safe interface that can be called from any thread.
 */
rd_kafka_resp_err_t rd_kafka_toppar_op_fetch_start(rd_kafka_toppar_t *rktp,
                                                   rd_kafka_fetch_pos_t pos,
                                                   rd_kafka_q_t *fwdq,
                                                   rd_kafka_replyq_t replyq) {
        int32_t version;

        rd_kafka_q_lock(rktp->rktp_fetchq);
        if (fwdq && !(rktp->rktp_fetchq->rkq_flags & RD_KAFKA_Q_F_FWD_APP))
                rd_kafka_q_fwd_set0(rktp->rktp_fetchq, fwdq, 0, /* no do_lock */
                                    0 /* no fwd_app */);
        rd_kafka_q_unlock(rktp->rktp_fetchq);

        /* Bump version barrier. */
        version = rd_kafka_toppar_version_new_barrier(rktp);

        rd_kafka_dbg(rktp->rktp_rkt->rkt_rk, TOPIC, "CONSUMER",
                     "Start consuming %.*s [%" PRId32 "] at %s (v%" PRId32 ")",
                     RD_KAFKAP_STR_PR(rktp->rktp_rkt->rkt_topic),
                     rktp->rktp_partition, rd_kafka_fetch_pos2str(pos),
                     version);

        rd_kafka_toppar_op(rktp, RD_KAFKA_OP_FETCH_START, version, pos,
                           rktp->rktp_rkt->rkt_rk->rk_cgrp, replyq);

        return RD_KAFKA_RESP_ERR_NO_ERROR;
}


/**
 * Stop consuming partition (async operatoin)
 * This is thread-safe interface that can be called from any thread.
 *
 * Locality: any thread
 */
rd_kafka_resp_err_t rd_kafka_toppar_op_fetch_stop(rd_kafka_toppar_t *rktp,
                                                  rd_kafka_replyq_t replyq) {
        int32_t version;

        /* Bump version barrier. */
        version = rd_kafka_toppar_version_new_barrier(rktp);

        rd_kafka_dbg(rktp->rktp_rkt->rkt_rk, TOPIC, "CONSUMER",
                     "Stop consuming %.*s [%" PRId32 "] (v%" PRId32 ")",
                     RD_KAFKAP_STR_PR(rktp->rktp_rkt->rkt_topic),
                     rktp->rktp_partition, version);

        rd_kafka_toppar_op(rktp, RD_KAFKA_OP_FETCH_STOP, version,
                           RD_KAFKA_FETCH_POS(-1, -1), NULL, replyq);

        return RD_KAFKA_RESP_ERR_NO_ERROR;
}


/**
 * @brief Set/Seek offset of a consumed partition (async operation).
 *
 * @param offset is the target offset.
 * @param leader_epoch is the partition leader epoch, or -1.
 * @param replyq is an optional queue for handling the ack.
 *
 * This is the thread-safe interface that can be called from any thread.
 */
rd_kafka_resp_err_t rd_kafka_toppar_op_seek(rd_kafka_toppar_t *rktp,
                                            rd_kafka_fetch_pos_t pos,
                                            rd_kafka_replyq_t replyq) {
        int32_t version;

        /* Bump version barrier. */
        version = rd_kafka_toppar_version_new_barrier(rktp);

        rd_kafka_dbg(rktp->rktp_rkt->rkt_rk, TOPIC, "CONSUMER",
                     "Seek %.*s [%" PRId32 "] to %s (v%" PRId32 ")",
                     RD_KAFKAP_STR_PR(rktp->rktp_rkt->rkt_topic),
                     rktp->rktp_partition, rd_kafka_fetch_pos2str(pos),
                     version);

        rd_kafka_toppar_op(rktp, RD_KAFKA_OP_SEEK, version, pos, NULL, replyq);

        return RD_KAFKA_RESP_ERR_NO_ERROR;
}


/**
 * @brief Pause/resume partition (async operation).
 *
 * @param flag is either RD_KAFKA_TOPPAR_F_APP_PAUSE or .._F_LIB_PAUSE
 *             depending on if the app paused or librdkafka.
 * @param pause is 1 for pausing or 0 for resuming.
 *
 * @locality any
 */
rd_kafka_resp_err_t rd_kafka_toppar_op_pause_resume(rd_kafka_toppar_t *rktp,
                                                    int pause,
                                                    int flag,
                                                    rd_kafka_replyq_t replyq) {
        int32_t version;
        rd_kafka_op_t *rko;

        /* Bump version barrier. */
        version = rd_kafka_toppar_version_new_barrier(rktp);

        rd_kafka_dbg(rktp->rktp_rkt->rkt_rk, TOPIC, pause ? "PAUSE" : "RESUME",
                     "%s %.*s [%" PRId32 "] (v%" PRId32 ")",
                     pause ? "Pause" : "Resume",
                     RD_KAFKAP_STR_PR(rktp->rktp_rkt->rkt_topic),
                     rktp->rktp_partition, version);

        rko                    = rd_kafka_op_new(RD_KAFKA_OP_PAUSE);
        rko->rko_version       = version;
        rko->rko_u.pause.pause = pause;
        rko->rko_u.pause.flag  = flag;

        rd_kafka_toppar_op0(rktp, rko, replyq);

        return RD_KAFKA_RESP_ERR_NO_ERROR;
}


/**
 * @brief Pause a toppar (asynchronous).
 *
 * @param flag is either RD_KAFKA_TOPPAR_F_APP_PAUSE or .._F_LIB_PAUSE
 *             depending on if the app paused or librdkafka.
 *
 * @locality any
 * @locks none needed
 */
void rd_kafka_toppar_pause(rd_kafka_toppar_t *rktp, int flag) {
        rd_kafka_toppar_op_pause_resume(rktp, 1 /*pause*/, flag,
                                        RD_KAFKA_NO_REPLYQ);
}

/**
 * @brief Resume a toppar (asynchronous).
 *
 * @param flag is either RD_KAFKA_TOPPAR_F_APP_PAUSE or .._F_LIB_PAUSE
 *             depending on if the app paused or librdkafka.
 *
 * @locality any
 * @locks none needed
 */
void rd_kafka_toppar_resume(rd_kafka_toppar_t *rktp, int flag) {
        rd_kafka_toppar_op_pause_resume(rktp, 1 /*pause*/, flag,
                                        RD_KAFKA_NO_REPLYQ);
}



/**
 * @brief Pause or resume a list of partitions.
 *
 * @param flag is either RD_KAFKA_TOPPAR_F_APP_PAUSE or .._F_LIB_PAUSE
 *             depending on if the app paused or librdkafka.
 * @param pause true for pausing, false for resuming.
 * @param async RD_SYNC to wait for background thread to handle op,
 *              RD_ASYNC for asynchronous operation.
 *
 * @locality any
 *
 * @remark This is an asynchronous call, the actual pause/resume is performed
 *         by toppar_pause() in the toppar's handler thread.
 */
rd_kafka_resp_err_t
rd_kafka_toppars_pause_resume(rd_kafka_t *rk,
                              rd_bool_t pause,
                              rd_async_t async,
                              int flag,
                              rd_kafka_topic_partition_list_t *partitions) {
        int i;
        int waitcnt        = 0;
        rd_kafka_q_t *tmpq = NULL;

        if (!async)
                tmpq = rd_kafka_q_new(rk);

        rd_kafka_dbg(
            rk, TOPIC, pause ? "PAUSE" : "RESUME", "%s %s %d partition(s)",
            flag & RD_KAFKA_TOPPAR_F_APP_PAUSE ? "Application" : "Library",
            pause ? "pausing" : "resuming", partitions->cnt);

        for (i = 0; i < partitions->cnt; i++) {
                rd_kafka_topic_partition_t *rktpar = &partitions->elems[i];
                rd_kafka_toppar_t *rktp;

                rktp =
                    rd_kafka_topic_partition_get_toppar(rk, rktpar, rd_false);
                if (!rktp) {
                        rd_kafka_dbg(rk, TOPIC, pause ? "PAUSE" : "RESUME",
                                     "%s %s [%" PRId32
                                     "]: skipped: "
                                     "unknown partition",
                                     pause ? "Pause" : "Resume", rktpar->topic,
                                     rktpar->partition);

                        rktpar->err = RD_KAFKA_RESP_ERR__UNKNOWN_PARTITION;
                        continue;
                }

                rd_kafka_toppar_op_pause_resume(rktp, pause, flag,
                                                RD_KAFKA_REPLYQ(tmpq, 0));

                if (!async)
                        waitcnt++;

                rd_kafka_toppar_destroy(rktp);

                rktpar->err = RD_KAFKA_RESP_ERR_NO_ERROR;
        }

        if (!async) {
                while (waitcnt-- > 0)
                        rd_kafka_q_wait_result(tmpq, RD_POLL_INFINITE);

                rd_kafka_q_destroy_owner(tmpq);
        }

        return RD_KAFKA_RESP_ERR_NO_ERROR;
}



/**
 * Propagate error for toppar
 */
void rd_kafka_toppar_enq_error(rd_kafka_toppar_t *rktp,
                               rd_kafka_resp_err_t err,
                               const char *reason) {
        rd_kafka_op_t *rko;
        char buf[512];

        rko           = rd_kafka_op_new(RD_KAFKA_OP_ERR);
        rko->rko_err  = err;
        rko->rko_rktp = rd_kafka_toppar_keep(rktp);

        rd_snprintf(buf, sizeof(buf), "%.*s [%" PRId32 "]: %s (%s)",
                    RD_KAFKAP_STR_PR(rktp->rktp_rkt->rkt_topic),
                    rktp->rktp_partition, reason, rd_kafka_err2str(err));

        rko->rko_u.err.errstr = rd_strdup(buf);

        rd_kafka_q_enq(rktp->rktp_fetchq, rko);
}



/**
 * Returns the currently delegated broker for this toppar.
 * If \p proper_broker is set NULL will be returned if current handler
 * is not a proper broker (INTERNAL broker).
 *
 * The returned broker has an increased refcount.
 *
 * Locks: none
 */
rd_kafka_broker_t *rd_kafka_toppar_broker(rd_kafka_toppar_t *rktp,
                                          int proper_broker) {
        rd_kafka_broker_t *rkb;
        rd_kafka_toppar_lock(rktp);
        rkb = rktp->rktp_broker;
        if (rkb) {
                if (proper_broker && rkb->rkb_source == RD_KAFKA_INTERNAL)
                        rkb = NULL;
                else
                        rd_kafka_broker_keep(rkb);
        }
        rd_kafka_toppar_unlock(rktp);

        return rkb;
}


/**
 * @brief Take action when partition broker becomes unavailable.
 *        This should be called when requests fail with
 *        NOT_LEADER_FOR.. or similar error codes, e.g. ProduceRequest.
 *
 * @locks none
 * @locality any
 */
void rd_kafka_toppar_leader_unavailable(rd_kafka_toppar_t *rktp,
                                        const char *reason,
                                        rd_kafka_resp_err_t err) {
        rd_kafka_topic_t *rkt = rktp->rktp_rkt;

        rd_kafka_dbg(rkt->rkt_rk, TOPIC, "BROKERUA",
                     "%s [%" PRId32 "]: broker unavailable: %s: %s",
                     rkt->rkt_topic->str, rktp->rktp_partition, reason,
                     rd_kafka_err2str(err));

        rd_kafka_topic_wrlock(rkt);
        rkt->rkt_flags |= RD_KAFKA_TOPIC_F_LEADER_UNAVAIL;
        rd_kafka_topic_wrunlock(rkt);

        rd_kafka_topic_fast_leader_query(rkt->rkt_rk);
}


const char *
rd_kafka_topic_partition_topic(const rd_kafka_topic_partition_t *rktpar) {
        const rd_kafka_toppar_t *rktp = (const rd_kafka_toppar_t *)rktpar;
        return rktp->rktp_rkt->rkt_topic->str;
}

int32_t
rd_kafka_topic_partition_partition(const rd_kafka_topic_partition_t *rktpar) {
        const rd_kafka_toppar_t *rktp = (const rd_kafka_toppar_t *)rktpar;
        return rktp->rktp_partition;
}

void rd_kafka_topic_partition_get(const rd_kafka_topic_partition_t *rktpar,
                                  const char **name,
                                  int32_t *partition) {
        const rd_kafka_toppar_t *rktp = (const rd_kafka_toppar_t *)rktpar;
        *name                         = rktp->rktp_rkt->rkt_topic->str;
        *partition                    = rktp->rktp_partition;
}



/**
 *
 * rd_kafka_topic_partition_t lists
 * Fixed-size non-growable list of partitions for propagation to application.
 *
 */


static void
rd_kafka_topic_partition_list_grow(rd_kafka_topic_partition_list_t *rktparlist,
                                   int add_size) {
        if (add_size < rktparlist->size)
                add_size = RD_MAX(rktparlist->size, 32);

        rktparlist->size += add_size;
        rktparlist->elems = rd_realloc(
            rktparlist->elems, sizeof(*rktparlist->elems) * rktparlist->size);
}


/**
 * @brief Initialize a list for fitting \p size partitions.
 */
void rd_kafka_topic_partition_list_init(
    rd_kafka_topic_partition_list_t *rktparlist,
    int size) {
        memset(rktparlist, 0, sizeof(*rktparlist));

        if (size > 0)
                rd_kafka_topic_partition_list_grow(rktparlist, size);
}


/**
 * Create a list for fitting 'size' topic_partitions (rktp).
 */
rd_kafka_topic_partition_list_t *rd_kafka_topic_partition_list_new(int size) {
        rd_kafka_topic_partition_list_t *rktparlist;

        rktparlist = rd_calloc(1, sizeof(*rktparlist));

        if (size > 0)
                rd_kafka_topic_partition_list_grow(rktparlist, size);

        return rktparlist;
}



rd_kafka_topic_partition_t *rd_kafka_topic_partition_new(const char *topic,
                                                         int32_t partition) {
        rd_kafka_topic_partition_t *rktpar = rd_calloc(1, sizeof(*rktpar));

        rktpar->topic     = rd_strdup(topic);
        rktpar->partition = partition;

        return rktpar;
}

/**
 * @brief Update \p dst with info from \p src.
 */
static void
rd_kafka_topic_partition_update(rd_kafka_topic_partition_t *dst,
                                const rd_kafka_topic_partition_t *src) {
        const rd_kafka_topic_partition_private_t *srcpriv;
        rd_kafka_topic_partition_private_t *dstpriv;

        rd_dassert(!strcmp(dst->topic, src->topic));
        rd_dassert(dst->partition == src->partition);
        rd_dassert(dst != src);

        dst->offset = src->offset;
        dst->opaque = src->opaque;
        dst->err    = src->err;

        if (src->metadata_size > 0) {
                dst->metadata      = rd_malloc(src->metadata_size);
                dst->metadata_size = src->metadata_size;
                ;
                memcpy(dst->metadata, src->metadata, dst->metadata_size);
        }

        if ((srcpriv = src->_private)) {
                dstpriv = rd_kafka_topic_partition_get_private(dst);
                if (srcpriv->rktp && !dstpriv->rktp)
                        dstpriv->rktp = rd_kafka_toppar_keep(srcpriv->rktp);

                rd_assert(dstpriv->rktp == srcpriv->rktp);

                dstpriv->leader_epoch = srcpriv->leader_epoch;

        } else if ((dstpriv = dst->_private)) {
                /* No private object in source, reset the leader epoch. */
                dstpriv->leader_epoch = -1;
        }
}


rd_kafka_topic_partition_t *
rd_kafka_topic_partition_copy(const rd_kafka_topic_partition_t *src) {
        rd_kafka_topic_partition_t *dst =
            rd_kafka_topic_partition_new(src->topic, src->partition);

        rd_kafka_topic_partition_update(dst, src);

        return dst;
}


/** Same as above but with generic void* signature */
void *rd_kafka_topic_partition_copy_void(const void *src) {
        return rd_kafka_topic_partition_copy(src);
}


rd_kafka_topic_partition_t *
rd_kafka_topic_partition_new_from_rktp(rd_kafka_toppar_t *rktp) {
        rd_kafka_topic_partition_t *rktpar = rd_calloc(1, sizeof(*rktpar));

        rktpar->topic     = RD_KAFKAP_STR_DUP(rktp->rktp_rkt->rkt_topic);
        rktpar->partition = rktp->rktp_partition;

        return rktpar;
}

/**
 * @brief Destroy a partition private glue object.
 */
static void rd_kafka_topic_partition_private_destroy(
    rd_kafka_topic_partition_private_t *parpriv) {
        if (parpriv->rktp)
                rd_kafka_toppar_destroy(parpriv->rktp);
        rd_free(parpriv);
}

static void
rd_kafka_topic_partition_destroy0(rd_kafka_topic_partition_t *rktpar,
                                  int do_free) {
        if (rktpar->topic)
                rd_free(rktpar->topic);
        if (rktpar->metadata)
                rd_free(rktpar->metadata);
        if (rktpar->_private)
                rd_kafka_topic_partition_private_destroy(
                    (rd_kafka_topic_partition_private_t *)rktpar->_private);

        if (do_free)
                rd_free(rktpar);
}


int32_t rd_kafka_topic_partition_get_leader_epoch(
    const rd_kafka_topic_partition_t *rktpar) {
        const rd_kafka_topic_partition_private_t *parpriv;

        if (!(parpriv = rktpar->_private))
                return -1;

        return parpriv->leader_epoch;
}

void rd_kafka_topic_partition_set_leader_epoch(
    rd_kafka_topic_partition_t *rktpar,
    int32_t leader_epoch) {
        rd_kafka_topic_partition_private_t *parpriv;

        /* Avoid allocating private_t if clearing the epoch */
        if (leader_epoch == -1 && !rktpar->_private)
                return;

        parpriv = rd_kafka_topic_partition_get_private(rktpar);

        parpriv->leader_epoch = leader_epoch;
}

int32_t rd_kafka_topic_partition_get_current_leader_epoch(
    const rd_kafka_topic_partition_t *rktpar) {
        const rd_kafka_topic_partition_private_t *parpriv;

        if (!(parpriv = rktpar->_private))
                return -1;

        return parpriv->current_leader_epoch;
}

void rd_kafka_topic_partition_set_current_leader_epoch(
    rd_kafka_topic_partition_t *rktpar,
    int32_t current_leader_epoch) {
        rd_kafka_topic_partition_private_t *parpriv;

        /* Avoid allocating private_t if clearing the epoch */
        if (current_leader_epoch == -1 && !rktpar->_private)
                return;

        parpriv = rd_kafka_topic_partition_get_private(rktpar);

        parpriv->current_leader_epoch = current_leader_epoch;
}

/**
 * @brief Set offset and leader epoch from a fetchpos.
 */
void rd_kafka_topic_partition_set_from_fetch_pos(
    rd_kafka_topic_partition_t *rktpar,
    const rd_kafka_fetch_pos_t fetchpos) {
        rktpar->offset = fetchpos.offset;
        rd_kafka_topic_partition_set_leader_epoch(rktpar,
                                                  fetchpos.leader_epoch);
}

/**
 * @brief Destroy all partitions in list.
 *
 * @remark The allocated size of the list will not shrink.
 */
void rd_kafka_topic_partition_list_clear(
    rd_kafka_topic_partition_list_t *rktparlist) {
        int i;

        for (i = 0; i < rktparlist->cnt; i++)
                rd_kafka_topic_partition_destroy0(&rktparlist->elems[i], 0);

        rktparlist->cnt = 0;
}


void rd_kafka_topic_partition_destroy_free(void *ptr) {
        rd_kafka_topic_partition_destroy0(ptr, rd_true /*do_free*/);
}

void rd_kafka_topic_partition_destroy(rd_kafka_topic_partition_t *rktpar) {
        rd_kafka_topic_partition_destroy0(rktpar, 1);
}


/**
 * Destroys a list previously created with .._list_new() and drops
 * any references to contained toppars.
 */
void rd_kafka_topic_partition_list_destroy(
    rd_kafka_topic_partition_list_t *rktparlist) {
        int i;

        for (i = 0; i < rktparlist->cnt; i++)
                rd_kafka_topic_partition_destroy0(&rktparlist->elems[i], 0);

        if (rktparlist->elems)
                rd_free(rktparlist->elems);

        rd_free(rktparlist);
}


/**
 * @brief Wrapper for rd_kafka_topic_partition_list_destroy() that
 *        matches the standard free(void *) signature, for callback use.
 */
void rd_kafka_topic_partition_list_destroy_free(void *ptr) {
        rd_kafka_topic_partition_list_destroy(
            (rd_kafka_topic_partition_list_t *)ptr);
}


/**
 * @brief Add a partition to an rktpar list.
 * The list must have enough room to fit it.
 *
 * @param rktp Optional partition object that will be stored on the
 * ._private object (with refcount increased).
 *
 * @returns a pointer to the added element.
 */
rd_kafka_topic_partition_t *rd_kafka_topic_partition_list_add0(
    const char *func,
    int line,
    rd_kafka_topic_partition_list_t *rktparlist,
    const char *topic,
    int32_t partition,
    rd_kafka_toppar_t *rktp,
    const rd_kafka_topic_partition_private_t *parpriv) {
        rd_kafka_topic_partition_t *rktpar;
        if (rktparlist->cnt == rktparlist->size)
                rd_kafka_topic_partition_list_grow(rktparlist, 1);
        rd_kafka_assert(NULL, rktparlist->cnt < rktparlist->size);

        rktpar = &rktparlist->elems[rktparlist->cnt++];
        memset(rktpar, 0, sizeof(*rktpar));
        rktpar->topic     = rd_strdup(topic);
        rktpar->partition = partition;
        rktpar->offset    = RD_KAFKA_OFFSET_INVALID;

        if (parpriv) {
                rd_kafka_topic_partition_private_t *parpriv_copy =
                    rd_kafka_topic_partition_get_private(rktpar);
                if (parpriv->rktp) {
                        parpriv_copy->rktp =
                            rd_kafka_toppar_keep_fl(func, line, parpriv->rktp);
                }
                parpriv_copy->leader_epoch         = parpriv->leader_epoch;
                parpriv_copy->current_leader_epoch = parpriv->leader_epoch;
        } else if (rktp) {
                rd_kafka_topic_partition_private_t *parpriv_copy =
                    rd_kafka_topic_partition_get_private(rktpar);
                parpriv_copy->rktp = rd_kafka_toppar_keep_fl(func, line, rktp);
        }

        return rktpar;
}


rd_kafka_topic_partition_t *
rd_kafka_topic_partition_list_add(rd_kafka_topic_partition_list_t *rktparlist,
                                  const char *topic,
                                  int32_t partition) {
        return rd_kafka_topic_partition_list_add0(
            __FUNCTION__, __LINE__, rktparlist, topic, partition, NULL, NULL);
}


/**
 * Adds a consecutive list of partitions to a list
 */
void rd_kafka_topic_partition_list_add_range(
    rd_kafka_topic_partition_list_t *rktparlist,
    const char *topic,
    int32_t start,
    int32_t stop) {

        for (; start <= stop; start++)
                rd_kafka_topic_partition_list_add(rktparlist, topic, start);
}


rd_kafka_topic_partition_t *rd_kafka_topic_partition_list_upsert(
    rd_kafka_topic_partition_list_t *rktparlist,
    const char *topic,
    int32_t partition) {
        rd_kafka_topic_partition_t *rktpar;

        if ((rktpar = rd_kafka_topic_partition_list_find(rktparlist, topic,
                                                         partition)))
                return rktpar;

        return rd_kafka_topic_partition_list_add(rktparlist, topic, partition);
}



/**
 * @brief Creates a copy of \p rktpar and adds it to \p rktparlist
 */
void rd_kafka_topic_partition_list_add_copy(
    rd_kafka_topic_partition_list_t *rktparlist,
    const rd_kafka_topic_partition_t *rktpar) {
        rd_kafka_topic_partition_t *dst;

        dst = rd_kafka_topic_partition_list_add0(
            __FUNCTION__, __LINE__, rktparlist, rktpar->topic,
            rktpar->partition, NULL, rktpar->_private);
        rd_kafka_topic_partition_update(dst, rktpar);
}



/**
 * Create and return a copy of list 'src'
 */
rd_kafka_topic_partition_list_t *
rd_kafka_topic_partition_list_copy(const rd_kafka_topic_partition_list_t *src) {
        rd_kafka_topic_partition_list_t *dst;
        int i;

        dst = rd_kafka_topic_partition_list_new(src->size);

        for (i = 0; i < src->cnt; i++)
                rd_kafka_topic_partition_list_add_copy(dst, &src->elems[i]);
        return dst;
}

/**
 * @brief Same as rd_kafka_topic_partition_list_copy() but suitable for
 *        rd_list_copy(). The \p opaque is ignored.
 */
void *rd_kafka_topic_partition_list_copy_opaque(const void *src, void *opaque) {
        return rd_kafka_topic_partition_list_copy(src);
}

/**
 * @brief Append copies of all elements in \p src to \p dst.
 *        No duplicate-checks are performed.
 */
void rd_kafka_topic_partition_list_add_list(
    rd_kafka_topic_partition_list_t *dst,
    const rd_kafka_topic_partition_list_t *src) {
        int i;

        if (src->cnt == 0)
                return;

        if (dst->size < dst->cnt + src->cnt)
                rd_kafka_topic_partition_list_grow(dst, src->cnt);

        for (i = 0; i < src->cnt; i++)
                rd_kafka_topic_partition_list_add_copy(dst, &src->elems[i]);
}


/**
 * @brief Compare two partition lists using partition comparator \p cmp.
 *
 * @warning This is an O(Na*Nb) operation.
 */
int rd_kafka_topic_partition_list_cmp(const void *_a,
                                      const void *_b,
                                      int (*cmp)(const void *, const void *)) {
        const rd_kafka_topic_partition_list_t *a = _a, *b = _b;
        int r;
        int i;

        r = a->cnt - b->cnt;
        if (r || a->cnt == 0)
                return r;

        /* Since the lists may not be sorted we need to scan all of B
         * for each element in A.
         * FIXME: If the list sizes are larger than X we could create a
         *        temporary hash map instead. */
        for (i = 0; i < a->cnt; i++) {
                int j;

                for (j = 0; j < b->cnt; j++) {
                        r = cmp(&a->elems[i], &b->elems[j]);
                        if (!r)
                                break;
                }

                if (j == b->cnt)
                        return 1;
        }

        return 0;
}


/**
 * @brief Ensures the \p rktpar has a toppar set in _private.
 *
 * @returns the toppar object (or possibly NULL if \p create_on_miss is true)
 *          WITHOUT refcnt increased.
 */
rd_kafka_toppar_t *
rd_kafka_topic_partition_ensure_toppar(rd_kafka_t *rk,
                                       rd_kafka_topic_partition_t *rktpar,
                                       rd_bool_t create_on_miss) {
        rd_kafka_topic_partition_private_t *parpriv;

        parpriv = rd_kafka_topic_partition_get_private(rktpar);

        if (!parpriv->rktp)
                parpriv->rktp = rd_kafka_toppar_get2(
                    rk, rktpar->topic, rktpar->partition,
                    0 /* not ua on miss */, create_on_miss);

        return parpriv->rktp;
}


int rd_kafka_topic_partition_cmp(const void *_a, const void *_b) {
        const rd_kafka_topic_partition_t *a = _a;
        const rd_kafka_topic_partition_t *b = _b;
        int r                               = strcmp(a->topic, b->topic);
        if (r)
                return r;
        else
                return RD_CMP(a->partition, b->partition);
}

/** @brief Compare only the topic */
int rd_kafka_topic_partition_cmp_topic(const void *_a, const void *_b) {
        const rd_kafka_topic_partition_t *a = _a;
        const rd_kafka_topic_partition_t *b = _b;
        return strcmp(a->topic, b->topic);
}

static int rd_kafka_topic_partition_cmp_opaque(const void *_a,
                                               const void *_b,
                                               void *opaque) {
        return rd_kafka_topic_partition_cmp(_a, _b);
}

/** @returns a hash of the topic and partition */
unsigned int rd_kafka_topic_partition_hash(const void *_a) {
        const rd_kafka_topic_partition_t *a = _a;
        int r                               = 31 * 17 + a->partition;
        return 31 * r + rd_string_hash(a->topic, -1);
}



/**
 * @brief Search 'rktparlist' for 'topic' and 'partition'.
 * @returns the elems[] index or -1 on miss.
 */
static int rd_kafka_topic_partition_list_find0(
    const rd_kafka_topic_partition_list_t *rktparlist,
    const char *topic,
    int32_t partition,
    int (*cmp)(const void *, const void *)) {
        rd_kafka_topic_partition_t skel;
        int i;

        skel.topic     = (char *)topic;
        skel.partition = partition;

        for (i = 0; i < rktparlist->cnt; i++) {
                if (!cmp(&skel, &rktparlist->elems[i]))
                        return i;
        }

        return -1;
}

rd_kafka_topic_partition_t *rd_kafka_topic_partition_list_find(
    const rd_kafka_topic_partition_list_t *rktparlist,
    const char *topic,
    int32_t partition) {
        int i = rd_kafka_topic_partition_list_find0(
            rktparlist, topic, partition, rd_kafka_topic_partition_cmp);
        if (i == -1)
                return NULL;
        else
                return &rktparlist->elems[i];
}


int rd_kafka_topic_partition_list_find_idx(
    const rd_kafka_topic_partition_list_t *rktparlist,
    const char *topic,
    int32_t partition) {
        return rd_kafka_topic_partition_list_find0(
            rktparlist, topic, partition, rd_kafka_topic_partition_cmp);
}


/**
 * @returns the first element that matches \p topic, regardless of partition.
 */
rd_kafka_topic_partition_t *rd_kafka_topic_partition_list_find_topic(
    const rd_kafka_topic_partition_list_t *rktparlist,
    const char *topic) {
        int i = rd_kafka_topic_partition_list_find0(
            rktparlist, topic, RD_KAFKA_PARTITION_UA,
            rd_kafka_topic_partition_cmp_topic);
        if (i == -1)
                return NULL;
        else
                return &rktparlist->elems[i];
}


int rd_kafka_topic_partition_list_del_by_idx(
    rd_kafka_topic_partition_list_t *rktparlist,
    int idx) {
        if (unlikely(idx < 0 || idx >= rktparlist->cnt))
                return 0;

        rd_kafka_topic_partition_destroy0(&rktparlist->elems[idx], 0);
        memmove(&rktparlist->elems[idx], &rktparlist->elems[idx + 1],
                (rktparlist->cnt - idx - 1) * sizeof(rktparlist->elems[idx]));
        rktparlist->cnt--;

        return 1;
}


int rd_kafka_topic_partition_list_del(
    rd_kafka_topic_partition_list_t *rktparlist,
    const char *topic,
    int32_t partition) {
        int i = rd_kafka_topic_partition_list_find0(
            rktparlist, topic, partition, rd_kafka_topic_partition_cmp);
        if (i == -1)
                return 0;

        return rd_kafka_topic_partition_list_del_by_idx(rktparlist, i);
}



/**
 * Returns true if 'topic' matches the 'rktpar', else false.
 * On match, if rktpar is a regex pattern then 'matched_by_regex' is set to 1.
 */
int rd_kafka_topic_partition_match(rd_kafka_t *rk,
                                   const rd_kafka_group_member_t *rkgm,
                                   const rd_kafka_topic_partition_t *rktpar,
                                   const char *topic,
                                   int *matched_by_regex) {
        int ret = 0;

        if (*rktpar->topic == '^') {
                char errstr[128];

                ret = rd_regex_match(rktpar->topic, topic, errstr,
                                     sizeof(errstr));
                if (ret == -1) {
                        rd_kafka_dbg(rk, CGRP, "SUBMATCH",
                                     "Invalid regex for member "
                                     "\"%.*s\" subscription \"%s\": %s",
                                     RD_KAFKAP_STR_PR(rkgm->rkgm_member_id),
                                     rktpar->topic, errstr);
                        return 0;
                }

                if (ret && matched_by_regex)
                        *matched_by_regex = 1;

        } else if (!strcmp(rktpar->topic, topic)) {

                if (matched_by_regex)
                        *matched_by_regex = 0;

                ret = 1;
        }

        return ret;
}



void rd_kafka_topic_partition_list_sort(
    rd_kafka_topic_partition_list_t *rktparlist,
    int (*cmp)(const void *, const void *, void *),
    void *opaque) {

        if (!cmp)
                cmp = rd_kafka_topic_partition_cmp_opaque;

        rd_qsort_r(rktparlist->elems, rktparlist->cnt,
                   sizeof(*rktparlist->elems), cmp, opaque);
}


void rd_kafka_topic_partition_list_sort_by_topic(
    rd_kafka_topic_partition_list_t *rktparlist) {
        rd_kafka_topic_partition_list_sort(
            rktparlist, rd_kafka_topic_partition_cmp_opaque, NULL);
}

rd_kafka_resp_err_t rd_kafka_topic_partition_list_set_offset(
    rd_kafka_topic_partition_list_t *rktparlist,
    const char *topic,
    int32_t partition,
    int64_t offset) {
        rd_kafka_topic_partition_t *rktpar;

        if (!(rktpar = rd_kafka_topic_partition_list_find(rktparlist, topic,
                                                          partition)))
                return RD_KAFKA_RESP_ERR__UNKNOWN_PARTITION;

        rktpar->offset = offset;

        return RD_KAFKA_RESP_ERR_NO_ERROR;
}


/**
 * @brief Reset all offsets to the provided value.
 */
void rd_kafka_topic_partition_list_reset_offsets(
    rd_kafka_topic_partition_list_t *rktparlist,
    int64_t offset) {

        int i;
        for (i = 0; i < rktparlist->cnt; i++)
                rktparlist->elems[i].offset = offset;
}


/**
 * Set offset values in partition list based on toppar's last stored offset.
 *
 *  from_rktp - true: set rktp's last stored offset, false: set def_value
 *  unless a concrete offset is set.
 *  is_commit: indicates that set offset is to be committed (for debug log)
 *
 * Returns the number of valid non-logical offsets (>=0).
 */
int rd_kafka_topic_partition_list_set_offsets(
    rd_kafka_t *rk,
    rd_kafka_topic_partition_list_t *rktparlist,
    int from_rktp,
    int64_t def_value,
    int is_commit) {
        int i;
        int valid_cnt = 0;

        for (i = 0; i < rktparlist->cnt; i++) {
                rd_kafka_topic_partition_t *rktpar = &rktparlist->elems[i];
                const char *verb                   = "setting";
                char preamble[128];

                *preamble = '\0'; /* Avoid warning */

                if (from_rktp) {
                        rd_kafka_toppar_t *rktp =
                            rd_kafka_topic_partition_ensure_toppar(rk, rktpar,
                                                                   rd_true);
                        rd_kafka_toppar_lock(rktp);

                        if (rk->rk_conf.debug &
                            (RD_KAFKA_DBG_CGRP | RD_KAFKA_DBG_TOPIC))
                                rd_snprintf(preamble, sizeof(preamble),
<<<<<<< HEAD
                                            "stored offset %" PRId64
                                            ", committed offset %" PRId64 ": ",
                                            rktp->rktp_stored_offset,
                                            rktp->rktp_committed_offset);

                        if (rktp->rktp_stored_offset >
                            rktp->rktp_committed_offset) {
                                verb           = "setting stored";
                                rktpar->offset = rktp->rktp_stored_offset;
                                rktpar->metadata_size =
                                    rktp->rktp_stored_metadata_size;
                                if (rktp->rktp_stored_metadata) {
                                        rktpar->metadata = rd_malloc(
                                            rktp->rktp_stored_metadata_size);
                                        memcpy(rktpar->metadata,
                                               rktp->rktp_stored_metadata,
                                               rktpar->metadata_size);
                                }
=======
                                            "stored %s, committed %s: ",
                                            rd_kafka_fetch_pos2str(
                                                rktp->rktp_stored_pos),
                                            rd_kafka_fetch_pos2str(
                                                rktp->rktp_committed_pos));

                        if (rd_kafka_fetch_pos_cmp(&rktp->rktp_stored_pos,
                                                   &rktp->rktp_committed_pos) >
                            0) {
                                verb = "setting stored";
                                rd_kafka_topic_partition_set_from_fetch_pos(
                                    rktpar, rktp->rktp_stored_pos);
>>>>>>> c282ba24
                        } else {
                                rktpar->offset = RD_KAFKA_OFFSET_INVALID;
                        }
                        rd_kafka_toppar_unlock(rktp);
                } else {
                        if (RD_KAFKA_OFFSET_IS_LOGICAL(rktpar->offset)) {
                                verb           = "setting default";
                                rktpar->offset = def_value;
                                rd_kafka_topic_partition_set_leader_epoch(
                                    rktpar, -1);
                        } else
                                verb = "keeping";
                }

                if (is_commit && rktpar->offset == RD_KAFKA_OFFSET_INVALID)
                        rd_kafka_dbg(rk, CGRP | RD_KAFKA_DBG_TOPIC, "OFFSET",
                                     "Topic %s [%" PRId32
                                     "]: "
                                     "%snot including in commit",
                                     rktpar->topic, rktpar->partition,
                                     preamble);
                else
                        rd_kafka_dbg(
                            rk, CGRP | RD_KAFKA_DBG_TOPIC, "OFFSET",
                            "Topic %s [%" PRId32
                            "]: "
                            "%s%s offset %s (leader epoch %" PRId32 ") %s",
                            rktpar->topic, rktpar->partition, preamble, verb,
                            rd_kafka_offset2str(rktpar->offset),
                            rd_kafka_topic_partition_get_leader_epoch(rktpar),
                            is_commit ? " for commit" : "");

                if (!RD_KAFKA_OFFSET_IS_LOGICAL(rktpar->offset))
                        valid_cnt++;
        }

        return valid_cnt;
}


/**
 * @returns the number of partitions with absolute (non-logical) offsets set.
 */
int rd_kafka_topic_partition_list_count_abs_offsets(
    const rd_kafka_topic_partition_list_t *rktparlist) {
        int i;
        int valid_cnt = 0;

        for (i = 0; i < rktparlist->cnt; i++)
                if (!RD_KAFKA_OFFSET_IS_LOGICAL(rktparlist->elems[i].offset))
                        valid_cnt++;

        return valid_cnt;
}


/**
 * @brief Update _private (toppar) field to point to valid rktp
 *        for each parition.
 *
 * @param create_on_miss Create partition (and topic_t object) if necessary.
 */
void rd_kafka_topic_partition_list_update_toppars(
    rd_kafka_t *rk,
    rd_kafka_topic_partition_list_t *rktparlist,
    rd_bool_t create_on_miss) {
        int i;
        for (i = 0; i < rktparlist->cnt; i++) {
                rd_kafka_topic_partition_t *rktpar = &rktparlist->elems[i];

                rd_kafka_topic_partition_ensure_toppar(rk, rktpar,
                                                       create_on_miss);
        }
}


/**
 * @brief Populate \p leaders with the leaders+partitions for the partitions in
 *        \p rktparlist. Duplicates are suppressed.
 *
 *        If no leader is found for a partition that element's \c .err will
 *        be set to RD_KAFKA_RESP_ERR_LEADER_NOT_AVAILABLE.
 *
 *        If the partition does not exist \c .err will be set to
 *        RD_KAFKA_RESP_ERR__UNKNOWN_PARTITION.
 *
 * @param rktparlist The partitions to look up leaders for, the .err field
 *                   will be set according to outcome, e.g., ERR_NO_ERROR,
 *                   ERR_UNKNOWN_TOPIC_OR_PART, etc.
 * @param leaders rd_list_t of allocated (struct rd_kafka_partition_leader *)
 * @param query_topics (optional) rd_list of strdupped (char *)
 * @param query_unknown Add unknown topics to \p query_topics.
 * @param eonce (optional) For triggering asynchronously on cache change
 *              in case not all leaders are known now.
 *
 * @remark This is based on the current topic_t and partition state
 *         which may lag behind the last metadata update due to internal
 *         threading and also the fact that no topic_t may have been created.
 *
 * @param leaders rd_list_t of type (struct rd_kafka_partition_leader *)
 *
 * @returns true if all partitions have leaders, else false.
 *
 * @sa rd_kafka_topic_partition_list_get_leaders_by_metadata
 *
 * @locks rd_kafka_*lock() MUST NOT be held
 */
static rd_bool_t rd_kafka_topic_partition_list_get_leaders(
    rd_kafka_t *rk,
    rd_kafka_topic_partition_list_t *rktparlist,
    rd_list_t *leaders,
    rd_list_t *query_topics,
    rd_bool_t query_unknown,
    rd_kafka_enq_once_t *eonce) {
        rd_bool_t complete;
        int cnt = 0;
        int i;

        if (eonce)
                rd_kafka_wrlock(rk);
        else
                rd_kafka_rdlock(rk);

        for (i = 0; i < rktparlist->cnt; i++) {
                rd_kafka_topic_partition_t *rktpar = &rktparlist->elems[i];
                rd_kafka_topic_partition_t *rktpar2;
                rd_kafka_broker_t *rkb = NULL;
                struct rd_kafka_partition_leader leader_skel;
                struct rd_kafka_partition_leader *leader;
                const rd_kafka_metadata_topic_t *mtopic;
                const rd_kafka_metadata_partition_t *mpart;
                rd_bool_t topic_wait_cache;

                rd_kafka_metadata_cache_topic_partition_get(
                    rk, &mtopic, &mpart, rktpar->topic, rktpar->partition,
                    0 /*negative entries too*/);

                topic_wait_cache =
                    !mtopic ||
                    RD_KAFKA_METADATA_CACHE_ERR_IS_TEMPORARY(mtopic->err);

                if (!topic_wait_cache && mtopic &&
                    mtopic->err != RD_KAFKA_RESP_ERR_NO_ERROR &&
                    mtopic->err != RD_KAFKA_RESP_ERR_LEADER_NOT_AVAILABLE) {
                        /* Topic permanently errored */
                        rktpar->err = mtopic->err;
                        continue;
                }

                if (mtopic && !mpart && mtopic->partition_cnt > 0) {
                        /* Topic exists but partition doesnt.
                         * This is a permanent error. */
                        rktpar->err = RD_KAFKA_RESP_ERR__UNKNOWN_PARTITION;
                        continue;
                }

                if (mpart &&
                    (mpart->leader == -1 ||
                     !(rkb = rd_kafka_broker_find_by_nodeid0(
                           rk, mpart->leader, -1 /*any state*/, rd_false)))) {
                        /* Partition has no (valid) leader.
                         * This is a permanent error. */
                        rktpar->err =
                            mtopic->err
                                ? mtopic->err
                                : RD_KAFKA_RESP_ERR_LEADER_NOT_AVAILABLE;
                        continue;
                }

                if (topic_wait_cache || !rkb) {
                        /* Topic unknown or no current leader for partition,
                         * add topic to query list. */
                        rktpar->err = RD_KAFKA_RESP_ERR__IN_PROGRESS;
                        if (query_topics &&
                            !rd_list_find(query_topics, rktpar->topic,
                                          (void *)strcmp))
                                rd_list_add(query_topics,
                                            rd_strdup(rktpar->topic));
                        continue;
                }

                /* Leader exists, add to leader list. */

                rktpar->err = RD_KAFKA_RESP_ERR_NO_ERROR;

                memset(&leader_skel, 0, sizeof(leader_skel));
                leader_skel.rkb = rkb;

                leader = rd_list_find(leaders, &leader_skel,
                                      rd_kafka_partition_leader_cmp);

                if (!leader) {
                        leader = rd_kafka_partition_leader_new(rkb);
                        rd_list_add(leaders, leader);
                }

                rktpar2 = rd_kafka_topic_partition_list_find(
                    leader->partitions, rktpar->topic, rktpar->partition);
                if (rktpar2) {
                        /* Already exists in partitions list, just update. */
                        rd_kafka_topic_partition_update(rktpar2, rktpar);
                } else {
                        /* Make a copy of rktpar and add to partitions list */
                        rd_kafka_topic_partition_list_add_copy(
                            leader->partitions, rktpar);
                }

                rktpar->err = RD_KAFKA_RESP_ERR_NO_ERROR;

                rd_kafka_broker_destroy(rkb); /* loose refcount */
                cnt++;
        }

        complete = cnt == rktparlist->cnt;

        if (!complete && eonce)
                /* Add eonce to cache observers */
                rd_kafka_metadata_cache_wait_state_change_async(rk, eonce);

        if (eonce)
                rd_kafka_wrunlock(rk);
        else
                rd_kafka_rdunlock(rk);

        return complete;
}


/**
 * @brief Timer timeout callback for query_leaders_async rko's eonce object.
 */
static void
rd_kafka_partition_leader_query_eonce_timeout_cb(rd_kafka_timers_t *rkts,
                                                 void *arg) {
        rd_kafka_enq_once_t *eonce = arg;
        rd_kafka_enq_once_trigger(eonce, RD_KAFKA_RESP_ERR__TIMED_OUT,
                                  "timeout timer");
}


/**
 * @brief Query timer callback for query_leaders_async rko's eonce object.
 */
static void
rd_kafka_partition_leader_query_eonce_timer_cb(rd_kafka_timers_t *rkts,
                                               void *arg) {
        rd_kafka_enq_once_t *eonce = arg;
        rd_kafka_enq_once_trigger(eonce, RD_KAFKA_RESP_ERR_NO_ERROR,
                                  "query timer");
}


/**
 * @brief Query metadata cache for partition leaders, or trigger metadata
 *        refresh if leaders not known.
 *
 * @locks_required none
 * @locality any
 */
static rd_kafka_op_res_t
rd_kafka_topic_partition_list_query_leaders_async_worker(rd_kafka_op_t *rko) {
        rd_kafka_t *rk = rko->rko_rk;
        rd_list_t query_topics, *leaders = NULL;
        rd_kafka_op_t *reply;

        RD_KAFKA_OP_TYPE_ASSERT(rko, RD_KAFKA_OP_LEADERS);

        if (rko->rko_err)
                goto reply; /* Timeout or ERR__DESTROY */

        /* Since we're iterating over get_leaders() until all partition leaders
         * are known we need to re-enable the eonce to be triggered again (which
         * is not necessary the first time we get here, but there
         * is no harm doing it then either). */
        rd_kafka_enq_once_reenable(rko->rko_u.leaders.eonce, rko,
                                   RD_KAFKA_REPLYQ(rk->rk_ops, 0));

        /* Look up the leaders in the metadata cache, if not all leaders
         * are known the eonce is registered for metadata cache changes
         * which will cause our function to be called
         * again on (any) metadata cache change.
         *
         * When we are called again we perform the cache lookup again and
         * hopefully get all leaders, otherwise defer a new async wait.
         * Repeat until success or timeout. */

        rd_list_init(&query_topics, 4 + rko->rko_u.leaders.partitions->cnt / 2,
                     rd_free);

        leaders = rd_list_new(1 + rko->rko_u.leaders.partitions->cnt / 2,
                              rd_kafka_partition_leader_destroy_free);

        if (rd_kafka_topic_partition_list_get_leaders(
                rk, rko->rko_u.leaders.partitions, leaders, &query_topics,
                /* Add unknown topics to query_topics only on the
                 * first query, after that we consider them permanently
                 * non-existent */
                rko->rko_u.leaders.query_cnt == 0, rko->rko_u.leaders.eonce)) {
                /* All leaders now known (or failed), reply to caller */
                rd_list_destroy(&query_topics);
                goto reply;
        }

        if (rd_list_empty(&query_topics)) {
                /* Not all leaders known but no topics left to query,
                 * reply to caller. */
                rd_list_destroy(&query_topics);
                goto reply;
        }

        /* Need to refresh topic metadata, but at most every interval. */
        if (!rd_kafka_timer_is_started(&rk->rk_timers,
                                       &rko->rko_u.leaders.query_tmr)) {

                rko->rko_u.leaders.query_cnt++;

                /* Add query interval timer. */
                rd_kafka_enq_once_add_source(rko->rko_u.leaders.eonce,
                                             "query timer");
                rd_kafka_timer_start_oneshot(
                    &rk->rk_timers, &rko->rko_u.leaders.query_tmr, rd_true,
                    3 * 1000 * 1000 /* 3s */,
                    rd_kafka_partition_leader_query_eonce_timer_cb,
                    rko->rko_u.leaders.eonce);

                /* Request metadata refresh */
                rd_kafka_metadata_refresh_topics(
                    rk, NULL, &query_topics, rd_true /*force*/,
                    rd_false /*!allow_auto_create*/, rd_false /*!cgrp_update*/,
                    "query partition leaders");
        }

        rd_list_destroy(leaders);
        rd_list_destroy(&query_topics);

        /* Wait for next eonce trigger */
        return RD_KAFKA_OP_RES_KEEP; /* rko is still used */

reply:
        /* Decommission worker state and reply to caller */

        if (rd_kafka_timer_stop(&rk->rk_timers, &rko->rko_u.leaders.query_tmr,
                                RD_DO_LOCK))
                rd_kafka_enq_once_del_source(rko->rko_u.leaders.eonce,
                                             "query timer");
        if (rd_kafka_timer_stop(&rk->rk_timers, &rko->rko_u.leaders.timeout_tmr,
                                RD_DO_LOCK))
                rd_kafka_enq_once_del_source(rko->rko_u.leaders.eonce,
                                             "timeout timer");

        if (rko->rko_u.leaders.eonce) {
                rd_kafka_enq_once_disable(rko->rko_u.leaders.eonce);
                rko->rko_u.leaders.eonce = NULL;
        }

        /* No leaders found, set a request-level error */
        if (leaders && rd_list_cnt(leaders) == 0) {
                if (!rko->rko_err)
                        rko->rko_err = RD_KAFKA_RESP_ERR__NOENT;
                rd_list_destroy(leaders);
                leaders = NULL;
        }

        /* Create and enqueue reply rko */
        if (rko->rko_u.leaders.replyq.q) {
                reply = rd_kafka_op_new_cb(rk, RD_KAFKA_OP_LEADERS,
                                           rko->rko_u.leaders.cb);
                rd_kafka_op_get_reply_version(reply, rko);
                reply->rko_err = rko->rko_err;
                reply->rko_u.leaders.partitions =
                    rko->rko_u.leaders.partitions; /* Transfer ownership for
                                                    * partition list that
                                                    * now contains
                                                    * per-partition errors*/
                rko->rko_u.leaders.partitions = NULL;
                reply->rko_u.leaders.leaders  = leaders; /* Possibly NULL */
                reply->rko_u.leaders.opaque   = rko->rko_u.leaders.opaque;

                rd_kafka_replyq_enq(&rko->rko_u.leaders.replyq, reply, 0);
        }

        return RD_KAFKA_OP_RES_HANDLED;
}


static rd_kafka_op_res_t
rd_kafka_topic_partition_list_query_leaders_async_worker_op_cb(
    rd_kafka_t *rk,
    rd_kafka_q_t *rkq,
    rd_kafka_op_t *rko) {
        return rd_kafka_topic_partition_list_query_leaders_async_worker(rko);
}

/**
 * @brief Async variant of rd_kafka_topic_partition_list_query_leaders().
 *
 * The reply rko op will contain:
 * - .leaders which is a list of leaders and their partitions, this may be
 *    NULL for overall errors (such as no leaders are found), or a
 *    partial or complete list of leaders.
 * - .partitions which is a copy of the input list of partitions with the
 *   .err field set to the outcome of the leader query, typically ERR_NO_ERROR
 *   or ERR_UNKNOWN_TOPIC_OR_PART.
 *
 * @locks_acquired rd_kafka_*lock()
 *
 * @remark rd_kafka_*lock() MUST NOT be held
 */
void rd_kafka_topic_partition_list_query_leaders_async(
    rd_kafka_t *rk,
    const rd_kafka_topic_partition_list_t *rktparlist,
    int timeout_ms,
    rd_kafka_replyq_t replyq,
    rd_kafka_op_cb_t *cb,
    void *opaque) {
        rd_kafka_op_t *rko;

        rd_assert(rktparlist && rktparlist->cnt > 0);
        rd_assert(replyq.q);

        rko = rd_kafka_op_new_cb(
            rk, RD_KAFKA_OP_LEADERS,
            rd_kafka_topic_partition_list_query_leaders_async_worker_op_cb);
        rko->rko_u.leaders.replyq = replyq;
        rko->rko_u.leaders.partitions =
            rd_kafka_topic_partition_list_copy(rktparlist);
        rko->rko_u.leaders.ts_timeout = rd_timeout_init(timeout_ms);
        rko->rko_u.leaders.cb         = cb;
        rko->rko_u.leaders.opaque     = opaque;

        /* Create an eonce to be triggered either by metadata cache update
         * (from refresh_topics()), query interval, or timeout. */
        rko->rko_u.leaders.eonce =
            rd_kafka_enq_once_new(rko, RD_KAFKA_REPLYQ(rk->rk_ops, 0));

        rd_kafka_enq_once_add_source(rko->rko_u.leaders.eonce, "timeout timer");
        rd_kafka_timer_start_oneshot(
            &rk->rk_timers, &rko->rko_u.leaders.timeout_tmr, rd_true,
            rd_timeout_remains_us(rko->rko_u.leaders.ts_timeout),
            rd_kafka_partition_leader_query_eonce_timeout_cb,
            rko->rko_u.leaders.eonce);

        if (rd_kafka_topic_partition_list_query_leaders_async_worker(rko) ==
            RD_KAFKA_OP_RES_HANDLED)
                rd_kafka_op_destroy(rko); /* Reply queue already disabled */
}


/**
 * @brief Get leaders for all partitions in \p rktparlist, querying metadata
 *        if needed.
 *
 * @param leaders is a pre-initialized (empty) list which will be populated
 *        with the leader brokers and their partitions
 *        (struct rd_kafka_partition_leader *)
 *
 * @remark Will not trigger topic auto creation (unless configured).
 *
 * @returns an error code on error.
 *
 * @locks rd_kafka_*lock() MUST NOT be held
 */
rd_kafka_resp_err_t rd_kafka_topic_partition_list_query_leaders(
    rd_kafka_t *rk,
    rd_kafka_topic_partition_list_t *rktparlist,
    rd_list_t *leaders,
    int timeout_ms) {
        rd_ts_t ts_end   = rd_timeout_init(timeout_ms);
        rd_ts_t ts_query = 0;
        rd_ts_t now;
        int query_cnt = 0;
        int i         = 0;

        /* Get all the partition leaders, try multiple times:
         * if there are no leaders after the first run fire off a leader
         * query and wait for broker state update before trying again,
         * keep trying and re-querying at increasing intervals until
         * success or timeout. */
        do {
                rd_list_t query_topics;
                int query_intvl;

                rd_list_init(&query_topics, rktparlist->cnt, rd_free);

                rd_kafka_topic_partition_list_get_leaders(
                    rk, rktparlist, leaders, &query_topics,
                    /* Add unknown topics to query_topics only on the
                     * first query, after that we consider them
                     * permanently non-existent */
                    query_cnt == 0, NULL);

                if (rd_list_empty(&query_topics)) {
                        /* No remaining topics to query: leader-list complete.*/
                        rd_list_destroy(&query_topics);

                        /* No leader(s) for partitions means all partitions
                         * are unknown. */
                        if (rd_list_empty(leaders))
                                return RD_KAFKA_RESP_ERR__UNKNOWN_PARTITION;

                        return RD_KAFKA_RESP_ERR_NO_ERROR;
                }

                now = rd_clock();

                /*
                 * Missing leader for some partitions
                 */
                query_intvl = (i + 1) * 100; /* add 100ms per iteration */
                if (query_intvl > 2 * 1000)
                        query_intvl = 2 * 1000; /* Cap to 2s */

                if (now >= ts_query + (query_intvl * 1000)) {
                        /* Query metadata for missing leaders,
                         * possibly creating the topic. */
                        rd_kafka_metadata_refresh_topics(
                            rk, NULL, &query_topics, rd_true /*force*/,
                            rd_false /*!allow_auto_create*/,
                            rd_false /*!cgrp_update*/,
                            "query partition leaders");
                        ts_query = now;
                        query_cnt++;

                } else {
                        /* Wait for broker ids to be updated from
                         * metadata refresh above. */
                        int wait_ms =
                            rd_timeout_remains_limit(ts_end, query_intvl);
                        rd_kafka_metadata_cache_wait_change(rk, wait_ms);
                }

                rd_list_destroy(&query_topics);

                i++;
        } while (ts_end == RD_POLL_INFINITE ||
                 now < ts_end); /* now is deliberately outdated here
                                 * since wait_change() will block.
                                 * This gives us one more chance to spin thru*/

        if (rd_atomic32_get(&rk->rk_broker_up_cnt) == 0)
                return RD_KAFKA_RESP_ERR__ALL_BROKERS_DOWN;

        return RD_KAFKA_RESP_ERR__TIMED_OUT;
}


/**
 * @brief Populate \p rkts with the rd_kafka_topic_t objects for the
 *        partitions in. Duplicates are suppressed.
 *
 * @returns the number of topics added.
 */
int rd_kafka_topic_partition_list_get_topics(
    rd_kafka_t *rk,
    rd_kafka_topic_partition_list_t *rktparlist,
    rd_list_t *rkts) {
        int cnt = 0;

        int i;
        for (i = 0; i < rktparlist->cnt; i++) {
                rd_kafka_topic_partition_t *rktpar = &rktparlist->elems[i];
                rd_kafka_toppar_t *rktp;

                rktp =
                    rd_kafka_topic_partition_get_toppar(rk, rktpar, rd_false);
                if (!rktp) {
                        rktpar->err = RD_KAFKA_RESP_ERR__UNKNOWN_PARTITION;
                        continue;
                }

                if (!rd_list_find(rkts, rktp->rktp_rkt,
                                  rd_kafka_topic_cmp_rkt)) {
                        rd_list_add(rkts, rd_kafka_topic_keep(rktp->rktp_rkt));
                        cnt++;
                }

                rd_kafka_toppar_destroy(rktp);
        }

        return cnt;
}


/**
 * @brief Populate \p topics with the strdupped topic names in \p rktparlist.
 *        Duplicates are suppressed.
 *
 * @param include_regex: include regex topics
 *
 * @returns the number of topics added.
 */
int rd_kafka_topic_partition_list_get_topic_names(
    const rd_kafka_topic_partition_list_t *rktparlist,
    rd_list_t *topics,
    int include_regex) {
        int cnt = 0;
        int i;

        for (i = 0; i < rktparlist->cnt; i++) {
                const rd_kafka_topic_partition_t *rktpar =
                    &rktparlist->elems[i];

                if (!include_regex && *rktpar->topic == '^')
                        continue;

                if (!rd_list_find(topics, rktpar->topic, (void *)strcmp)) {
                        rd_list_add(topics, rd_strdup(rktpar->topic));
                        cnt++;
                }
        }

        return cnt;
}


/**
 * @brief Create a copy of \p rktparlist only containing the partitions
 *        matched by \p match function.
 *
 * \p match shall return 1 for match, else 0.
 *
 * @returns a new list
 */
rd_kafka_topic_partition_list_t *rd_kafka_topic_partition_list_match(
    const rd_kafka_topic_partition_list_t *rktparlist,
    int (*match)(const void *elem, const void *opaque),
    void *opaque) {
        rd_kafka_topic_partition_list_t *newlist;
        int i;

        newlist = rd_kafka_topic_partition_list_new(0);

        for (i = 0; i < rktparlist->cnt; i++) {
                const rd_kafka_topic_partition_t *rktpar =
                    &rktparlist->elems[i];

                if (!match(rktpar, opaque))
                        continue;

                rd_kafka_topic_partition_list_add_copy(newlist, rktpar);
        }

        return newlist;
}

void rd_kafka_topic_partition_list_log(
    rd_kafka_t *rk,
    const char *fac,
    int dbg,
    const rd_kafka_topic_partition_list_t *rktparlist) {
        int i;

        rd_kafka_dbg(rk, NONE | dbg, fac,
                     "List with %d partition(s):", rktparlist->cnt);
        for (i = 0; i < rktparlist->cnt; i++) {
                const rd_kafka_topic_partition_t *rktpar =
                    &rktparlist->elems[i];
                rd_kafka_dbg(rk, NONE | dbg, fac,
                             " %s [%" PRId32 "] offset %s%s%s", rktpar->topic,
                             rktpar->partition,
                             rd_kafka_offset2str(rktpar->offset),
                             rktpar->err ? ": error: " : "",
                             rktpar->err ? rd_kafka_err2str(rktpar->err) : "");
        }
}

/**
 * @returns a comma-separated list of partitions.
 */
const char *rd_kafka_topic_partition_list_str(
    const rd_kafka_topic_partition_list_t *rktparlist,
    char *dest,
    size_t dest_size,
    int fmt_flags) {
        int i;
        size_t of = 0;

        for (i = 0; i < rktparlist->cnt; i++) {
                const rd_kafka_topic_partition_t *rktpar =
                    &rktparlist->elems[i];
                char errstr[128];
                char offsetstr[32];
                int r;

                if (!rktpar->err && (fmt_flags & RD_KAFKA_FMT_F_ONLY_ERR))
                        continue;

                if (rktpar->err && !(fmt_flags & RD_KAFKA_FMT_F_NO_ERR))
                        rd_snprintf(errstr, sizeof(errstr), "(%s)",
                                    rd_kafka_err2str(rktpar->err));
                else
                        errstr[0] = '\0';

                if (rktpar->offset != RD_KAFKA_OFFSET_INVALID)
                        rd_snprintf(offsetstr, sizeof(offsetstr), "@%" PRId64,
                                    rktpar->offset);
                else
                        offsetstr[0] = '\0';

                r = rd_snprintf(&dest[of], dest_size - of,
                                "%s"
                                "%s[%" PRId32
                                "]"
                                "%s"
                                "%s",
                                of == 0 ? "" : ", ", rktpar->topic,
                                rktpar->partition, offsetstr, errstr);

                if ((size_t)r >= dest_size - of) {
                        rd_snprintf(&dest[dest_size - 4], 4, "...");
                        break;
                }

                of += r;
        }

        return dest;
}



/**
 * @brief Update \p dst with info from \p src.
 *
 * Fields updated:
 *  - metadata
 *  - metadata_size
 *  - offset
 *  - offset leader epoch
 *  - err
 *
 * Will only update partitions that are in both dst and src, other partitions
 * will remain unchanged.
 */
void rd_kafka_topic_partition_list_update(
    rd_kafka_topic_partition_list_t *dst,
    const rd_kafka_topic_partition_list_t *src) {
        int i;

        for (i = 0; i < dst->cnt; i++) {
                rd_kafka_topic_partition_t *d = &dst->elems[i];
                rd_kafka_topic_partition_t *s;
                rd_kafka_topic_partition_private_t *s_priv, *d_priv;

                if (!(s = rd_kafka_topic_partition_list_find(
                          (rd_kafka_topic_partition_list_t *)src, d->topic,
                          d->partition)))
                        continue;

                d->offset = s->offset;
                d->err    = s->err;
                if (d->metadata) {
                        rd_free(d->metadata);
                        d->metadata      = NULL;
                        d->metadata_size = 0;
                }
                if (s->metadata_size > 0) {
                        d->metadata      = rd_malloc(s->metadata_size);
                        d->metadata_size = s->metadata_size;
                        memcpy((void *)d->metadata, s->metadata,
                               s->metadata_size);
                }

                s_priv               = rd_kafka_topic_partition_get_private(s);
                d_priv               = rd_kafka_topic_partition_get_private(d);
                d_priv->leader_epoch = s_priv->leader_epoch;
        }
}


/**
 * @returns the sum of \p cb called for each element.
 */
size_t rd_kafka_topic_partition_list_sum(
    const rd_kafka_topic_partition_list_t *rktparlist,
    size_t (*cb)(const rd_kafka_topic_partition_t *rktpar, void *opaque),
    void *opaque) {
        int i;
        size_t sum = 0;

        for (i = 0; i < rktparlist->cnt; i++) {
                const rd_kafka_topic_partition_t *rktpar =
                    &rktparlist->elems[i];
                sum += cb(rktpar, opaque);
        }

        return sum;
}


/**
 * @returns rd_true if there are duplicate topic/partitions in the list,
 *          rd_false if not.
 *
 * @remarks sorts the elements of the list.
 */
rd_bool_t rd_kafka_topic_partition_list_has_duplicates(
    rd_kafka_topic_partition_list_t *rktparlist,
    rd_bool_t ignore_partition) {

        int i;

        if (rktparlist->cnt <= 1)
                return rd_false;

        rd_kafka_topic_partition_list_sort_by_topic(rktparlist);

        for (i = 1; i < rktparlist->cnt; i++) {
                const rd_kafka_topic_partition_t *p1 =
                    &rktparlist->elems[i - 1];
                const rd_kafka_topic_partition_t *p2 = &rktparlist->elems[i];

                if (((p1->partition == p2->partition) || ignore_partition) &&
                    !strcmp(p1->topic, p2->topic)) {
                        return rd_true;
                }
        }

        return rd_false;
}


/**
 * @brief Set \c .err field \p err on all partitions in list.
 */
void rd_kafka_topic_partition_list_set_err(
    rd_kafka_topic_partition_list_t *rktparlist,
    rd_kafka_resp_err_t err) {
        int i;

        for (i = 0; i < rktparlist->cnt; i++)
                rktparlist->elems[i].err = err;
}

/**
 * @brief Get the first set error in the partition list.
 */
rd_kafka_resp_err_t rd_kafka_topic_partition_list_get_err(
    const rd_kafka_topic_partition_list_t *rktparlist) {
        int i;

        for (i = 0; i < rktparlist->cnt; i++)
                if (rktparlist->elems[i].err)
                        return rktparlist->elems[i].err;

        return RD_KAFKA_RESP_ERR_NO_ERROR;
}


/**
 * @returns the number of wildcard/regex topics
 */
int rd_kafka_topic_partition_list_regex_cnt(
    const rd_kafka_topic_partition_list_t *rktparlist) {
        int i;
        int cnt = 0;

        for (i = 0; i < rktparlist->cnt; i++) {
                const rd_kafka_topic_partition_t *rktpar =
                    &rktparlist->elems[i];
                cnt += *rktpar->topic == '^';
        }
        return cnt;
}


/**
 * @brief Reset base sequence for this toppar.
 *
 * See rd_kafka_toppar_pid_change() below.
 *
 * @warning Toppar must be completely drained.
 *
 * @locality toppar handler thread
 * @locks toppar_lock MUST be held.
 */
static void rd_kafka_toppar_reset_base_msgid(rd_kafka_toppar_t *rktp,
                                             uint64_t new_base_msgid) {
        rd_kafka_dbg(
            rktp->rktp_rkt->rkt_rk, TOPIC | RD_KAFKA_DBG_EOS, "RESETSEQ",
            "%.*s [%" PRId32
            "] "
            "resetting epoch base seq from %" PRIu64 " to %" PRIu64,
            RD_KAFKAP_STR_PR(rktp->rktp_rkt->rkt_topic), rktp->rktp_partition,
            rktp->rktp_eos.epoch_base_msgid, new_base_msgid);

        rktp->rktp_eos.next_ack_seq     = 0;
        rktp->rktp_eos.next_err_seq     = 0;
        rktp->rktp_eos.epoch_base_msgid = new_base_msgid;
}


/**
 * @brief Update/change the Producer ID for this toppar.
 *
 * Must only be called when pid is different from the current toppar pid.
 *
 * The epoch base sequence will be set to \p base_msgid, which must be the
 * first message in the partition
 * queue. However, if there are outstanding messages in-flight to the broker
 * we will need to wait for these ProduceRequests to finish (most likely
 * with failure) and have their messages re-enqueued to maintain original order.
 * In this case the pid will not be updated and this function should be
 * called again when there are no outstanding messages.
 *
 * @remark This function must only be called when rktp_xmitq is non-empty.
 *
 * @returns 1 if a new pid was set, else 0.
 *
 * @locality toppar handler thread
 * @locks none
 */
int rd_kafka_toppar_pid_change(rd_kafka_toppar_t *rktp,
                               rd_kafka_pid_t pid,
                               uint64_t base_msgid) {
        int inflight = rd_atomic32_get(&rktp->rktp_msgs_inflight);

        if (unlikely(inflight > 0)) {
                rd_kafka_dbg(
                    rktp->rktp_rkt->rkt_rk, TOPIC | RD_KAFKA_DBG_EOS, "NEWPID",
                    "%.*s [%" PRId32
                    "] will not change %s -> %s yet: "
                    "%d message(s) still in-flight from current "
                    "epoch",
                    RD_KAFKAP_STR_PR(rktp->rktp_rkt->rkt_topic),
                    rktp->rktp_partition, rd_kafka_pid2str(rktp->rktp_eos.pid),
                    rd_kafka_pid2str(pid), inflight);
                return 0;
        }

        rd_assert(base_msgid != 0 &&
                  *"BUG: pid_change() must only be called with "
                  "non-empty xmitq");

        rd_kafka_toppar_lock(rktp);
        rd_kafka_dbg(rktp->rktp_rkt->rkt_rk, TOPIC | RD_KAFKA_DBG_EOS, "NEWPID",
                     "%.*s [%" PRId32
                     "] changed %s -> %s "
                     "with base MsgId %" PRIu64,
                     RD_KAFKAP_STR_PR(rktp->rktp_rkt->rkt_topic),
                     rktp->rktp_partition, rd_kafka_pid2str(rktp->rktp_eos.pid),
                     rd_kafka_pid2str(pid), base_msgid);

        rktp->rktp_eos.pid = pid;
        rd_kafka_toppar_reset_base_msgid(rktp, base_msgid);

        rd_kafka_toppar_unlock(rktp);

        return 1;
}


/**
 * @brief Purge messages in partition queues.
 *        Delivery reports will be enqueued for all purged messages, the error
 *        code is set to RD_KAFKA_RESP_ERR__PURGE_QUEUE.
 *
 * @param include_xmit_msgq If executing from the rktp's current broker handler
 *                          thread, also include the xmit message queue.
 *
 * @warning Only to be used with the producer.
 *
 * @returns the number of messages purged
 *
 * @locality any thread.
 * @locks_acquired rd_kafka_toppar_lock()
 * @locks_required none
 */
int rd_kafka_toppar_purge_queues(rd_kafka_toppar_t *rktp,
                                 int purge_flags,
                                 rd_bool_t include_xmit_msgq) {
        rd_kafka_t *rk       = rktp->rktp_rkt->rkt_rk;
        rd_kafka_msgq_t rkmq = RD_KAFKA_MSGQ_INITIALIZER(rkmq);
        int cnt;

        rd_assert(rk->rk_type == RD_KAFKA_PRODUCER);

        rd_kafka_dbg(rk, TOPIC, "PURGE",
                     "%s [%" PRId32
                     "]: purging queues "
                     "(purge_flags 0x%x, %s xmit_msgq)",
                     rktp->rktp_rkt->rkt_topic->str, rktp->rktp_partition,
                     purge_flags, include_xmit_msgq ? "include" : "exclude");

        if (!(purge_flags & RD_KAFKA_PURGE_F_QUEUE))
                return 0;

        if (include_xmit_msgq) {
                /* xmit_msgq is owned by the toppar handler thread
                 * (broker thread) and requires no locking. */
                rd_assert(rktp->rktp_broker);
                rd_assert(thrd_is_current(rktp->rktp_broker->rkb_thread));
                rd_kafka_msgq_concat(&rkmq, &rktp->rktp_xmit_msgq);
        }

        rd_kafka_toppar_lock(rktp);
        rd_kafka_msgq_concat(&rkmq, &rktp->rktp_msgq);
        cnt = rd_kafka_msgq_len(&rkmq);

        if (cnt > 0 && purge_flags & RD_KAFKA_PURGE_F_ABORT_TXN) {
                /* All messages in-queue are purged
                 * on abort_transaction(). Since these messages
                 * will not be produced (retried) we need to adjust the
                 * idempotence epoch's base msgid to skip the messages. */
                rktp->rktp_eos.epoch_base_msgid += cnt;
                rd_kafka_dbg(rk, TOPIC | RD_KAFKA_DBG_EOS, "ADVBASE",
                             "%.*s [%" PRId32
                             "] "
                             "advancing epoch base msgid to %" PRIu64
                             " due to %d message(s) in aborted transaction",
                             RD_KAFKAP_STR_PR(rktp->rktp_rkt->rkt_topic),
                             rktp->rktp_partition,
                             rktp->rktp_eos.epoch_base_msgid, cnt);
        }
        rd_kafka_toppar_unlock(rktp);

        rd_kafka_dr_msgq(rktp->rktp_rkt, &rkmq, RD_KAFKA_RESP_ERR__PURGE_QUEUE);

        return cnt;
}


/**
 * @brief Purge queues for the unassigned toppars of all known topics.
 *
 * @locality application thread
 * @locks none
 */
void rd_kafka_purge_ua_toppar_queues(rd_kafka_t *rk) {
        rd_kafka_topic_t *rkt;
        int msg_cnt = 0, part_cnt = 0;

        rd_kafka_rdlock(rk);
        TAILQ_FOREACH(rkt, &rk->rk_topics, rkt_link) {
                rd_kafka_toppar_t *rktp;
                int r;

                rd_kafka_topic_rdlock(rkt);
                rktp = rkt->rkt_ua;
                if (rktp)
                        rd_kafka_toppar_keep(rktp);
                rd_kafka_topic_rdunlock(rkt);

                if (unlikely(!rktp))
                        continue;


                rd_kafka_toppar_lock(rktp);

                r = rd_kafka_msgq_len(&rktp->rktp_msgq);
                rd_kafka_dr_msgq(rkt, &rktp->rktp_msgq,
                                 RD_KAFKA_RESP_ERR__PURGE_QUEUE);
                rd_kafka_toppar_unlock(rktp);
                rd_kafka_toppar_destroy(rktp);

                if (r > 0) {
                        msg_cnt += r;
                        part_cnt++;
                }
        }
        rd_kafka_rdunlock(rk);

        rd_kafka_dbg(rk, QUEUE | RD_KAFKA_DBG_TOPIC, "PURGEQ",
                     "Purged %i message(s) from %d UA-partition(s)", msg_cnt,
                     part_cnt);
}


void rd_kafka_partition_leader_destroy_free(void *ptr) {
        struct rd_kafka_partition_leader *leader = ptr;
        rd_kafka_partition_leader_destroy(leader);
}


const char *rd_kafka_fetch_pos2str(const rd_kafka_fetch_pos_t fetchpos) {
        static RD_TLS char ret[2][64];
        static int idx;

        idx = (idx + 1) % 2;

        rd_snprintf(
            ret[idx], sizeof(ret[idx]), "offset %s (leader epoch %" PRId32 ")",
            rd_kafka_offset2str(fetchpos.offset), fetchpos.leader_epoch);

        return ret[idx];
}<|MERGE_RESOLUTION|>--- conflicted
+++ resolved
@@ -2698,6 +2698,7 @@
                                                   fetchpos.leader_epoch);
 }
 
+
 /**
  * @brief Destroy all partitions in list.
  *
@@ -3201,16 +3202,20 @@
                         if (rk->rk_conf.debug &
                             (RD_KAFKA_DBG_CGRP | RD_KAFKA_DBG_TOPIC))
                                 rd_snprintf(preamble, sizeof(preamble),
-<<<<<<< HEAD
-                                            "stored offset %" PRId64
-                                            ", committed offset %" PRId64 ": ",
-                                            rktp->rktp_stored_offset,
-                                            rktp->rktp_committed_offset);
-
-                        if (rktp->rktp_stored_offset >
-                            rktp->rktp_committed_offset) {
-                                verb           = "setting stored";
-                                rktpar->offset = rktp->rktp_stored_offset;
+                                            "stored %s, committed %s: ",
+                                            rd_kafka_fetch_pos2str(
+                                                rktp->rktp_stored_pos),
+                                            rd_kafka_fetch_pos2str(
+                                                rktp->rktp_committed_pos));
+
+                        if (rd_kafka_fetch_pos_cmp(&rktp->rktp_stored_pos,
+                                                   &rktp->rktp_committed_pos) >
+                            0) {
+                                verb = "setting stored";
+                                rd_kafka_topic_partition_set_from_fetch_pos(
+                                    rktpar, rktp->rktp_stored_pos);
+
+                                /* Copy metadata */
                                 rktpar->metadata_size =
                                     rktp->rktp_stored_metadata_size;
                                 if (rktp->rktp_stored_metadata) {
@@ -3220,20 +3225,6 @@
                                                rktp->rktp_stored_metadata,
                                                rktpar->metadata_size);
                                 }
-=======
-                                            "stored %s, committed %s: ",
-                                            rd_kafka_fetch_pos2str(
-                                                rktp->rktp_stored_pos),
-                                            rd_kafka_fetch_pos2str(
-                                                rktp->rktp_committed_pos));
-
-                        if (rd_kafka_fetch_pos_cmp(&rktp->rktp_stored_pos,
-                                                   &rktp->rktp_committed_pos) >
-                            0) {
-                                verb = "setting stored";
-                                rd_kafka_topic_partition_set_from_fetch_pos(
-                                    rktpar, rktp->rktp_stored_pos);
->>>>>>> c282ba24
                         } else {
                                 rktpar->offset = RD_KAFKA_OFFSET_INVALID;
                         }
