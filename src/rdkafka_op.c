/*
 * librdkafka - Apache Kafka C library
 *
 * Copyright (c) 2012-2015, Magnus Edenhill
 * All rights reserved.
 *
 * Redistribution and use in source and binary forms, with or without
 * modification, are permitted provided that the following conditions are met:
 *
 * 1. Redistributions of source code must retain the above copyright notice,
 *    this list of conditions and the following disclaimer.
 * 2. Redistributions in binary form must reproduce the above copyright notice,
 *    this list of conditions and the following disclaimer in the documentation
 *    and/or other materials provided with the distribution.
 *
 * THIS SOFTWARE IS PROVIDED BY THE COPYRIGHT HOLDERS AND CONTRIBUTORS "AS IS"
 * AND ANY EXPRESS OR IMPLIED WARRANTIES, INCLUDING, BUT NOT LIMITED TO, THE
 * IMPLIED WARRANTIES OF MERCHANTABILITY AND FITNESS FOR A PARTICULAR PURPOSE
 * ARE DISCLAIMED. IN NO EVENT SHALL THE COPYRIGHT OWNER OR CONTRIBUTORS BE
 * LIABLE FOR ANY DIRECT, INDIRECT, INCIDENTAL, SPECIAL, EXEMPLARY, OR
 * CONSEQUENTIAL DAMAGES (INCLUDING, BUT NOT LIMITED TO, PROCUREMENT OF
 * SUBSTITUTE GOODS OR SERVICES; LOSS OF USE, DATA, OR PROFITS; OR BUSINESS
 * INTERRUPTION) HOWEVER CAUSED AND ON ANY THEORY OF LIABILITY, WHETHER IN
 * CONTRACT, STRICT LIABILITY, OR TORT (INCLUDING NEGLIGENCE OR OTHERWISE)
 * ARISING IN ANY WAY OUT OF THE USE OF THIS SOFTWARE, EVEN IF ADVISED OF THE
 * POSSIBILITY OF SUCH DAMAGE.
 */

#include <stdarg.h>

#include "rdkafka_int.h"
#include "rdkafka_op.h"
#include "rdkafka_topic.h"
#include "rdkafka_partition.h"
#include "rdkafka_proto.h"
#include "rdkafka_offset.h"
#include "rdkafka_error.h"

/* Current number of rd_kafka_op_t */
rd_atomic32_t rd_kafka_op_cnt;


const char *rd_kafka_op2str(rd_kafka_op_type_t type) {
        int skiplen                                = 6;
        static const char *names[RD_KAFKA_OP__END] = {
            [RD_KAFKA_OP_NONE]             = "REPLY:NONE",
            [RD_KAFKA_OP_FETCH]            = "REPLY:FETCH",
            [RD_KAFKA_OP_ERR]              = "REPLY:ERR",
            [RD_KAFKA_OP_CONSUMER_ERR]     = "REPLY:CONSUMER_ERR",
            [RD_KAFKA_OP_DR]               = "REPLY:DR",
            [RD_KAFKA_OP_STATS]            = "REPLY:STATS",
            [RD_KAFKA_OP_OFFSET_COMMIT]    = "REPLY:OFFSET_COMMIT",
            [RD_KAFKA_OP_NODE_UPDATE]      = "REPLY:NODE_UPDATE",
            [RD_KAFKA_OP_XMIT_BUF]         = "REPLY:XMIT_BUF",
            [RD_KAFKA_OP_RECV_BUF]         = "REPLY:RECV_BUF",
            [RD_KAFKA_OP_XMIT_RETRY]       = "REPLY:XMIT_RETRY",
            [RD_KAFKA_OP_FETCH_START]      = "REPLY:FETCH_START",
            [RD_KAFKA_OP_FETCH_STOP]       = "REPLY:FETCH_STOP",
            [RD_KAFKA_OP_SEEK]             = "REPLY:SEEK",
            [RD_KAFKA_OP_PAUSE]            = "REPLY:PAUSE",
            [RD_KAFKA_OP_OFFSET_FETCH]     = "REPLY:OFFSET_FETCH",
            [RD_KAFKA_OP_PARTITION_JOIN]   = "REPLY:PARTITION_JOIN",
            [RD_KAFKA_OP_PARTITION_LEAVE]  = "REPLY:PARTITION_LEAVE",
            [RD_KAFKA_OP_REBALANCE]        = "REPLY:REBALANCE",
            [RD_KAFKA_OP_TERMINATE]        = "REPLY:TERMINATE",
            [RD_KAFKA_OP_COORD_QUERY]      = "REPLY:COORD_QUERY",
            [RD_KAFKA_OP_SUBSCRIBE]        = "REPLY:SUBSCRIBE",
            [RD_KAFKA_OP_ASSIGN]           = "REPLY:ASSIGN",
            [RD_KAFKA_OP_GET_SUBSCRIPTION] = "REPLY:GET_SUBSCRIPTION",
            [RD_KAFKA_OP_GET_ASSIGNMENT]   = "REPLY:GET_ASSIGNMENT",
            [RD_KAFKA_OP_THROTTLE]         = "REPLY:THROTTLE",
            [RD_KAFKA_OP_NAME]             = "REPLY:NAME",
            [RD_KAFKA_OP_CG_METADATA]      = "REPLY:CG_METADATA",
            [RD_KAFKA_OP_OFFSET_RESET]     = "REPLY:OFFSET_RESET",
            [RD_KAFKA_OP_METADATA]         = "REPLY:METADATA",
            [RD_KAFKA_OP_LOG]              = "REPLY:LOG",
            [RD_KAFKA_OP_WAKEUP]           = "REPLY:WAKEUP",
            [RD_KAFKA_OP_CREATETOPICS]     = "REPLY:CREATETOPICS",
            [RD_KAFKA_OP_DELETETOPICS]     = "REPLY:DELETETOPICS",
            [RD_KAFKA_OP_CREATEPARTITIONS] = "REPLY:CREATEPARTITIONS",
            [RD_KAFKA_OP_ALTERCONFIGS]     = "REPLY:ALTERCONFIGS",
            [RD_KAFKA_OP_DESCRIBECONFIGS]  = "REPLY:DESCRIBECONFIGS",
            [RD_KAFKA_OP_DELETERECORDS]    = "REPLY:DELETERECORDS",
            [RD_KAFKA_OP_DELETEGROUPS]     = "REPLY:DELETEGROUPS",
            [RD_KAFKA_OP_DELETECONSUMERGROUPOFFSETS] =
                "REPLY:DELETECONSUMERGROUPOFFSETS",
            [RD_KAFKA_OP_ADMIN_FANOUT]        = "REPLY:ADMIN_FANOUT",
            [RD_KAFKA_OP_ADMIN_RESULT]        = "REPLY:ADMIN_RESULT",
            [RD_KAFKA_OP_PURGE]               = "REPLY:PURGE",
            [RD_KAFKA_OP_CONNECT]             = "REPLY:CONNECT",
            [RD_KAFKA_OP_OAUTHBEARER_REFRESH] = "REPLY:OAUTHBEARER_REFRESH",
            [RD_KAFKA_OP_MOCK]                = "REPLY:MOCK",
            [RD_KAFKA_OP_BROKER_MONITOR]      = "REPLY:BROKER_MONITOR",
            [RD_KAFKA_OP_TXN]                 = "REPLY:TXN",
            [RD_KAFKA_OP_GET_REBALANCE_PROTOCOL] =
                "REPLY:GET_REBALANCE_PROTOCOL",
<<<<<<< HEAD
                [RD_KAFKA_OP_LEADERS] = "REPLY:LEADERS",
                [RD_KAFKA_OP_BARRIER] = "REPLY:BARRIER",
                [RD_KAFKA_OP_AWS_MSK_IAM_REFRESH] = "REPLY:AWS_MSK_IAM_REFRESH"
=======
            [RD_KAFKA_OP_LEADERS] = "REPLY:LEADERS",
            [RD_KAFKA_OP_BARRIER] = "REPLY:BARRIER",
>>>>>>> 2a8bb418
        };

        if (type & RD_KAFKA_OP_REPLY)
                skiplen = 0;

        rd_assert((names[type & ~RD_KAFKA_OP_FLAGMASK] != NULL) ||
                  !*"add OP type to rd_kafka_op2str()");
        return names[type & ~RD_KAFKA_OP_FLAGMASK] + skiplen;
}


void rd_kafka_op_print(FILE *fp, const char *prefix, rd_kafka_op_t *rko) {
        fprintf(fp,
                "%s((rd_kafka_op_t*)%p)\n"
                "%s Type: %s (0x%x), Version: %" PRId32 "\n",
                prefix, rko, prefix, rd_kafka_op2str(rko->rko_type),
                rko->rko_type, rko->rko_version);
        if (rko->rko_err)
                fprintf(fp, "%s Error: %s\n", prefix,
                        rd_kafka_err2str(rko->rko_err));
        if (rko->rko_replyq.q)
                fprintf(fp, "%s Replyq %p v%d (%s)\n", prefix,
                        rko->rko_replyq.q, rko->rko_replyq.version,
#if ENABLE_DEVEL
                        rko->rko_replyq._id
#else
                        ""
#endif
                );
        if (rko->rko_rktp) {
                fprintf(fp,
                        "%s ((rd_kafka_toppar_t*)%p) "
                        "%s [%" PRId32 "] v%d\n",
                        prefix, rko->rko_rktp,
                        rko->rko_rktp->rktp_rkt->rkt_topic->str,
                        rko->rko_rktp->rktp_partition,
                        rd_atomic32_get(&rko->rko_rktp->rktp_version));
        }

        switch (rko->rko_type & ~RD_KAFKA_OP_FLAGMASK) {
        case RD_KAFKA_OP_FETCH:
                fprintf(fp, "%s Offset: %" PRId64 "\n", prefix,
                        rko->rko_u.fetch.rkm.rkm_offset);
                break;
        case RD_KAFKA_OP_CONSUMER_ERR:
                fprintf(fp, "%s Offset: %" PRId64 "\n", prefix,
                        rko->rko_u.err.offset);
                /* FALLTHRU */
        case RD_KAFKA_OP_ERR:
                fprintf(fp, "%s Reason: %s\n", prefix, rko->rko_u.err.errstr);
                break;
        case RD_KAFKA_OP_DR:
                fprintf(fp, "%s %" PRId32 " messages on %s\n", prefix,
                        rko->rko_u.dr.msgq.rkmq_msg_cnt,
                        rko->rko_u.dr.rkt ? rko->rko_u.dr.rkt->rkt_topic->str
                                          : "(n/a)");
                break;
        case RD_KAFKA_OP_OFFSET_COMMIT:
                fprintf(fp, "%s Callback: %p (opaque %p)\n", prefix,
                        rko->rko_u.offset_commit.cb,
                        rko->rko_u.offset_commit.opaque);
                fprintf(fp, "%s %d partitions\n", prefix,
                        rko->rko_u.offset_commit.partitions
                            ? rko->rko_u.offset_commit.partitions->cnt
                            : 0);
                break;

        case RD_KAFKA_OP_LOG:
                fprintf(fp, "%s Log: %%%d %s: %s\n", prefix,
                        rko->rko_u.log.level, rko->rko_u.log.fac,
                        rko->rko_u.log.str);
                break;

        default:
                break;
        }
}


rd_kafka_op_t *rd_kafka_op_new0(const char *source, rd_kafka_op_type_t type) {
        rd_kafka_op_t *rko;
#define _RD_KAFKA_OP_EMPTY                                                     \
        1234567 /* Special value to be able to assert                          \
                 * on default-initialized (0) sizes                            \
                 * if we forgot to add an op type to                           \
                 * this list. */
        static const size_t op2size[RD_KAFKA_OP__END] = {
            [RD_KAFKA_OP_FETCH]            = sizeof(rko->rko_u.fetch),
            [RD_KAFKA_OP_ERR]              = sizeof(rko->rko_u.err),
            [RD_KAFKA_OP_CONSUMER_ERR]     = sizeof(rko->rko_u.err),
            [RD_KAFKA_OP_DR]               = sizeof(rko->rko_u.dr),
            [RD_KAFKA_OP_STATS]            = sizeof(rko->rko_u.stats),
            [RD_KAFKA_OP_OFFSET_COMMIT]    = sizeof(rko->rko_u.offset_commit),
            [RD_KAFKA_OP_NODE_UPDATE]      = sizeof(rko->rko_u.node),
            [RD_KAFKA_OP_XMIT_BUF]         = sizeof(rko->rko_u.xbuf),
            [RD_KAFKA_OP_RECV_BUF]         = sizeof(rko->rko_u.xbuf),
            [RD_KAFKA_OP_XMIT_RETRY]       = sizeof(rko->rko_u.xbuf),
            [RD_KAFKA_OP_FETCH_START]      = sizeof(rko->rko_u.fetch_start),
            [RD_KAFKA_OP_FETCH_STOP]       = _RD_KAFKA_OP_EMPTY,
            [RD_KAFKA_OP_SEEK]             = sizeof(rko->rko_u.fetch_start),
            [RD_KAFKA_OP_PAUSE]            = sizeof(rko->rko_u.pause),
            [RD_KAFKA_OP_OFFSET_FETCH]     = sizeof(rko->rko_u.offset_fetch),
            [RD_KAFKA_OP_PARTITION_JOIN]   = _RD_KAFKA_OP_EMPTY,
            [RD_KAFKA_OP_PARTITION_LEAVE]  = _RD_KAFKA_OP_EMPTY,
            [RD_KAFKA_OP_REBALANCE]        = sizeof(rko->rko_u.rebalance),
            [RD_KAFKA_OP_TERMINATE]        = _RD_KAFKA_OP_EMPTY,
            [RD_KAFKA_OP_COORD_QUERY]      = _RD_KAFKA_OP_EMPTY,
            [RD_KAFKA_OP_SUBSCRIBE]        = sizeof(rko->rko_u.subscribe),
            [RD_KAFKA_OP_ASSIGN]           = sizeof(rko->rko_u.assign),
            [RD_KAFKA_OP_GET_SUBSCRIPTION] = sizeof(rko->rko_u.subscribe),
            [RD_KAFKA_OP_GET_ASSIGNMENT]   = sizeof(rko->rko_u.assign),
            [RD_KAFKA_OP_THROTTLE]         = sizeof(rko->rko_u.throttle),
            [RD_KAFKA_OP_NAME]             = sizeof(rko->rko_u.name),
            [RD_KAFKA_OP_CG_METADATA]      = sizeof(rko->rko_u.cg_metadata),
            [RD_KAFKA_OP_OFFSET_RESET]     = sizeof(rko->rko_u.offset_reset),
            [RD_KAFKA_OP_METADATA]         = sizeof(rko->rko_u.metadata),
            [RD_KAFKA_OP_LOG]              = sizeof(rko->rko_u.log),
            [RD_KAFKA_OP_WAKEUP]           = _RD_KAFKA_OP_EMPTY,
            [RD_KAFKA_OP_CREATETOPICS]     = sizeof(rko->rko_u.admin_request),
            [RD_KAFKA_OP_DELETETOPICS]     = sizeof(rko->rko_u.admin_request),
            [RD_KAFKA_OP_CREATEPARTITIONS] = sizeof(rko->rko_u.admin_request),
            [RD_KAFKA_OP_ALTERCONFIGS]     = sizeof(rko->rko_u.admin_request),
            [RD_KAFKA_OP_DESCRIBECONFIGS]  = sizeof(rko->rko_u.admin_request),
            [RD_KAFKA_OP_DELETERECORDS]    = sizeof(rko->rko_u.admin_request),
            [RD_KAFKA_OP_DELETEGROUPS]     = sizeof(rko->rko_u.admin_request),
            [RD_KAFKA_OP_DELETECONSUMERGROUPOFFSETS] =
                sizeof(rko->rko_u.admin_request),
            [RD_KAFKA_OP_ADMIN_FANOUT] = sizeof(rko->rko_u.admin_request),
            [RD_KAFKA_OP_ADMIN_RESULT] = sizeof(rko->rko_u.admin_result),
            [RD_KAFKA_OP_PURGE]        = sizeof(rko->rko_u.purge),
            [RD_KAFKA_OP_CONNECT]      = _RD_KAFKA_OP_EMPTY,
            [RD_KAFKA_OP_OAUTHBEARER_REFRESH] = _RD_KAFKA_OP_EMPTY,
            [RD_KAFKA_OP_MOCK]                = sizeof(rko->rko_u.mock),
            [RD_KAFKA_OP_BROKER_MONITOR] = sizeof(rko->rko_u.broker_monitor),
            [RD_KAFKA_OP_TXN]            = sizeof(rko->rko_u.txn),
            [RD_KAFKA_OP_GET_REBALANCE_PROTOCOL] =
                sizeof(rko->rko_u.rebalance_protocol),
<<<<<<< HEAD
                [RD_KAFKA_OP_LEADERS] = sizeof(rko->rko_u.leaders),
                [RD_KAFKA_OP_BARRIER] = _RD_KAFKA_OP_EMPTY,
                [RD_KAFKA_OP_AWS_MSK_IAM_REFRESH] = _RD_KAFKA_OP_EMPTY,
=======
            [RD_KAFKA_OP_LEADERS] = sizeof(rko->rko_u.leaders),
            [RD_KAFKA_OP_BARRIER] = _RD_KAFKA_OP_EMPTY,
>>>>>>> 2a8bb418
        };
        size_t tsize = op2size[type & ~RD_KAFKA_OP_FLAGMASK];

        rd_assert(tsize > 0 || !*"add OP type to rd_kafka_op_new0()");
        if (tsize == _RD_KAFKA_OP_EMPTY)
                tsize = 0;

        rko           = rd_calloc(1, sizeof(*rko) - sizeof(rko->rko_u) + tsize);
        rko->rko_type = type;

#if ENABLE_DEVEL
        rko->rko_source = source;
        rd_atomic32_add(&rd_kafka_op_cnt, 1);
#endif
        return rko;
}


void rd_kafka_op_destroy(rd_kafka_op_t *rko) {

        /* Call ops callback with ERR__DESTROY to let it
         * clean up its resources. */
        if ((rko->rko_type & RD_KAFKA_OP_CB) && rko->rko_op_cb) {
                rd_kafka_op_res_t res;
                rko->rko_err = RD_KAFKA_RESP_ERR__DESTROY;
                res          = rko->rko_op_cb(rko->rko_rk, NULL, rko);
                rd_assert(res != RD_KAFKA_OP_RES_YIELD);
                rd_assert(res != RD_KAFKA_OP_RES_KEEP);
        }


        switch (rko->rko_type & ~RD_KAFKA_OP_FLAGMASK) {
        case RD_KAFKA_OP_FETCH:
                rd_kafka_msg_destroy(NULL, &rko->rko_u.fetch.rkm);
                /* Decrease refcount on rkbuf to eventually rd_free shared buf*/
                if (rko->rko_u.fetch.rkbuf)
                        rd_kafka_buf_handle_op(rko, RD_KAFKA_RESP_ERR__DESTROY);

                break;

        case RD_KAFKA_OP_OFFSET_FETCH:
                if (rko->rko_u.offset_fetch.partitions &&
                    rko->rko_u.offset_fetch.do_free)
                        rd_kafka_topic_partition_list_destroy(
                            rko->rko_u.offset_fetch.partitions);
                break;

        case RD_KAFKA_OP_OFFSET_COMMIT:
                RD_IF_FREE(rko->rko_u.offset_commit.partitions,
                           rd_kafka_topic_partition_list_destroy);
                RD_IF_FREE(rko->rko_u.offset_commit.reason, rd_free);
                break;

        case RD_KAFKA_OP_SUBSCRIBE:
        case RD_KAFKA_OP_GET_SUBSCRIPTION:
                RD_IF_FREE(rko->rko_u.subscribe.topics,
                           rd_kafka_topic_partition_list_destroy);
                break;

        case RD_KAFKA_OP_ASSIGN:
        case RD_KAFKA_OP_GET_ASSIGNMENT:
                RD_IF_FREE(rko->rko_u.assign.partitions,
                           rd_kafka_topic_partition_list_destroy);
                break;

        case RD_KAFKA_OP_REBALANCE:
                RD_IF_FREE(rko->rko_u.rebalance.partitions,
                           rd_kafka_topic_partition_list_destroy);
                break;

        case RD_KAFKA_OP_NAME:
                RD_IF_FREE(rko->rko_u.name.str, rd_free);
                break;

        case RD_KAFKA_OP_CG_METADATA:
                RD_IF_FREE(rko->rko_u.cg_metadata,
                           rd_kafka_consumer_group_metadata_destroy);
                break;

        case RD_KAFKA_OP_ERR:
        case RD_KAFKA_OP_CONSUMER_ERR:
                RD_IF_FREE(rko->rko_u.err.errstr, rd_free);
                rd_kafka_msg_destroy(NULL, &rko->rko_u.err.rkm);
                break;

                break;

        case RD_KAFKA_OP_THROTTLE:
                RD_IF_FREE(rko->rko_u.throttle.nodename, rd_free);
                break;

        case RD_KAFKA_OP_STATS:
                RD_IF_FREE(rko->rko_u.stats.json, rd_free);
                break;

        case RD_KAFKA_OP_XMIT_RETRY:
        case RD_KAFKA_OP_XMIT_BUF:
        case RD_KAFKA_OP_RECV_BUF:
                if (rko->rko_u.xbuf.rkbuf)
                        rd_kafka_buf_handle_op(rko, RD_KAFKA_RESP_ERR__DESTROY);

                RD_IF_FREE(rko->rko_u.xbuf.rkbuf, rd_kafka_buf_destroy);
                break;

        case RD_KAFKA_OP_DR:
                rd_kafka_msgq_purge(rko->rko_rk, &rko->rko_u.dr.msgq);
                if (rko->rko_u.dr.do_purge2)
                        rd_kafka_msgq_purge(rko->rko_rk, &rko->rko_u.dr.msgq2);

                if (rko->rko_u.dr.rkt)
                        rd_kafka_topic_destroy0(rko->rko_u.dr.rkt);
                break;

        case RD_KAFKA_OP_OFFSET_RESET:
                RD_IF_FREE(rko->rko_u.offset_reset.reason, rd_free);
                break;

        case RD_KAFKA_OP_METADATA:
                RD_IF_FREE(rko->rko_u.metadata.md, rd_kafka_metadata_destroy);
                break;

        case RD_KAFKA_OP_LOG:
                rd_free(rko->rko_u.log.str);
                break;

        case RD_KAFKA_OP_ADMIN_FANOUT:
                rd_assert(rko->rko_u.admin_request.fanout.outstanding == 0);
                rd_list_destroy(&rko->rko_u.admin_request.fanout.results);
        case RD_KAFKA_OP_CREATETOPICS:
        case RD_KAFKA_OP_DELETETOPICS:
        case RD_KAFKA_OP_CREATEPARTITIONS:
        case RD_KAFKA_OP_ALTERCONFIGS:
        case RD_KAFKA_OP_DESCRIBECONFIGS:
        case RD_KAFKA_OP_DELETERECORDS:
        case RD_KAFKA_OP_DELETEGROUPS:
        case RD_KAFKA_OP_DELETECONSUMERGROUPOFFSETS:
                rd_kafka_replyq_destroy(&rko->rko_u.admin_request.replyq);
                rd_list_destroy(&rko->rko_u.admin_request.args);
                rd_assert(!rko->rko_u.admin_request.fanout_parent);
                RD_IF_FREE(rko->rko_u.admin_request.coordkey, rd_free);
                break;

        case RD_KAFKA_OP_ADMIN_RESULT:
                rd_list_destroy(&rko->rko_u.admin_result.results);
                RD_IF_FREE(rko->rko_u.admin_result.errstr, rd_free);
                rd_assert(!rko->rko_u.admin_result.fanout_parent);
                ;
                break;

        case RD_KAFKA_OP_MOCK:
                RD_IF_FREE(rko->rko_u.mock.name, rd_free);
                RD_IF_FREE(rko->rko_u.mock.str, rd_free);
                break;

        case RD_KAFKA_OP_BROKER_MONITOR:
                rd_kafka_broker_destroy(rko->rko_u.broker_monitor.rkb);
                break;

        case RD_KAFKA_OP_TXN:
                RD_IF_FREE(rko->rko_u.txn.group_id, rd_free);
                RD_IF_FREE(rko->rko_u.txn.offsets,
                           rd_kafka_topic_partition_list_destroy);
                RD_IF_FREE(rko->rko_u.txn.cgmetadata,
                           rd_kafka_consumer_group_metadata_destroy);
                break;

        case RD_KAFKA_OP_LEADERS:
                rd_assert(!rko->rko_u.leaders.eonce);
                rd_assert(!rko->rko_u.leaders.replyq.q);
                RD_IF_FREE(rko->rko_u.leaders.leaders, rd_list_destroy);
                RD_IF_FREE(rko->rko_u.leaders.partitions,
                           rd_kafka_topic_partition_list_destroy);
                break;

        default:
                break;
        }

        RD_IF_FREE(rko->rko_rktp, rd_kafka_toppar_destroy);

        RD_IF_FREE(rko->rko_error, rd_kafka_error_destroy);

        rd_kafka_replyq_destroy(&rko->rko_replyq);

#if ENABLE_DEVEL
        if (rd_atomic32_sub(&rd_kafka_op_cnt, 1) < 0)
                rd_kafka_assert(NULL, !*"rd_kafka_op_cnt < 0");
#endif

        rd_free(rko);
}



/**
 * Propagate an error event to the application on a specific queue.
 */
void rd_kafka_q_op_err(rd_kafka_q_t *rkq,
                       rd_kafka_resp_err_t err,
                       const char *fmt,
                       ...) {
        va_list ap;
        char buf[2048];
        rd_kafka_op_t *rko;

        va_start(ap, fmt);
        rd_vsnprintf(buf, sizeof(buf), fmt, ap);
        va_end(ap);

        rko                   = rd_kafka_op_new(RD_KAFKA_OP_ERR);
        rko->rko_err          = err;
        rko->rko_u.err.errstr = rd_strdup(buf);

        rd_kafka_q_enq(rkq, rko);
}



/**
 * @brief Enqueue RD_KAFKA_OP_CONSUMER_ERR on \p rkq.
 *
 * @param broker_id Is the relevant broker id, or RD_KAFKA_NODEID_UA (-1)
 *                  if not applicable.
 * @param err Error code.
 * @param version Queue version barrier, or 0 if not applicable.
 * @param topic May be NULL.
 * @param rktp May be NULL. Takes precedence over \p topic.
 * @param offset RD_KAFKA_OFFSET_INVALID if not applicable.
 *
 * @sa rd_kafka_q_op_err()
 */
void rd_kafka_consumer_err(rd_kafka_q_t *rkq,
                           int32_t broker_id,
                           rd_kafka_resp_err_t err,
                           int32_t version,
                           const char *topic,
                           rd_kafka_toppar_t *rktp,
                           int64_t offset,
                           const char *fmt,
                           ...) {
        va_list ap;
        char buf[2048];
        rd_kafka_op_t *rko;

        va_start(ap, fmt);
        rd_vsnprintf(buf, sizeof(buf), fmt, ap);
        va_end(ap);

        rko                   = rd_kafka_op_new(RD_KAFKA_OP_CONSUMER_ERR);
        rko->rko_version      = version;
        rko->rko_err          = err;
        rko->rko_u.err.offset = offset;
        rko->rko_u.err.errstr = rd_strdup(buf);
        rko->rko_u.err.rkm.rkm_broker_id = broker_id;

        if (rktp)
                rko->rko_rktp = rd_kafka_toppar_keep(rktp);
        else if (topic)
                rko->rko_u.err.rkm.rkm_rkmessage.rkt =
                    (rd_kafka_topic_t *)rd_kafka_lwtopic_new(rkq->rkq_rk,
                                                             topic);


        rd_kafka_q_enq(rkq, rko);
}


/**
 * Creates a reply op based on 'rko_orig'.
 * If 'rko_orig' has rko_op_cb set the reply op will be OR:ed with
 * RD_KAFKA_OP_CB, else the reply type will be the original rko_type OR:ed
 * with RD_KAFKA_OP_REPLY.
 */
rd_kafka_op_t *rd_kafka_op_new_reply(rd_kafka_op_t *rko_orig,
                                     rd_kafka_resp_err_t err) {
        rd_kafka_op_t *rko;

        rko = rd_kafka_op_new(rko_orig->rko_type | RD_KAFKA_OP_REPLY);
        rd_kafka_op_get_reply_version(rko, rko_orig);
        rko->rko_err = err;
        if (rko_orig->rko_rktp)
                rko->rko_rktp = rd_kafka_toppar_keep(rko_orig->rko_rktp);

        return rko;
}


/**
 * @brief Create new callback op for type \p type
 */
rd_kafka_op_t *rd_kafka_op_new_cb(rd_kafka_t *rk,
                                  rd_kafka_op_type_t type,
                                  rd_kafka_op_cb_t *cb) {
        rd_kafka_op_t *rko;
        rko            = rd_kafka_op_new(type | RD_KAFKA_OP_CB);
        rko->rko_op_cb = cb;
        rko->rko_rk    = rk;
        return rko;
}


/**
 * @brief Reply to 'rko' re-using the same rko with rko_err
 *        specified by \p err. rko_error is set to NULL.
 *
 * If there is no replyq the rko is destroyed.
 *
 * @returns 1 if op was enqueued, else 0 and rko is destroyed.
 */
int rd_kafka_op_reply(rd_kafka_op_t *rko, rd_kafka_resp_err_t err) {

        if (!rko->rko_replyq.q) {
                rd_kafka_op_destroy(rko);
                return 0;
        }

        rko->rko_type |= (rko->rko_op_cb ? RD_KAFKA_OP_CB : RD_KAFKA_OP_REPLY);
        rko->rko_err   = err;
        rko->rko_error = NULL;

        return rd_kafka_replyq_enq(&rko->rko_replyq, rko, 0);
}


/**
 * @brief Reply to 'rko' re-using the same rko with rko_error specified
 *        by \p error (may be NULL) and rko_err set to the corresponding
 *        error code. Assumes ownership of \p error.
 *
 * If there is no replyq the rko is destroyed.
 *
 * @returns 1 if op was enqueued, else 0 and rko is destroyed.
 */
int rd_kafka_op_error_reply(rd_kafka_op_t *rko, rd_kafka_error_t *error) {

        if (!rko->rko_replyq.q) {
                RD_IF_FREE(error, rd_kafka_error_destroy);
                rd_kafka_op_destroy(rko);
                return 0;
        }

        rko->rko_type |= (rko->rko_op_cb ? RD_KAFKA_OP_CB : RD_KAFKA_OP_REPLY);
        rko->rko_err =
            error ? rd_kafka_error_code(error) : RD_KAFKA_RESP_ERR_NO_ERROR;
        rko->rko_error = error;

        return rd_kafka_replyq_enq(&rko->rko_replyq, rko, 0);
}


/**
 * @brief Send request to queue, wait for response.
 *
 * @returns response on success or NULL if destq is disabled.
 */
rd_kafka_op_t *rd_kafka_op_req0(rd_kafka_q_t *destq,
                                rd_kafka_q_t *recvq,
                                rd_kafka_op_t *rko,
                                int timeout_ms) {
        rd_kafka_op_t *reply;

        /* Indicate to destination where to send reply. */
        rd_kafka_op_set_replyq(rko, recvq, NULL);

        /* Enqueue op */
        if (!rd_kafka_q_enq(destq, rko))
                return NULL;

        /* Wait for reply */
        reply = rd_kafka_q_pop(recvq, rd_timeout_us(timeout_ms), 0);

        /* May be NULL for timeout */
        return reply;
}

/**
 * Send request to queue, wait for response.
 * Creates a temporary reply queue.
 */
rd_kafka_op_t *
rd_kafka_op_req(rd_kafka_q_t *destq, rd_kafka_op_t *rko, int timeout_ms) {
        rd_kafka_q_t *recvq;
        rd_kafka_op_t *reply;

        recvq = rd_kafka_q_new(destq->rkq_rk);

        reply = rd_kafka_op_req0(destq, recvq, rko, timeout_ms);

        rd_kafka_q_destroy_owner(recvq);

        return reply;
}


/**
 * Send simple type-only request to queue, wait for response.
 */
rd_kafka_op_t *rd_kafka_op_req2(rd_kafka_q_t *destq, rd_kafka_op_type_t type) {
        rd_kafka_op_t *rko;

        rko = rd_kafka_op_new(type);
        return rd_kafka_op_req(destq, rko, RD_POLL_INFINITE);
}


/**
 * Destroys the rko and returns its err.
 */
rd_kafka_resp_err_t rd_kafka_op_err_destroy(rd_kafka_op_t *rko) {
        rd_kafka_resp_err_t err = RD_KAFKA_RESP_ERR__TIMED_OUT;

        if (rko) {
                err = rko->rko_err;
                rd_kafka_op_destroy(rko);
        }
        return err;
}


/**
 * Destroys the rko and returns its error object or NULL if no error.
 */
rd_kafka_error_t *rd_kafka_op_error_destroy(rd_kafka_op_t *rko) {
        if (rko) {
                rd_kafka_error_t *error = rko->rko_error;
                rko->rko_error          = NULL;
                rd_kafka_op_destroy(rko);
                return error;
        }

        return rd_kafka_error_new(RD_KAFKA_RESP_ERR__TIMED_OUT,
                                  "Operation timed out");
}


/**
 * Call op callback
 */
rd_kafka_op_res_t
rd_kafka_op_call(rd_kafka_t *rk, rd_kafka_q_t *rkq, rd_kafka_op_t *rko) {
        rd_kafka_op_res_t res;
        rd_assert(rko->rko_op_cb);
        res = rko->rko_op_cb(rk, rkq, rko);
        if (unlikely(res == RD_KAFKA_OP_RES_YIELD || rd_kafka_yield_thread))
                return RD_KAFKA_OP_RES_YIELD;
        if (res != RD_KAFKA_OP_RES_KEEP)
                rko->rko_op_cb = NULL;
        return res;
}


/**
 * @brief Creates a new RD_KAFKA_OP_FETCH op representing a
 *        control message. The rkm_flags property is set to
 *        RD_KAFKA_MSG_F_CONTROL.
 */
rd_kafka_op_t *rd_kafka_op_new_ctrl_msg(rd_kafka_toppar_t *rktp,
                                        int32_t version,
                                        rd_kafka_buf_t *rkbuf,
                                        int64_t offset) {
        rd_kafka_msg_t *rkm;
        rd_kafka_op_t *rko;

        rko = rd_kafka_op_new_fetch_msg(&rkm, rktp, version, rkbuf, offset, 0,
                                        NULL, 0, NULL);

        rkm->rkm_flags |= RD_KAFKA_MSG_F_CONTROL;

        return rko;
}

/**
 * @brief Creates a new RD_KAFKA_OP_FETCH op and sets up the
 *        embedded message according to the parameters.
 *
 * @param rkmp will be set to the embedded rkm in the rko (for convenience)
 * @param offset may be updated later if relative offset.
 */
rd_kafka_op_t *rd_kafka_op_new_fetch_msg(rd_kafka_msg_t **rkmp,
                                         rd_kafka_toppar_t *rktp,
                                         int32_t version,
                                         rd_kafka_buf_t *rkbuf,
                                         int64_t offset,
                                         size_t key_len,
                                         const void *key,
                                         size_t val_len,
                                         const void *val) {
        rd_kafka_msg_t *rkm;
        rd_kafka_op_t *rko;

        rko              = rd_kafka_op_new(RD_KAFKA_OP_FETCH);
        rko->rko_rktp    = rd_kafka_toppar_keep(rktp);
        rko->rko_version = version;
        rkm              = &rko->rko_u.fetch.rkm;
        *rkmp            = rkm;

        /* Since all the ops share the same payload buffer
         * a refcnt is used on the rkbuf that makes sure all
         * consume_cb() will have been
         * called for each of these ops before the rkbuf
         * and its memory backing buffers are freed. */
        rko->rko_u.fetch.rkbuf = rkbuf;
        rd_kafka_buf_keep(rkbuf);

        rkm->rkm_offset = offset;

        rkm->rkm_key     = (void *)key;
        rkm->rkm_key_len = key_len;

        rkm->rkm_payload = (void *)val;
        rkm->rkm_len     = val_len;
        rko->rko_len     = (int32_t)rkm->rkm_len;

        rkm->rkm_partition = rktp->rktp_partition;

        /* Persistence status is always PERSISTED for consumed messages
         * since we managed to read the message. */
        rkm->rkm_status = RD_KAFKA_MSG_STATUS_PERSISTED;

        return rko;
}


/**
 * Enqueue ERR__THROTTLE op, if desired.
 */
void rd_kafka_op_throttle_time(rd_kafka_broker_t *rkb,
                               rd_kafka_q_t *rkq,
                               int throttle_time) {
        rd_kafka_op_t *rko;

        if (unlikely(throttle_time > 0))
                rd_avg_add(&rkb->rkb_avg_throttle, throttle_time);

        /* We send throttle events when:
         *  - throttle_time > 0
         *  - throttle_time == 0 and last throttle_time > 0
         */
        if (!rkb->rkb_rk->rk_conf.throttle_cb ||
            (!throttle_time &&
             !rd_atomic32_get(&rkb->rkb_rk->rk_last_throttle)))
                return;

        rd_atomic32_set(&rkb->rkb_rk->rk_last_throttle, throttle_time);

        rko = rd_kafka_op_new(RD_KAFKA_OP_THROTTLE);
        rd_kafka_op_set_prio(rko, RD_KAFKA_PRIO_HIGH);
        rko->rko_u.throttle.nodename      = rd_strdup(rkb->rkb_nodename);
        rko->rko_u.throttle.nodeid        = rkb->rkb_nodeid;
        rko->rko_u.throttle.throttle_time = throttle_time;
        rd_kafka_q_enq(rkq, rko);
}


/**
 * @brief Handle standard op types.
 */
rd_kafka_op_res_t rd_kafka_op_handle_std(rd_kafka_t *rk,
                                         rd_kafka_q_t *rkq,
                                         rd_kafka_op_t *rko,
                                         int cb_type) {
        if (cb_type == RD_KAFKA_Q_CB_FORCE_RETURN)
                return RD_KAFKA_OP_RES_PASS;
        else if (unlikely(rd_kafka_op_is_ctrl_msg(rko))) {
                /* Control messages must not be exposed to the application
                 * but we need to store their offsets. */
                rd_kafka_op_offset_store(rk, rko);
                return RD_KAFKA_OP_RES_HANDLED;
        } else if (cb_type != RD_KAFKA_Q_CB_EVENT &&
                   rko->rko_type & RD_KAFKA_OP_CB)
                return rd_kafka_op_call(rk, rkq, rko);
        else if (rko->rko_type == RD_KAFKA_OP_RECV_BUF) /* Handle Response */
                rd_kafka_buf_handle_op(rko, rko->rko_err);
        else if (cb_type != RD_KAFKA_Q_CB_RETURN &&
                 rko->rko_type & RD_KAFKA_OP_REPLY &&
                 rko->rko_err == RD_KAFKA_RESP_ERR__DESTROY)
                return RD_KAFKA_OP_RES_HANDLED; /* dest queue was
                                                 * probably disabled. */
        else
                return RD_KAFKA_OP_RES_PASS;

        return RD_KAFKA_OP_RES_HANDLED;
}


/**
 * @brief Attempt to handle op using its queue's serve callback,
 *        or the passed callback, or op_handle_std(), else do nothing.
 *
 * @param rkq is \p rko's queue (which it was unlinked from) with rkq_lock
 *            being held. Callback may re-enqueue the op on this queue
 *            and return YIELD.
 *
 * @returns HANDLED if op was handled (and destroyed), PASS if not,
 *          or YIELD if op was handled (maybe destroyed or re-enqueued)
 *          and caller must propagate yield upwards (cancel and return).
 */
rd_kafka_op_res_t rd_kafka_op_handle(rd_kafka_t *rk,
                                     rd_kafka_q_t *rkq,
                                     rd_kafka_op_t *rko,
                                     rd_kafka_q_cb_type_t cb_type,
                                     void *opaque,
                                     rd_kafka_q_serve_cb_t *callback) {
        rd_kafka_op_res_t res;

        if (rko->rko_serve) {
                callback              = rko->rko_serve;
                opaque                = rko->rko_serve_opaque;
                rko->rko_serve        = NULL;
                rko->rko_serve_opaque = NULL;
        }

        res = rd_kafka_op_handle_std(rk, rkq, rko, cb_type);
        if (res == RD_KAFKA_OP_RES_KEEP) {
                /* Op was handled but must not be destroyed. */
                return res;
        }
        if (res == RD_KAFKA_OP_RES_HANDLED) {
                rd_kafka_op_destroy(rko);
                return res;
        } else if (unlikely(res == RD_KAFKA_OP_RES_YIELD))
                return res;

        if (callback)
                res = callback(rk, rkq, rko, cb_type, opaque);

        return res;
}


/**
 * @brief Store offset for fetched message.
 *
 * @locks rktp_lock and rk_lock MUST NOT be held
 */
void rd_kafka_op_offset_store(rd_kafka_t *rk, rd_kafka_op_t *rko) {
        rd_kafka_toppar_t *rktp;
        int64_t offset;

        if (unlikely(rko->rko_type != RD_KAFKA_OP_FETCH || rko->rko_err))
                return;

        rktp = rko->rko_rktp;

        if (unlikely(!rk))
                rk = rktp->rktp_rkt->rkt_rk;

        offset = rko->rko_u.fetch.rkm.rkm_rkmessage.offset + 1;

        rd_kafka_toppar_lock(rktp);
        rktp->rktp_app_offset = offset;
        if (rk->rk_conf.enable_auto_offset_store)
                rd_kafka_offset_store0(rktp, offset, 0 /*no lock*/);
        rd_kafka_toppar_unlock(rktp);
}<|MERGE_RESOLUTION|>--- conflicted
+++ resolved
@@ -94,14 +94,9 @@
             [RD_KAFKA_OP_TXN]                 = "REPLY:TXN",
             [RD_KAFKA_OP_GET_REBALANCE_PROTOCOL] =
                 "REPLY:GET_REBALANCE_PROTOCOL",
-<<<<<<< HEAD
-                [RD_KAFKA_OP_LEADERS] = "REPLY:LEADERS",
-                [RD_KAFKA_OP_BARRIER] = "REPLY:BARRIER",
-                [RD_KAFKA_OP_AWS_MSK_IAM_REFRESH] = "REPLY:AWS_MSK_IAM_REFRESH"
-=======
             [RD_KAFKA_OP_LEADERS] = "REPLY:LEADERS",
             [RD_KAFKA_OP_BARRIER] = "REPLY:BARRIER",
->>>>>>> 2a8bb418
+            [RD_KAFKA_OP_AWS_MSK_IAM_REFRESH] = "REPLY:AWS_MSK_IAM_REFRESH",
         };
 
         if (type & RD_KAFKA_OP_REPLY)
@@ -239,14 +234,9 @@
             [RD_KAFKA_OP_TXN]            = sizeof(rko->rko_u.txn),
             [RD_KAFKA_OP_GET_REBALANCE_PROTOCOL] =
                 sizeof(rko->rko_u.rebalance_protocol),
-<<<<<<< HEAD
-                [RD_KAFKA_OP_LEADERS] = sizeof(rko->rko_u.leaders),
-                [RD_KAFKA_OP_BARRIER] = _RD_KAFKA_OP_EMPTY,
-                [RD_KAFKA_OP_AWS_MSK_IAM_REFRESH] = _RD_KAFKA_OP_EMPTY,
-=======
             [RD_KAFKA_OP_LEADERS] = sizeof(rko->rko_u.leaders),
             [RD_KAFKA_OP_BARRIER] = _RD_KAFKA_OP_EMPTY,
->>>>>>> 2a8bb418
+            [RD_KAFKA_OP_AWS_MSK_IAM_REFRESH] = _RD_KAFKA_OP_EMPTY,
         };
         size_t tsize = op2size[type & ~RD_KAFKA_OP_FLAGMASK];
 
