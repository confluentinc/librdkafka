/*
 * librdkafka - Apache Kafka C library
 *
 * Copyright (c) 2012-2013, Magnus Edenhill
 * All rights reserved.
 *
 * Redistribution and use in source and binary forms, with or without
 * modification, are permitted provided that the following conditions are met:
 *
 * 1. Redistributions of source code must retain the above copyright notice,
 *    this list of conditions and the following disclaimer.
 * 2. Redistributions in binary form must reproduce the above copyright notice,
 *    this list of conditions and the following disclaimer in the documentation
 *    and/or other materials provided with the distribution.
 *
 * THIS SOFTWARE IS PROVIDED BY THE COPYRIGHT HOLDERS AND CONTRIBUTORS "AS IS"
 * AND ANY EXPRESS OR IMPLIED WARRANTIES, INCLUDING, BUT NOT LIMITED TO, THE
 * IMPLIED WARRANTIES OF MERCHANTABILITY AND FITNESS FOR A PARTICULAR PURPOSE
 * ARE DISCLAIMED. IN NO EVENT SHALL THE COPYRIGHT OWNER OR CONTRIBUTORS BE
 * LIABLE FOR ANY DIRECT, INDIRECT, INCIDENTAL, SPECIAL, EXEMPLARY, OR
 * CONSEQUENTIAL DAMAGES (INCLUDING, BUT NOT LIMITED TO, PROCUREMENT OF
 * SUBSTITUTE GOODS OR SERVICES; LOSS OF USE, DATA, OR PROFITS; OR BUSINESS
 * INTERRUPTION) HOWEVER CAUSED AND ON ANY THEORY OF LIABILITY, WHETHER IN
 * CONTRACT, STRICT LIABILITY, OR TORT (INCLUDING NEGLIGENCE OR OTHERWISE)
 * ARISING IN ANY WAY OUT OF THE USE OF THIS SOFTWARE, EVEN IF ADVISED OF THE
 * POSSIBILITY OF SUCH DAMAGE.
 */

#ifndef _RDKAFKA_INT_H_
#define _RDKAFKA_INT_H_

#ifndef _WIN32
#define _GNU_SOURCE /* for strndup() */
#endif

#ifdef _MSC_VER
typedef int mode_t;
#endif

#include <fcntl.h>


#include "rdsysqueue.h"

#include "rdkafka.h"
#include "rd.h"
#include "rdlog.h"
#include "rdtime.h"
#include "rdaddr.h"
#include "rdinterval.h"
#include "rdavg.h"
#include "rdlist.h"

#if WITH_SSL
#include <openssl/ssl.h>
#endif



#define rd_kafka_assert(rk, cond)                                              \
        do {                                                                   \
                if (unlikely(!(cond)))                                         \
                        rd_kafka_crash(__FILE__, __LINE__, __FUNCTION__, (rk), \
                                       "assert: " #cond);                      \
        } while (0)


void RD_NORETURN rd_kafka_crash(const char *file,
                                int line,
                                const char *function,
                                rd_kafka_t *rk,
                                const char *reason);


/* Forward declarations */
struct rd_kafka_s;
struct rd_kafka_topic_s;
struct rd_kafka_msg_s;
struct rd_kafka_broker_s;
struct rd_kafka_toppar_s;

typedef struct rd_kafka_lwtopic_s rd_kafka_lwtopic_t;


#include "rdkafka_op.h"
#include "rdkafka_queue.h"
#include "rdkafka_msg.h"
#include "rdkafka_proto.h"
#include "rdkafka_buf.h"
#include "rdkafka_pattern.h"
#include "rdkafka_conf.h"
#include "rdkafka_transport.h"
#include "rdkafka_timer.h"
#include "rdkafka_assignor.h"
#include "rdkafka_metadata.h"
#include "rdkafka_mock.h"
#include "rdkafka_partition.h"
#include "rdkafka_assignment.h"
#include "rdkafka_coord.h"
#include "rdkafka_mock.h"

/**
 * Protocol level sanity
 */
#define RD_KAFKAP_BROKERS_MAX    10000
#define RD_KAFKAP_TOPICS_MAX     1000000
#define RD_KAFKAP_PARTITIONS_MAX 100000


#define RD_KAFKA_OFFSET_IS_LOGICAL(OFF) ((OFF) < 0)



/**
 * @enum Idempotent Producer state
 */
typedef enum {
        RD_KAFKA_IDEMP_STATE_INIT,        /**< Initial state */
        RD_KAFKA_IDEMP_STATE_TERM,        /**< Instance is terminating */
        RD_KAFKA_IDEMP_STATE_FATAL_ERROR, /**< A fatal error has been raised */
        RD_KAFKA_IDEMP_STATE_REQ_PID,     /**< Request new PID */
        RD_KAFKA_IDEMP_STATE_WAIT_TRANSPORT, /**< Waiting for coordinator to
                                              *   become available. */
        RD_KAFKA_IDEMP_STATE_WAIT_PID, /**< PID requested, waiting for reply */
        RD_KAFKA_IDEMP_STATE_ASSIGNED, /**< New PID assigned */
        RD_KAFKA_IDEMP_STATE_DRAIN_RESET,    /**< Wait for outstanding
                                              *   ProduceRequests to finish
                                              *   before resetting and
                                              *   re-requesting a new PID. */
        RD_KAFKA_IDEMP_STATE_DRAIN_BUMP,     /**< Wait for outstanding
                                              *   ProduceRequests to finish
                                              *   before bumping the current
                                              *   epoch. */
        RD_KAFKA_IDEMP_STATE_WAIT_TXN_ABORT, /**< Wait for transaction abort
                                              *   to finish and trigger a
                                              *   drain and reset or bump. */
} rd_kafka_idemp_state_t;

/**
 * @returns the idemp_state_t string representation
 */
static RD_UNUSED const char *
rd_kafka_idemp_state2str(rd_kafka_idemp_state_t state) {
        static const char *names[] = {
            "Init",    "Terminate", "FatalError", "RequestPID", "WaitTransport",
            "WaitPID", "Assigned",  "DrainReset", "DrainBump",  "WaitTxnAbort"};
        return names[state];
}



/**
 * @enum Transactional Producer state
 */
typedef enum {
        /**< Initial state */
        RD_KAFKA_TXN_STATE_INIT,
        /**< Awaiting PID to be acquired by rdkafka_idempotence.c */
        RD_KAFKA_TXN_STATE_WAIT_PID,
        /**< PID acquired, but application has not made a successful
         *   init_transactions() call. */
        RD_KAFKA_TXN_STATE_READY_NOT_ACKED,
        /**< PID acquired, no active transaction. */
        RD_KAFKA_TXN_STATE_READY,
        /**< begin_transaction() has been called. */
        RD_KAFKA_TXN_STATE_IN_TRANSACTION,
        /**< commit_transaction() has been called. */
        RD_KAFKA_TXN_STATE_BEGIN_COMMIT,
        /**< commit_transaction() has been called and all outstanding
         *   messages, partitions, and offsets have been sent. */
        RD_KAFKA_TXN_STATE_COMMITTING_TRANSACTION,
        /**< Transaction successfully committed but application has not made
         *   a successful commit_transaction() call yet. */
        RD_KAFKA_TXN_STATE_COMMIT_NOT_ACKED,
        /**< begin_transaction() has been called. */
        RD_KAFKA_TXN_STATE_BEGIN_ABORT,
        /**< abort_transaction() has been called. */
        RD_KAFKA_TXN_STATE_ABORTING_TRANSACTION,
        /**< Transaction successfully aborted but application has not made
         *   a successful abort_transaction() call yet. */
        RD_KAFKA_TXN_STATE_ABORT_NOT_ACKED,
        /**< An abortable error has occurred. */
        RD_KAFKA_TXN_STATE_ABORTABLE_ERROR,
        /* A fatal error has occured. */
        RD_KAFKA_TXN_STATE_FATAL_ERROR
} rd_kafka_txn_state_t;


/**
 * @returns the txn_state_t string representation
 */
static RD_UNUSED const char *
rd_kafka_txn_state2str(rd_kafka_txn_state_t state) {
        static const char *names[] = {"Init",
                                      "WaitPID",
                                      "ReadyNotAcked",
                                      "Ready",
                                      "InTransaction",
                                      "BeginCommit",
                                      "CommittingTransaction",
                                      "CommitNotAcked",
                                      "BeginAbort",
                                      "AbortingTransaction",
                                      "AbortedNotAcked",
                                      "AbortableError",
                                      "FatalError"};
        return names[state];
}



/**
 * Kafka handle, internal representation of the application's rd_kafka_t.
 */

struct rd_kafka_s {
        rd_kafka_q_t *rk_rep; /* kafka -> application reply queue */
        rd_kafka_q_t *rk_ops; /* any -> rdkafka main thread ops */

        TAILQ_HEAD(, rd_kafka_broker_s) rk_brokers;
        rd_list_t rk_broker_by_id; /* Fast id lookups. */
        rd_atomic32_t rk_broker_cnt;
        /**< Number of brokers in state >= UP */
        rd_atomic32_t rk_broker_up_cnt;
        /**< Number of logical brokers in state >= UP, this is a sub-set
         *   of rk_broker_up_cnt. */
        rd_atomic32_t rk_logical_broker_up_cnt;
        /**< Number of brokers that are down, only includes brokers
         *   that have had at least one connection attempt. */
        rd_atomic32_t rk_broker_down_cnt;
        /**< Logical brokers currently without an address.
         *   Used for calculating ERR__ALL_BROKERS_DOWN. */
        rd_atomic32_t rk_broker_addrless_cnt;

        mtx_t rk_internal_rkb_lock;
        rd_kafka_broker_t *rk_internal_rkb;

        /* Broadcasting of broker state changes to wake up
         * functions waiting for a state change. */
        cnd_t rk_broker_state_change_cnd;
        mtx_t rk_broker_state_change_lock;
        int rk_broker_state_change_version;
        /* List of (rd_kafka_enq_once_t*) objects waiting for broker
         * state changes. Protected by rk_broker_state_change_lock. */
        rd_list_t rk_broker_state_change_waiters; /**< (rd_kafka_enq_once_t*) */

        TAILQ_HEAD(, rd_kafka_topic_s) rk_topics;
        int rk_topic_cnt;

        struct rd_kafka_cgrp_s *rk_cgrp;

        rd_kafka_conf_t rk_conf;
        rd_kafka_q_t *rk_logq; /* Log queue if `log.queue` set */
        char rk_name[128];
        rd_kafkap_str_t *rk_client_id;
        rd_kafkap_str_t *rk_group_id; /* Consumer group id */

        rd_atomic32_t rk_terminate; /**< Set to RD_KAFKA_DESTROY_F_..
                                     *   flags instance
                                     *   is being destroyed.
                                     *   The value set is the
                                     *   destroy flags from
                                     *   rd_kafka_destroy*() and
                                     *   the two internal flags shown
                                     *   below.
                                     *
                                     * Order:
                                     * 1. user_flags | .._F_DESTROY_CALLED
                                     *    is set in rd_kafka_destroy*().
                                     * 2. consumer_close() is called
                                     *    for consumers.
                                     * 3. .._F_TERMINATE is set to
                                     *    signal all background threads
                                     *    to terminate.
                                     */

#define RD_KAFKA_DESTROY_F_TERMINATE                                           \
        0x1 /**< Internal flag to make sure                                    \
             *   rk_terminate is set to non-zero                               \
             *   value even if user passed                                     \
             *   no destroy flags. */
#define RD_KAFKA_DESTROY_F_DESTROY_CALLED                                      \
        0x2 /**< Application has called                                        \
             *  ..destroy*() and we've                                         \
             * begun the termination                                           \
             * process.                                                        \
             * This flag is needed to avoid                                    \
             * rk_terminate from being                                         \
             * 0 when destroy_flags()                                          \
             * is called with flags=0                                          \
             * and prior to _F_TERMINATE                                       \
             * has been set. */
#define RD_KAFKA_DESTROY_F_IMMEDIATE                                           \
        0x4 /**< Immediate non-blocking                                        \
             *   destruction without waiting                                   \
             *   for all resources                                             \
             *   to be cleaned up.                                             \
             *   WARNING: Memory and resource                                  \
             *            leaks possible.                                      \
             *   This flag automatically sets                                  \
             *   .._NO_CONSUMER_CLOSE. */


        rwlock_t rk_lock;
        rd_kafka_type_t rk_type;
        struct timeval rk_tv_state_change;

        rd_atomic64_t rk_ts_last_poll; /**< Timestamp of last application
                                        *   consumer_poll() call
                                        *   (or equivalent).
                                        *   Used to enforce
                                        *   max.poll.interval.ms.
                                        *   Only relevant for consumer. */
        /* First fatal error. */
        struct {
                rd_atomic32_t err; /**< rd_kafka_resp_err_t */
                char *errstr;      /**< Protected by rk_lock */
                int cnt;           /**< Number of errors raised, only
                                    *   the first one is stored. */
        } rk_fatal;

        rd_atomic32_t rk_last_throttle; /* Last throttle_time_ms value
                                         * from broker. */

        /* Locks: rd_kafka_*lock() */
        rd_ts_t rk_ts_metadata; /* Timestamp of most recent
                                 * metadata. */

        struct rd_kafka_metadata *rk_full_metadata; /* Last full metadata. */
        rd_ts_t rk_ts_full_metadata;                /* Timesstamp of .. */
        struct rd_kafka_metadata_cache rk_metadata_cache; /* Metadata cache */

        char *rk_clusterid;      /* ClusterId from metadata */
        int32_t rk_controllerid; /* ControllerId from metadata */

        /**< Producer: Delivery report mode */
        enum { RD_KAFKA_DR_MODE_NONE,  /**< No delivery reports */
               RD_KAFKA_DR_MODE_CB,    /**< Delivery reports through callback */
               RD_KAFKA_DR_MODE_EVENT, /**< Delivery reports through event API*/
        } rk_drmode;

        /* Simple consumer count:
         *  >0: Running in legacy / Simple Consumer mode,
         *   0: No consumers running
         *  <0: Running in High level consumer mode */
        rd_atomic32_t rk_simple_cnt;

        /**
         * Exactly Once Semantics and Idempotent Producer
         *
         * @locks rk_lock
         */
        struct {
                /*
                 * Idempotence
                 */
                rd_kafka_idemp_state_t idemp_state; /**< Idempotent Producer
                                                     *   state */
                rd_ts_t ts_idemp_state;             /**< Last state change */
                rd_kafka_pid_t pid; /**< Current Producer ID and Epoch */
                int epoch_cnt;      /**< Number of times pid/epoch changed */
                rd_atomic32_t inflight_toppar_cnt; /**< Current number of
                                                    *   toppars with inflight
                                                    *   requests. */
                rd_kafka_timer_t pid_tmr;          /**< PID FSM timer */

                /*
                 * Transactions
                 *
                 * All field access is from the rdkafka main thread,
                 * unless a specific lock is mentioned in the doc string.
                 *
                 */
                rd_atomic32_t txn_may_enq; /**< Transaction state allows
                                            *   application to enqueue
                                            *   (produce) messages. */

                rd_kafkap_str_t *transactional_id; /**< transactional.id */
                rd_kafka_txn_state_t txn_state;    /**< Transactional state.
                                                    *   @locks rk_lock */
                rd_ts_t ts_txn_state;              /**< Last state change.
                                                    *   @locks rk_lock */
                rd_kafka_broker_t *txn_coord;      /**< Transaction coordinator,
                                                    *   this is a logical broker.*/
                rd_kafka_broker_t *txn_curr_coord; /**< Current actual coord
                                                    *   broker.
                                                    *   This is only used to
                                                    *   check if the coord
                                                    *   changes. */
                rd_kafka_broker_monitor_t txn_coord_mon; /**< Monitor for
                                                          *   coordinator to
                                                          *   take action when
                                                          *   the broker state
                                                          *   changes. */
                rd_bool_t txn_requires_epoch_bump; /**< Coordinator epoch bump
                                                    *   required to recover from
                                                    *   idempotent producer
                                                    *   fatal error. */

                /**< Blocking transactional API application call
                 *   currently being handled, its state, reply queue and how
                 *   to handle timeout.
                 *   Only one transactional API call is allowed at any time.
                 *   Protected by the rk_lock. */
                struct {
                        char name[64];     /**< API name, e.g.,
                                            *   send_offsets_to_transaction.
                                            *   This is used to make sure
                                            *   conflicting APIs are not
                                            *   called simultaneously. */
                        rd_bool_t calling; /**< API is being actively called.
                                            *   I.e., application is blocking
                                            *   on a txn API call.
                                            *   This is used to make sure
                                            *   no concurrent API calls are
                                            *   being made. */
                        rd_kafka_error_t *error; /**< Last error from background
                                                  *   processing. This is only
                                                  *   set if the application's
                                                  *   API call timed out.
                                                  *   It will be returned on
                                                  *   the next call. */
                        rd_bool_t has_result;    /**< Indicates whether an API
                                                  *   result (possibly
                                                  *   intermediate) has been set.
                                                  */
                        cnd_t cnd;               /**< Application thread will
                                                  *   block on this cnd waiting
                                                  *   for a result to be set. */
                        mtx_t lock;              /**< Protects all fields of
                                                  *   txn_curr_api. */
                } txn_curr_api;


                int txn_req_cnt; /**< Number of transaction
                                  *   requests sent.
                                  *   This is incremented when a
                                  *   AddPartitionsToTxn or
                                  *   AddOffsetsToTxn request
                                  *   has been sent for the
                                  *   current transaction,
                                  *   to keep track of
                                  *   whether the broker is
                                  *   aware of the current
                                  *   transaction and thus
                                  *   requires an EndTxn request
                                  *   on abort or not. */

                /**< Timer to trigger registration of pending partitions */
                rd_kafka_timer_t txn_register_parts_tmr;

                /**< Lock for txn_pending_rktps and txn_waitresp_rktps */
                mtx_t txn_pending_lock;

                /**< Partitions pending being added to transaction. */
                rd_kafka_toppar_tqhead_t txn_pending_rktps;

                /**< Partitions in-flight added to transaction. */
                rd_kafka_toppar_tqhead_t txn_waitresp_rktps;

                /**< Partitions added and registered to transaction. */
                rd_kafka_toppar_tqhead_t txn_rktps;

                /**< Number of messages that failed delivery.
                 *   If this number is >0 on transaction_commit then an
                 *   abortable transaction error will be raised.
                 *   Is reset to zero on each begin_transaction(). */
                rd_atomic64_t txn_dr_fails;

                /**< Current transaction error. */
                rd_kafka_resp_err_t txn_err;

                /**< Current transaction error string, if any. */
                char *txn_errstr;

                /**< Last InitProducerIdRequest error. */
                rd_kafka_resp_err_t txn_init_err;

                /**< Waiting for transaction coordinator query response */
                rd_bool_t txn_wait_coord;

                /**< Transaction coordinator query timer */
                rd_kafka_timer_t txn_coord_tmr;
        } rk_eos;

        rd_atomic32_t rk_flushing; /**< Application is calling flush(). */

        /**
         * Consumer state
         *
         * @locality rdkafka main thread
         * @locks_required none
         */
        struct {
                /** Application consumer queue for messages, events and errors.
                 *  (typically points to rkcg_q) */
                rd_kafka_q_t *q;
                /** Current assigned partitions through assign() et.al. */
                rd_kafka_assignment_t assignment;
                /** Waiting for this number of commits to finish. */
                int wait_commit_cnt;
        } rk_consumer;

        /**<
         * Coordinator cache.
         *
         * @locks none
         * @locality rdkafka main thread
         */
        rd_kafka_coord_cache_t rk_coord_cache; /**< Coordinator cache */

        TAILQ_HEAD(, rd_kafka_coord_req_s)
        rk_coord_reqs; /**< Coordinator
                        *   requests */


        struct {
                mtx_t lock;           /* Protects acces to this struct */
                cnd_t cnd;            /* For waking up blocking injectors */
                unsigned int cnt;     /* Current message count */
                size_t size;          /* Current message size sum */
                unsigned int max_cnt; /* Max limit */
                size_t max_size;      /* Max limit */
        } rk_curr_msgs;

        rd_kafka_timers_t rk_timers;
        thrd_t rk_thread;

        int rk_initialized; /**< Will be > 0 when the rd_kafka_t
                             *   instance has been fully initialized. */

        int rk_init_wait_cnt; /**< Number of background threads that
                               *   need to finish initialization. */
        cnd_t rk_init_cnd;    /**< Cond-var used to wait for main thread
                               *   to finish its initialization before
                               *   before rd_kafka_new() returns. */
        mtx_t rk_init_lock;   /**< Lock for rk_init_wait and _cmd */

        rd_ts_t rk_ts_created; /**< Timestamp (monotonic clock) of
                                *   rd_kafka_t creation. */

        /**
         * Background thread and queue,
         * enabled by setting `background_event_cb()`.
         */
        struct {
<<<<<<< HEAD
                rd_kafka_q_t *q;  /**< Queue served by background thread. */
                thrd_t thread;    /**< Background thread. */
#ifdef __OS400__
                pthread_id_np_t   thread_tid;
#endif
                int calling;      /**< Indicates whether the event callback
                                   *   is being called, reset back to 0
                                   *   when the callback returns.
                                   *   This can be used for troubleshooting
                                   *   purposes. */
=======
                rd_kafka_q_t *q; /**< Queue served by background thread. */
                thrd_t thread;   /**< Background thread. */
                int calling;     /**< Indicates whether the event callback
                                  *   is being called, reset back to 0
                                  *   when the callback returns.
                                  *   This can be used for troubleshooting
                                  *   purposes. */
>>>>>>> cd955b13
        } rk_background;


        /*
         * Logs, events or actions to rate limit / suppress
         */
        struct {
                /**< Log: No brokers support Idempotent Producer */
                rd_interval_t no_idemp_brokers;

                /**< Sparse connections: randomly select broker
                 *   to bring up. This interval should allow
                 *   for a previous connection to be established,
                 *   which varies between different environments:
                 *   Use 10 < reconnect.backoff.jitter.ms / 2 < 1000.
                 */
                rd_interval_t sparse_connect_random;
                /**< Lock for sparse_connect_random */
                mtx_t sparse_connect_lock;

                /**< Broker metadata refresh interval:
                 *   this is rate-limiting the number of topic-less
                 *   broker/cluster metadata refreshes when there are no
                 *   topics to refresh.
                 *   Will be refreshed every topic.metadata.refresh.interval.ms
                 *   but no more often than every 10s.
                 *   No locks: only accessed by rdkafka main thread. */
                rd_interval_t broker_metadata_refresh;

                /**< Suppression for allow.auto.create.topics=false not being
                 *   supported by the broker. */
                rd_interval_t allow_auto_create_topics;
        } rk_suppress;

        struct {
                void *handle; /**< Provider-specific handle struct pointer.
                               *   Typically assigned in provider's .init() */
                rd_kafka_q_t *callback_q; /**< SASL callback queue, if any. */
        } rk_sasl;

        /* Test mocks */
        struct {
                rd_kafka_mock_cluster_t *cluster; /**< Mock cluster, created
                                                   *   by test.mock.num.brokers
                                                   */
                rd_atomic32_t cluster_cnt;        /**< Total number of mock
                                                   *   clusters, created either
                                                   *   through
                                                   *   test.mock.num.brokers
                                                   *   or mock_cluster_new().
                                                   */

        } rk_mock;
};

#define rd_kafka_wrlock(rk)   rwlock_wrlock(&(rk)->rk_lock)
#define rd_kafka_rdlock(rk)   rwlock_rdlock(&(rk)->rk_lock)
#define rd_kafka_rdunlock(rk) rwlock_rdunlock(&(rk)->rk_lock)
#define rd_kafka_wrunlock(rk) rwlock_wrunlock(&(rk)->rk_lock)


/**
 * @brief Add \p cnt messages and of total size \p size bytes to the
 *        internal bookkeeping of current message counts.
 *        If the total message count or size after add would exceed the
 *        configured limits \c queue.buffering.max.messages and
 *        \c queue.buffering.max.kbytes then depending on the value of
 *        \p block the function either blocks until enough space is available
 *        if \p block is 1, else immediately returns
 *        RD_KAFKA_RESP_ERR__QUEUE_FULL.
 *
 * @param rdmtx If non-null and \p block is set and blocking is to ensue,
 *              then unlock this mutex for the duration of the blocking
 *              and then reacquire with a read-lock.
 */
static RD_INLINE RD_UNUSED rd_kafka_resp_err_t
rd_kafka_curr_msgs_add(rd_kafka_t *rk,
                       unsigned int cnt,
                       size_t size,
                       int block,
                       rwlock_t *rdlock) {

        if (rk->rk_type != RD_KAFKA_PRODUCER)
                return RD_KAFKA_RESP_ERR_NO_ERROR;

        mtx_lock(&rk->rk_curr_msgs.lock);
        while (
            unlikely((rk->rk_curr_msgs.max_cnt > 0 &&
                      rk->rk_curr_msgs.cnt + cnt > rk->rk_curr_msgs.max_cnt) ||
                     (unsigned long long)(rk->rk_curr_msgs.size + size) >
                         (unsigned long long)rk->rk_curr_msgs.max_size)) {
                if (!block) {
                        mtx_unlock(&rk->rk_curr_msgs.lock);
                        return RD_KAFKA_RESP_ERR__QUEUE_FULL;
                }

                if (rdlock)
                        rwlock_rdunlock(rdlock);

                cnd_wait(&rk->rk_curr_msgs.cnd, &rk->rk_curr_msgs.lock);

                if (rdlock)
                        rwlock_rdlock(rdlock);
        }

        rk->rk_curr_msgs.cnt += cnt;
        rk->rk_curr_msgs.size += size;
        mtx_unlock(&rk->rk_curr_msgs.lock);

        return RD_KAFKA_RESP_ERR_NO_ERROR;
}


/**
 * @brief Subtract \p cnt messages of total size \p size from the
 *        current bookkeeping and broadcast a wakeup on the condvar
 *        for any waiting & blocking threads.
 */
static RD_INLINE RD_UNUSED void
rd_kafka_curr_msgs_sub(rd_kafka_t *rk, unsigned int cnt, size_t size) {
        int broadcast = 0;

        if (rk->rk_type != RD_KAFKA_PRODUCER)
                return;

        mtx_lock(&rk->rk_curr_msgs.lock);
        rd_kafka_assert(NULL, rk->rk_curr_msgs.cnt >= cnt &&
                                  rk->rk_curr_msgs.size >= size);

        /* If the subtraction would pass one of the thresholds
         * broadcast a wake-up to any waiting listeners. */
        if ((rk->rk_curr_msgs.cnt - cnt == 0) ||
            (rk->rk_curr_msgs.cnt >= rk->rk_curr_msgs.max_cnt &&
             rk->rk_curr_msgs.cnt - cnt < rk->rk_curr_msgs.max_cnt) ||
            (rk->rk_curr_msgs.size >= rk->rk_curr_msgs.max_size &&
             rk->rk_curr_msgs.size - size < rk->rk_curr_msgs.max_size))
                broadcast = 1;

        rk->rk_curr_msgs.cnt -= cnt;
        rk->rk_curr_msgs.size -= size;

        if (unlikely(broadcast))
                cnd_broadcast(&rk->rk_curr_msgs.cnd);

        mtx_unlock(&rk->rk_curr_msgs.lock);
}

static RD_INLINE RD_UNUSED void
rd_kafka_curr_msgs_get(rd_kafka_t *rk, unsigned int *cntp, size_t *sizep) {
        if (rk->rk_type != RD_KAFKA_PRODUCER) {
                *cntp  = 0;
                *sizep = 0;
                return;
        }

        mtx_lock(&rk->rk_curr_msgs.lock);
        *cntp  = rk->rk_curr_msgs.cnt;
        *sizep = rk->rk_curr_msgs.size;
        mtx_unlock(&rk->rk_curr_msgs.lock);
}

static RD_INLINE RD_UNUSED int rd_kafka_curr_msgs_cnt(rd_kafka_t *rk) {
        int cnt;
        if (rk->rk_type != RD_KAFKA_PRODUCER)
                return 0;

        mtx_lock(&rk->rk_curr_msgs.lock);
        cnt = rk->rk_curr_msgs.cnt;
        mtx_unlock(&rk->rk_curr_msgs.lock);

        return cnt;
}

/**
 * @brief Wait until \p tspec for curr_msgs to reach 0.
 *
 * @returns rd_true if zero is reached, or rd_false on timeout.
 *          The remaining messages are returned in \p *curr_msgsp
 */
static RD_INLINE RD_UNUSED rd_bool_t
rd_kafka_curr_msgs_wait_zero(rd_kafka_t *rk,
                             int timeout_ms,
                             unsigned int *curr_msgsp) {
        unsigned int cnt;
        struct timespec tspec;

        rd_timeout_init_timespec(&tspec, timeout_ms);

        mtx_lock(&rk->rk_curr_msgs.lock);
        while ((cnt = rk->rk_curr_msgs.cnt) > 0) {
                if (cnd_timedwait_abs(&rk->rk_curr_msgs.cnd,
                                      &rk->rk_curr_msgs.lock,
                                      &tspec) == thrd_timedout)
                        break;
        }
        mtx_unlock(&rk->rk_curr_msgs.lock);

        *curr_msgsp = cnt;
        return cnt == 0;
}

void rd_kafka_destroy_final(rd_kafka_t *rk);

void rd_kafka_global_init(void);

/**
 * @returns true if \p rk handle is terminating.
 *
 * @remark If consumer_close() is called from destroy*() it will be
 *         called prior to _F_TERMINATE being set and will thus not
 *         be able to use rd_kafka_terminating() to know it is shutting down.
 *         That code should instead just check that rk_terminate is non-zero
 *         (the _F_DESTROY_CALLED flag will be set).
 */
#define rd_kafka_terminating(rk)                                               \
        (rd_atomic32_get(&(rk)->rk_terminate) & RD_KAFKA_DESTROY_F_TERMINATE)

/**
 * @returns the destroy flags set matching \p flags, which might be
 *          a subset of the flags.
 */
#define rd_kafka_destroy_flags_check(rk, flags)                                \
        (rd_atomic32_get(&(rk)->rk_terminate) & (flags))

/**
 * @returns true if no consumer callbacks, or standard consumer_close
 *          behaviour, should be triggered. */
#define rd_kafka_destroy_flags_no_consumer_close(rk)                           \
        rd_kafka_destroy_flags_check(rk, RD_KAFKA_DESTROY_F_NO_CONSUMER_CLOSE)

#define rd_kafka_is_simple_consumer(rk)                                        \
        (rd_atomic32_get(&(rk)->rk_simple_cnt) > 0)
int rd_kafka_simple_consumer_add(rd_kafka_t *rk);


/**
 * @returns true if idempotency is enabled (producer only).
 */
#define rd_kafka_is_idempotent(rk) ((rk)->rk_conf.eos.idempotence)

/**
 * @returns true if the producer is transactional (producer only).
 */
#define rd_kafka_is_transactional(rk)                                          \
        ((rk)->rk_conf.eos.transactional_id != NULL)


#define RD_KAFKA_PURGE_F_ABORT_TXN                                             \
        0x100 /**< Internal flag used when                                     \
               *   aborting transaction */
#define RD_KAFKA_PURGE_F_MASK 0x107
const char *rd_kafka_purge_flags2str(int flags);


#include "rdkafka_topic.h"
#include "rdkafka_partition.h"



/**
 * Debug contexts
 */
#define RD_KAFKA_DBG_GENERIC     0x1
#define RD_KAFKA_DBG_BROKER      0x2
#define RD_KAFKA_DBG_TOPIC       0x4
#define RD_KAFKA_DBG_METADATA    0x8
#define RD_KAFKA_DBG_FEATURE     0x10
#define RD_KAFKA_DBG_QUEUE       0x20
#define RD_KAFKA_DBG_MSG         0x40
#define RD_KAFKA_DBG_PROTOCOL    0x80
#define RD_KAFKA_DBG_CGRP        0x100
#define RD_KAFKA_DBG_SECURITY    0x200
#define RD_KAFKA_DBG_FETCH       0x400
#define RD_KAFKA_DBG_INTERCEPTOR 0x800
#define RD_KAFKA_DBG_PLUGIN      0x1000
#define RD_KAFKA_DBG_CONSUMER    0x2000
#define RD_KAFKA_DBG_ADMIN       0x4000
#define RD_KAFKA_DBG_EOS         0x8000
#define RD_KAFKA_DBG_MOCK        0x10000
#define RD_KAFKA_DBG_ASSIGNOR    0x20000
#define RD_KAFKA_DBG_CONF        0x40000
#define RD_KAFKA_DBG_ALL         0xfffff
#define RD_KAFKA_DBG_NONE        0x0


void rd_kafka_log0(const rd_kafka_conf_t *conf,
                   const rd_kafka_t *rk,
                   const char *extra,
                   int level,
                   int ctx,
                   const char *fac,
                   const char *fmt,
                   ...) RD_FORMAT(printf, 7, 8);

#define rd_kafka_log(rk, level, fac, ...)                                      \
        rd_kafka_log0(&rk->rk_conf, rk, NULL, level, RD_KAFKA_DBG_NONE, fac,   \
                      __VA_ARGS__)

#define rd_kafka_dbg(rk, ctx, fac, ...)                                        \
        do {                                                                   \
                if (unlikely((rk)->rk_conf.debug & (RD_KAFKA_DBG_##ctx)))      \
                        rd_kafka_log0(&rk->rk_conf, rk, NULL, LOG_DEBUG,       \
                                      (RD_KAFKA_DBG_##ctx), fac, __VA_ARGS__); \
        } while (0)

/* dbg() not requiring an rk, just the conf object, for early logging */
#define rd_kafka_dbg0(conf, ctx, fac, ...)                                     \
        do {                                                                   \
                if (unlikely((conf)->debug & (RD_KAFKA_DBG_##ctx)))            \
                        rd_kafka_log0(conf, NULL, NULL, LOG_DEBUG,             \
                                      (RD_KAFKA_DBG_##ctx), fac, __VA_ARGS__); \
        } while (0)

/* NOTE: The local copy of _logname is needed due rkb_logname_lock lock-ordering
 *       when logging another broker's name in the message. */
#define rd_rkb_log0(rkb, level, ctx, fac, ...)                                 \
        do {                                                                   \
                char _logname[RD_KAFKA_NODENAME_SIZE];                         \
                mtx_lock(&(rkb)->rkb_logname_lock);                            \
                rd_strlcpy(_logname, rkb->rkb_logname, sizeof(_logname));      \
                mtx_unlock(&(rkb)->rkb_logname_lock);                          \
                rd_kafka_log0(&(rkb)->rkb_rk->rk_conf, (rkb)->rkb_rk,          \
                              _logname, level, ctx, fac, __VA_ARGS__);         \
        } while (0)

#define rd_rkb_log(rkb, level, fac, ...)                                       \
        rd_rkb_log0(rkb, level, RD_KAFKA_DBG_NONE, fac, __VA_ARGS__)

#define rd_rkb_dbg(rkb, ctx, fac, ...)                                         \
        do {                                                                   \
                if (unlikely((rkb)->rkb_rk->rk_conf.debug &                    \
                             (RD_KAFKA_DBG_##ctx))) {                          \
                        rd_rkb_log0(rkb, LOG_DEBUG, (RD_KAFKA_DBG_##ctx), fac, \
                                    __VA_ARGS__);                              \
                }                                                              \
        } while (0)



extern rd_kafka_resp_err_t RD_TLS rd_kafka_last_error_code;

static RD_UNUSED RD_INLINE rd_kafka_resp_err_t
rd_kafka_set_last_error(rd_kafka_resp_err_t err, int errnox) {
        if (errnox) {
                /* MSVC:
                 * This is the correct way to set errno on Windows,
                 * but it is still pointless due to different errnos in
                 * in different runtimes:
                 * https://social.msdn.microsoft.com/Forums/vstudio/en-US/b4500c0d-1b69-40c7-9ef5-08da1025b5bf/setting-errno-from-within-a-dll?forum=vclanguage/
                 * errno is thus highly deprecated, and buggy, on Windows
                 * when using librdkafka as a dynamically loaded DLL. */
                rd_set_errno(errnox);
        }
        rd_kafka_last_error_code = err;
        return err;
}


int rd_kafka_set_fatal_error0(rd_kafka_t *rk,
                              rd_dolock_t do_lock,
                              rd_kafka_resp_err_t err,
                              const char *fmt,
                              ...) RD_FORMAT(printf, 4, 5);
#define rd_kafka_set_fatal_error(rk, err, fmt, ...)                            \
        rd_kafka_set_fatal_error0(rk, RD_DO_LOCK, err, fmt, __VA_ARGS__)

rd_kafka_error_t *rd_kafka_get_fatal_error(rd_kafka_t *rk);

static RD_INLINE RD_UNUSED rd_kafka_resp_err_t
rd_kafka_fatal_error_code(rd_kafka_t *rk) {
        /* This is an optimization to avoid an atomic read which are costly
         * on some platforms:
         * Fatal errors are currently only raised by the idempotent producer
         * and static consumers (group.instance.id). */
        if ((rk->rk_type == RD_KAFKA_PRODUCER && rk->rk_conf.eos.idempotence) ||
            (rk->rk_type == RD_KAFKA_CONSUMER && rk->rk_conf.group_instance_id))
                return rd_atomic32_get(&rk->rk_fatal.err);

        return RD_KAFKA_RESP_ERR_NO_ERROR;
}


extern rd_atomic32_t rd_kafka_thread_cnt_curr;
extern char RD_TLS rd_kafka_thread_name[64];

void rd_kafka_set_thread_name(const char *fmt, ...) RD_FORMAT(printf, 1, 2);
void rd_kafka_set_thread_sysname(const char *fmt, ...) RD_FORMAT(printf, 1, 2);

int rd_kafka_path_is_dir(const char *path);
rd_bool_t rd_kafka_dir_is_empty(const char *path);

rd_kafka_op_res_t rd_kafka_poll_cb(rd_kafka_t *rk,
                                   rd_kafka_q_t *rkq,
                                   rd_kafka_op_t *rko,
                                   rd_kafka_q_cb_type_t cb_type,
                                   void *opaque);

rd_kafka_resp_err_t rd_kafka_subscribe_rkt(rd_kafka_topic_t *rkt);


/**
 * @returns the number of milliseconds the maximum poll interval
 *          was exceeded, or 0 if not exceeded.
 *
 * @remark Only relevant for high-level consumer.
 *
 * @locality any
 * @locks none
 */
static RD_INLINE RD_UNUSED int rd_kafka_max_poll_exceeded(rd_kafka_t *rk) {
        rd_ts_t last_poll;
        int exceeded;

        if (rk->rk_type != RD_KAFKA_CONSUMER)
                return 0;

        last_poll = rd_atomic64_get(&rk->rk_ts_last_poll);

        /* Application is blocked in librdkafka function, see
         * rd_kafka_app_poll_blocking(). */
        if (last_poll == INT64_MAX)
                return 0;

        exceeded = (int)((rd_clock() - last_poll) / 1000ll) -
                   rk->rk_conf.max_poll_interval_ms;

        if (unlikely(exceeded > 0))
                return exceeded;

        return 0;
}

/**
 * @brief Call on entry to blocking polling function to indicate
 *        that the application is blocked waiting for librdkafka
 *        and that max.poll.interval.ms should not be enforced.
 *
 *        Call app_polled() Upon return from the function calling
 *        this function to register the application's last time of poll.
 *
 * @remark Only relevant for high-level consumer.
 *
 * @locality any
 * @locks none
 */
static RD_INLINE RD_UNUSED void rd_kafka_app_poll_blocking(rd_kafka_t *rk) {
        if (rk->rk_type == RD_KAFKA_CONSUMER)
                rd_atomic64_set(&rk->rk_ts_last_poll, INT64_MAX);
}

/**
 * @brief Set the last application poll time to now.
 *
 * @remark Only relevant for high-level consumer.
 *
 * @locality any
 * @locks none
 */
static RD_INLINE RD_UNUSED void rd_kafka_app_polled(rd_kafka_t *rk) {
        if (rk->rk_type == RD_KAFKA_CONSUMER)
                rd_atomic64_set(&rk->rk_ts_last_poll, rd_clock());
}



void rd_kafka_term_sig_handler(int sig);

/**
 * rdkafka_background.c
 */
<<<<<<< HEAD
#ifndef __OS400__
int rd_kafka_background_thread_main (void *arg);
#else
void *rd_kafka_background_thread_main (void *arg);
#endif
=======
int rd_kafka_background_thread_main(void *arg);
rd_kafka_resp_err_t rd_kafka_background_thread_create(rd_kafka_t *rk,
                                                      char *errstr,
                                                      size_t errstr_size);

>>>>>>> cd955b13

#endif /* _RDKAFKA_INT_H_ */<|MERGE_RESOLUTION|>--- conflicted
+++ resolved
@@ -544,26 +544,17 @@
          * enabled by setting `background_event_cb()`.
          */
         struct {
-<<<<<<< HEAD
-                rd_kafka_q_t *q;  /**< Queue served by background thread. */
-                thrd_t thread;    /**< Background thread. */
+                rd_kafka_q_t *q; /**< Queue served by background thread. */
+                thrd_t thread;   /**< Background thread. */
 #ifdef __OS400__
                 pthread_id_np_t   thread_tid;
 #endif
-                int calling;      /**< Indicates whether the event callback
-                                   *   is being called, reset back to 0
-                                   *   when the callback returns.
-                                   *   This can be used for troubleshooting
-                                   *   purposes. */
-=======
-                rd_kafka_q_t *q; /**< Queue served by background thread. */
-                thrd_t thread;   /**< Background thread. */
                 int calling;     /**< Indicates whether the event callback
+
                                   *   is being called, reset back to 0
                                   *   when the callback returns.
                                   *   This can be used for troubleshooting
                                   *   purposes. */
->>>>>>> cd955b13
         } rk_background;
 
 
@@ -1034,18 +1025,14 @@
 /**
  * rdkafka_background.c
  */
-<<<<<<< HEAD
 #ifndef __OS400__
-int rd_kafka_background_thread_main (void *arg);
+int rd_kafka_background_thread_main(void *arg);
 #else
-void *rd_kafka_background_thread_main (void *arg);
+void *rd_kafka_background_thread_main(void *arg);
 #endif
-=======
-int rd_kafka_background_thread_main(void *arg);
 rd_kafka_resp_err_t rd_kafka_background_thread_create(rd_kafka_t *rk,
                                                       char *errstr,
                                                       size_t errstr_size);
 
->>>>>>> cd955b13
 
 #endif /* _RDKAFKA_INT_H_ */