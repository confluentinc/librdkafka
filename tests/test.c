--- conflicted
+++ resolved
@@ -1603,11 +1603,7 @@
 	char key[128];
 	void *buf;
 	int64_t tot_bytes = 0;
-<<<<<<< HEAD
-        int64_t tot_time_poll;
-=======
         int64_t tot_time_poll = 0;
->>>>>>> 93a04da7
 
 	if (payload)
 		buf = (void *)payload;
