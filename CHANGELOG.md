<<<<<<< HEAD
# vNext

* Fix segfault when using long client id because of erased segment when using flexver. (#4689)
=======
# librdkafka v2.5.0

librdkafka v2.5.0 is a feature release.

## Enhancements

  * Update bundled lz4 (used when `./configure --disable-lz4-ext`) to
    [v1.9.4](https://github.com/lz4/lz4/releases/tag/v1.9.4), which contains
    bugfixes and performance improvements (#4726).

>>>>>>> 810872dc

# librdkafka v2.4.0

librdkafka v2.4.0 is a feature release:

 * [KIP-848](https://cwiki.apache.org/confluence/display/KAFKA/KIP-848%3A+The+Next+Generation+of+the+Consumer+Rebalance+Protocol): The Next Generation of the Consumer Rebalance Protocol.
   **Early Access**: This should be used only for evaluation and must not be used in production. Features and contract of this KIP might change in future (#4610).
 * [KIP-467](https://cwiki.apache.org/confluence/display/KAFKA/KIP-467%3A+Augment+ProduceResponse+error+messaging+for+specific+culprit+records): Augment ProduceResponse error messaging for specific culprit records (#4583).
 * [KIP-516](https://cwiki.apache.org/confluence/display/KAFKA/KIP-516%3A+Topic+Identifiers)
   Continue partial implementation by adding a metadata cache by topic id
   and updating the topic id corresponding to the partition name (#4676)
 * Upgrade OpenSSL to v3.0.12 (while building from source) with various security fixes,
   check the [release notes](https://www.openssl.org/news/cl30.txt).
 * Integration tests can be started in KRaft mode and run against any
   GitHub Kafka branch other than the released versions.
 * Fix pipeline inclusion of static binaries (#4666)
 * Fix to main loop timeout calculation leading to a tight loop for a
   max period of 1 ms (#4671).
 * Fixed a bug causing duplicate message consumption from a stale
   fetch start offset in some particular cases (#4636)
 * Fix to metadata cache expiration on full metadata refresh (#4677).
 * Fix for a wrong error returned on full metadata refresh before joining
   a consumer group (#4678).
 * Fix to metadata refresh interruption (#4679).
 * Fix for an undesired partition migration with stale leader epoch (#4680).
 * Fix hang in cooperative consumer mode if an assignment is processed
   while closing the consumer (#4528).


## Upgrade considerations

 * With KIP 467, INVALID_MSG (Java: CorruptRecordExpection) will
   be retried automatically. INVALID_RECORD (Java: InvalidRecordException) instead
   is not retriable and will be set only to the records that caused the
   error. Rest of records in the batch will fail with the new error code
   _INVALID_DIFFERENT_RECORD (Java: KafkaException) and can be retried manually,
   depending on the application logic (#4583).


## Early Access

### [KIP-848](https://cwiki.apache.org/confluence/display/KAFKA/KIP-848%3A+The+Next+Generation+of+the+Consumer+Rebalance+Protocol): The Next Generation of the Consumer Rebalance Protocol
 * With this new protocol the role of the Group Leader (a member) is removed and
   the assignment is calculated by the Group Coordinator (a broker) and sent
   to each member through heartbeats.

   The feature is still _not production-ready_.
   It's possible to try it in a non-production enviroment.

   A [guide](INTRODUCTION.md#next-generation-of-the-consumer-group-protocol-kip-848) is available
   with considerations and steps to follow to test it (#4610).


## Fixes

### General fixes

 * Issues: [confluentinc/confluent-kafka-go#981](https://github.com/confluentinc/confluent-kafka-go/issues/981).
   In librdkafka release pipeline a static build containing libsasl2
   could be chosen instead of the alternative one without it.
   That caused the libsasl2 dependency to be required in confluent-kafka-go
   v2.1.0-linux-musl-arm64 and v2.3.0-linux-musl-arm64.
   Solved by correctly excluding the binary configured with that library,
   when targeting a static build.
   Happening since v2.0.2, with specified platforms,
   when using static binaries (#4666).
 * Issues: #4684.
   When the main thread loop was awakened less than 1 ms
   before the expiration of a timeout, it was serving with a zero timeout,
   leading to increased CPU usage until the timeout was reached.
   Happening since 1.x.
 * Issues: #4685.
   Metadata cache was cleared on full metadata refresh, leading to unnecessary
   refreshes and occasional `UNKNOWN_TOPIC_OR_PART` errors. Solved by updating
   cache for existing or hinted entries instead of clearing them.
   Happening since 2.1.0 (#4677).
 * Issues: #4589.
   A metadata call before member joins consumer group,
   could lead to an `UNKNOWN_TOPIC_OR_PART` error. Solved by updating
   the consumer group following a metadata refresh only in safe states.
   Happening since 2.1.0 (#4678).
 * Issues: #4577.
   Metadata refreshes without partition leader change could lead to a loop of
   metadata calls at fixed intervals. Solved by stopping metadata refresh when
   all existing metadata is non-stale. Happening since 2.3.0 (#4679).
 * Issues: #4687.
   A partition migration could happen, using stale metadata, when the partition
   was undergoing a validation and being retried because of an error.
   Solved by doing a partition migration only with a non-stale leader epoch.
   Happening since 2.1.0 (#4680).

### Consumer fixes

 * Issues: #4686.
   In case of subscription change with a consumer using the cooperative assignor
   it could resume fetching from a previous position.
   That could also happen if resuming a partition that wasn't paused.
   Fixed by ensuring that a resume operation is completely a no-op when
   the partition isn't paused.
   Happening since 1.x (#4636).
 * Issues: #4527.
   While using the cooperative assignor, given an assignment is received while closing the consumer
   it's possible that it gets stuck in state WAIT_ASSIGN_CALL, while the method is converted to
   a full unassign. Solved by changing state from WAIT_ASSIGN_CALL to WAIT_UNASSIGN_CALL
   while doing this conversion.
   Happening since 1.x (#4528).



# librdkafka v2.3.0

librdkafka v2.3.0 is a feature release:

 * [KIP-516](https://cwiki.apache.org/confluence/display/KAFKA/KIP-516%3A+Topic+Identifiers)
   Partial support of topic identifiers. Topic identifiers in metadata response
   available through the new `rd_kafka_DescribeTopics` function (#4300, #4451).
 * [KIP-117](https://cwiki.apache.org/confluence/display/KAFKA/KIP-117%3A+Add+a+public+AdminClient+API+for+Kafka+admin+operations) Add support for AdminAPI `DescribeCluster()` and `DescribeTopics()`
  (#4240, @jainruchir).
 * [KIP-430](https://cwiki.apache.org/confluence/display/KAFKA/KIP-430+-+Return+Authorized+Operations+in+Describe+Responses):
   Return authorized operations in Describe Responses.
   (#4240, @jainruchir).
 * [KIP-580](https://cwiki.apache.org/confluence/display/KAFKA/KIP-580%3A+Exponential+Backoff+for+Kafka+Clients): Added Exponential Backoff mechanism for
   retriable requests with `retry.backoff.ms` as minimum backoff and `retry.backoff.max.ms` as the
   maximum backoff, with 20% jitter (#4422).
 * [KIP-396](https://cwiki.apache.org/confluence/pages/viewpage.action?pageId=97551484): completed the implementation with
   the addition of ListOffsets (#4225).
 * Fixed ListConsumerGroupOffsets not fetching offsets for all the topics in a group with Apache Kafka version below 2.4.0.
 * Add missing destroy that leads to leaking partition structure memory when there
   are partition leader changes and a stale leader epoch is received (#4429).
 * Fix a segmentation fault when closing a consumer using the
   cooperative-sticky assignor before the first assignment (#4381).
 * Fix for insufficient buffer allocation when allocating rack information (@wolfchimneyrock, #4449).
 * Fix for infinite loop of OffsetForLeaderEpoch requests on quick leader changes. (#4433).
 * Fix to add leader epoch to control messages, to make sure they're stored
   for committing even without a subsequent fetch message (#4434).
 * Fix for stored offsets not being committed if they lacked the leader epoch (#4442).
 * Upgrade OpenSSL to v3.0.11 (while building from source) with various security fixes,
   check the [release notes](https://www.openssl.org/news/cl30.txt)
   (#4454, started by @migarc1).
 * Fix to ensure permanent errors during offset validation continue being retried and
   don't cause an offset reset (#4447).
 * Fix to ensure max.poll.interval.ms is reset when rd_kafka_poll is called with
   consume_cb (#4431).
 * Fix for idempotent producer fatal errors, triggered after a possibly persisted message state (#4438).
 * Fix `rd_kafka_query_watermark_offsets` continuing beyond timeout expiry (#4460).
 * Fix `rd_kafka_query_watermark_offsets` not refreshing the partition leader
   after a leader change and subsequent `NOT_LEADER_OR_FOLLOWER` error (#4225).


## Upgrade considerations

 * `retry.backoff.ms`:
   If it is set greater than `retry.backoff.max.ms` which has the default value of 1000 ms then it is assumes the value of `retry.backoff.max.ms`.
   To change this behaviour make sure that `retry.backoff.ms` is always less than `retry.backoff.max.ms`.
   If equal then the backoff will be linear instead of exponential.

 * `topic.metadata.refresh.fast.interval.ms`:
   If it is set greater than `retry.backoff.max.ms` which has the default value of 1000 ms then it is assumes the value of `retry.backoff.max.ms`.
   To change this behaviour make sure that `topic.metadata.refresh.fast.interval.ms` is always less than `retry.backoff.max.ms`.
   If equal then the backoff will be linear instead of exponential.


## Fixes

### General fixes

 * An assertion failed with insufficient buffer size when allocating
   rack information on 32bit architectures.
   Solved by aligning all allocations to the maximum allowed word size (#4449).
 * The timeout for `rd_kafka_query_watermark_offsets` was not enforced after
   making the necessary ListOffsets requests, and thus, it never timed out in
   case of broker/network issues. Fixed by setting an absolute timeout (#4460).

### Idempotent producer fixes

 * After a possibly persisted error, such as a disconnection or a timeout, next expected sequence
   used to increase, leading to a fatal error if the message wasn't persisted and
   the second one in queue failed with an `OUT_OF_ORDER_SEQUENCE_NUMBER`.
   The error could contain the message "sequence desynchronization" with
   just one possibly persisted error or "rewound sequence number" in case of
   multiple errored messages.
   Solved by treating the possible persisted message as _not_ persisted,
   and expecting a `DUPLICATE_SEQUENCE_NUMBER` error in case it was or
   `NO_ERROR` in case it wasn't, in both cases the message will be considered
   delivered (#4438).

### Consumer fixes

  * Stored offsets were excluded from the commit if the leader epoch was
    less than committed epoch, as it's possible if leader epoch is the default -1.
    This didn't happen in Python, Go and .NET bindings when stored position was
    taken from the message.
    Solved by checking only that the stored offset is greater
    than committed one, if either stored or committed leader epoch is -1 (#4442).
  * If an OffsetForLeaderEpoch request was being retried, and the leader changed
    while the retry was in-flight, an infinite loop of requests was triggered,
    because we weren't updating the leader epoch correctly.
    Fixed by updating the leader epoch before sending the request (#4433).
  * During offset validation a permanent error like host resolution failure
    would cause an offset reset.
    This isn't what's expected or what the Java implementation does.
    Solved by retrying even in case of permanent errors (#4447).
  * If using `rd_kafka_poll_set_consumer`, along with a consume callback, and then
    calling `rd_kafka_poll` to service the callbacks, would not reset
    `max.poll.interval.ms.` This was because we were only checking `rk_rep` for
    consumer messages, while the method to service the queue internally also
    services the queue forwarded to from `rk_rep`, which is `rkcg_q`.
    Solved by moving the `max.poll.interval.ms` check into `rd_kafka_q_serve` (#4431).
  * After a leader change a `rd_kafka_query_watermark_offsets` call would continue
    trying to call ListOffsets on the old leader, if the topic wasn't included in
    the subscription set, so it started querying the new leader only after
    `topic.metadata.refresh.interval.ms` (#4225).



# librdkafka v2.2.0

librdkafka v2.2.0 is a feature release:

 * Fix a segmentation fault when subscribing to non-existent topics and
   using the consume batch functions (#4273).
 * Store offset commit metadata in `rd_kafka_offsets_store` (@mathispesch, #4084).
 * Fix a bug that happens when skipping tags, causing buffer underflow in
   MetadataResponse (#4278).
 * Fix a bug where topic leader is not refreshed in the same metadata call even if the leader is
   present.
 * [KIP-881](https://cwiki.apache.org/confluence/display/KAFKA/KIP-881%3A+Rack-aware+Partition+Assignment+for+Kafka+Consumers):
   Add support for rack-aware partition assignment for consumers
   (#4184, #4291, #4252).
 * Fix several bugs with sticky assignor in case of partition ownership
   changing between members of the consumer group (#4252).
 * [KIP-368](https://cwiki.apache.org/confluence/display/KAFKA/KIP-368%3A+Allow+SASL+Connections+to+Periodically+Re-Authenticate):
   Allow SASL Connections to Periodically Re-Authenticate
   (#4301, started by @vctoriawu).
 * Avoid treating an OpenSSL error as a permanent error and treat unclean SSL
   closes as normal ones (#4294).
 * Added `fetch.queue.backoff.ms` to the consumer to control how long
   the consumer backs off next fetch attempt. (@bitemyapp, @edenhill, #2879)
 * [KIP-235](https://cwiki.apache.org/confluence/display/KAFKA/KIP-235%3A+Add+DNS+alias+support+for+secured+connection):
   Add DNS alias support for secured connection (#4292).
 * [KIP-339](https://cwiki.apache.org/confluence/display/KAFKA/KIP-339%3A+Create+a+new+IncrementalAlterConfigs+API):
   IncrementalAlterConfigs API (started by @PrasanthV454, #4110).
 * [KIP-554](https://cwiki.apache.org/confluence/display/KAFKA/KIP-554%3A+Add+Broker-side+SCRAM+Config+API): Add Broker-side SCRAM Config API (#4241).


## Enhancements

 * Added `fetch.queue.backoff.ms` to the consumer to control how long
   the consumer backs off next fetch attempt. When the pre-fetch queue
   has exceeded its queuing thresholds: `queued.min.messages` and
   `queued.max.messages.kbytes` it backs off for 1 seconds.
   If those parameters have to be set too high to hold 1 s of data,
   this new parameter allows to back off the fetch earlier, reducing memory
   requirements.


## Fixes

### General fixes

 * Fix a bug that happens when skipping tags, causing buffer underflow in
   MetadataResponse. This is triggered since RPC version 9 (v2.1.0),
   when using Confluent Platform, only when racks are set,
   observers are activated and there is more than one partition.
   Fixed by skipping the correct amount of bytes when tags are received.
 * Avoid treating an OpenSSL error as a permanent error and treat unclean SSL
   closes as normal ones. When SSL connections are closed without `close_notify`,
   in OpenSSL 3.x a new type of error is set and it was interpreted as permanent
   in librdkafka. It can cause a different issue depending on the RPC.
   If received when waiting for OffsetForLeaderEpoch response, it triggers
   an offset reset following the configured policy.
   Solved by treating SSL errors as transport errors and
   by setting an OpenSSL flag that allows to treat unclean SSL closes as normal
   ones. These types of errors can happen it the other side doesn't support `close_notify` or if there's a TCP connection reset.


### Consumer fixes

  * In case of multiple owners of a partition with different generations, the
    sticky assignor would pick the earliest (lowest generation) member as the
    current owner, which would lead to stickiness violations. Fixed by
    choosing the latest (highest generation) member.
  * In case where the same partition is owned by two members with the same
    generation, it indicates an issue. The sticky assignor had some code to
    handle this, but it was non-functional, and did not have parity with the
    Java assignor. Fixed by invalidating any such partition from the current
    assignment completely.



# librdkafka v2.1.1

librdkafka v2.1.1 is a maintenance release:

 * Avoid duplicate messages when a fetch response is received
   in the middle of an offset validation request (#4261).
 * Fix segmentation fault when subscribing to a non-existent topic and
   calling `rd_kafka_message_leader_epoch()` on the polled `rkmessage` (#4245).
 * Fix a segmentation fault when fetching from follower and the partition lease
   expires while waiting for the result of a list offsets operation (#4254).
 * Fix documentation for the admin request timeout, incorrectly stating -1 for infinite
   timeout. That timeout can't be infinite.
 * Fix CMake pkg-config cURL require and use
   pkg-config `Requires.private` field (@FantasqueX, @stertingen, #4180).
 * Fixes certain cases where polling would not keep the consumer
   in the group or make it rejoin it (#4256).
 * Fix to the C++ set_leader_epoch method of TopicPartitionImpl,
   that wasn't storing the passed value (@pavel-pimenov, #4267).

## Fixes

### Consumer fixes

 * Duplicate messages can be emitted when a fetch response is received
   in the middle of an offset validation request. Solved by avoiding
   a restart from last application offset when offset validation succeeds.
 * When fetching from follower, if the partition lease expires after 5 minutes,
   and a list offsets operation was requested to retrieve the earliest
   or latest offset, it resulted in segmentation fault. This was fixed by
   allowing threads different from the main one to call
   the `rd_kafka_toppar_set_fetch_state` function, given they hold
   the lock on the `rktp`.
 * In v2.1.0, a bug was fixed which caused polling any queue to reset the
   `max.poll.interval.ms`. Only certain functions were made to reset the timer,
   but it is possible for the user to obtain the queue with messages from
   the broker, skipping these functions. This was fixed by encoding information
   in a queue itself, that, whether polling, resets the timer.



# librdkafka v2.1.0

librdkafka v2.1.0 is a feature release:

* [KIP-320](https://cwiki.apache.org/confluence/display/KAFKA/KIP-320%3A+Allow+fetchers+to+detect+and+handle+log+truncation)
  Allow fetchers to detect and handle log truncation (#4122).
* Fix a reference count issue blocking the consumer from closing (#4187).
* Fix a protocol issue with ListGroups API, where an extra
  field was appended for API Versions greater than or equal to 3 (#4207).
* Fix an issue with `max.poll.interval.ms`, where polling any queue would cause
  the timeout to be reset (#4176).
* Fix seek partition timeout, was one thousand times lower than the passed
  value (#4230).
* Fix multiple inconsistent behaviour in batch APIs during **pause** or **resume** operations (#4208).
  See **Consumer fixes** section below for more information.
* Update lz4.c from upstream. Fixes [CVE-2021-3520](https://github.com/advisories/GHSA-gmc7-pqv9-966m)
  (by @filimonov, #4232).
* Upgrade OpenSSL to v3.0.8 with various security fixes,
  check the [release notes](https://www.openssl.org/news/cl30.txt) (#4215).

## Enhancements

 * Added `rd_kafka_topic_partition_get_leader_epoch()` (and `set..()`).
 * Added partition leader epoch APIs:
   - `rd_kafka_topic_partition_get_leader_epoch()` (and `set..()`)
   - `rd_kafka_message_leader_epoch()`
   - `rd_kafka_*assign()` and `rd_kafka_seek_partitions()` now supports
     partitions with a leader epoch set.
   - `rd_kafka_offsets_for_times()` will return per-partition leader-epochs.
   - `leader_epoch`, `stored_leader_epoch`, and `committed_leader_epoch`
     added to per-partition statistics.


## Fixes

### OpenSSL fixes

 * Fixed OpenSSL static build not able to use external modules like FIPS
   provider module.

### Consumer fixes

 * A reference count issue was blocking the consumer from closing.
   The problem would happen when a partition is lost, because forcibly
   unassigned from the consumer or if the corresponding topic is deleted.
 * When using `rd_kafka_seek_partitions`, the remaining timeout was
   converted from microseconds to milliseconds but the expected unit
   for that parameter is microseconds.
 * Fixed known issues related to Batch Consume APIs mentioned in v2.0.0
   release notes.
 * Fixed `rd_kafka_consume_batch()` and `rd_kafka_consume_batch_queue()`
   intermittently updating `app_offset` and `store_offset` incorrectly when
   **pause** or **resume** was being used for a partition.
 * Fixed `rd_kafka_consume_batch()` and `rd_kafka_consume_batch_queue()`
   intermittently skipping offsets when **pause** or **resume** was being
   used for a partition.


## Known Issues

### Consume Batch API

 * When `rd_kafka_consume_batch()` and `rd_kafka_consume_batch_queue()` APIs are used with
   any of the **seek**, **pause**, **resume** or **rebalancing** operation, `on_consume`
   interceptors might be called incorrectly (maybe multiple times) for not consumed messages.

### Consume API

 * Duplicate messages can be emitted when a fetch response is received
   in the middle of an offset validation request.
 * Segmentation fault when subscribing to a non-existent topic and
   calling `rd_kafka_message_leader_epoch()` on the polled `rkmessage`.



# librdkafka v2.0.2

librdkafka v2.0.2 is a maintenance release:

* Fix OpenSSL version in Win32 nuget package (#4152).



# librdkafka v2.0.1

librdkafka v2.0.1 is a maintenance release:

* Fixed nuget package for Linux ARM64 release (#4150).



# librdkafka v2.0.0

librdkafka v2.0.0 is a feature release:

 * [KIP-88](https://cwiki.apache.org/confluence/display/KAFKA/KIP-88%3A+OffsetFetch+Protocol+Update)
   OffsetFetch Protocol Update (#3995).
 * [KIP-222](https://cwiki.apache.org/confluence/display/KAFKA/KIP-222+-+Add+Consumer+Group+operations+to+Admin+API)
   Add Consumer Group operations to Admin API (started by @lesterfan, #3995).
 * [KIP-518](https://cwiki.apache.org/confluence/display/KAFKA/KIP-518%3A+Allow+listing+consumer+groups+per+state)
   Allow listing consumer groups per state (#3995).
 * [KIP-396](https://cwiki.apache.org/confluence/pages/viewpage.action?pageId=97551484)
   Partially implemented: support for AlterConsumerGroupOffsets
   (started by @lesterfan, #3995).
 * OpenSSL 3.0.x support - the maximum bundled OpenSSL version is now 3.0.7 (previously 1.1.1q).
 * Fixes to the transactional and idempotent producer.


## Upgrade considerations

### OpenSSL 3.0.x

#### OpenSSL default ciphers

The introduction of OpenSSL 3.0.x in the self-contained librdkafka bundles
changes the default set of available ciphers, in particular all obsolete
or insecure ciphers and algorithms as listed in the
OpenSSL [legacy](https://www.openssl.org/docs/man3.0/man7/OSSL_PROVIDER-legacy.html)
manual page are now disabled by default.

**WARNING**: These ciphers are disabled for security reasons and it is
highly recommended NOT to use them.

Should you need to use any of these old ciphers you'll need to explicitly
enable the `legacy` provider by configuring `ssl.providers=default,legacy`
on the librdkafka client.

#### OpenSSL engines and providers

OpenSSL 3.0.x deprecates the use of engines, which is being replaced by
providers. As such librdkafka will emit a deprecation warning if
`ssl.engine.location` is configured.

OpenSSL providers may be configured with the new `ssl.providers`
configuration property.

### Broker TLS certificate hostname verification

The default value for `ssl.endpoint.identification.algorithm` has been
changed from `none` (no hostname verification) to `https`, which enables
broker hostname verification (to counter man-in-the-middle
impersonation attacks) by default.

To restore the previous behaviour, set `ssl.endpoint.identification.algorithm` to `none`.

## Known Issues

### Poor Consumer batch API messaging guarantees

The Consumer Batch APIs `rd_kafka_consume_batch()` and `rd_kafka_consume_batch_queue()`
are not thread safe if `rkmessages_size` is greater than 1 and any of the **seek**,
**pause**, **resume** or **rebalancing** operation is performed in parallel with any of
the above APIs. Some of the messages might be lost, or erroneously returned to the
application, in the above scenario.

It is strongly recommended to use the Consumer Batch APIs and the mentioned
operations in sequential order in order to get consistent result.

For **rebalancing** operation to work in sequencial manner, please set `rebalance_cb`
configuration property (refer [examples/rdkafka_complex_consumer_example.c]
(examples/rdkafka_complex_consumer_example.c) for the help with the usage) for the consumer.

## Enhancements

 * Self-contained static libraries can now be built on Linux arm64 (#4005).
 * Updated to zlib 1.2.13, zstd 1.5.2, and curl 7.86.0 in self-contained
   librdkafka bundles.
 * Added `on_broker_state_change()` interceptor
 * The C++ API no longer returns strings by const value, which enables better move optimization in callers.
 * Added `rd_kafka_sasl_set_credentials()` API to update SASL credentials.
 * Setting `allow.auto.create.topics` will no longer give a warning if used by a producer, since that is an expected use case.
  Improvement in documentation for this property.
 * Added a `resolve_cb` configuration setting that permits using custom DNS resolution logic.
 * Added `rd_kafka_mock_broker_error_stack_cnt()`.
 * The librdkafka.redist NuGet package has been updated to have fewer external
   dependencies for its bundled librdkafka builds, as everything but cyrus-sasl
   is now built-in. There are bundled builds with and without linking to
   cyrus-sasl for maximum compatibility.
 * Admin API DescribeGroups() now provides the group instance id
   for static members [KIP-345](https://cwiki.apache.org/confluence/display/KAFKA/KIP-345%3A+Introduce+static+membership+protocol+to+reduce+consumer+rebalances) (#3995).


## Fixes

### General fixes

 * Windows: couldn't read a PKCS#12 keystore correctly because binary mode
   wasn't explicitly set and Windows defaults to text mode.
 * Fixed memory leak when loading SSL certificates (@Mekk, #3930)
 * Load all CA certificates from `ssl.ca.pem`, not just the first one.
 * Each HTTP request made when using OAUTHBEARER OIDC would leak a small
   amount of memory.

### Transactional producer fixes

 * When a PID epoch bump is requested and the producer is waiting
   to reconnect to the transaction coordinator, a failure in a find coordinator
   request could cause an assert to fail. This is fixed by retrying when the
   coordinator is known (#4020).
 * Transactional APIs (except `send_offsets_for_transaction()`) that
   timeout due to low timeout_ms may now be resumed by calling the same API
   again, as the operation continues in the background.
 * For fatal idempotent producer errors that may be recovered by bumping the
   epoch the current transaction must first be aborted prior to the epoch bump.
   This is now handled correctly, which fixes issues seen with fenced
   transactional producers on fatal idempotency errors.
 * Timeouts for EndTxn requests (transaction commits and aborts) are now
   automatically retried and the error raised to the application is also
   a retriable error.
 * TxnOffsetCommitRequests were retried immediately upon temporary errors in
   `send_offsets_to_transactions()`, causing excessive network requests.
   These retries are now delayed 500ms.
 * If `init_transactions()` is called with an infinite timeout (-1),
   the timeout will be limited to 2 * `transaction.timeout.ms`.
   The application may retry and resume the call if a retriable error is
   returned.


### Consumer fixes

 * Back-off and retry JoinGroup request if coordinator load is in progress.
 * Fix `rd_kafka_consume_batch()` and `rd_kafka_consume_batch_queue()` skipping
   other partitions' offsets intermittently when **seek**, **pause**, **resume**
   or **rebalancing** is used for a partition.
 * Fix `rd_kafka_consume_batch()` and `rd_kafka_consume_batch_queue()`
   intermittently returing incorrect partitions' messages if **rebalancing**
   happens during these operations.

# librdkafka v1.9.2

librdkafka v1.9.2 is a maintenance release:

 * The SASL OAUTHBEAR OIDC POST field was sometimes truncated by one byte (#3192).
 * The bundled version of OpenSSL has been upgraded to version 1.1.1q for non-Windows builds. Windows builds remain on OpenSSL 1.1.1n for the time being.
 * The bundled version of Curl has been upgraded to version 7.84.0.



# librdkafka v1.9.1

librdkafka v1.9.1 is a maintenance release:

 * The librdkafka.redist NuGet package now contains OSX M1/arm64 builds.
 * Self-contained static libraries can now be built on OSX M1 too, thanks to
   disabling curl's configure runtime check.



# librdkafka v1.9.0

librdkafka v1.9.0 is a feature release:

 * Added KIP-768 OUATHBEARER OIDC support (by @jliunyu, #3560)
 * Added KIP-140 Admin API ACL support (by @emasab, #2676)


## Upgrade considerations

 * Consumer:
   `rd_kafka_offsets_store()` (et.al) will now return an error for any
   partition that is not currently assigned (through `rd_kafka_*assign()`).
   This prevents a race condition where an application would store offsets
   after the assigned partitions had been revoked (which resets the stored
   offset), that could cause these old stored offsets to be committed later
   when the same partitions were assigned to this consumer again - effectively
   overwriting any committed offsets by any consumers that were assigned the
   same partitions previously. This would typically result in the offsets
   rewinding and messages to be reprocessed.
   As an extra effort to avoid this situation the stored offset is now
   also reset when partitions are assigned (through `rd_kafka_*assign()`).
   Applications that explicitly call `..offset*_store()` will now need
   to handle the case where `RD_KAFKA_RESP_ERR__STATE` is returned
   in the per-partition `.err` field - meaning the partition is no longer
   assigned to this consumer and the offset could not be stored for commit.


## Enhancements

 * Improved producer queue scheduling. Fixes the performance regression
   introduced in v1.7.0 for some produce patterns. (#3538, #2912)
 * Windows: Added native Win32 IO/Queue scheduling. This removes the
   internal TCP loopback connections that were previously used for timely
   queue wakeups.
 * Added `socket.connection.setup.timeout.ms` (default 30s).
   The maximum time allowed for broker connection setups (TCP connection as
   well as SSL and SASL handshakes) is now limited to this value.
   This fixes the issue with stalled broker connections in the case of network
   or load balancer problems.
   The Java clients has an exponential backoff to this timeout which is
   limited by `socket.connection.setup.timeout.max.ms` - this was not
   implemented in librdkafka due to differences in connection handling and
   `ERR__ALL_BROKERS_DOWN` error reporting. Having a lower initial connection
   setup timeout and then increase the timeout for the next attempt would
   yield possibly false-positive `ERR__ALL_BROKERS_DOWN` too early.
 * SASL OAUTHBEARER refresh callbacks can now be scheduled for execution
   on librdkafka's background thread. This solves the problem where an
   application has a custom SASL OAUTHBEARER refresh callback and thus needs to
   call `rd_kafka_poll()` (et.al.) at least once to trigger the
   refresh callback before being able to connect to brokers.
   With the new `rd_kafka_conf_enable_sasl_queue()` configuration API and
   `rd_kafka_sasl_background_callbacks_enable()` the refresh callbacks
   can now be triggered automatically on the librdkafka background thread.
 * `rd_kafka_queue_get_background()` now creates the background thread
   if not already created.
 * Added `rd_kafka_consumer_close_queue()` and `rd_kafka_consumer_closed()`.
   This allow applications and language bindings to implement asynchronous
   consumer close.
 * Bundled zlib upgraded to version 1.2.12.
 * Bundled OpenSSL upgraded to 1.1.1n.
 * Added `test.mock.broker.rtt` to simulate RTT/latency for mock brokers.


## Fixes

### General fixes

 * Fix various 1 second delays due to internal broker threads blocking on IO
   even though there are events to handle.
   These delays could be seen randomly in any of the non produce/consume
   request APIs, such as `commit_transaction()`, `list_groups()`, etc.
 * Windows: some applications would crash with an error message like
   `no OPENSSL_Applink()` written to the console if `ssl.keystore.location`
   was configured.
   This regression was introduced in v1.8.0 due to use of vcpkgs and how
   keystore file was read. #3554.
 * Windows 32-bit only: 64-bit atomic reads were in fact not atomic and could
   in rare circumstances yield incorrect values.
   One manifestation of this issue was the `max.poll.interval.ms` consumer
   timer expiring even though the application was polling according to profile.
   Fixed by @WhiteWind (#3815).
 * `rd_kafka_clusterid()` would previously fail with timeout if
   called on cluster with no visible topics (#3620).
   The clusterid is now returned as soon as metadata has been retrieved.
 * Fix hang in `rd_kafka_list_groups()` if there are no available brokers
   to connect to (#3705).
 * Millisecond timeouts (`timeout_ms`) in various APIs, such as `rd_kafka_poll()`,
   was limited to roughly 36 hours before wrapping. (#3034)
 * If a metadata request triggered by `rd_kafka_metadata()` or consumer group rebalancing
   encountered a non-retriable error it would not be propagated to the caller and thus
   cause a stall or timeout, this has now been fixed. (@aiquestion, #3625)
 * AdminAPI `DeleteGroups()` and `DeleteConsumerGroupOffsets()`:
   if the given coordinator connection was not up by the time these calls were
   initiated and the first connection attempt failed then no further connection
   attempts were performed, ulimately leading to the calls timing out.
   This is now fixed by keep retrying to connect to the group coordinator
   until the connection is successful or the call times out.
   Additionally, the coordinator will be now re-queried once per second until
   the coordinator comes up or the call times out, to detect change in
   coordinators.
 * Mock cluster `rd_kafka_mock_broker_set_down()` would previously
   accept and then disconnect new connections, it now refuses new connections.


### Consumer fixes

 * `rd_kafka_offsets_store()` (et.al) will now return an error for any
   partition that is not currently assigned (through `rd_kafka_*assign()`).
   See **Upgrade considerations** above for more information.
 * `rd_kafka_*assign()` will now reset/clear the stored offset.
   See **Upgrade considerations** above for more information.
 * `seek()` followed by `pause()` would overwrite the seeked offset when
   later calling `resume()`. This is now fixed. (#3471).
   **Note**: Avoid storing offsets (`offsets_store()`) after calling
   `seek()` as this may later interfere with resuming a paused partition,
   instead store offsets prior to calling seek.
 * A `ERR_MSG_SIZE_TOO_LARGE` consumer error would previously be raised
   if the consumer received a maximum sized FetchResponse only containing
   (transaction) aborted messages with no control messages. The fetching did
   not stop, but some applications would terminate upon receiving this error.
   No error is now raised in this case. (#2993)
   Thanks to @jacobmikesell for providing an application to reproduce the
   issue.
 * The consumer no longer backs off the next fetch request (default 500ms) when
   the parsed fetch response is truncated (which is a valid case).
   This should speed up the message fetch rate in case of maximum sized
   fetch responses.
 * Fix consumer crash (`assert: rkbuf->rkbuf_rkb`) when parsing
   malformed JoinGroupResponse consumer group metadata state.
 * Fix crash (`cant handle op type`) when using `consume_batch_queue()` (et.al)
   and an OAUTHBEARER refresh callback was set.
   The callback is now triggered by the consume call. (#3263)
 * Fix `partition.assignment.strategy` ordering when multiple strategies are configured.
   If there is more than one eligible strategy, preference is determined by the
   configured order of strategies. The partitions are assigned to group members according
   to the strategy order preference now. (#3818)
 * Any form of unassign*() (absolute or incremental) is now allowed during
   consumer close rebalancing and they're all treated as absolute unassigns.
   (@kevinconaway)


### Transactional producer fixes

 * Fix message loss in idempotent/transactional producer.
   A corner case has been identified that may cause idempotent/transactional
   messages to be lost despite being reported as successfully delivered:
   During cluster instability a restarting broker may report existing topics
   as non-existent for some time before it is able to acquire up to date
   cluster and topic metadata.
   If an idempotent/transactional producer updates its topic metadata cache
   from such a broker the producer will consider the topic to be removed from
   the cluster and thus remove its local partition objects for the given topic.
   This also removes the internal message sequence number counter for the given
   partitions.
   If the producer later receives proper topic metadata for the cluster the
   previously "removed" topics will be rediscovered and new partition objects
   will be created in the producer. These new partition objects, with no
   knowledge of previous incarnations, would start counting partition messages
   at zero again.
   If new messages were produced for these partitions by the same producer
   instance, the same message sequence numbers would be sent to the broker.
   If the broker still maintains state for the producer's PID and Epoch it could
   deem that these messages with reused sequence numbers had already been
   written to the log and treat them as legit duplicates.
   This would seem to the producer that these new messages were successfully
   written to the partition log by the broker when they were in fact discarded
   as duplicates, leading to silent message loss.
   The fix included in this release is to save the per-partition idempotency
   state when a partition is removed, and then recover and use that saved
   state if the partition comes back at a later time.
 * The transactional producer would retry (re)initializing its PID if a
   `PRODUCER_FENCED` error was returned from the
   broker (added in Apache Kafka 2.8), which could cause the producer to
   seemingly hang.
   This error code is now correctly handled by raising a fatal error.
 * If the given group coordinator connection was not up by the time
   `send_offsets_to_transactions()` was called, and the first connection
   attempt failed then no further connection attempts were performed, ulimately
   leading to `send_offsets_to_transactions()` timing out, and possibly
   also the transaction timing out on the transaction coordinator.
   This is now fixed by keep retrying to connect to the group coordinator
   until the connection is successful or the call times out.
   Additionally, the coordinator will be now re-queried once per second until
   the coordinator comes up or the call times out, to detect change in
   coordinators.


### Producer fixes

 * Improved producer queue wakeup scheduling. This should significantly
   decrease the number of wakeups and thus syscalls for high message rate
   producers. (#3538, #2912)
 * The logic for enforcing that `message.timeout.ms` is greather than
   an explicitly configured `linger.ms` was incorrect and instead of
   erroring out early the lingering time was automatically adjusted to the
   message timeout, ignoring the configured `linger.ms`.
   This has now been fixed so that an error is returned when instantiating the
   producer. Thanks to @larry-cdn77 for analysis and test-cases. (#3709)


# librdkafka v1.8.2

librdkafka v1.8.2 is a maintenance release.

## Enhancements

 * Added `ssl.ca.pem` to add CA certificate by PEM string. (#2380)
 * Prebuilt binaries for Mac OSX now contain statically linked OpenSSL v1.1.1l.
   Previously the OpenSSL version was either v1.1.1 or v1.0.2 depending on
   build type.

## Fixes

 * The `librdkafka.redist` 1.8.0 package had two flaws:
   - the linux-arm64 .so build was a linux-x64 build.
   - the included Windows MSVC 140 runtimes for x64 were infact x86.
   The release script has been updated to verify the architectures of
   provided artifacts to avoid this happening in the future.
 * Prebuilt binaries for Mac OSX Sierra (10.12) and older are no longer provided.
   This affects [confluent-kafka-go](https://github.com/confluentinc/confluent-kafka-go).
 * Some of the prebuilt binaries for Linux were built on Ubuntu 14.04,
   these builds are now performed on Ubuntu 16.04 instead.
   This may affect users on ancient Linux distributions.
 * It was not possible to configure `ssl.ca.location` on OSX, the property
   would automatically revert back to `probe` (default value).
   This regression was introduced in v1.8.0. (#3566)
 * librdkafka's internal timers would not start if the timeout was set to 0,
   which would result in some timeout operations not being enforced correctly,
   e.g., the transactional producer API timeouts.
   These timers are now started with a timeout of 1 microsecond.

### Transactional producer fixes

 * Upon quick repeated leader changes the transactional producer could receive
   an `OUT_OF_ORDER_SEQUENCE` error from the broker, which triggered an
   Epoch bump on the producer resulting in an InitProducerIdRequest being sent
   to the transaction coordinator in the middle of a transaction.
   This request would start a new transaction on the coordinator, but the
   producer would still think (erroneously) it was in current transaction.
   Any messages produced in the current transaction prior to this event would
   be silently lost when the application committed the transaction, leading
   to message loss.
   This has been fixed by setting the Abortable transaction error state
   in the producer. #3575.
 * The transactional producer could stall during a transaction if the transaction
   coordinator changed while adding offsets to the transaction (send_offsets_to_transaction()).
   This stall lasted until the coordinator connection went down, the
   transaction timed out, transaction was aborted, or messages were produced
   to a new partition, whichever came first. #3571.



*Note: there was no v1.8.1 librdkafka release*


# librdkafka v1.8.0

librdkafka v1.8.0 is a security release:

 * Upgrade bundled zlib version from 1.2.8 to 1.2.11 in the `librdkafka.redist`
   NuGet package. The updated zlib version fixes CVEs:
   CVE-2016-9840, CVE-2016-9841, CVE-2016-9842, CVE-2016-9843
   See https://github.com/confluentinc/librdkafka/issues/2934 for more information.
 * librdkafka now uses [vcpkg](https://vcpkg.io/) for up-to-date Windows
   dependencies in the `librdkafka.redist` NuGet package:
   OpenSSL 1.1.1l, zlib 1.2.11, zstd 1.5.0.
 * The upstream dependency (OpenSSL, zstd, zlib) source archive checksums are
   now verified when building with `./configure --install-deps`.
   These builds are used by the librdkafka builds bundled with
   confluent-kafka-go, confluent-kafka-python and confluent-kafka-dotnet.


## Enhancements

 * Producer `flush()` now overrides the `linger.ms` setting for the duration
   of the `flush()` call, effectively triggering immediate transmission of
   queued messages. (#3489)

## Fixes

### General fixes

 * Correctly detect presence of zlib via compilation check. (Chris Novakovic)
 * `ERR__ALL_BROKERS_DOWN` is no longer emitted when the coordinator
   connection goes down, only when all standard named brokers have been tried.
   This fixes the issue with `ERR__ALL_BROKERS_DOWN` being triggered on
   `consumer_close()`. It is also now only emitted if the connection was fully
   up (past handshake), and not just connected.
 * `rd_kafka_query_watermark_offsets()`, `rd_kafka_offsets_for_times()`,
   `consumer_lag` metric, and `auto.offset.reset` now honour
   `isolation.level` and will return the Last Stable Offset (LSO)
   when `isolation.level` is set to `read_committed` (default), rather than
   the uncommitted high-watermark when it is set to `read_uncommitted`. (#3423)
 * SASL GSSAPI is now usable when `sasl.kerberos.min.time.before.relogin`
   is set to 0 - which disables ticket refreshes (by @mpekalski, #3431).
 * Rename internal crc32c() symbol to rd_crc32c() to avoid conflict with
   other static libraries (#3421).
 * `txidle` and `rxidle` in the statistics object was emitted as 18446744073709551615 when no idle was known. -1 is now emitted instead. (#3519)


### Consumer fixes

 * Automatically retry offset commits on `ERR_REQUEST_TIMED_OUT`,
   `ERR_COORDINATOR_NOT_AVAILABLE`, and `ERR_NOT_COORDINATOR` (#3398).
   Offset commits will be retried twice.
 * Timed auto commits did not work when only using assign() and not subscribe().
   This regression was introduced in v1.7.0.
 * If the topics matching the current subscription changed (or the application
   updated the subscription) while there was an outstanding JoinGroup or
   SyncGroup request, an additional request would sometimes be sent before
   handling the response of the first. This in turn lead to internal state
   issues that could cause a crash or malbehaviour.
   The consumer will now wait for any outstanding JoinGroup or SyncGroup
   responses before re-joining the group.
 * `auto.offset.reset` could previously be triggered by temporary errors,
   such as disconnects and timeouts (after the two retries are exhausted).
   This is now fixed so that the auto offset reset policy is only triggered
   for permanent errors.
 * The error that triggers `auto.offset.reset` is now logged to help the
   application owner identify the reason of the reset.
 * If a rebalance takes longer than a consumer's `session.timeout.ms`, the
   consumer will remain in the group as long as it receives heartbeat responses
   from the broker.


### Admin fixes

 * `DeleteRecords()` could crash if one of the underlying requests
   (for a given partition leader) failed at the transport level (e.g., timeout).
   (#3476).



# librdkafka v1.7.0

librdkafka v1.7.0 is feature release:

 * [KIP-360](https://cwiki.apache.org/confluence/pages/viewpage.action?pageId=89068820) - Improve reliability of transactional producer.
   Requires Apache Kafka 2.5 or later.
 * OpenSSL Engine support (`ssl.engine.location`) by @adinigam and @ajbarb.


## Enhancements

 * Added `connections.max.idle.ms` to automatically close idle broker
   connections.
   This feature is disabled by default unless `bootstrap.servers` contains
   the string `azure` in which case the default is set to <4 minutes to improve
   connection reliability and circumvent limitations with the Azure load
   balancers (see #3109 for more information).
 * Bumped to OpenSSL 1.1.1k in binary librdkafka artifacts.
 * The binary librdkafka artifacts for Alpine are now using Alpine 3.12.
   OpenSSL 1.1.1k.
 * Improved static librdkafka Windows builds using MinGW (@neptoess, #3130).
 * The `librdkafka.redist` NuGet package now has updated zlib, zstd and
   OpenSSL versions (from vcpkg).


## Security considerations

 * The zlib version bundled with the `librdkafka.redist` NuGet package has now been upgraded
   from zlib 1.2.8 to 1.2.11, fixing the following CVEs:
   * CVE-2016-9840: undefined behaviour (compiler dependent) in inflate (decompression) code: this is used by the librdkafka consumer. Risk of successfully exploitation through consumed messages is eastimated very low.
   * CVE-2016-9841: undefined behaviour (compiler dependent) in inflate code: this is used by the librdkafka consumer. Risk of successfully exploitation through consumed messages is eastimated very low.
   * CVE-2016-9842: undefined behaviour in inflateMark(): this API is not used by librdkafka.
   * CVE-2016-9843: issue in crc32_big() which is called from crc32_z(): this API is not used by librdkafka.

## Upgrade considerations

 * The C++ `oauthbearer_token_refresh_cb()` was missing a `Handle *`
   argument that has now been added. This is a breaking change but the original
   function signature is considered a bug.
   This change only affects C++ OAuth developers.
 * [KIP-735](https://cwiki.apache.org/confluence/display/KAFKA/KIP-735%3A+Increase+default+consumer+session+timeout) The consumer `session.timeout.ms`
   default was changed from 10 to 45 seconds to make consumer groups more
   robust and less sensitive to temporary network and cluster issues.
 * Statistics: `consumer_lag` is now using the `committed_offset`,
   while the new `consumer_lag_stored` is using `stored_offset`
   (offset to be committed).
   This is more correct than the previous `consumer_lag` which was using
   either `committed_offset` or `app_offset` (last message passed
   to application).
 * The `librdkafka.redist` NuGet package is now built with MSVC runtime v140
   (VS 2015). Previous versions were built with MSVC runtime v120 (VS 2013).


## Fixes

### General fixes

 * Fix accesses to freed metadata cache mutexes on client termination (#3279)
 * There was a race condition on receiving updated metadata where a broker id
   update (such as bootstrap to proper broker transformation) could finish after
   the topic metadata cache was updated, leading to existing brokers seemingly
   being not available.
   One occurrence of this issue was query_watermark_offsets() that could return
   `ERR__UNKNOWN_PARTITION` for existing partitions shortly after the
   client instance was created.
 * The OpenSSL context is now initialized with `TLS_client_method()`
   (on OpenSSL >= 1.1.0) instead of the deprecated and outdated
   `SSLv23_client_method()`.
 * The initial cluster connection on client instance creation could sometimes
   be delayed up to 1 second if a `group.id` or `transactional.id`
   was configured (#3305).
 * Speed up triggering of new broker connections in certain cases by exiting
   the broker thread io/op poll loop when a wakeup op is received.
 * SASL GSSAPI: The Kerberos kinit refresh command was triggered from
   `rd_kafka_new()` which made this call blocking if the refresh command
   was taking long. The refresh is now performed by the background rdkafka
   main thread.
 * Fix busy-loop (100% CPU on the broker threads) during the handshake phase
   of an SSL connection.
 * Disconnects during SSL handshake are now propagated as transport errors
   rather than SSL errors, since these disconnects are at the transport level
   (e.g., incorrect listener, flaky load balancer, etc) and not due to SSL
   issues.
 * Increment metadata fast refresh interval backoff exponentially (@ajbarb, #3237).
 * Unthrottled requests are no longer counted in the `brokers[].throttle`
   statistics object.
 * Log CONFWARN warning when global topic configuration properties
   are overwritten by explicitly setting a `default_topic_conf`.

### Consumer fixes

 * If a rebalance happened during a `consume_batch..()` call the already
   accumulated messages for revoked partitions were not purged, which would
   pass messages to the application for partitions that were no longer owned
   by the consumer. Fixed by @jliunyu. #3340.
 * Fix balancing and reassignment issues with the cooperative-sticky assignor.
   #3306.
 * Fix incorrect detection of first rebalance in sticky assignor (@hallfox).
 * Aborted transactions with no messages produced to a partition could
   cause further successfully committed messages in the same Fetch response to
   be ignored, resulting in consumer-side message loss.
   A log message along the lines `Abort txn ctrl msg bad order at offset
   7501: expected before or at 7702: messages in aborted transactions may be delivered to the application`
   would be seen.
   This is a rare occurrence where a transactional producer would register with
   the partition but not produce any messages before aborting the transaction.
 * The consumer group deemed cached metadata up to date by checking
   `topic.metadata.refresh.interval.ms`: if this property was set too low
   it would cause cached metadata to be unusable and new metadata to be fetched,
   which could delay the time it took for a rebalance to settle.
   It now correctly uses `metadata.max.age.ms` instead.
 * The consumer group timed auto commit would attempt commits during rebalances,
   which could result in "Illegal generation" errors. This is now fixed, the
   timed auto committer is only employed in the steady state when no rebalances
   are taking places. Offsets are still auto committed when partitions are
   revoked.
 * Retriable FindCoordinatorRequest errors are no longer propagated to
   the application as they are retried automatically.
 * Fix rare crash (assert `rktp_started`) on consumer termination
   (introduced in v1.6.0).
 * Fix unaligned access and possibly corrupted snappy decompression when
   building with MSVC (@azat)
 * A consumer configured with the `cooperative-sticky` assignor did
   not actively Leave the group on unsubscribe(). This delayed the
   rebalance for the remaining group members by up to `session.timeout.ms`.
 * The current subscription list was sometimes leaked when unsubscribing.

### Producer fixes

 * The timeout value of `flush()` was not respected when delivery reports
   were scheduled as events (such as for confluent-kafka-go) rather than
   callbacks.
 * There was a race conditition in `purge()` which could cause newly
   created partition objects, or partitions that were changing leaders, to
   not have their message queues purged. This could cause
   `abort_transaction()` to time out. This issue is now fixed.
 * In certain high-thruput produce rate patterns producing could stall for
   1 second, regardless of `linger.ms`, due to rate-limiting of internal
   queue wakeups. This is now fixed by not rate-limiting queue wakeups but
   instead limiting them to one wakeup per queue reader poll. #2912.

### Transactional Producer fixes

 * KIP-360: Fatal Idempotent producer errors are now recoverable by the
   transactional producer and will raise a `txn_requires_abort()` error.
 * If the cluster went down between `produce()` and `commit_transaction()`
   and before any partitions had been registered with the coordinator, the
   messages would time out but the commit would succeed because nothing
   had been sent to the coordinator. This is now fixed.
 * If the current transaction failed while `commit_transaction()` was
   checking the current transaction state an invalid state transaction could
   occur which in turn would trigger a assertion crash.
   This issue showed up as "Invalid txn state transition: .." crashes, and is
   now fixed by properly synchronizing both checking and transition of state.



# librdkafka v1.6.1

librdkafka v1.6.1 is a maintenance release.

## Upgrade considerations

 * Fatal idempotent producer errors are now also fatal to the transactional
   producer. This is a necessary step to maintain data integrity prior to
   librdkafka supporting KIP-360. Applications should check any transactional
   API errors for the is_fatal flag and decommission the transactional producer
   if the flag is set.
 * The consumer error raised by `auto.offset.reset=error` now has error-code
   set to `ERR__AUTO_OFFSET_RESET` to allow an application to differentiate
   between auto offset resets and other consumer errors.


## Fixes

### General fixes

 * Admin API and transactional `send_offsets_to_transaction()` coordinator
   requests, such as TxnOffsetCommitRequest, could in rare cases be sent
   multiple times which could cause a crash.
 * `ssl.ca.location=probe` is now enabled by default on Mac OSX since the
   librdkafka-bundled OpenSSL might not have the same default CA search paths
   as the system or brew installed OpenSSL. Probing scans all known locations.

### Transactional Producer fixes

 * Fatal idempotent producer errors are now also fatal to the transactional
   producer.
 * The transactional producer could crash if the transaction failed while
   `send_offsets_to_transaction()` was called.
 * Group coordinator requests for transactional
   `send_offsets_to_transaction()` calls would leak memory if the
   underlying request was attempted to be sent after the transaction had
   failed.
 * When gradually producing to multiple partitions (resulting in multiple
   underlying AddPartitionsToTxnRequests) subsequent partitions could get
   stuck in pending state under certain conditions. These pending partitions
   would not send queued messages to the broker and eventually trigger
   message timeouts, failing the current transaction. This is now fixed.
 * Committing an empty transaction (no messages were produced and no
   offsets were sent) would previously raise a fatal error due to invalid state
   on the transaction coordinator. We now allow empty/no-op transactions to
   be committed.

### Consumer fixes

 * The consumer will now retry indefinitely (or until the assignment is changed)
   to retrieve committed offsets. This fixes the issue where only two retries
   were attempted when outstanding transactions were blocking OffsetFetch
   requests with `ERR_UNSTABLE_OFFSET_COMMIT`. #3265





# librdkafka v1.6.0

librdkafka v1.6.0 is feature release:

 * [KIP-429 Incremental rebalancing](https://cwiki.apache.org/confluence/display/KAFKA/KIP-429%3A+Kafka+Consumer+Incremental+Rebalance+Protocol) with sticky
   consumer group partition assignor (KIP-54) (by @mhowlett).
 * [KIP-480 Sticky producer partitioning](https://cwiki.apache.org/confluence/display/KAFKA/KIP-480%3A+Sticky+Partitioner) (`sticky.partitioning.linger.ms`) -
   achieves higher throughput and lower latency through sticky selection
   of random partition (by @abbycriswell).
 * AdminAPI: Add support for `DeleteRecords()`, `DeleteGroups()` and
   `DeleteConsumerGroupOffsets()` (by @gridaphobe)
 * [KIP-447 Producer scalability for exactly once semantics](https://cwiki.apache.org/confluence/display/KAFKA/KIP-447%3A+Producer+scalability+for+exactly+once+semantics) -
   allows a single transactional producer to be used for multiple input
   partitions. Requires Apache Kafka 2.5 or later.
 * Transactional producer fixes and improvements, see **Transactional Producer fixes** below.
 * The [librdkafka.redist](https://www.nuget.org/packages/librdkafka.redist/)
   NuGet package now supports Linux ARM64/Aarch64.


## Upgrade considerations

 * Sticky producer partitioning (`sticky.partitioning.linger.ms`) is
   enabled by default (10 milliseconds) which affects the distribution of
   randomly partitioned messages, where previously these messages would be
   evenly distributed over the available partitions they are now partitioned
   to a single partition for the duration of the sticky time
   (10 milliseconds by default) before a new random sticky partition
   is selected.
 * The new KIP-447 transactional producer scalability guarantees are only
   supported on Apache Kafka 2.5 or later, on earlier releases you will
   need to use one producer per input partition for EOS. This limitation
   is not enforced by the producer or broker.
 * Error handling for the transactional producer has been improved, see
   the **Transactional Producer fixes** below for more information.


## Known issues

 * The Transactional Producer's API timeout handling is inconsistent with the
   underlying protocol requests, it is therefore strongly recommended that
   applications call `rd_kafka_commit_transaction()` and
   `rd_kafka_abort_transaction()` with the `timeout_ms` parameter
   set to `-1`, which will use the remaining transaction timeout.


## Enhancements

 * KIP-107, KIP-204: AdminAPI: Added `DeleteRecords()` (by @gridaphobe).
 * KIP-229: AdminAPI: Added `DeleteGroups()` (by @gridaphobe).
 * KIP-496: AdminAPI: Added `DeleteConsumerGroupOffsets()`.
 * KIP-464: AdminAPI: Added support for broker-side default partition count
   and replication factor for `CreateTopics()`.
 * Windows: Added `ssl.ca.certificate.stores` to specify a list of
   Windows Certificate Stores to read CA certificates from, e.g.,
   `CA,Root`. `Root` remains the default store.
 * Use reentrant `rand_r()` on supporting platforms which decreases lock
   contention (@azat).
 * Added `assignor` debug context for troubleshooting consumer partition
   assignments.
 * Updated to OpenSSL v1.1.1i when building dependencies.
 * Update bundled lz4 (used when `./configure --disable-lz4-ext`) to v1.9.3
   which has vast performance improvements.
 * Added `rd_kafka_conf_get_default_topic_conf()` to retrieve the
   default topic configuration object from a global configuration object.
 * Added `conf` debugging context to `debug` - shows set configuration
   properties on client and topic instantiation. Sensitive properties
   are redacted.
 * Added `rd_kafka_queue_yield()` to cancel a blocking queue call.
 * Will now log a warning when multiple ClusterIds are seen, which is an
   indication that the client might be erroneously configured to connect to
   multiple clusters which is not supported.
 * Added `rd_kafka_seek_partitions()` to seek multiple partitions to
   per-partition specific offsets.


## Fixes

### General fixes

 * Fix a use-after-free crash when certain coordinator requests were retried.
 * The C++ `oauthbearer_set_token()` function would call `free()` on
   a `new`-created pointer, possibly leading to crashes or heap corruption (#3194)

### Consumer fixes

 * The consumer assignment and consumer group implementations have been
   decoupled, simplified and made more strict and robust. This will sort out
   a number of edge cases for the consumer where the behaviour was previously
   undefined.
 * Partition fetch state was not set to STOPPED if OffsetCommit failed.
 * The session timeout is now enforced locally also when the coordinator
   connection is down, which was not previously the case.


### Transactional Producer fixes

 * Transaction commit or abort failures on the broker, such as when the
   producer was fenced by a newer instance, were not propagated to the
   application resulting in failed commits seeming successful.
   This was a critical race condition for applications that had a delay after
   producing messages (or sendings offsets) before committing or
   aborting the transaction. This issue has now been fixed and test coverage
   improved.
 * The transactional producer API would return `RD_KAFKA_RESP_ERR__STATE`
   when API calls were attempted after the transaction had failed, we now
   try to return the error that caused the transaction to fail in the first
   place, such as `RD_KAFKA_RESP_ERR__FENCED` when the producer has
   been fenced, or `RD_KAFKA_RESP_ERR__TIMED_OUT` when the transaction
   has timed out.
 * Transactional producer retry count for transactional control protocol
   requests has been increased from 3 to infinite, retriable errors
   are now automatically retried by the producer until success or the
   transaction timeout is exceeded. This fixes the case where
   `rd_kafka_send_offsets_to_transaction()` would fail the current
   transaction into an abortable state when `CONCURRENT_TRANSACTIONS` was
   returned by the broker (which is a transient error) and the 3 retries
   were exhausted.


### Producer fixes

 * Calling `rd_kafka_topic_new()` with a topic config object with
   `message.timeout.ms` set could sometimes adjust the global `linger.ms`
   property (if not explicitly configured) which was not desired, this is now
   fixed and the auto adjustment is only done based on the
   `default_topic_conf` at producer creation.
 * `rd_kafka_flush()` could previously return `RD_KAFKA_RESP_ERR__TIMED_OUT`
   just as the timeout was reached if the messages had been flushed but
   there were now no more messages. This has been fixed.




# librdkafka v1.5.3

librdkafka v1.5.3 is a maintenance release.

## Upgrade considerations

 * CentOS 6 is now EOL and is no longer included in binary librdkafka packages,
   such as NuGet.

## Fixes

### General fixes

 * Fix a use-after-free crash when certain coordinator requests were retried.
 * Coordinator requests could be left uncollected on instance destroy which
   could lead to hang.
 * Fix rare 1 second stalls by forcing rdkafka main thread wakeup when a new
   next-timer-to-be-fired is scheduled.
 * Fix additional cases where broker-side automatic topic creation might be
   triggered unexpectedly.
 * AdminAPI: The operation_timeout (on-broker timeout) previously defaulted to 0,
   but now defaults to `socket.timeout.ms` (60s).
 * Fix possible crash for Admin API protocol requests that fail at the
   transport layer or prior to sending.


### Consumer fixes

 * Consumer would not filter out messages for aborted transactions
   if the messages were compressed (#3020).
 * Consumer destroy without prior `close()` could hang in certain
   cgrp states (@gridaphobe, #3127).
 * Fix possible null dereference in `Message::errstr()` (#3140).
 * The `roundrobin` partition assignment strategy could get stuck in an
   endless loop or generate uneven assignments in case the group members
   had asymmetric subscriptions (e.g., c1 subscribes to t1,t2 while c2
   subscribes to t2,t3).  (#3159)
 * Mixing committed and logical or absolute offsets in the partitions
   passed to `rd_kafka_assign()` would in previous released ignore the
   logical or absolute offsets and use the committed offsets for all partitions.
   This is now fixed. (#2938)




# librdkafka v1.5.2

librdkafka v1.5.2 is a maintenance release.


## Upgrade considerations

 * The default value for the producer configuration property `retries` has
   been increased from 2 to infinity, effectively limiting Produce retries to
   only `message.timeout.ms`.
   As the reasons for the automatic internal retries vary (various broker error
   codes as well as transport layer issues), it doesn't make much sense to limit
   the number of retries for retriable errors, but instead only limit the
   retries based on the allowed time to produce a message.
 * The default value for the producer configuration property
   `request.timeout.ms` has been increased from 5 to 30 seconds to match
   the Apache Kafka Java producer default.
   This change yields increased robustness for broker-side congestion.


## Enhancements

 * The generated `CONFIGURATION.md` (through `rd_kafka_conf_properties_show())`)
   now include all properties and values, regardless if they were included in
   the build, and setting a disabled property or value through
   `rd_kafka_conf_set()` now returns `RD_KAFKA_CONF_INVALID` and provides
   a more useful error string saying why the property can't be set.
 * Consumer configs on producers and vice versa will now be logged with
   warning messages on client instantiation.

## Fixes

### Security fixes

 * There was an incorrect call to zlib's `inflateGetHeader()` with
   unitialized memory pointers that could lead to the GZIP header of a fetched
   message batch to be copied to arbitrary memory.
   This function call has now been completely removed since the result was
   not used.
   Reported by Ilja van Sprundel.


### General fixes

 * `rd_kafka_topic_opaque()` (used by the C++ API) would cause object
   refcounting issues when used on light-weight (error-only) topic objects
   such as consumer errors (#2693).
 * Handle name resolution failures when formatting IP addresses in error logs,
   and increase printed hostname limit to ~256 bytes (was ~60).
 * Broker sockets would be closed twice (thus leading to potential race
   condition with fd-reuse in other threads) if a custom `socket_cb` would
   return error.

### Consumer fixes

 * The `roundrobin` `partition.assignment.strategy` could crash (assert)
   for certain combinations of members and partitions.
   This is a regression in v1.5.0. (#3024)
 * The C++ `KafkaConsumer` destructor did not destroy the underlying
   C `rd_kafka_t` instance, causing a leak if `close()` was not used.
 * Expose rich error strings for C++ Consumer `Message->errstr()`.
 * The consumer could get stuck if an outstanding commit failed during
   rebalancing (#2933).
 * Topic authorization errors during fetching are now reported only once (#3072).

### Producer fixes

 * Topic authorization errors are now properly propagated for produced messages,
   both through delivery reports and as `ERR_TOPIC_AUTHORIZATION_FAILED`
   return value from `produce*()` (#2215)
 * Treat cluster authentication failures as fatal in the transactional
   producer (#2994).
 * The transactional producer code did not properly reference-count partition
   objects which could in very rare circumstances lead to a use-after-free bug
   if a topic was deleted from the cluster when a transaction was using it.
 * `ERR_KAFKA_STORAGE_ERROR` is now correctly treated as a retriable
   produce error (#3026).
 * Messages that timed out locally would not fail the ongoing transaction.
   If the application did not take action on failed messages in its delivery
   report callback and went on to commit the transaction, the transaction would
   be successfully committed, simply omitting the failed messages.
 * EndTxnRequests (sent on commit/abort) are only retried in allowed
   states (#3041).
   Previously the transaction could hang on commit_transaction() if an abortable
   error was hit and the EndTxnRequest was to be retried.


*Note: there was no v1.5.1 librdkafka release*




# librdkafka v1.5.0

The v1.5.0 release brings usability improvements, enhancements and fixes to
librdkafka.

## Enhancements

 * Improved broker connection error reporting with more useful information and
   hints on the cause of the problem.
 * Consumer: Propagate errors when subscribing to unavailable topics (#1540)
 * Producer: Add `batch.size` producer configuration property (#638)
 * Add `topic.metadata.propagation.max.ms` to allow newly manually created
   topics to be propagated throughout the cluster before reporting them
   as non-existent. This fixes race issues where CreateTopics() is
   quickly followed by produce().
 * Prefer least idle connection for periodic metadata refreshes, et.al.,
   to allow truly idle connections to time out and to avoid load-balancer-killed
   idle connection errors (#2845)
 * Added `rd_kafka_event_debug_contexts()` to get the debug contexts for
   a debug log line (by @wolfchimneyrock).
 * Added Test scenarios which define the cluster configuration.
 * Added MinGW-w64 builds (@ed-alertedh, #2553)
 * `./configure --enable-XYZ` now requires the XYZ check to pass,
   and `--disable-XYZ` disables the feature altogether (@benesch)
 * Added `rd_kafka_produceva()` which takes an array of produce arguments
   for situations where the existing `rd_kafka_producev()` va-arg approach
   can't be used.
 * Added `rd_kafka_message_broker_id()` to see the broker that a message
   was produced or fetched from, or an error was associated with.
 * Added RTT/delay simulation to mock brokers.


## Upgrade considerations

 * Subscribing to non-existent and unauthorized topics will now propagate
   errors `RD_KAFKA_RESP_ERR_UNKNOWN_TOPIC_OR_PART` and
   `RD_KAFKA_RESP_ERR_TOPIC_AUTHORIZATION_FAILED` to the application through
   the standard consumer error (the err field in the message object).
 * Consumer will no longer trigger auto creation of topics,
   `allow.auto.create.topics=true` may be used to re-enable the old deprecated
   functionality.
 * The default consumer pre-fetch queue threshold `queued.max.messages.kbytes`
   has been decreased from 1GB to 64MB to avoid excessive network usage for low
   and medium throughput consumer applications. High throughput consumer
   applications may need to manually set this property to a higher value.
 * The default consumer Fetch wait time has been increased from 100ms to 500ms
   to avoid excessive network usage for low throughput topics.
 * If OpenSSL is linked statically, or `ssl.ca.location=probe` is configured,
   librdkafka will probe known CA certificate paths and automatically use the
   first one found. This should alleviate the need to configure
   `ssl.ca.location` when the statically linked OpenSSL's OPENSSLDIR differs
   from the system's CA certificate path.
 * The heuristics for handling Apache Kafka < 0.10 brokers has been removed to
   improve connection error handling for modern Kafka versions.
   Users on Brokers 0.9.x or older should already be configuring
   `api.version.request=false` and `broker.version.fallback=...` so there
   should be no functional change.
 * The default producer batch accumulation time, `linger.ms`, has been changed
   from 0.5ms to 5ms to improve batch sizes and throughput while reducing
   the per-message protocol overhead.
   Applications that require lower produce latency than 5ms will need to
   manually set `linger.ms` to a lower value.
 * librdkafka's build tooling now requires Python 3.x (python3 interpreter).


## Fixes

### General fixes

 * The client could crash in rare circumstances on ApiVersion or
   SaslHandshake request timeouts (#2326)
 * `./configure --LDFLAGS='a=b, c=d'` with arguments containing = are now
   supported (by @sky92zwq).
 * `./configure` arguments now take precedence over cached `configure` variables
   from previous invocation.
 * Fix theoretical crash on coord request failure.
 * Unknown partition error could be triggered for existing partitions when
   additional partitions were added to a topic (@benesch, #2915)
 * Quickly refresh topic metadata for desired but non-existent partitions.
   This will speed up the initial discovery delay when new partitions are added
   to an existing topic (#2917).


### Consumer fixes

 * The roundrobin partition assignor could crash if subscriptions
   where asymmetrical (different sets from different members of the group).
   Thanks to @ankon and @wilmai for identifying the root cause (#2121).
 * The consumer assignors could ignore some topics if there were more subscribed
   topics than consumers in taking part in the assignment.
 * The consumer would connect to all partition leaders of a topic even
   for partitions that were not being consumed (#2826).
 * Initial consumer group joins should now be a couple of seconds quicker
   thanks expedited query intervals (@benesch).
 * Fix crash and/or inconsistent subscriptions when using multiple consumers
   (in the same process) with wildcard topics on Windows.
 * Don't propagate temporary offset lookup errors to application.
 * Immediately refresh topic metadata when partitions are reassigned to other
   brokers, avoiding a fetch stall of up to `topic.metadata.refresh.interval.ms`. (#2955)
 * Memory for batches containing control messages would not be freed when
   using the batch consume APIs (@pf-qiu, #2990).


### Producer fixes

 * Proper locking for transaction state in EndTxn handler.



# librdkafka v1.4.4

v1.4.4 is a maintenance release with the following fixes and enhancements:

 * Transactional producer could crash on request timeout due to dereferencing
   NULL pointer of non-existent response object.
 * Mark `rd_kafka_send_offsets_to_transaction()` CONCURRENT_TRANSACTION (et.al)
   errors as retriable.
 * Fix crash on transactional coordinator FindCoordinator request failure.
 * Minimize broker re-connect delay when broker's connection is needed to
   send requests.
 * Proper locking for transaction state in EndTxn handler.
 * `socket.timeout.ms` was ignored when `transactional.id` was set.
 * Added RTT/delay simulation to mock brokers.

*Note: there was no v1.4.3 librdkafka release*



# librdkafka v1.4.2

v1.4.2 is a maintenance release with the following fixes and enhancements:

 * Fix produce/consume hang after partition goes away and comes back,
   such as when a topic is deleted and re-created.
 * Consumer: Reset the stored offset when partitions are un-assign()ed (fixes #2782).
    This fixes the case where a manual offset-less commit() or the auto-committer
    would commit a stored offset from a previous assignment before
    a new message was consumed by the application.
 * Probe known CA cert paths and set default `ssl.ca.location` accordingly
   if OpenSSL is statically linked or `ssl.ca.location` is set to `probe`.
 * Per-partition OffsetCommit errors were unhandled (fixes #2791)
 * Seed the PRNG (random number generator) by default, allow application to
   override with `enable.random.seed=false` (#2795)
 * Fix stack overwrite (of 1 byte) when SaslHandshake MechCnt is zero
 * Align bundled c11 threads (tinycthreads) constants to glibc and musl (#2681)
 * Fix return value of rd_kafka_test_fatal_error() (by @ckb42)
 * Ensure CMake sets disabled defines to zero on Windows (@benesch)


*Note: there was no v1.4.1 librdkafka release*





# Older releases

See https://github.com/confluentinc/librdkafka/releases<|MERGE_RESOLUTION|>--- conflicted
+++ resolved
@@ -1,8 +1,3 @@
-<<<<<<< HEAD
-# vNext
-
-* Fix segfault when using long client id because of erased segment when using flexver. (#4689)
-=======
 # librdkafka v2.5.0
 
 librdkafka v2.5.0 is a feature release.
@@ -13,7 +8,13 @@
     [v1.9.4](https://github.com/lz4/lz4/releases/tag/v1.9.4), which contains
     bugfixes and performance improvements (#4726).
 
->>>>>>> 810872dc
+## Fixes
+
+### General fixes
+
+  * Fix segfault when using long client id because of erased segment when using flexver. (#4689)
+
+
 
 # librdkafka v2.4.0
 
