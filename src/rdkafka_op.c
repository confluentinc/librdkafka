/*
 * librdkafka - Apache Kafka C library
 *
 * Copyright (c) 2012-2022, Magnus Edenhill
 *               2023, Confluent Inc.
 * All rights reserved.
 *
 * Redistribution and use in source and binary forms, with or without
 * modification, are permitted provided that the following conditions are met:
 *
 * 1. Redistributions of source code must retain the above copyright notice,
 *    this list of conditions and the following disclaimer.
 * 2. Redistributions in binary form must reproduce the above copyright notice,
 *    this list of conditions and the following disclaimer in the documentation
 *    and/or other materials provided with the distribution.
 *
 * THIS SOFTWARE IS PROVIDED BY THE COPYRIGHT HOLDERS AND CONTRIBUTORS "AS IS"
 * AND ANY EXPRESS OR IMPLIED WARRANTIES, INCLUDING, BUT NOT LIMITED TO, THE
 * IMPLIED WARRANTIES OF MERCHANTABILITY AND FITNESS FOR A PARTICULAR PURPOSE
 * ARE DISCLAIMED. IN NO EVENT SHALL THE COPYRIGHT OWNER OR CONTRIBUTORS BE
 * LIABLE FOR ANY DIRECT, INDIRECT, INCIDENTAL, SPECIAL, EXEMPLARY, OR
 * CONSEQUENTIAL DAMAGES (INCLUDING, BUT NOT LIMITED TO, PROCUREMENT OF
 * SUBSTITUTE GOODS OR SERVICES; LOSS OF USE, DATA, OR PROFITS; OR BUSINESS
 * INTERRUPTION) HOWEVER CAUSED AND ON ANY THEORY OF LIABILITY, WHETHER IN
 * CONTRACT, STRICT LIABILITY, OR TORT (INCLUDING NEGLIGENCE OR OTHERWISE)
 * ARISING IN ANY WAY OUT OF THE USE OF THIS SOFTWARE, EVEN IF ADVISED OF THE
 * POSSIBILITY OF SUCH DAMAGE.
 */

#include <stdarg.h>

#include "rdkafka_int.h"
#include "rdkafka_op.h"
#include "rdkafka_topic.h"
#include "rdkafka_partition.h"
#include "rdkafka_proto.h"
#include "rdkafka_offset.h"
#include "rdkafka_error.h"

/* Current number of rd_kafka_op_t */
rd_atomic32_t rd_kafka_op_cnt;


const char *rd_kafka_op2str(rd_kafka_op_type_t type) {
        int skiplen                                = 6;
        static const char *names[RD_KAFKA_OP__END] = {
            [RD_KAFKA_OP_NONE]             = "REPLY:NONE",
            [RD_KAFKA_OP_FETCH]            = "REPLY:FETCH",
            [RD_KAFKA_OP_ERR]              = "REPLY:ERR",
            [RD_KAFKA_OP_CONSUMER_ERR]     = "REPLY:CONSUMER_ERR",
            [RD_KAFKA_OP_DR]               = "REPLY:DR",
            [RD_KAFKA_OP_STATS]            = "REPLY:STATS",
            [RD_KAFKA_OP_OFFSET_COMMIT]    = "REPLY:OFFSET_COMMIT",
            [RD_KAFKA_OP_NODE_UPDATE]      = "REPLY:NODE_UPDATE",
            [RD_KAFKA_OP_XMIT_BUF]         = "REPLY:XMIT_BUF",
            [RD_KAFKA_OP_RECV_BUF]         = "REPLY:RECV_BUF",
            [RD_KAFKA_OP_XMIT_RETRY]       = "REPLY:XMIT_RETRY",
            [RD_KAFKA_OP_FETCH_START]      = "REPLY:FETCH_START",
            [RD_KAFKA_OP_FETCH_STOP]       = "REPLY:FETCH_STOP",
            [RD_KAFKA_OP_SEEK]             = "REPLY:SEEK",
            [RD_KAFKA_OP_PAUSE]            = "REPLY:PAUSE",
            [RD_KAFKA_OP_OFFSET_FETCH]     = "REPLY:OFFSET_FETCH",
            [RD_KAFKA_OP_PARTITION_JOIN]   = "REPLY:PARTITION_JOIN",
            [RD_KAFKA_OP_PARTITION_LEAVE]  = "REPLY:PARTITION_LEAVE",
            [RD_KAFKA_OP_REBALANCE]        = "REPLY:REBALANCE",
            [RD_KAFKA_OP_TERMINATE]        = "REPLY:TERMINATE",
            [RD_KAFKA_OP_COORD_QUERY]      = "REPLY:COORD_QUERY",
            [RD_KAFKA_OP_SUBSCRIBE]        = "REPLY:SUBSCRIBE",
            [RD_KAFKA_OP_ASSIGN]           = "REPLY:ASSIGN",
            [RD_KAFKA_OP_GET_SUBSCRIPTION] = "REPLY:GET_SUBSCRIPTION",
            [RD_KAFKA_OP_GET_ASSIGNMENT]   = "REPLY:GET_ASSIGNMENT",
            [RD_KAFKA_OP_THROTTLE]         = "REPLY:THROTTLE",
            [RD_KAFKA_OP_NAME]             = "REPLY:NAME",
            [RD_KAFKA_OP_CG_METADATA]      = "REPLY:CG_METADATA",
            [RD_KAFKA_OP_OFFSET_RESET]     = "REPLY:OFFSET_RESET",
            [RD_KAFKA_OP_METADATA]         = "REPLY:METADATA",
            [RD_KAFKA_OP_LOG]              = "REPLY:LOG",
            [RD_KAFKA_OP_WAKEUP]           = "REPLY:WAKEUP",
            [RD_KAFKA_OP_CREATETOPICS]     = "REPLY:CREATETOPICS",
            [RD_KAFKA_OP_DELETETOPICS]     = "REPLY:DELETETOPICS",
            [RD_KAFKA_OP_CREATEPARTITIONS] = "REPLY:CREATEPARTITIONS",
            [RD_KAFKA_OP_ALTERCONFIGS]     = "REPLY:ALTERCONFIGS",
            [RD_KAFKA_OP_INCREMENTALALTERCONFIGS] =
                "REPLY:INCREMENTALALTERCONFIGS",
            [RD_KAFKA_OP_DESCRIBECONFIGS]    = "REPLY:DESCRIBECONFIGS",
            [RD_KAFKA_OP_DELETERECORDS]      = "REPLY:DELETERECORDS",
            [RD_KAFKA_OP_LISTCONSUMERGROUPS] = "REPLY:LISTCONSUMERGROUPS",
            [RD_KAFKA_OP_DESCRIBECONSUMERGROUPS] =
                "REPLY:DESCRIBECONSUMERGROUPS",
            [RD_KAFKA_OP_DESCRIBETOPICS]  = "REPLY:DESCRIBETOPICS",
            [RD_KAFKA_OP_DESCRIBECLUSTER] = "REPLY:DESCRIBECLUSTER",
            [RD_KAFKA_OP_DELETEGROUPS]    = "REPLY:DELETEGROUPS",
            [RD_KAFKA_OP_DELETECONSUMERGROUPOFFSETS] =
                "REPLY:DELETECONSUMERGROUPOFFSETS",
            [RD_KAFKA_OP_CREATEACLS]   = "REPLY:CREATEACLS",
            [RD_KAFKA_OP_DESCRIBEACLS] = "REPLY:DESCRIBEACLS",
            [RD_KAFKA_OP_DELETEACLS]   = "REPLY:DELETEACLS",
            [RD_KAFKA_OP_ALTERCONSUMERGROUPOFFSETS] =
                "REPLY:ALTERCONSUMERGROUPOFFSETS",
            [RD_KAFKA_OP_LISTCONSUMERGROUPOFFSETS] =
                "REPLY:LISTCONSUMERGROUPOFFSETS",
            [RD_KAFKA_OP_ADMIN_FANOUT]        = "REPLY:ADMIN_FANOUT",
            [RD_KAFKA_OP_ADMIN_RESULT]        = "REPLY:ADMIN_RESULT",
            [RD_KAFKA_OP_PURGE]               = "REPLY:PURGE",
            [RD_KAFKA_OP_CONNECT]             = "REPLY:CONNECT",
            [RD_KAFKA_OP_OAUTHBEARER_REFRESH] = "REPLY:OAUTHBEARER_REFRESH",
            [RD_KAFKA_OP_MOCK]                = "REPLY:MOCK",
            [RD_KAFKA_OP_BROKER_MONITOR]      = "REPLY:BROKER_MONITOR",
            [RD_KAFKA_OP_TXN]                 = "REPLY:TXN",
            [RD_KAFKA_OP_GET_REBALANCE_PROTOCOL] =
                "REPLY:GET_REBALANCE_PROTOCOL",
            [RD_KAFKA_OP_LEADERS]     = "REPLY:LEADERS",
            [RD_KAFKA_OP_BARRIER]     = "REPLY:BARRIER",
            [RD_KAFKA_OP_SASL_REAUTH] = "REPLY:SASL_REAUTH",
            [RD_KAFKA_OP_ALTERUSERSCRAMCREDENTIALS] =
                "REPLY:ALTERUSERSCRAMCREDENTIALS",
            [RD_KAFKA_OP_DESCRIBEUSERSCRAMCREDENTIALS] =
                "REPLY:DESCRIBEUSERSCRAMCREDENTIALS",
            [RD_KAFKA_OP_LISTOFFSETS]  = "REPLY:LISTOFFSETS",
            [RD_KAFKA_OP_METADATA_951] = "REPLY:METADATA_951",
        };

        if (type & RD_KAFKA_OP_REPLY)
                skiplen = 0;

        rd_assert((names[type & ~RD_KAFKA_OP_FLAGMASK] != NULL) ||
                  !*"add OP type to rd_kafka_op2str()");
        return names[type & ~RD_KAFKA_OP_FLAGMASK] + skiplen;
}


void rd_kafka_op_print(FILE *fp, const char *prefix, rd_kafka_op_t *rko) {
        fprintf(fp,
                "%s((rd_kafka_op_t*)%p)\n"
                "%s Type: %s (0x%x), Version: %" PRId32 "\n",
                prefix, rko, prefix, rd_kafka_op2str(rko->rko_type),
                rko->rko_type, rko->rko_version);
        if (rko->rko_err)
                fprintf(fp, "%s Error: %s\n", prefix,
                        rd_kafka_err2str(rko->rko_err));
        if (rko->rko_replyq.q)
                fprintf(fp, "%s Replyq %p v%d (%s)\n", prefix,
                        rko->rko_replyq.q, rko->rko_replyq.version,
#if ENABLE_DEVEL
                        rko->rko_replyq._id
#else
                        ""
#endif
                );
        if (rko->rko_rktp) {
                fprintf(fp,
                        "%s ((rd_kafka_toppar_t*)%p) "
                        "%s [%" PRId32 "] v%d\n",
                        prefix, rko->rko_rktp,
                        rko->rko_rktp->rktp_rkt->rkt_topic->str,
                        rko->rko_rktp->rktp_partition,
                        rd_atomic32_get(&rko->rko_rktp->rktp_version));
        }

        switch (rko->rko_type & ~RD_KAFKA_OP_FLAGMASK) {
        case RD_KAFKA_OP_FETCH:
                fprintf(fp, "%s Offset: %" PRId64 "\n", prefix,
                        rko->rko_u.fetch.rkm.rkm_offset);
                break;
        case RD_KAFKA_OP_CONSUMER_ERR:
                fprintf(fp, "%s Offset: %" PRId64 "\n", prefix,
                        rko->rko_u.err.offset);
                /* FALLTHRU */
        case RD_KAFKA_OP_ERR:
                fprintf(fp, "%s Reason: %s\n", prefix, rko->rko_u.err.errstr);
                break;
        case RD_KAFKA_OP_DR:
                fprintf(fp, "%s %" PRId32 " messages on %s\n", prefix,
                        rko->rko_u.dr.msgq.rkmq_msg_cnt,
                        rko->rko_u.dr.rkt ? rko->rko_u.dr.rkt->rkt_topic->str
                                          : "(n/a)");
                break;
        case RD_KAFKA_OP_OFFSET_COMMIT:
                fprintf(fp, "%s Callback: %p (opaque %p)\n", prefix,
                        rko->rko_u.offset_commit.cb,
                        rko->rko_u.offset_commit.opaque);
                fprintf(fp, "%s %d partitions\n", prefix,
                        rko->rko_u.offset_commit.partitions
                            ? rko->rko_u.offset_commit.partitions->cnt
                            : 0);
                break;

        case RD_KAFKA_OP_LOG:
                fprintf(fp, "%s Log: %%%d %s: %s\n", prefix,
                        rko->rko_u.log.level, rko->rko_u.log.fac,
                        rko->rko_u.log.str);
                break;

        default:
                break;
        }
}


rd_kafka_op_t *rd_kafka_op_new0(const char *source, rd_kafka_op_type_t type) {
        rd_kafka_op_t *rko;
#define _RD_KAFKA_OP_EMPTY                                                     \
        1234567 /* Special value to be able to assert                          \
                 * on default-initialized (0) sizes                            \
                 * if we forgot to add an op type to                           \
                 * this list. */
        static const size_t op2size[RD_KAFKA_OP__END] = {
            [RD_KAFKA_OP_FETCH]            = sizeof(rko->rko_u.fetch),
            [RD_KAFKA_OP_ERR]              = sizeof(rko->rko_u.err),
            [RD_KAFKA_OP_CONSUMER_ERR]     = sizeof(rko->rko_u.err),
            [RD_KAFKA_OP_DR]               = sizeof(rko->rko_u.dr),
            [RD_KAFKA_OP_STATS]            = sizeof(rko->rko_u.stats),
            [RD_KAFKA_OP_OFFSET_COMMIT]    = sizeof(rko->rko_u.offset_commit),
            [RD_KAFKA_OP_NODE_UPDATE]      = sizeof(rko->rko_u.node),
            [RD_KAFKA_OP_XMIT_BUF]         = sizeof(rko->rko_u.xbuf),
            [RD_KAFKA_OP_RECV_BUF]         = sizeof(rko->rko_u.xbuf),
            [RD_KAFKA_OP_XMIT_RETRY]       = sizeof(rko->rko_u.xbuf),
            [RD_KAFKA_OP_FETCH_START]      = sizeof(rko->rko_u.fetch_start),
            [RD_KAFKA_OP_FETCH_STOP]       = _RD_KAFKA_OP_EMPTY,
            [RD_KAFKA_OP_SEEK]             = sizeof(rko->rko_u.fetch_start),
            [RD_KAFKA_OP_PAUSE]            = sizeof(rko->rko_u.pause),
            [RD_KAFKA_OP_OFFSET_FETCH]     = sizeof(rko->rko_u.offset_fetch),
            [RD_KAFKA_OP_PARTITION_JOIN]   = _RD_KAFKA_OP_EMPTY,
            [RD_KAFKA_OP_PARTITION_LEAVE]  = _RD_KAFKA_OP_EMPTY,
            [RD_KAFKA_OP_REBALANCE]        = sizeof(rko->rko_u.rebalance),
            [RD_KAFKA_OP_TERMINATE]        = _RD_KAFKA_OP_EMPTY,
            [RD_KAFKA_OP_COORD_QUERY]      = _RD_KAFKA_OP_EMPTY,
            [RD_KAFKA_OP_SUBSCRIBE]        = sizeof(rko->rko_u.subscribe),
            [RD_KAFKA_OP_ASSIGN]           = sizeof(rko->rko_u.assign),
            [RD_KAFKA_OP_GET_SUBSCRIPTION] = sizeof(rko->rko_u.subscribe),
            [RD_KAFKA_OP_GET_ASSIGNMENT]   = sizeof(rko->rko_u.assign),
            [RD_KAFKA_OP_THROTTLE]         = sizeof(rko->rko_u.throttle),
            [RD_KAFKA_OP_NAME]             = sizeof(rko->rko_u.name),
            [RD_KAFKA_OP_CG_METADATA]      = sizeof(rko->rko_u.cg_metadata),
            [RD_KAFKA_OP_OFFSET_RESET]     = sizeof(rko->rko_u.offset_reset),
            [RD_KAFKA_OP_METADATA]         = sizeof(rko->rko_u.metadata),
            [RD_KAFKA_OP_LOG]              = sizeof(rko->rko_u.log),
            [RD_KAFKA_OP_WAKEUP]           = _RD_KAFKA_OP_EMPTY,
            [RD_KAFKA_OP_CREATETOPICS]     = sizeof(rko->rko_u.admin_request),
            [RD_KAFKA_OP_DELETETOPICS]     = sizeof(rko->rko_u.admin_request),
            [RD_KAFKA_OP_CREATEPARTITIONS] = sizeof(rko->rko_u.admin_request),
            [RD_KAFKA_OP_ALTERCONFIGS]     = sizeof(rko->rko_u.admin_request),
            [RD_KAFKA_OP_INCREMENTALALTERCONFIGS] =
                sizeof(rko->rko_u.admin_request),
            [RD_KAFKA_OP_DESCRIBECONFIGS]    = sizeof(rko->rko_u.admin_request),
            [RD_KAFKA_OP_DELETERECORDS]      = sizeof(rko->rko_u.admin_request),
            [RD_KAFKA_OP_LISTCONSUMERGROUPS] = sizeof(rko->rko_u.admin_request),
            [RD_KAFKA_OP_DESCRIBECONSUMERGROUPS] =
                sizeof(rko->rko_u.admin_request),
            [RD_KAFKA_OP_DESCRIBETOPICS]  = sizeof(rko->rko_u.admin_request),
            [RD_KAFKA_OP_DESCRIBECLUSTER] = sizeof(rko->rko_u.admin_request),
            [RD_KAFKA_OP_DELETEGROUPS]    = sizeof(rko->rko_u.admin_request),
            [RD_KAFKA_OP_DELETECONSUMERGROUPOFFSETS] =
                sizeof(rko->rko_u.admin_request),
            [RD_KAFKA_OP_CREATEACLS]   = sizeof(rko->rko_u.admin_request),
            [RD_KAFKA_OP_DESCRIBEACLS] = sizeof(rko->rko_u.admin_request),
            [RD_KAFKA_OP_DELETEACLS]   = sizeof(rko->rko_u.admin_request),
            [RD_KAFKA_OP_ALTERCONSUMERGROUPOFFSETS] =
                sizeof(rko->rko_u.admin_request),
            [RD_KAFKA_OP_LISTCONSUMERGROUPOFFSETS] =
                sizeof(rko->rko_u.admin_request),
            [RD_KAFKA_OP_ADMIN_FANOUT] = sizeof(rko->rko_u.admin_request),
            [RD_KAFKA_OP_ADMIN_RESULT] = sizeof(rko->rko_u.admin_result),
            [RD_KAFKA_OP_PURGE]        = sizeof(rko->rko_u.purge),
            [RD_KAFKA_OP_CONNECT]      = _RD_KAFKA_OP_EMPTY,
            [RD_KAFKA_OP_OAUTHBEARER_REFRESH] = _RD_KAFKA_OP_EMPTY,
            [RD_KAFKA_OP_MOCK]                = sizeof(rko->rko_u.mock),
            [RD_KAFKA_OP_BROKER_MONITOR] = sizeof(rko->rko_u.broker_monitor),
            [RD_KAFKA_OP_TXN]            = sizeof(rko->rko_u.txn),
            [RD_KAFKA_OP_GET_REBALANCE_PROTOCOL] =
                sizeof(rko->rko_u.rebalance_protocol),
            [RD_KAFKA_OP_LEADERS]     = sizeof(rko->rko_u.leaders),
            [RD_KAFKA_OP_BARRIER]     = _RD_KAFKA_OP_EMPTY,
            [RD_KAFKA_OP_SASL_REAUTH] = _RD_KAFKA_OP_EMPTY,
            [RD_KAFKA_OP_ALTERUSERSCRAMCREDENTIALS] =
                sizeof(rko->rko_u.admin_request),
            [RD_KAFKA_OP_DESCRIBEUSERSCRAMCREDENTIALS] =
                sizeof(rko->rko_u.admin_request),
            [RD_KAFKA_OP_LISTOFFSETS]  = sizeof(rko->rko_u.admin_request),
            [RD_KAFKA_OP_METADATA_951] = sizeof(rko->rko_u.metadata),
        };
        size_t tsize = op2size[type & ~RD_KAFKA_OP_FLAGMASK];

        rd_assert(tsize > 0 || !*"add OP type to rd_kafka_op_new0()");
        if (tsize == _RD_KAFKA_OP_EMPTY)
                tsize = 0;

        rko           = rd_calloc(1, sizeof(*rko) - sizeof(rko->rko_u) + tsize);
        rko->rko_type = type;

#if ENABLE_DEVEL
        rko->rko_source = source;
        rd_atomic32_add(&rd_kafka_op_cnt, 1);
#endif
        return rko;
}


void rd_kafka_op_destroy(rd_kafka_op_t *rko) {

        /* Call ops callback with ERR__DESTROY to let it
         * clean up its resources. */
        if ((rko->rko_type & RD_KAFKA_OP_CB) && rko->rko_op_cb) {
                rd_kafka_op_res_t res;
                rko->rko_err = RD_KAFKA_RESP_ERR__DESTROY;
                res          = rko->rko_op_cb(rko->rko_rk, NULL, rko);
                rd_assert(res != RD_KAFKA_OP_RES_YIELD);
                rd_assert(res != RD_KAFKA_OP_RES_KEEP);
        }


        switch (rko->rko_type & ~RD_KAFKA_OP_FLAGMASK) {
        case RD_KAFKA_OP_FETCH:
                rd_kafka_msg_destroy(NULL, &rko->rko_u.fetch.rkm);
                /* Decrease refcount on rkbuf to eventually rd_free shared buf*/
                if (rko->rko_u.fetch.rkbuf)
                        rd_kafka_buf_handle_op(rko, RD_KAFKA_RESP_ERR__DESTROY);

                break;

        case RD_KAFKA_OP_OFFSET_FETCH:
                if (rko->rko_u.offset_fetch.partitions &&
                    rko->rko_u.offset_fetch.do_free)
                        rd_kafka_topic_partition_list_destroy(
                            rko->rko_u.offset_fetch.partitions);
                break;

        case RD_KAFKA_OP_OFFSET_COMMIT:
                RD_IF_FREE(rko->rko_u.offset_commit.partitions,
                           rd_kafka_topic_partition_list_destroy);
                RD_IF_FREE(rko->rko_u.offset_commit.reason, rd_free);
                break;

        case RD_KAFKA_OP_SUBSCRIBE:
        case RD_KAFKA_OP_GET_SUBSCRIPTION:
                RD_IF_FREE(rko->rko_u.subscribe.topics,
                           rd_kafka_topic_partition_list_destroy);
                break;

        case RD_KAFKA_OP_ASSIGN:
        case RD_KAFKA_OP_GET_ASSIGNMENT:
                RD_IF_FREE(rko->rko_u.assign.partitions,
                           rd_kafka_topic_partition_list_destroy);
                break;

        case RD_KAFKA_OP_REBALANCE:
                RD_IF_FREE(rko->rko_u.rebalance.partitions,
                           rd_kafka_topic_partition_list_destroy);
                break;

        case RD_KAFKA_OP_NAME:
                RD_IF_FREE(rko->rko_u.name.str, rd_free);
                break;

        case RD_KAFKA_OP_CG_METADATA:
                RD_IF_FREE(rko->rko_u.cg_metadata,
                           rd_kafka_consumer_group_metadata_destroy);
                break;

        case RD_KAFKA_OP_ERR:
        case RD_KAFKA_OP_CONSUMER_ERR:
                RD_IF_FREE(rko->rko_u.err.errstr, rd_free);
                rd_kafka_msg_destroy(NULL, &rko->rko_u.err.rkm);
                break;

                break;

        case RD_KAFKA_OP_THROTTLE:
                RD_IF_FREE(rko->rko_u.throttle.nodename, rd_free);
                break;

        case RD_KAFKA_OP_STATS:
                RD_IF_FREE(rko->rko_u.stats.json, rd_free);
                break;

        case RD_KAFKA_OP_XMIT_RETRY:
        case RD_KAFKA_OP_XMIT_BUF:
        case RD_KAFKA_OP_RECV_BUF:
                if (rko->rko_u.xbuf.rkbuf)
                        rd_kafka_buf_handle_op(rko, RD_KAFKA_RESP_ERR__DESTROY);

                RD_IF_FREE(rko->rko_u.xbuf.rkbuf, rd_kafka_buf_destroy);
                break;

        case RD_KAFKA_OP_DR:
                rd_kafka_msgq_purge(rko->rko_rk, &rko->rko_u.dr.msgq);
                if (rko->rko_u.dr.do_purge2)
                        rd_kafka_msgq_purge(rko->rko_rk, &rko->rko_u.dr.msgq2);

                if (rko->rko_u.dr.rkt)
                        rd_kafka_topic_destroy0(rko->rko_u.dr.rkt);
                if (rko->rko_u.dr.presult)
                        rd_kafka_Produce_result_destroy(rko->rko_u.dr.presult);
                break;

        case RD_KAFKA_OP_OFFSET_RESET:
                RD_IF_FREE(rko->rko_u.offset_reset.reason, rd_free);
                break;

        case RD_KAFKA_OP_METADATA:
                RD_IF_FREE(rko->rko_u.metadata.md, rd_kafka_metadata_destroy);
                /* It's not needed to free metadata.mdi because they
                   are the in the same memory allocation. */
                break;

        case RD_KAFKA_OP_LOG:
                rd_free(rko->rko_u.log.str);
                break;

        case RD_KAFKA_OP_ADMIN_FANOUT:
                rd_assert(rko->rko_u.admin_request.fanout.outstanding == 0);
                rd_list_destroy(&rko->rko_u.admin_request.fanout.results);
        case RD_KAFKA_OP_CREATETOPICS:
        case RD_KAFKA_OP_DELETETOPICS:
        case RD_KAFKA_OP_CREATEPARTITIONS:
        case RD_KAFKA_OP_ALTERCONFIGS:
        case RD_KAFKA_OP_INCREMENTALALTERCONFIGS:
        case RD_KAFKA_OP_DESCRIBECONFIGS:
        case RD_KAFKA_OP_DELETERECORDS:
        case RD_KAFKA_OP_LISTCONSUMERGROUPS:
        case RD_KAFKA_OP_DESCRIBECONSUMERGROUPS:
        case RD_KAFKA_OP_DELETEGROUPS:
        case RD_KAFKA_OP_DELETECONSUMERGROUPOFFSETS:
        case RD_KAFKA_OP_CREATEACLS:
        case RD_KAFKA_OP_DESCRIBEACLS:
        case RD_KAFKA_OP_DELETEACLS:
        case RD_KAFKA_OP_ALTERCONSUMERGROUPOFFSETS:
        case RD_KAFKA_OP_DESCRIBETOPICS:
        case RD_KAFKA_OP_DESCRIBECLUSTER:
        case RD_KAFKA_OP_LISTCONSUMERGROUPOFFSETS:
        case RD_KAFKA_OP_ALTERUSERSCRAMCREDENTIALS:
        case RD_KAFKA_OP_DESCRIBEUSERSCRAMCREDENTIALS:
        case RD_KAFKA_OP_LISTOFFSETS:
                rd_kafka_replyq_destroy(&rko->rko_u.admin_request.replyq);
                rd_list_destroy(&rko->rko_u.admin_request.args);
                if (rko->rko_u.admin_request.options.match_consumer_group_states
                        .u.PTR) {
                        rd_list_destroy(rko->rko_u.admin_request.options
                                            .match_consumer_group_states.u.PTR);
                }
                rd_assert(!rko->rko_u.admin_request.fanout_parent);
                RD_IF_FREE(rko->rko_u.admin_request.coordkey, rd_free);
                break;

        case RD_KAFKA_OP_ADMIN_RESULT:
                rd_list_destroy(&rko->rko_u.admin_result.args);
                rd_list_destroy(&rko->rko_u.admin_result.results);
                RD_IF_FREE(rko->rko_u.admin_result.errstr, rd_free);
                rd_assert(!rko->rko_u.admin_result.fanout_parent);
                ;
                break;

        case RD_KAFKA_OP_MOCK:
                RD_IF_FREE(rko->rko_u.mock.name, rd_free);
                RD_IF_FREE(rko->rko_u.mock.str, rd_free);
                break;

        case RD_KAFKA_OP_BROKER_MONITOR:
                rd_kafka_broker_destroy(rko->rko_u.broker_monitor.rkb);
                break;

        case RD_KAFKA_OP_TXN:
                RD_IF_FREE(rko->rko_u.txn.group_id, rd_free);
                RD_IF_FREE(rko->rko_u.txn.offsets,
                           rd_kafka_topic_partition_list_destroy);
                RD_IF_FREE(rko->rko_u.txn.cgmetadata,
                           rd_kafka_consumer_group_metadata_destroy);
                break;

        case RD_KAFKA_OP_LEADERS:
                rd_assert(!rko->rko_u.leaders.eonce);
                rd_assert(!rko->rko_u.leaders.replyq.q);
                RD_IF_FREE(rko->rko_u.leaders.leaders, rd_list_destroy);
                RD_IF_FREE(rko->rko_u.leaders.partitions,
                           rd_kafka_topic_partition_list_destroy);
                break;

        case RD_KAFKA_OP_METADATA_951:
                RD_IF_FREE(rko->rko_u.metadata.md, rd_kafka_metadata_destroy);
                /* It's not needed to free metadata.mdi because they
                   are the in the same memory allocation. */
                break;

<<<<<<< HEAD
        case RD_KAFKA_OP_METADATA_951:
                RD_IF_FREE(rko->rko_u.metadata.md, rd_kafka_metadata_destroy);
                /* It's not needed to free metadata.mdi because they
                   are the in the same memory allocation. */
                break;


=======
>>>>>>> 94916c0c
        default:
                break;
        }

        RD_IF_FREE(rko->rko_rktp, rd_kafka_toppar_destroy);

        RD_IF_FREE(rko->rko_error, rd_kafka_error_destroy);

        rd_kafka_replyq_destroy(&rko->rko_replyq);

#if ENABLE_DEVEL
        if (rd_atomic32_sub(&rd_kafka_op_cnt, 1) < 0)
                rd_kafka_assert(NULL, !*"rd_kafka_op_cnt < 0");
#endif

        rd_free(rko);
}



/**
 * Propagate an error event to the application on a specific queue.
 */
void rd_kafka_q_op_err(rd_kafka_q_t *rkq,
                       rd_kafka_resp_err_t err,
                       const char *fmt,
                       ...) {
        va_list ap;
        char buf[2048];
        rd_kafka_op_t *rko;

        va_start(ap, fmt);
        rd_vsnprintf(buf, sizeof(buf), fmt, ap);
        va_end(ap);

        rko                   = rd_kafka_op_new(RD_KAFKA_OP_ERR);
        rko->rko_err          = err;
        rko->rko_u.err.errstr = rd_strdup(buf);

        rd_kafka_q_enq(rkq, rko);
}



/**
 * @brief Enqueue RD_KAFKA_OP_CONSUMER_ERR on \p rkq.
 *
 * @param broker_id Is the relevant broker id, or RD_KAFKA_NODEID_UA (-1)
 *                  if not applicable.
 * @param err Error code.
 * @param version Queue version barrier, or 0 if not applicable.
 * @param topic May be NULL.
 * @param rktp May be NULL. Takes precedence over \p topic.
 * @param offset RD_KAFKA_OFFSET_INVALID if not applicable.
 *
 * @sa rd_kafka_q_op_err()
 */
void rd_kafka_consumer_err(rd_kafka_q_t *rkq,
                           int32_t broker_id,
                           rd_kafka_resp_err_t err,
                           int32_t version,
                           const char *topic,
                           rd_kafka_toppar_t *rktp,
                           int64_t offset,
                           const char *fmt,
                           ...) {
        va_list ap;
        char buf[2048];
        rd_kafka_op_t *rko;

        va_start(ap, fmt);
        rd_vsnprintf(buf, sizeof(buf), fmt, ap);
        va_end(ap);

        rko                   = rd_kafka_op_new(RD_KAFKA_OP_CONSUMER_ERR);
        rko->rko_version      = version;
        rko->rko_err          = err;
        rko->rko_u.err.offset = offset;
        rko->rko_u.err.errstr = rd_strdup(buf);
        rko->rko_u.err.rkm.rkm_broker_id = broker_id;

        if (rktp)
                rko->rko_rktp = rd_kafka_toppar_keep(rktp);
        else if (topic)
                rko->rko_u.err.rkm.rkm_rkmessage.rkt =
                    (rd_kafka_topic_t *)rd_kafka_lwtopic_new(rkq->rkq_rk,
                                                             topic);


        rd_kafka_q_enq(rkq, rko);
}


/**
 * Creates a reply op based on 'rko_orig'.
 * If 'rko_orig' has rko_op_cb set the reply op will be OR:ed with
 * RD_KAFKA_OP_CB, else the reply type will be the original rko_type OR:ed
 * with RD_KAFKA_OP_REPLY.
 */
rd_kafka_op_t *rd_kafka_op_new_reply(rd_kafka_op_t *rko_orig,
                                     rd_kafka_resp_err_t err) {
        rd_kafka_op_t *rko;

        rko = rd_kafka_op_new(rko_orig->rko_type | RD_KAFKA_OP_REPLY);
        rd_kafka_op_get_reply_version(rko, rko_orig);
        rko->rko_err = err;
        if (rko_orig->rko_rktp)
                rko->rko_rktp = rd_kafka_toppar_keep(rko_orig->rko_rktp);

        return rko;
}


/**
 * @brief Create new callback op for type \p type
 */
rd_kafka_op_t *rd_kafka_op_new_cb(rd_kafka_t *rk,
                                  rd_kafka_op_type_t type,
                                  rd_kafka_op_cb_t *cb) {
        rd_kafka_op_t *rko;
        rko            = rd_kafka_op_new(type | RD_KAFKA_OP_CB);
        rko->rko_op_cb = cb;
        rko->rko_rk    = rk;
        return rko;
}


/**
 * @brief Reply to 'rko' re-using the same rko with rko_err
 *        specified by \p err. rko_error is set to NULL.
 *
 * If there is no replyq the rko is destroyed.
 *
 * @returns 1 if op was enqueued, else 0 and rko is destroyed.
 */
int rd_kafka_op_reply(rd_kafka_op_t *rko, rd_kafka_resp_err_t err) {

        if (!rko->rko_replyq.q) {
                rd_kafka_op_destroy(rko);
                return 0;
        }

        rko->rko_type |= (rko->rko_op_cb ? RD_KAFKA_OP_CB : RD_KAFKA_OP_REPLY);
        rko->rko_err   = err;
        rko->rko_error = NULL;

        return rd_kafka_replyq_enq(&rko->rko_replyq, rko, 0);
}


/**
 * @brief Reply to 'rko' re-using the same rko with rko_error specified
 *        by \p error (may be NULL) and rko_err set to the corresponding
 *        error code. Assumes ownership of \p error.
 *
 * If there is no replyq the rko is destroyed.
 *
 * @returns 1 if op was enqueued, else 0 and rko is destroyed.
 */
int rd_kafka_op_error_reply(rd_kafka_op_t *rko, rd_kafka_error_t *error) {

        if (!rko->rko_replyq.q) {
                RD_IF_FREE(error, rd_kafka_error_destroy);
                rd_kafka_op_destroy(rko);
                return 0;
        }

        rko->rko_type |= (rko->rko_op_cb ? RD_KAFKA_OP_CB : RD_KAFKA_OP_REPLY);
        rko->rko_err =
            error ? rd_kafka_error_code(error) : RD_KAFKA_RESP_ERR_NO_ERROR;
        rko->rko_error = error;

        return rd_kafka_replyq_enq(&rko->rko_replyq, rko, 0);
}


/**
 * @brief Send request to queue, wait for response.
 *
 * @returns response on success or NULL if destq is disabled.
 */
rd_kafka_op_t *rd_kafka_op_req0(rd_kafka_q_t *destq,
                                rd_kafka_q_t *recvq,
                                rd_kafka_op_t *rko,
                                int timeout_ms) {
        rd_kafka_op_t *reply;

        /* Indicate to destination where to send reply. */
        rd_kafka_op_set_replyq(rko, recvq, NULL);

        /* Enqueue op */
        if (!rd_kafka_q_enq(destq, rko))
                return NULL;

        /* Wait for reply */
        reply = rd_kafka_q_pop(recvq, rd_timeout_us(timeout_ms), 0);

        /* May be NULL for timeout */
        return reply;
}

/**
 * Send request to queue, wait for response.
 * Creates a temporary reply queue.
 */
rd_kafka_op_t *
rd_kafka_op_req(rd_kafka_q_t *destq, rd_kafka_op_t *rko, int timeout_ms) {
        rd_kafka_q_t *recvq;
        rd_kafka_op_t *reply;

        recvq = rd_kafka_q_new(destq->rkq_rk);

        reply = rd_kafka_op_req0(destq, recvq, rko, timeout_ms);

        rd_kafka_q_destroy_owner(recvq);

        return reply;
}


/**
 * Send simple type-only request to queue, wait for response.
 */
rd_kafka_op_t *rd_kafka_op_req2(rd_kafka_q_t *destq, rd_kafka_op_type_t type) {
        rd_kafka_op_t *rko;

        rko = rd_kafka_op_new(type);
        return rd_kafka_op_req(destq, rko, RD_POLL_INFINITE);
}


/**
 * Destroys the rko and returns its err.
 */
rd_kafka_resp_err_t rd_kafka_op_err_destroy(rd_kafka_op_t *rko) {
        rd_kafka_resp_err_t err = RD_KAFKA_RESP_ERR__TIMED_OUT;

        if (rko) {
                err = rko->rko_err;
                rd_kafka_op_destroy(rko);
        }
        return err;
}


/**
 * Destroys the rko and returns its error object or NULL if no error.
 */
rd_kafka_error_t *rd_kafka_op_error_destroy(rd_kafka_op_t *rko) {
        if (rko) {
                rd_kafka_error_t *error = rko->rko_error;
                rko->rko_error          = NULL;
                rd_kafka_op_destroy(rko);
                return error;
        }

        return rd_kafka_error_new(RD_KAFKA_RESP_ERR__TIMED_OUT,
                                  "Operation timed out");
}


/**
 * Call op callback
 */
rd_kafka_op_res_t
rd_kafka_op_call(rd_kafka_t *rk, rd_kafka_q_t *rkq, rd_kafka_op_t *rko) {
        rd_kafka_op_res_t res;
        rd_assert(rko->rko_op_cb);
        res = rko->rko_op_cb(rk, rkq, rko);
        if (unlikely(res == RD_KAFKA_OP_RES_YIELD || rd_kafka_yield_thread))
                return RD_KAFKA_OP_RES_YIELD;
        if (res != RD_KAFKA_OP_RES_KEEP)
                rko->rko_op_cb = NULL;
        return res;
}


/**
 * @brief Creates a new RD_KAFKA_OP_FETCH op representing a
 *        control message. The rkm_flags property is set to
 *        RD_KAFKA_MSG_F_CONTROL.
 */
rd_kafka_op_t *rd_kafka_op_new_ctrl_msg(rd_kafka_toppar_t *rktp,
                                        int32_t version,
                                        rd_kafka_buf_t *rkbuf,
                                        rd_kafka_fetch_pos_t pos) {
        rd_kafka_msg_t *rkm;
        rd_kafka_op_t *rko;

        rko = rd_kafka_op_new_fetch_msg(&rkm, rktp, version, rkbuf, pos, 0,
                                        NULL, 0, NULL);

        rkm->rkm_flags |= RD_KAFKA_MSG_F_CONTROL;

        return rko;
}

/**
 * @brief Creates a new RD_KAFKA_OP_FETCH op and sets up the
 *        embedded message according to the parameters.
 *
 * @param rkmp will be set to the embedded rkm in the rko (for convenience)
 * @param offset may be updated later if relative offset.
 */
rd_kafka_op_t *rd_kafka_op_new_fetch_msg(rd_kafka_msg_t **rkmp,
                                         rd_kafka_toppar_t *rktp,
                                         int32_t version,
                                         rd_kafka_buf_t *rkbuf,
                                         rd_kafka_fetch_pos_t pos,
                                         size_t key_len,
                                         const void *key,
                                         size_t val_len,
                                         const void *val) {
        rd_kafka_msg_t *rkm;
        rd_kafka_op_t *rko;

        rko              = rd_kafka_op_new(RD_KAFKA_OP_FETCH);
        rko->rko_rktp    = rd_kafka_toppar_keep(rktp);
        rko->rko_version = version;
        rkm              = &rko->rko_u.fetch.rkm;
        *rkmp            = rkm;

        /* Since all the ops share the same payload buffer
         * a refcnt is used on the rkbuf that makes sure all
         * consume_cb() will have been
         * called for each of these ops before the rkbuf
         * and its memory backing buffers are freed. */
        rko->rko_u.fetch.rkbuf = rkbuf;
        rd_kafka_buf_keep(rkbuf);

        rkm->rkm_offset                  = pos.offset;
        rkm->rkm_u.consumer.leader_epoch = pos.leader_epoch;

        rkm->rkm_key     = (void *)key;
        rkm->rkm_key_len = key_len;

        rkm->rkm_payload = (void *)val;
        rkm->rkm_len     = val_len;
        rko->rko_len     = (int32_t)rkm->rkm_len;

        rkm->rkm_partition = rktp->rktp_partition;

        /* Persistence status is always PERSISTED for consumed messages
         * since we managed to read the message. */
        rkm->rkm_status = RD_KAFKA_MSG_STATUS_PERSISTED;

        return rko;
}


/**
 * Enqueue ERR__THROTTLE op, if desired.
 */
void rd_kafka_op_throttle_time(rd_kafka_broker_t *rkb,
                               rd_kafka_q_t *rkq,
                               int throttle_time) {
        rd_kafka_op_t *rko;

        if (unlikely(throttle_time > 0))
                rd_avg_add(&rkb->rkb_avg_throttle, throttle_time);

        /* We send throttle events when:
         *  - throttle_time > 0
         *  - throttle_time == 0 and last throttle_time > 0
         */
        if (!rkb->rkb_rk->rk_conf.throttle_cb ||
            (!throttle_time &&
             !rd_atomic32_get(&rkb->rkb_rk->rk_last_throttle)))
                return;

        rd_atomic32_set(&rkb->rkb_rk->rk_last_throttle, throttle_time);

        rko = rd_kafka_op_new(RD_KAFKA_OP_THROTTLE);
        rd_kafka_op_set_prio(rko, RD_KAFKA_PRIO_HIGH);
        rko->rko_u.throttle.nodename      = rd_strdup(rkb->rkb_nodename);
        rko->rko_u.throttle.nodeid        = rkb->rkb_nodeid;
        rko->rko_u.throttle.throttle_time = throttle_time;
        rd_kafka_q_enq(rkq, rko);
}


/**
 * @brief Handle standard op types.
 */
rd_kafka_op_res_t rd_kafka_op_handle_std(rd_kafka_t *rk,
                                         rd_kafka_q_t *rkq,
                                         rd_kafka_op_t *rko,
                                         int cb_type) {
        if (cb_type == RD_KAFKA_Q_CB_FORCE_RETURN)
                return RD_KAFKA_OP_RES_PASS;
        else if (unlikely(rd_kafka_op_is_ctrl_msg(rko))) {
                /* Control messages must not be exposed to the application
                 * but we need to store their offsets. */
                rd_kafka_fetch_op_app_prepare(rk, rko);
                return RD_KAFKA_OP_RES_HANDLED;
        } else if (cb_type != RD_KAFKA_Q_CB_EVENT &&
                   rko->rko_type & RD_KAFKA_OP_CB)
                return rd_kafka_op_call(rk, rkq, rko);
        else if (rko->rko_type == RD_KAFKA_OP_RECV_BUF) /* Handle Response */
                rd_kafka_buf_handle_op(rko, rko->rko_err);
        else if (cb_type != RD_KAFKA_Q_CB_RETURN &&
                 rko->rko_type & RD_KAFKA_OP_REPLY &&
                 rko->rko_err == RD_KAFKA_RESP_ERR__DESTROY)
                return RD_KAFKA_OP_RES_HANDLED; /* dest queue was
                                                 * probably disabled. */
        else
                return RD_KAFKA_OP_RES_PASS;

        return RD_KAFKA_OP_RES_HANDLED;
}


/**
 * @brief Attempt to handle op using its queue's serve callback,
 *        or the passed callback, or op_handle_std(), else do nothing.
 *
 * @param rkq is \p rko's queue (which it was unlinked from) with rkq_lock
 *            being held. Callback may re-enqueue the op on this queue
 *            and return YIELD.
 *
 * @returns HANDLED if op was handled (and destroyed), PASS if not,
 *          or YIELD if op was handled (maybe destroyed or re-enqueued)
 *          and caller must propagate yield upwards (cancel and return).
 */
rd_kafka_op_res_t rd_kafka_op_handle(rd_kafka_t *rk,
                                     rd_kafka_q_t *rkq,
                                     rd_kafka_op_t *rko,
                                     rd_kafka_q_cb_type_t cb_type,
                                     void *opaque,
                                     rd_kafka_q_serve_cb_t *callback) {
        rd_kafka_op_res_t res;

        if (rko->rko_serve) {
                callback              = rko->rko_serve;
                opaque                = rko->rko_serve_opaque;
                rko->rko_serve        = NULL;
                rko->rko_serve_opaque = NULL;
        }

        res = rd_kafka_op_handle_std(rk, rkq, rko, cb_type);
        if (res == RD_KAFKA_OP_RES_KEEP) {
                /* Op was handled but must not be destroyed. */
                return res;
        }
        if (res == RD_KAFKA_OP_RES_HANDLED) {
                rd_kafka_op_destroy(rko);
                return res;
        } else if (unlikely(res == RD_KAFKA_OP_RES_YIELD))
                return res;

        if (callback)
                res = callback(rk, rkq, rko, cb_type, opaque);

        return res;
}


/**
 * @brief Prepare passing message to application.
 *        This must be called just prior to passing/returning a consumed
 *        message to the application.
 *
 * Performs:
 *  - Store offset for fetched message + 1.
 *  - Updates the application offset (rktp_app_offset).
 *
 * @locks rktp_lock and rk_lock MUST NOT be held
 */
void rd_kafka_fetch_op_app_prepare(rd_kafka_t *rk, rd_kafka_op_t *rko) {
        rd_kafka_toppar_t *rktp;
        rd_kafka_fetch_pos_t pos;

        if (unlikely(rko->rko_type != RD_KAFKA_OP_FETCH || rko->rko_err))
                return;

        rktp = rko->rko_rktp;

        if (unlikely(!rk))
                rk = rktp->rktp_rkt->rkt_rk;

        pos.offset       = rko->rko_u.fetch.rkm.rkm_rkmessage.offset + 1;
        pos.leader_epoch = rko->rko_u.fetch.rkm.rkm_u.consumer.leader_epoch;

        rd_kafka_update_app_pos(rk, rktp, pos, RD_DO_LOCK);
}<|MERGE_RESOLUTION|>--- conflicted
+++ resolved
@@ -481,16 +481,6 @@
                    are the in the same memory allocation. */
                 break;
 
-<<<<<<< HEAD
-        case RD_KAFKA_OP_METADATA_951:
-                RD_IF_FREE(rko->rko_u.metadata.md, rd_kafka_metadata_destroy);
-                /* It's not needed to free metadata.mdi because they
-                   are the in the same memory allocation. */
-                break;
-
-
-=======
->>>>>>> 94916c0c
         default:
                 break;
         }
