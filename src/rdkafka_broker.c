/*
 * librdkafka - Apache Kafka C library
 *
 * Copyright (c) 2012-2022, Magnus Edenhill
 *               2023 Confluent Inc.
 * All rights reserved.
 *
 * Redistribution and use in source and binary forms, with or without
 * modification, are permitted provided that the following conditions are met:
 *
 * 1. Redistributions of source code must retain the above copyright notice,
 *    this list of conditions and the following disclaimer.
 * 2. Redistributions in binary form must reproduce the above copyright notice,
 *    this list of conditions and the following disclaimer in the documentation
 *    and/or other materials provided with the distribution.
 *
 * THIS SOFTWARE IS PROVIDED BY THE COPYRIGHT HOLDERS AND CONTRIBUTORS "AS IS"
 * AND ANY EXPRESS OR IMPLIED WARRANTIES, INCLUDING, BUT NOT LIMITED TO, THE
 * IMPLIED WARRANTIES OF MERCHANTABILITY AND FITNESS FOR A PARTICULAR PURPOSE
 * ARE DISCLAIMED. IN NO EVENT SHALL THE COPYRIGHT OWNER OR CONTRIBUTORS BE
 * LIABLE FOR ANY DIRECT, INDIRECT, INCIDENTAL, SPECIAL, EXEMPLARY, OR
 * CONSEQUENTIAL DAMAGES (INCLUDING, BUT NOT LIMITED TO, PROCUREMENT OF
 * SUBSTITUTE GOODS OR SERVICES; LOSS OF USE, DATA, OR PROFITS; OR BUSINESS
 * INTERRUPTION) HOWEVER CAUSED AND ON ANY THEORY OF LIABILITY, WHETHER IN
 * CONTRACT, STRICT LIABILITY, OR TORT (INCLUDING NEGLIGENCE OR OTHERWISE)
 * ARISING IN ANY WAY OUT OF THE USE OF THIS SOFTWARE, EVEN IF ADVISED OF THE
 * POSSIBILITY OF SUCH DAMAGE.
 */

#if defined(__MINGW32__)
#include <ws2tcpip.h>
#endif

#ifndef _WIN32
#define _GNU_SOURCE
/*
 * AIX defines this and the value needs to be set correctly. For Solaris,
 * src/rd.h defines _POSIX_SOURCE to be 200809L, which corresponds to XPG7,
 * which itself is not compatible with _XOPEN_SOURCE on that platform.
 */
#if !defined(_AIX) && !defined(__sun)
#define _XOPEN_SOURCE
#endif
#include <signal.h>
#endif

#include <stdio.h>
#include <stdarg.h>
#include <string.h>
#include <ctype.h>

#include "rd.h"
#include "rdaddr.h"
#include "rdkafka_int.h"
#include "rdkafka_msg.h"
#include "rdkafka_msgset.h"
#include "rdkafka_topic.h"
#include "rdkafka_partition.h"
#include "rdkafka_broker.h"
#include "rdkafka_offset.h"
#include "rdkafka_transport.h"
#include "rdkafka_proto.h"
#include "rdkafka_buf.h"
#include "rdkafka_request.h"
#include "rdkafka_sasl.h"
#include "rdkafka_interceptor.h"
#include "rdkafka_idempotence.h"
#include "rdkafka_txnmgr.h"
#include "rdkafka_fetcher.h"
#include "rdtime.h"
#include "rdcrc32.h"
#include "rdrand.h"
#include "rdkafka_lz4.h"
#if WITH_SSL
#include <openssl/err.h>
#endif
#include "rdendian.h"
#include "rdunittest.h"


static const int rd_kafka_max_block_ms = 1000;

const char *rd_kafka_broker_state_names[] = {
    "INIT",        "DOWN",  "TRY_CONNECT", "CONNECT",          "SSL_HANDSHAKE",
    "AUTH_LEGACY", "UP",    "UPDATE",      "APIVERSION_QUERY", "AUTH_HANDSHAKE",
    "AUTH_REQ",    "REAUTH"};

const char *rd_kafka_secproto_names[] = {
    [RD_KAFKA_PROTO_PLAINTEXT]      = "plaintext",
    [RD_KAFKA_PROTO_SSL]            = "ssl",
    [RD_KAFKA_PROTO_SASL_PLAINTEXT] = "sasl_plaintext",
    [RD_KAFKA_PROTO_SASL_SSL]       = "sasl_ssl",
    NULL};


/**
 * @returns true for logical brokers (e.g., coordinators) without an address set
 *
 * @locks_required rkb_lock
 */
#define rd_kafka_broker_is_addrless(rkb) (*(rkb)->rkb_nodename == '\0')

/**
 * @returns true if the broker needs a persistent connection
 * @locaility broker thread
 */
static RD_INLINE rd_bool_t
rd_kafka_broker_needs_persistent_connection(rd_kafka_broker_t *rkb) {
        return rkb->rkb_persistconn.internal ||
               rd_atomic32_get(&rkb->rkb_persistconn.coord);
}


/**
 * @returns > 0 if a connection to this broker is needed, else 0.
 * @locality broker thread
 * @locks none
 */
static RD_INLINE int rd_kafka_broker_needs_connection(rd_kafka_broker_t *rkb) {
        return rkb->rkb_state == RD_KAFKA_BROKER_STATE_INIT &&
               !rd_kafka_terminating(rkb->rkb_rk) &&
               !rd_kafka_fatal_error_code(rkb->rkb_rk) &&
               (!rkb->rkb_rk->rk_conf.sparse_connections ||
                rd_kafka_broker_needs_persistent_connection(rkb));
}


static void rd_kafka_broker_handle_purge_queues(rd_kafka_broker_t *rkb,
                                                rd_kafka_op_t *rko);
static void rd_kafka_broker_trigger_monitors(rd_kafka_broker_t *rkb);


#define rd_kafka_broker_terminating(rkb)                                       \
        (rd_refcnt_get(&(rkb)->rkb_refcnt) <= 1)


/**
 * Construct broker nodename.
 */
static void rd_kafka_mk_nodename(char *dest,
                                 size_t dsize,
                                 const char *name,
                                 uint16_t port) {
        rd_snprintf(dest, dsize, "%s:%hu", name, port);
}

/**
 * Construct descriptive broker name
 */
static void rd_kafka_mk_brokername(char *dest,
                                   size_t dsize,
                                   rd_kafka_secproto_t proto,
                                   const char *nodename,
                                   int32_t nodeid,
                                   rd_kafka_confsource_t source) {

        /* Prepend protocol name to brokername, unless it is a
         * standard plaintext or logical broker in which case we
         * omit the protocol part. */
        if (proto != RD_KAFKA_PROTO_PLAINTEXT && source != RD_KAFKA_LOGICAL) {
                int r = rd_snprintf(dest, dsize, "%s://",
                                    rd_kafka_secproto_names[proto]);
                if (r >= (int)dsize) /* Skip proto name if it wont fit.. */
                        r = 0;

                dest += r;
                dsize -= r;
        }

        if (nodeid == RD_KAFKA_NODEID_UA)
                rd_snprintf(dest, dsize, "%s%s", nodename,
                            source == RD_KAFKA_LOGICAL
                                ? ""
                                : (source == RD_KAFKA_INTERNAL ? "/internal"
                                                               : "/bootstrap"));
        else
                rd_snprintf(dest, dsize, "%s/%" PRId32, nodename, nodeid);
}


/**
 * @brief Enable protocol feature(s) for the current broker.
 *
 * @locks broker_lock MUST be held
 * @locality broker thread
 */
static void rd_kafka_broker_feature_enable(rd_kafka_broker_t *rkb,
                                           int features) {
        if (features & rkb->rkb_features)
                return;

        rkb->rkb_features |= features;
        rd_rkb_dbg(rkb, BROKER | RD_KAFKA_DBG_PROTOCOL | RD_KAFKA_DBG_FEATURE,
                   "FEATURE", "Updated enabled protocol features +%s to %s",
                   rd_kafka_features2str(features),
                   rd_kafka_features2str(rkb->rkb_features));
}


/**
 * @brief Disable protocol feature(s) for the current broker.
 *
 * @locks broker_lock MUST be held
 * @locality broker thread
 */
static void rd_kafka_broker_feature_disable(rd_kafka_broker_t *rkb,
                                            int features) {
        if (!(features & rkb->rkb_features))
                return;

        rkb->rkb_features &= ~features;
        rd_rkb_dbg(rkb, BROKER | RD_KAFKA_DBG_PROTOCOL | RD_KAFKA_DBG_FEATURE,
                   "FEATURE", "Updated enabled protocol features -%s to %s",
                   rd_kafka_features2str(features),
                   rd_kafka_features2str(rkb->rkb_features));
}


/**
 * @brief Set protocol feature(s) for the current broker.
 *
 * @remark This replaces the previous feature set.
 *
 * @locality broker thread
 * @locks rd_kafka_broker_lock()
 */
static void rd_kafka_broker_features_set(rd_kafka_broker_t *rkb, int features) {
        if (rkb->rkb_features == features)
                return;

        rkb->rkb_features = features;
        rd_rkb_dbg(rkb, BROKER, "FEATURE",
                   "Updated enabled protocol features to %s",
                   rd_kafka_features2str(rkb->rkb_features));
}


/**
 * @brief Check and return supported ApiVersion for \p ApiKey.
 *
 * @returns the highest supported ApiVersion in the specified range (inclusive)
 *          or -1 if the ApiKey is not supported or no matching ApiVersion.
 *          The current feature set is also returned in \p featuresp
 * @locks none
 * @locality any
 */
int16_t rd_kafka_broker_ApiVersion_supported(rd_kafka_broker_t *rkb,
                                             int16_t ApiKey,
                                             int16_t minver,
                                             int16_t maxver,
                                             int *featuresp) {
        struct rd_kafka_ApiVersion skel = {.ApiKey = ApiKey};
        struct rd_kafka_ApiVersion ret  = RD_ZERO_INIT, *retp;

        rd_kafka_broker_lock(rkb);
        if (featuresp)
                *featuresp = rkb->rkb_features;

        if (rkb->rkb_features & RD_KAFKA_FEATURE_UNITTEST) {
                /* For unit tests let the broker support everything. */
                rd_kafka_broker_unlock(rkb);
                return maxver;
        }

        retp =
            bsearch(&skel, rkb->rkb_ApiVersions, rkb->rkb_ApiVersions_cnt,
                    sizeof(*rkb->rkb_ApiVersions), rd_kafka_ApiVersion_key_cmp);
        if (retp)
                ret = *retp;
        rd_kafka_broker_unlock(rkb);

        if (!retp)
                return -1;

        if (ret.MaxVer < maxver) {
                if (ret.MaxVer < minver)
                        return -1;
                else
                        return ret.MaxVer;
        } else if (ret.MinVer > maxver)
                return -1;
        else
                return maxver;
}


/**
 * @brief Set broker state.
 *
 *        \c rkb->rkb_state is the previous state, while
 *        \p state is the new state.
 *
 * @locks rd_kafka_broker_lock() MUST be held.
 * @locality broker thread
 */
void rd_kafka_broker_set_state(rd_kafka_broker_t *rkb, int state) {
        rd_bool_t trigger_monitors = rd_false;

        if ((int)rkb->rkb_state == state)
                return;

        rd_kafka_dbg(rkb->rkb_rk, BROKER, "STATE",
                     "%s: Broker changed state %s -> %s", rkb->rkb_name,
                     rd_kafka_broker_state_names[rkb->rkb_state],
                     rd_kafka_broker_state_names[state]);

        if (rkb->rkb_source == RD_KAFKA_INTERNAL) {
                /* no-op */
        } else if (state == RD_KAFKA_BROKER_STATE_DOWN &&
                   !rkb->rkb_down_reported) {
                /* Propagate ALL_BROKERS_DOWN event if all brokers are
                 * now down, unless we're terminating.
                 * Only trigger for brokers that has an address set,
                 * e.g., not logical brokers that lost their address. */
                if (rd_atomic32_add(&rkb->rkb_rk->rk_broker_down_cnt, 1) ==
                        rd_atomic32_get(&rkb->rkb_rk->rk_broker_cnt) -
                            rd_atomic32_get(
                                &rkb->rkb_rk->rk_broker_addrless_cnt) &&
                    !rd_kafka_broker_is_addrless(rkb) &&
                    !rd_kafka_terminating(rkb->rkb_rk))
                        rd_kafka_op_err(
                            rkb->rkb_rk, RD_KAFKA_RESP_ERR__ALL_BROKERS_DOWN,
                            "%i/%i brokers are down",
                            rd_atomic32_get(&rkb->rkb_rk->rk_broker_down_cnt),
                            rd_atomic32_get(&rkb->rkb_rk->rk_broker_cnt) -
                                rd_atomic32_get(
                                    &rkb->rkb_rk->rk_broker_addrless_cnt));
                rkb->rkb_down_reported = 1;

        } else if (rd_kafka_broker_state_is_up(state) &&
                   rkb->rkb_down_reported) {
                rd_atomic32_sub(&rkb->rkb_rk->rk_broker_down_cnt, 1);
                rkb->rkb_down_reported = 0;
        }

        if (rkb->rkb_source != RD_KAFKA_INTERNAL) {
                if (rd_kafka_broker_state_is_up(state) &&
                    !rd_kafka_broker_state_is_up(rkb->rkb_state)) {
                        /* Up -> Down */
                        rd_atomic32_add(&rkb->rkb_rk->rk_broker_up_cnt, 1);

                        trigger_monitors = rd_true;

                        if (RD_KAFKA_BROKER_IS_LOGICAL(rkb))
                                rd_atomic32_add(
                                    &rkb->rkb_rk->rk_logical_broker_up_cnt, 1);

                } else if (rd_kafka_broker_state_is_up(rkb->rkb_state) &&
                           !rd_kafka_broker_state_is_up(state)) {
                        /* ~Down(!Up) -> Up */
                        rd_atomic32_sub(&rkb->rkb_rk->rk_broker_up_cnt, 1);

                        trigger_monitors = rd_true;

                        if (RD_KAFKA_BROKER_IS_LOGICAL(rkb))
                                rd_atomic32_sub(
                                    &rkb->rkb_rk->rk_logical_broker_up_cnt, 1);
                }

                /* If the connection or connection attempt failed and there
                 * are coord_reqs or cgrp awaiting this coordinator to come up
                 * then trigger the monitors so that rd_kafka_coord_req_fsm()
                 * is triggered, which in turn may trigger a new coordinator
                 * query. */
                if (state == RD_KAFKA_BROKER_STATE_DOWN &&
                    rd_atomic32_get(&rkb->rkb_persistconn.coord) > 0)
                        trigger_monitors = rd_true;
        }

        rkb->rkb_state    = state;
        rkb->rkb_ts_state = rd_clock();

        if (trigger_monitors)
                rd_kafka_broker_trigger_monitors(rkb);

        /* Call on_broker_state_change interceptors */
        rd_kafka_interceptors_on_broker_state_change(
            rkb->rkb_rk, rkb->rkb_nodeid,
            rd_kafka_secproto_names[rkb->rkb_proto], rkb->rkb_origname,
            rkb->rkb_port, rd_kafka_broker_state_names[rkb->rkb_state]);

        rd_kafka_brokers_broadcast_state_change(rkb->rkb_rk);
}


/**
 * @brief Set, log and propagate broker fail error.
 *
 * @param rkb Broker connection that failed.
 * @param level Syslog level. LOG_DEBUG will not be logged unless debugging
 *              is enabled.
 * @param err The type of error that occurred.
 * @param fmt Format string.
 * @param ap Format string arguments.
 *
 * @locks none
 * @locality broker thread
 */
static void rd_kafka_broker_set_error(rd_kafka_broker_t *rkb,
                                      int level,
                                      rd_kafka_resp_err_t err,
                                      const char *fmt,
                                      va_list ap) {
        char errstr[512];
        char extra[128];
        size_t of = 0, ofe;
        rd_bool_t identical, suppress;
        int state_duration_ms = (int)((rd_clock() - rkb->rkb_ts_state) / 1000);


        /* If this is a logical broker we include its current nodename/address
         * in the log message. */
        rd_kafka_broker_lock(rkb);
        if (rkb->rkb_source == RD_KAFKA_LOGICAL &&
            !rd_kafka_broker_is_addrless(rkb)) {
                of = (size_t)rd_snprintf(errstr, sizeof(errstr),
                                         "%s: ", rkb->rkb_nodename);
                if (of > sizeof(errstr))
                        of = 0; /* If nodename overflows the entire buffer we
                                 * skip it completely since the error message
                                 * itself is more important. */
        }
        rd_kafka_broker_unlock(rkb);

        ofe = (size_t)rd_vsnprintf(errstr + of, sizeof(errstr) - of, fmt, ap);
        if (ofe > sizeof(errstr) - of)
                ofe = sizeof(errstr) - of;
        of += ofe;

        /* Provide more meaningful error messages in certain cases */
        if (err == RD_KAFKA_RESP_ERR__TRANSPORT &&
            !strcmp(errstr, "Disconnected")) {
                if (rkb->rkb_state == RD_KAFKA_BROKER_STATE_APIVERSION_QUERY) {
                        /* A disconnect while requesting ApiVersion typically
                         * means we're connecting to a SSL-listener as
                         * PLAINTEXT, but may also be caused by connecting to
                         * a broker that does not support ApiVersion (<0.10). */

                        if (rkb->rkb_proto != RD_KAFKA_PROTO_SSL &&
                            rkb->rkb_proto != RD_KAFKA_PROTO_SASL_SSL)
                                rd_kafka_broker_set_error(
                                    rkb, level, err,
                                    "Disconnected while requesting "
                                    "ApiVersion: "
                                    "might be caused by incorrect "
                                    "security.protocol configuration "
                                    "(connecting to a SSL listener?) or "
                                    "broker version is < 0.10 "
                                    "(see api.version.request)",
                                    ap /*ignored*/);
                        else
                                rd_kafka_broker_set_error(
                                    rkb, level, err,
                                    "Disconnected while requesting "
                                    "ApiVersion: "
                                    "might be caused by broker version "
                                    "< 0.10 (see api.version.request)",
                                    ap /*ignored*/);
                        return;

                } else if (rkb->rkb_state == RD_KAFKA_BROKER_STATE_UP &&
                           state_duration_ms < 2000 /*2s*/ &&
                           rkb->rkb_rk->rk_conf.security_protocol !=
                               RD_KAFKA_PROTO_SASL_SSL &&
                           rkb->rkb_rk->rk_conf.security_protocol !=
                               RD_KAFKA_PROTO_SASL_PLAINTEXT) {
                        /* If disconnected shortly after transitioning to UP
                         * state it typically means the broker listener is
                         * configured for SASL authentication but the client
                         * is not. */
                        rd_kafka_broker_set_error(
                            rkb, level, err,
                            "Disconnected: verify that security.protocol "
                            "is correctly configured, broker might "
                            "require SASL authentication",
                            ap /*ignored*/);
                        return;
                }
        }

        /* Check if error is identical to last error (prior to appending
         * the variable suffix "after Xms in state Y"), if so we should
         * suppress it. */
        identical = err == rkb->rkb_last_err.err &&
                    !strcmp(rkb->rkb_last_err.errstr, errstr);
        suppress = identical && rd_interval(&rkb->rkb_suppress.fail_error,
                                            30 * 1000 * 1000 /*30s*/, 0) <= 0;

        /* Copy last error prior to adding extras */
        rkb->rkb_last_err.err = err;
        rd_strlcpy(rkb->rkb_last_err.errstr, errstr,
                   sizeof(rkb->rkb_last_err.errstr));

        /* Time since last state change to help debug connection issues */
        ofe = rd_snprintf(extra, sizeof(extra), "after %dms in state %s",
                          state_duration_ms,
                          rd_kafka_broker_state_names[rkb->rkb_state]);

        /* Number of suppressed identical logs */
        if (identical && !suppress && rkb->rkb_last_err.cnt >= 1 &&
            ofe + 30 < sizeof(extra)) {
                size_t r =
                    (size_t)rd_snprintf(extra + ofe, sizeof(extra) - ofe,
                                        ", %d identical error(s) suppressed",
                                        rkb->rkb_last_err.cnt);
                if (r < sizeof(extra) - ofe)
                        ofe += r;
                else
                        ofe = sizeof(extra);
        }

        /* Append the extra info if there is enough room */
        if (ofe > 0 && of + ofe + 4 < sizeof(errstr))
                rd_snprintf(errstr + of, sizeof(errstr) - of, " (%s)", extra);

        /* Don't log interrupt-wakeups when terminating */
        if (err == RD_KAFKA_RESP_ERR__INTR && rd_kafka_terminating(rkb->rkb_rk))
                suppress = rd_true;

        if (!suppress)
                rkb->rkb_last_err.cnt = 1;
        else
                rkb->rkb_last_err.cnt++;

        rd_rkb_dbg(rkb, BROKER, "FAIL", "%s (%s)%s%s", errstr,
                   rd_kafka_err2name(err),
                   identical ? ": identical to last error" : "",
                   suppress ? ": error log suppressed" : "");

        if (level != LOG_DEBUG && (level <= LOG_CRIT || !suppress)) {
                rd_kafka_log(rkb->rkb_rk, level, "FAIL", "%s: %s",
                             rkb->rkb_name, errstr);

                /* Send ERR op to application for processing. */
                rd_kafka_q_op_err(rkb->rkb_rk->rk_rep, err, "%s: %s",
                                  rkb->rkb_name, errstr);
        }
}


/**
 * @brief Failure propagation to application.
 *
 * Will tear down connection to broker and trigger a reconnect.
 *
 * \p level is the log level, <=LOG_INFO will be logged while =LOG_DEBUG will
 * be debug-logged.
 *
 * @locality broker thread
 */
void rd_kafka_broker_fail(rd_kafka_broker_t *rkb,
                          int level,
                          rd_kafka_resp_err_t err,
                          const char *fmt,
                          ...) {
        va_list ap;
        rd_kafka_bufq_t tmpq_waitresp, tmpq;
        int old_state;
        rd_kafka_toppar_t *rktp;

        rd_kafka_assert(rkb->rkb_rk, thrd_is_current(rkb->rkb_thread));

        if (rkb->rkb_transport) {
                rd_kafka_transport_close(rkb->rkb_transport);
                rkb->rkb_transport = NULL;

                if (rkb->rkb_state >= RD_KAFKA_BROKER_STATE_UP)
                        rd_atomic32_add(&rkb->rkb_c.disconnects, 1);
        }

        rkb->rkb_req_timeouts = 0;

        if (rkb->rkb_recv_buf) {
                rd_kafka_buf_destroy(rkb->rkb_recv_buf);
                rkb->rkb_recv_buf = NULL;
        }

        rkb->rkb_reauth_in_progress = rd_false;

        va_start(ap, fmt);
        rd_kafka_broker_set_error(rkb, level, err, fmt, ap);
        va_end(ap);

        rd_kafka_broker_lock(rkb);

        /* If we're currently asking for ApiVersion and the connection
         * went down it probably means the broker does not support that request
         * and tore down the connection. In this case we disable that feature
         * flag. */
        if (rkb->rkb_state == RD_KAFKA_BROKER_STATE_APIVERSION_QUERY)
                rd_kafka_broker_feature_disable(rkb,
                                                RD_KAFKA_FEATURE_APIVERSION);

        /* Set broker state */
        old_state = rkb->rkb_state;
        rd_kafka_broker_set_state(rkb, RD_KAFKA_BROKER_STATE_DOWN);

        /* Stop any pending reauth timer, since a teardown/reconnect will
         * require a new timer. */
        rd_kafka_timer_stop(&rkb->rkb_rk->rk_timers, &rkb->rkb_sasl_reauth_tmr,
                            1 /*lock*/);

        /* Unlock broker since a requeue will try to lock it. */
        rd_kafka_broker_unlock(rkb);

        rd_atomic64_set(&rkb->rkb_c.ts_send, 0);
        rd_atomic64_set(&rkb->rkb_c.ts_recv, 0);

        /*
         * Purge all buffers
         * (put bufs on a temporary queue since bufs may be requeued,
         *  make sure outstanding requests are re-enqueued before
         *  bufs on outbufs queue.)
         */
        rd_kafka_bufq_init(&tmpq_waitresp);
        rd_kafka_bufq_init(&tmpq);
        rd_kafka_bufq_concat(&tmpq_waitresp, &rkb->rkb_waitresps);
        rd_kafka_bufq_concat(&tmpq, &rkb->rkb_outbufs);
        rd_atomic32_init(&rkb->rkb_blocking_request_cnt, 0);

        /* Purge the in-flight buffers (might get re-enqueued in case
         * of retries). */
        rd_kafka_bufq_purge(rkb, &tmpq_waitresp, err);

        /* Purge the waiting-in-output-queue buffers,
         * might also get re-enqueued. */
        rd_kafka_bufq_purge(rkb, &tmpq,
                            /* If failure was caused by a timeout,
                             * adjust the error code for in-queue requests. */
                            err == RD_KAFKA_RESP_ERR__TIMED_OUT
                                ? RD_KAFKA_RESP_ERR__TIMED_OUT_QUEUE
                                : err);

        /* Update bufq for connection reset:
         *  - Purge connection-setup requests from outbufs since they will be
         *    reissued on the next connect.
         *  - Reset any partially sent buffer's offset.
         */
        rd_kafka_bufq_connection_reset(rkb, &rkb->rkb_outbufs);

        /* Extra debugging for tracking termination-hang issues:
         * show what is keeping this broker from decommissioning. */
        if (rd_kafka_terminating(rkb->rkb_rk) &&
            !rd_kafka_broker_terminating(rkb)) {
                rd_rkb_dbg(rkb, BROKER | RD_KAFKA_DBG_PROTOCOL, "BRKTERM",
                           "terminating: broker still has %d refcnt(s), "
                           "%" PRId32 " buffer(s), %d partition(s)",
                           rd_refcnt_get(&rkb->rkb_refcnt),
                           rd_kafka_bufq_cnt(&rkb->rkb_outbufs),
                           rkb->rkb_toppar_cnt);
                rd_kafka_bufq_dump(rkb, "BRKOUTBUFS", &rkb->rkb_outbufs);
        }

        /* If this broker acts as the preferred (follower) replica for any
         * partition, delegate the partition back to the leader. */
        TAILQ_FOREACH(rktp, &rkb->rkb_toppars, rktp_rkblink) {
                rd_kafka_toppar_lock(rktp);
                if (unlikely(rktp->rktp_broker != rkb)) {
                        /* Currently migrating away from this
                         * broker, skip. */
                        rd_kafka_toppar_unlock(rktp);
                        continue;
                }
                rd_kafka_toppar_unlock(rktp);

                if (rktp->rktp_leader_id != rktp->rktp_broker_id) {
                        rd_kafka_toppar_delegate_to_leader(rktp);
                }
        }

        /* Query for topic leaders to quickly pick up on failover. */
        if (err != RD_KAFKA_RESP_ERR__DESTROY &&
            old_state >= RD_KAFKA_BROKER_STATE_UP)
                rd_kafka_metadata_refresh_known_topics(
                    rkb->rkb_rk, NULL, rd_true /*force*/, "broker down");
}



/**
 * @brief Handle broker connection close.
 *
 * @locality broker thread
 */
void rd_kafka_broker_conn_closed(rd_kafka_broker_t *rkb,
                                 rd_kafka_resp_err_t err,
                                 const char *errstr) {
        int log_level = LOG_ERR;

        if (!rkb->rkb_rk->rk_conf.log_connection_close) {
                /* Silence all connection closes */
                log_level = LOG_DEBUG;

        } else {
                /* Silence close logs for connections that are idle,
                 * it is most likely the broker's idle connection
                 * reaper kicking in.
                 *
                 * Indications there might be an error and not an
                 * idle disconnect:
                 *  - If the connection age is low a disconnect
                 *    typically indicates a failure, such as protocol mismatch.
                 *  - If the connection hasn't been idle long enough.
                 *  - There are outstanding requests, or requests enqueued.
                 *
                 * For non-idle connections, adjust log level:
                 *  - requests in-flight: LOG_WARNING
                 *  - else: LOG_INFO
                 */
                rd_ts_t now = rd_clock();
                rd_ts_t minidle =
                    RD_MAX(60 * 1000 /*60s*/,
                           rkb->rkb_rk->rk_conf.socket_timeout_ms) *
                    1000;
                int inflight = rd_kafka_bufq_cnt(&rkb->rkb_waitresps);
                int inqueue  = rd_kafka_bufq_cnt(&rkb->rkb_outbufs);

                if (rkb->rkb_ts_state + minidle < now &&
                    rd_atomic64_get(&rkb->rkb_c.ts_send) + minidle < now &&
                    inflight + inqueue == 0)
                        log_level = LOG_DEBUG;
                else if (inflight > 1)
                        log_level = LOG_WARNING;
                else
                        log_level = LOG_INFO;
        }

        rd_kafka_broker_fail(rkb, log_level, err, "%s", errstr);
}


/**
 * @brief Purge requests in \p rkbq matching request \p ApiKey
 *        and partition \p rktp.
 *
 * @warning ApiKey must be RD_KAFKAP_Produce
 *
 * @returns the number of purged buffers.
 *
 * @locality broker thread
 */
static int rd_kafka_broker_bufq_purge_by_toppar(rd_kafka_broker_t *rkb,
                                                rd_kafka_bufq_t *rkbq,
                                                int64_t ApiKey,
                                                rd_kafka_toppar_t *rktp,
                                                rd_kafka_resp_err_t err) {
        rd_kafka_buf_t *rkbuf, *tmp;
        int cnt = 0;

        rd_assert(ApiKey == RD_KAFKAP_Produce);

        TAILQ_FOREACH_SAFE(rkbuf, &rkbq->rkbq_bufs, rkbuf_link, tmp) {

                if (rkbuf->rkbuf_reqhdr.ApiKey != ApiKey ||
                    rkbuf->rkbuf_u.Produce.batch.rktp != rktp ||
                    /* Skip partially sent buffers and let them transmit.
                     * The alternative would be to kill the connection here,
                     * which is more drastic and costly. */
                    rd_slice_offset(&rkbuf->rkbuf_reader) > 0)
                        continue;

                rd_kafka_bufq_deq(rkbq, rkbuf);

                rd_kafka_buf_callback(rkb->rkb_rk, rkb, err, NULL, rkbuf);
                cnt++;
        }

        return cnt;
}


/**
 * Scan bufq for buffer timeouts, trigger buffer callback on timeout.
 *
 * If \p partial_cntp is non-NULL any partially sent buffers will increase
 * the provided counter by 1.
 *
 * @param ApiKey Only match requests with this ApiKey, or -1 for all.
 * @param now If 0, all buffers will time out, else the current clock.
 * @param description "N requests timed out <description>", e.g., "in flight".
 *                    Only used if log_first_n > 0.
 * @param log_first_n Log the first N request timeouts.
 *
 * @returns the number of timed out buffers.
 *
 * @locality broker thread
 */
static int rd_kafka_broker_bufq_timeout_scan(rd_kafka_broker_t *rkb,
                                             int is_waitresp_q,
                                             rd_kafka_bufq_t *rkbq,
                                             int *partial_cntp,
                                             int16_t ApiKey,
                                             rd_kafka_resp_err_t err,
                                             rd_ts_t now,
                                             const char *description,
                                             int log_first_n) {
        rd_kafka_buf_t *rkbuf, *tmp;
        int cnt = 0;
        int idx = -1;
        const rd_kafka_buf_t *holb;

restart:
        holb = TAILQ_FIRST(&rkbq->rkbq_bufs);

        TAILQ_FOREACH_SAFE(rkbuf, &rkbq->rkbq_bufs, rkbuf_link, tmp) {
                rd_kafka_broker_state_t pre_state, post_state;

                idx++;

                if (likely(now && rkbuf->rkbuf_ts_timeout > now))
                        continue;

                if (ApiKey != -1 && rkbuf->rkbuf_reqhdr.ApiKey != ApiKey)
                        continue;

                if (partial_cntp && rd_slice_offset(&rkbuf->rkbuf_reader) > 0)
                        (*partial_cntp)++;

                /* Convert rkbuf_ts_sent to elapsed time since request */
                if (rkbuf->rkbuf_ts_sent)
                        rkbuf->rkbuf_ts_sent = now - rkbuf->rkbuf_ts_sent;
                else
                        rkbuf->rkbuf_ts_sent = now - rkbuf->rkbuf_ts_enq;

                rd_kafka_bufq_deq(rkbq, rkbuf);

                if (now && cnt < log_first_n) {
                        char holbstr[256];
                        /* Head of line blocking:
                         * If this is not the first request in queue, but the
                         * initial first request did not time out,
                         * it typically means the first request is a
                         * long-running blocking one, holding up the
                         * sub-sequent requests.
                         * In this case log what is likely holding up the
                         * requests and what caused this request to time out. */
                        if (holb && holb == TAILQ_FIRST(&rkbq->rkbq_bufs)) {
                                rd_snprintf(
                                    holbstr, sizeof(holbstr),
                                    ": possibly held back by "
                                    "preceeding%s %sRequest with "
                                    "timeout in %dms",
                                    (holb->rkbuf_flags & RD_KAFKA_OP_F_BLOCKING)
                                        ? " blocking"
                                        : "",
                                    rd_kafka_ApiKey2str(
                                        holb->rkbuf_reqhdr.ApiKey),
                                    (int)((holb->rkbuf_ts_timeout - now) /
                                          1000));
                                /* Only log the HOLB once */
                                holb = NULL;
                        } else {
                                *holbstr = '\0';
                        }

                        rd_rkb_log(
                            rkb, LOG_NOTICE, "REQTMOUT",
                            "Timed out %sRequest %s "
                            "(after %" PRId64 "ms, timeout #%d)%s",
                            rd_kafka_ApiKey2str(rkbuf->rkbuf_reqhdr.ApiKey),
                            description, rkbuf->rkbuf_ts_sent / 1000, cnt,
                            holbstr);
                }

                if (is_waitresp_q &&
                    rkbuf->rkbuf_flags & RD_KAFKA_OP_F_BLOCKING &&
                    rd_atomic32_sub(&rkb->rkb_blocking_request_cnt, 1) == 0)
                        rd_kafka_brokers_broadcast_state_change(rkb->rkb_rk);

                pre_state = rd_kafka_broker_get_state(rkb);

                rd_kafka_buf_callback(rkb->rkb_rk, rkb, err, NULL, rkbuf);
                cnt++;

                /* If the buf_callback() triggered a broker state change
                 * (typically through broker_fail()) we can't trust the
                 * queue we are scanning to not have been touched, so we
                 * either restart the scan or bail out (if broker is now down),
                 * depending on the new state. #2326 */
                post_state = rd_kafka_broker_get_state(rkb);
                if (pre_state != post_state) {
                        /* If the new state is DOWN it means broker_fail()
                         * was called which may have modified the queues,
                         * to keep things safe we stop scanning this queue. */
                        if (post_state == RD_KAFKA_BROKER_STATE_DOWN)
                                break;
                        /* Else start scanning the queue from the beginning. */
                        goto restart;
                }
        }

        return cnt;
}


/**
 * Scan the wait-response and outbuf queues for message timeouts.
 *
 * Locality: Broker thread
 */
static void rd_kafka_broker_timeout_scan(rd_kafka_broker_t *rkb, rd_ts_t now) {
        int inflight_cnt, retry_cnt, outq_cnt;
        int partial_cnt = 0;

        rd_kafka_assert(rkb->rkb_rk, thrd_is_current(rkb->rkb_thread));

        /* In-flight requests waiting for response */
        inflight_cnt = rd_kafka_broker_bufq_timeout_scan(
            rkb, 1, &rkb->rkb_waitresps, NULL, -1, RD_KAFKA_RESP_ERR__TIMED_OUT,
            now, "in flight", 5);
        /* Requests in retry queue */
        retry_cnt = rd_kafka_broker_bufq_timeout_scan(
            rkb, 0, &rkb->rkb_retrybufs, NULL, -1,
            RD_KAFKA_RESP_ERR__TIMED_OUT_QUEUE, now, "in retry queue", 0);
        /* Requests in local queue not sent yet.
         * partial_cnt is included in outq_cnt and denotes a request
         * that has been partially transmitted. */
        outq_cnt = rd_kafka_broker_bufq_timeout_scan(
            rkb, 0, &rkb->rkb_outbufs, &partial_cnt, -1,
            RD_KAFKA_RESP_ERR__TIMED_OUT_QUEUE, now, "in output queue", 0);

        if (inflight_cnt + retry_cnt + outq_cnt + partial_cnt > 0) {
                rd_rkb_log(rkb, LOG_WARNING, "REQTMOUT",
                           "Timed out %i in-flight, %i retry-queued, "
                           "%i out-queue, %i partially-sent requests",
                           inflight_cnt, retry_cnt, outq_cnt, partial_cnt);

                rkb->rkb_req_timeouts += inflight_cnt + outq_cnt;
                rd_atomic64_add(&rkb->rkb_c.req_timeouts,
                                inflight_cnt + outq_cnt);

                /* If this was a partially sent request that timed out, or the
                 * number of timed out requests have reached the
                 * socket.max.fails threshold, we need to take down the
                 * connection. */
                if (partial_cnt > 0 ||
                    (rkb->rkb_rk->rk_conf.socket_max_fails &&
                     rkb->rkb_req_timeouts >=
                         rkb->rkb_rk->rk_conf.socket_max_fails &&
                     rkb->rkb_state >= RD_KAFKA_BROKER_STATE_UP)) {
                        char rttinfo[32];
                        /* Print average RTT (if avail) to help diagnose. */
                        rd_avg_calc(&rkb->rkb_avg_rtt, now);
                        if (rkb->rkb_avg_rtt.ra_v.avg)
                                rd_snprintf(rttinfo, sizeof(rttinfo),
                                            " (average rtt %.3fms)",
                                            (float)(rkb->rkb_avg_rtt.ra_v.avg /
                                                    1000.0f));
                        else
                                rttinfo[0] = 0;
                        rd_kafka_broker_fail(rkb, LOG_ERR,
                                             RD_KAFKA_RESP_ERR__TIMED_OUT,
                                             "%i request(s) timed out: "
                                             "disconnect%s",
                                             rkb->rkb_req_timeouts, rttinfo);
                }
        }
}



static ssize_t rd_kafka_broker_send(rd_kafka_broker_t *rkb, rd_slice_t *slice) {
        ssize_t r;
        char errstr[128];

        rd_kafka_assert(rkb->rkb_rk,
                        rkb->rkb_state >= RD_KAFKA_BROKER_STATE_UP);
        rd_kafka_assert(rkb->rkb_rk, rkb->rkb_transport);

        r = rd_kafka_transport_send(rkb->rkb_transport, slice, errstr,
                                    sizeof(errstr));

        if (r == -1) {
                rd_kafka_broker_fail(rkb, LOG_ERR, RD_KAFKA_RESP_ERR__TRANSPORT,
                                     "Send failed: %s", errstr);
                rd_atomic64_add(&rkb->rkb_c.tx_err, 1);
                return -1;
        }

        rd_atomic64_add(&rkb->rkb_c.tx_bytes, r);
        rd_atomic64_add(&rkb->rkb_c.tx, 1);
        return r;
}



static int rd_kafka_broker_resolve(rd_kafka_broker_t *rkb,
                                   const char *nodename,
                                   rd_bool_t reset_cached_addr) {
        const char *errstr;
        int save_idx = 0;

        if (!*nodename && rkb->rkb_source == RD_KAFKA_LOGICAL) {
                rd_kafka_broker_fail(rkb, LOG_DEBUG, RD_KAFKA_RESP_ERR__RESOLVE,
                                     "Logical broker has no address yet");
                return -1;
        }

        if (rkb->rkb_rsal &&
            (reset_cached_addr ||
             rkb->rkb_ts_rsal_last +
                     (rkb->rkb_rk->rk_conf.broker_addr_ttl * 1000) <
                 rd_clock())) {
                /* Address list has expired. */

                /* Save the address index to make sure we still round-robin
                 * if we get the same address list back */
                save_idx = rkb->rkb_rsal->rsal_curr;

                rd_sockaddr_list_destroy(rkb->rkb_rsal);
                rkb->rkb_rsal = NULL;
        }

        if (!rkb->rkb_rsal) {
                /* Resolve */
                rkb->rkb_rsal = rd_getaddrinfo(
                    nodename, RD_KAFKA_PORT_STR, AI_ADDRCONFIG,
                    rkb->rkb_rk->rk_conf.broker_addr_family, SOCK_STREAM,
                    IPPROTO_TCP, rkb->rkb_rk->rk_conf.resolve_cb,
                    rkb->rkb_rk->rk_conf.opaque, &errstr);

                if (!rkb->rkb_rsal) {
                        rd_kafka_broker_fail(
                            rkb, LOG_ERR, RD_KAFKA_RESP_ERR__RESOLVE,
                            "Failed to resolve '%s': %s", nodename, errstr);
                        return -1;
                } else {
                        rkb->rkb_ts_rsal_last = rd_clock();
                        /* Continue at previous round-robin position */
                        if (rkb->rkb_rsal->rsal_cnt > save_idx)
                                rkb->rkb_rsal->rsal_curr = save_idx;
                }
        }

        return 0;
}


static void rd_kafka_broker_buf_enq0(rd_kafka_broker_t *rkb,
                                     rd_kafka_buf_t *rkbuf) {
        rd_ts_t now;

        rd_kafka_assert(rkb->rkb_rk, thrd_is_current(rkb->rkb_thread));

        if (rkb->rkb_rk->rk_conf.sparse_connections &&
            rkb->rkb_state == RD_KAFKA_BROKER_STATE_INIT) {
                /* Sparse connections:
                 * Trigger connection when a new request is enqueued. */
                rkb->rkb_persistconn.internal++;
                rd_kafka_broker_lock(rkb);
                rd_kafka_broker_set_state(rkb,
                                          RD_KAFKA_BROKER_STATE_TRY_CONNECT);
                rd_kafka_broker_unlock(rkb);
        }

        now                 = rd_clock();
        rkbuf->rkbuf_ts_enq = now;
        rkbuf->rkbuf_flags &= ~RD_KAFKA_OP_F_SENT;

        /* Calculate request attempt timeout */
        rd_kafka_buf_calc_timeout(rkb->rkb_rk, rkbuf, now);

        if (likely(rkbuf->rkbuf_prio == RD_KAFKA_PRIO_NORMAL)) {
                /* Insert request at tail of queue */
                TAILQ_INSERT_TAIL(&rkb->rkb_outbufs.rkbq_bufs, rkbuf,
                                  rkbuf_link);

        } else {
                /* Insert request after any requests with a higher or
                 * equal priority.
                 * Also make sure the request is after added any partially
                 * sent request (of any prio).
                 * We need to check if buf corrid is set rather than
                 * rkbuf_of since SSL_write may return 0 and expect the
                 * exact same arguments the next call. */
                rd_kafka_buf_t *prev, *after = NULL;

                TAILQ_FOREACH(prev, &rkb->rkb_outbufs.rkbq_bufs, rkbuf_link) {
                        if (prev->rkbuf_prio < rkbuf->rkbuf_prio &&
                            prev->rkbuf_corrid == 0)
                                break;
                        after = prev;
                }

                if (after)
                        TAILQ_INSERT_AFTER(&rkb->rkb_outbufs.rkbq_bufs, after,
                                           rkbuf, rkbuf_link);
                else
                        TAILQ_INSERT_HEAD(&rkb->rkb_outbufs.rkbq_bufs, rkbuf,
                                          rkbuf_link);
        }

        rd_atomic32_add(&rkb->rkb_outbufs.rkbq_cnt, 1);
        if (rkbuf->rkbuf_reqhdr.ApiKey == RD_KAFKAP_Produce)
                rd_atomic32_add(&rkb->rkb_outbufs.rkbq_msg_cnt,
                                rd_kafka_msgq_len(&rkbuf->rkbuf_batch.msgq));
}


/**
 * Finalize a stuffed rkbuf for sending to broker.
 */
static void rd_kafka_buf_finalize(rd_kafka_t *rk, rd_kafka_buf_t *rkbuf) {
        size_t totsize;

        rd_assert(!(rkbuf->rkbuf_flags & RD_KAFKA_OP_F_NEED_MAKE));

        if (rkbuf->rkbuf_flags & RD_KAFKA_OP_F_FLEXVER) {
                /* Empty struct tags */
                rd_kafka_buf_write_i8(rkbuf, 0);
        }

        /* Calculate total request buffer length. */
        totsize = rd_buf_len(&rkbuf->rkbuf_buf) - 4;

        /* Set up a buffer reader for sending the buffer. */
        rd_slice_init_full(&rkbuf->rkbuf_reader, &rkbuf->rkbuf_buf);

        /**
         * Update request header fields
         */
        /* Total request length */
        rd_kafka_buf_update_i32(rkbuf, 0, (int32_t)totsize);

        /* ApiVersion */
        rd_kafka_buf_update_i16(rkbuf, 4 + 2, rkbuf->rkbuf_reqhdr.ApiVersion);
}


void rd_kafka_broker_buf_enq1(rd_kafka_broker_t *rkb,
                              rd_kafka_buf_t *rkbuf,
                              rd_kafka_resp_cb_t *resp_cb,
                              void *opaque) {


        rkbuf->rkbuf_cb     = resp_cb;
        rkbuf->rkbuf_opaque = opaque;

        rd_kafka_buf_finalize(rkb->rkb_rk, rkbuf);

        rd_kafka_broker_buf_enq0(rkb, rkbuf);
}


/**
 * Enqueue buffer on broker's xmit queue, but fail buffer immediately
 * if broker is not up.
 *
 * Locality: broker thread
 */
static int rd_kafka_broker_buf_enq2(rd_kafka_broker_t *rkb,
                                    rd_kafka_buf_t *rkbuf) {
        if (unlikely(rkb->rkb_source == RD_KAFKA_INTERNAL)) {
                /* Fail request immediately if this is the internal broker. */
                rd_kafka_buf_callback(rkb->rkb_rk, rkb,
                                      RD_KAFKA_RESP_ERR__TRANSPORT, NULL,
                                      rkbuf);
                return -1;
        }

        rd_kafka_broker_buf_enq0(rkb, rkbuf);

        return 0;
}



/**
 * Enqueue buffer for tranmission.
 * Responses are enqueued on 'replyq' (RD_KAFKA_OP_RECV_BUF)
 *
 * Locality: any thread
 */
void rd_kafka_broker_buf_enq_replyq(rd_kafka_broker_t *rkb,
                                    rd_kafka_buf_t *rkbuf,
                                    rd_kafka_replyq_t replyq,
                                    rd_kafka_resp_cb_t *resp_cb,
                                    void *opaque) {

        assert(rkbuf->rkbuf_rkb == rkb);
        if (resp_cb) {
                rkbuf->rkbuf_replyq = replyq;
                rkbuf->rkbuf_cb     = resp_cb;
                rkbuf->rkbuf_opaque = opaque;
        } else {
                rd_dassert(!replyq.q);
        }

        /* Unmaked buffers will be finalized after the make callback. */
        if (!(rkbuf->rkbuf_flags & RD_KAFKA_OP_F_NEED_MAKE))
                rd_kafka_buf_finalize(rkb->rkb_rk, rkbuf);

        if (thrd_is_current(rkb->rkb_thread)) {
                rd_kafka_broker_buf_enq2(rkb, rkbuf);

        } else {
                rd_kafka_op_t *rko    = rd_kafka_op_new(RD_KAFKA_OP_XMIT_BUF);
                rko->rko_u.xbuf.rkbuf = rkbuf;
                rd_kafka_q_enq(rkb->rkb_ops, rko);
        }
}



/**
 * @returns the current broker state change version.
 *          Pass this value to future rd_kafka_brokers_wait_state_change() calls
 *          to avoid the race condition where a state-change happens between
 *          an initial call to some API that fails and the sub-sequent
 *          .._wait_state_change() call.
 */
int rd_kafka_brokers_get_state_version(rd_kafka_t *rk) {
        int version;
        mtx_lock(&rk->rk_broker_state_change_lock);
        version = rk->rk_broker_state_change_version;
        mtx_unlock(&rk->rk_broker_state_change_lock);
        return version;
}

/**
 * @brief Wait at most \p timeout_ms for any state change for any broker.
 *        \p stored_version is the value previously returned by
 *        rd_kafka_brokers_get_state_version() prior to another API call
 *        that failed due to invalid state.
 *
 * Triggers:
 *   - broker state changes
 *   - broker transitioning from blocking to non-blocking
 *   - partition leader changes
 *   - group state changes
 *
 * @remark There is no guarantee that a state change actually took place.
 *
 * @returns 1 if a state change was signaled (maybe), else 0 (timeout)
 *
 * @locality any thread
 */
int rd_kafka_brokers_wait_state_change(rd_kafka_t *rk,
                                       int stored_version,
                                       int timeout_ms) {
        int r;
        mtx_lock(&rk->rk_broker_state_change_lock);
        if (stored_version != rk->rk_broker_state_change_version)
                r = 1;
        else
                r = cnd_timedwait_ms(&rk->rk_broker_state_change_cnd,
                                     &rk->rk_broker_state_change_lock,
                                     timeout_ms) == thrd_success;
        mtx_unlock(&rk->rk_broker_state_change_lock);
        return r;
}


/**
 * @brief Same as rd_kafka_brokers_wait_state_change() but will trigger
 *        the wakeup asynchronously through the provided \p eonce.
 *
 *        If the eonce was added to the wait list its reference count
 *        will have been updated, this reference is later removed by
 *        rd_kafka_broker_state_change_trigger_eonce() by calling trigger().
 *
 * @returns 1 if the \p eonce was added to the wait-broker-state-changes list,
 *          or 0 if the \p stored_version is outdated in which case the
 *          caller should redo the broker lookup.
 */
int rd_kafka_brokers_wait_state_change_async(rd_kafka_t *rk,
                                             int stored_version,
                                             rd_kafka_enq_once_t *eonce) {
        int r = 1;
        mtx_lock(&rk->rk_broker_state_change_lock);

        if (stored_version != rk->rk_broker_state_change_version)
                r = 0;
        else {
                rd_kafka_enq_once_add_source(eonce, "wait broker state change");
                rd_list_add(&rk->rk_broker_state_change_waiters, eonce);
        }

        mtx_unlock(&rk->rk_broker_state_change_lock);
        return r;
}


/**
 * @brief eonce trigger callback for rd_list_apply() call in
 *        rd_kafka_brokers_broadcast_state_change()
 */
static int rd_kafka_broker_state_change_trigger_eonce(void *elem,
                                                      void *opaque) {
        rd_kafka_enq_once_t *eonce = elem;
        rd_kafka_enq_once_trigger(eonce, RD_KAFKA_RESP_ERR_NO_ERROR,
                                  "broker state change");
        return 0; /* remove eonce from list */
}


/**
 * @brief Broadcast broker state change to listeners, if any.
 *
 * @locality any thread
 */
void rd_kafka_brokers_broadcast_state_change(rd_kafka_t *rk) {

        rd_kafka_dbg(rk, GENERIC, "BROADCAST", "Broadcasting state change");

        mtx_lock(&rk->rk_broker_state_change_lock);

        /* Bump version */
        rk->rk_broker_state_change_version++;

        /* Trigger waiters */
        rd_list_apply(&rk->rk_broker_state_change_waiters,
                      rd_kafka_broker_state_change_trigger_eonce, NULL);

        /* Broadcast to listeners */
        cnd_broadcast(&rk->rk_broker_state_change_cnd);

        mtx_unlock(&rk->rk_broker_state_change_lock);
}


/**
 * @returns a random broker (with refcnt increased) with matching \p state
 *          and where the \p filter function returns 0.
 *
 * Uses reservoir sampling.
 *
 * @param is_up Any broker that is up (UP or UPDATE state), \p state is ignored.
 * @param filtered_cnt Optional pointer to integer which will be set to the
 *               number of brokers that matches the \p state or \p is_up but
 *               were filtered out by \p filter.
 * @param filter is an optional callback used to filter out undesired brokers.
 *               The filter function should return 1 to filter out a broker,
 *               or 0 to keep it in the list of eligible brokers to return.
 *               rd_kafka_broker_lock() is held during the filter callback.
 *
 *
 * @locks rd_kafka_*lock() MUST be held
 * @locality any
 */
static rd_kafka_broker_t *
rd_kafka_broker_random0(const char *func,
                        int line,
                        rd_kafka_t *rk,
                        rd_bool_t is_up,
                        int state,
                        int *filtered_cnt,
                        int (*filter)(rd_kafka_broker_t *rk, void *opaque),
                        void *opaque) {
        rd_kafka_broker_t *rkb, *good = NULL;
        int cnt  = 0;
        int fcnt = 0;

        TAILQ_FOREACH(rkb, &rk->rk_brokers, rkb_link) {
                if (RD_KAFKA_BROKER_IS_LOGICAL(rkb))
                        continue;

                rd_kafka_broker_lock(rkb);
                if ((is_up && rd_kafka_broker_state_is_up(rkb->rkb_state)) ||
                    (!is_up && (int)rkb->rkb_state == state)) {
                        if (filter && filter(rkb, opaque)) {
                                /* Filtered out */
                                fcnt++;
                        } else {
                                if (cnt < 1 || rd_jitter(0, cnt) < 1) {
                                        if (good)
                                                rd_kafka_broker_destroy(good);
                                        rd_kafka_broker_keep_fl(func, line,
                                                                rkb);
                                        good = rkb;
                                }
                                cnt += 1;
                        }
                }
                rd_kafka_broker_unlock(rkb);
        }

        if (filtered_cnt)
                *filtered_cnt = fcnt;

        return good;
}

#define rd_kafka_broker_random(rk, state, filter, opaque)                      \
        rd_kafka_broker_random0(__FUNCTION__, __LINE__, rk, rd_false, state,   \
                                NULL, filter, opaque)


/**
 * @returns the broker (with refcnt increased) with the highest weight based
 *          based on the provided weighing function.
 *
 * If multiple brokers share the same weight reservoir sampling will be used
 * to randomly select one.
 *
 * @param weight_cb Weighing function that should return the sort weight
 *                  for the given broker.
 *                  Higher weight is better.
 *                  A weight of <= 0 will filter out the broker.
 *                  The passed broker object is locked.
 * @param features (optional) Required broker features.
 *
 * @locks_required rk(read)
 * @locality any
 */
static rd_kafka_broker_t *
rd_kafka_broker_weighted(rd_kafka_t *rk,
                         int (*weight_cb)(rd_kafka_broker_t *rkb),
                         int features) {
        rd_kafka_broker_t *rkb, *good = NULL;
        int highest = 0;
        int cnt     = 0;

        TAILQ_FOREACH(rkb, &rk->rk_brokers, rkb_link) {
                int weight;

                rd_kafka_broker_lock(rkb);
                if (features && (rkb->rkb_features & features) != features)
                        weight = 0;
                else
                        weight = weight_cb(rkb);
                rd_kafka_broker_unlock(rkb);

                if (weight <= 0 || weight < highest)
                        continue;

                if (weight > highest) {
                        highest = weight;
                        cnt     = 0;
                }

                /* If same weight (cnt > 0), use reservoir sampling */
                if (cnt < 1 || rd_jitter(0, cnt) < 1) {
                        if (good)
                                rd_kafka_broker_destroy(good);
                        rd_kafka_broker_keep(rkb);
                        good = rkb;
                }
                cnt++;
        }

        return good;
}

/**
 * @brief Weighing function to select a usable broker connections,
 *        promoting connections according to the scoring below.
 *
 * Priority order:
 *  - is not a bootstrap broker
 *  - least idle last 10 minutes (unless blocking)
 *  - least idle hours (if above 10 minutes idle)
 *  - is not a logical broker (these connections have dedicated use and should
 *                             preferably not be used for other purposes)
 *  - is not blocking
 *
 * Will prefer the most recently used broker connection for two reasons:
 * - this connection is most likely to function properly.
 * - allows truly idle connections to be killed by the broker's/LB's
 *   idle connection reaper.
 *
 * Connection must be up.
 *
 * @locks_required rkb
 */
static int rd_kafka_broker_weight_usable(rd_kafka_broker_t *rkb) {
        int weight = 0;

        if (!rd_kafka_broker_state_is_up(rkb->rkb_state))
                return 0;

        weight +=
            2000 * (rkb->rkb_nodeid != -1 && !RD_KAFKA_BROKER_IS_LOGICAL(rkb));
        weight += 10 * !RD_KAFKA_BROKER_IS_LOGICAL(rkb);

        if (likely(!rd_atomic32_get(&rkb->rkb_blocking_request_cnt))) {
                rd_ts_t tx_last = rd_atomic64_get(&rkb->rkb_c.ts_send);
                int idle        = (int)((rd_clock() -
                                  (tx_last > 0 ? tx_last : rkb->rkb_ts_state)) /
                                 1000000);

                weight += 1; /* is not blocking */

                /* Prefer least idle broker (based on last 10 minutes use) */
                if (idle < 0)
                        ; /*clock going backwards? do nothing */
                else if (idle < 600 /*10 minutes*/)
                        weight += 1000 + (600 - idle);
                else /* Else least idle hours (capped to 100h) */
                        weight += 100 + (100 - RD_MIN((idle / 3600), 100));
        }

        return weight;
}


/**
 * @brief Returns a random broker (with refcnt increased) in state \p state.
 *
 * Uses Reservoir sampling.
 *
 * @param filter is optional, see rd_kafka_broker_random().
 *
 * @sa rd_kafka_broker_random
 *
 * @locks rd_kafka_*lock(rk) MUST be held.
 * @locality any thread
 */
rd_kafka_broker_t *rd_kafka_broker_any(rd_kafka_t *rk,
                                       int state,
                                       int (*filter)(rd_kafka_broker_t *rkb,
                                                     void *opaque),
                                       void *opaque,
                                       const char *reason) {
        rd_kafka_broker_t *rkb;

        rkb = rd_kafka_broker_random(rk, state, filter, opaque);

        if (!rkb && rk->rk_conf.sparse_connections) {
                /* Sparse connections:
                 * If no eligible broker was found, schedule
                 * a random broker for connecting. */
                rd_kafka_connect_any(rk, reason);
        }

        return rkb;
}


/**
 * @brief Returns a random broker (with refcnt increased) which is up.
 *
 * @param filtered_cnt optional, see rd_kafka_broker_random0().
 * @param filter is optional, see rd_kafka_broker_random0().
 *
 * @sa rd_kafka_broker_random
 *
 * @locks rd_kafka_*lock(rk) MUST be held.
 * @locality any thread
 */
rd_kafka_broker_t *rd_kafka_broker_any_up(rd_kafka_t *rk,
                                          int *filtered_cnt,
                                          int (*filter)(rd_kafka_broker_t *rkb,
                                                        void *opaque),
                                          void *opaque,
                                          const char *reason) {
        rd_kafka_broker_t *rkb;

        rkb = rd_kafka_broker_random0(__FUNCTION__, __LINE__, rk,
                                      rd_true /*is_up*/, -1, filtered_cnt,
                                      filter, opaque);

        if (!rkb && rk->rk_conf.sparse_connections) {
                /* Sparse connections:
                 * If no eligible broker was found, schedule
                 * a random broker for connecting. */
                rd_kafka_connect_any(rk, reason);
        }

        return rkb;
}


/**
 * @brief Spend at most \p timeout_ms to acquire a usable (Up) broker.
 *
 * Prefers the most recently used broker, see rd_kafka_broker_weight_usable().
 *
 * @param features (optional) Required broker features.
 *
 * @returns A probably usable broker with increased refcount, or NULL on timeout
 * @locks rd_kafka_*lock() if !do_lock
 * @locality any
 *
 * @sa rd_kafka_broker_any_up()
 */
rd_kafka_broker_t *rd_kafka_broker_any_usable(rd_kafka_t *rk,
                                              int timeout_ms,
                                              rd_dolock_t do_lock,
                                              int features,
                                              const char *reason) {
        const rd_ts_t ts_end = rd_timeout_init(timeout_ms);

        while (1) {
                rd_kafka_broker_t *rkb;
                int remains;
                int version = rd_kafka_brokers_get_state_version(rk);

                if (do_lock)
                        rd_kafka_rdlock(rk);

                rkb = rd_kafka_broker_weighted(
                    rk, rd_kafka_broker_weight_usable, features);

                if (!rkb && rk->rk_conf.sparse_connections) {
                        /* Sparse connections:
                         * If no eligible broker was found, schedule
                         * a random broker for connecting. */
                        rd_kafka_connect_any(rk, reason);
                }

                if (do_lock)
                        rd_kafka_rdunlock(rk);

                if (rkb)
                        return rkb;

                remains = rd_timeout_remains(ts_end);
                if (rd_timeout_expired(remains))
                        return NULL;

                rd_kafka_brokers_wait_state_change(rk, version, remains);
        }

        return NULL;
}



/**
 * @returns the broker handle for \p broker_id using cached metadata
 *          information (if available) in state == \p state,
 *          with refcount increaesd.
 *
 *          Otherwise enqueues the \p eonce on the wait-state-change queue
 *          which will be triggered on broker state changes.
 *          It may also be triggered erroneously, so the caller
 *          should call rd_kafka_broker_get_async() again when
 *          the eonce is triggered.
 *
 * @locks none
 * @locality any thread
 */
rd_kafka_broker_t *rd_kafka_broker_get_async(rd_kafka_t *rk,
                                             int32_t broker_id,
                                             int state,
                                             rd_kafka_enq_once_t *eonce) {
        int version;
        do {
                rd_kafka_broker_t *rkb;

                version = rd_kafka_brokers_get_state_version(rk);

                rd_kafka_rdlock(rk);
                rkb = rd_kafka_broker_find_by_nodeid0(rk, broker_id, state,
                                                      rd_true);
                rd_kafka_rdunlock(rk);

                if (rkb)
                        return rkb;

        } while (!rd_kafka_brokers_wait_state_change_async(rk, version, eonce));

        return NULL; /* eonce added to wait list */
}


/**
 * @brief Asynchronously look up current list of broker ids until available.
 *        Bootstrap and logical brokers are excluded from the list.
 *
 *        To be called repeatedly with an valid eonce until a non-NULL
 *        list is returned.
 *
 * @param rk Client instance.
 * @param eonce For triggering asynchronously on state change
 *              in case broker list isn't yet available.
 * @return List of int32_t with broker nodeids when ready, NULL when the eonce
 *         was added to the wait list.
 */
rd_list_t *rd_kafka_brokers_get_nodeids_async(rd_kafka_t *rk,
                                              rd_kafka_enq_once_t *eonce) {
        rd_list_t *nodeids = NULL;
        int version, i, broker_cnt;

        do {
                rd_kafka_broker_t *rkb;
                version = rd_kafka_brokers_get_state_version(rk);

                rd_kafka_rdlock(rk);
                broker_cnt = rd_atomic32_get(&rk->rk_broker_cnt);
                if (nodeids) {
                        if (broker_cnt > rd_list_cnt(nodeids)) {
                                rd_list_destroy(nodeids);
                                /* Will be recreated just after */
                                nodeids = NULL;
                        } else {
                                rd_list_set_cnt(nodeids, 0);
                        }
                }
                if (!nodeids) {
                        nodeids = rd_list_new(0, NULL);
                        rd_list_init_int32(nodeids, broker_cnt);
                }
                i = 0;
                TAILQ_FOREACH(rkb, &rk->rk_brokers, rkb_link) {
                        rd_kafka_broker_lock(rkb);
                        if (rkb->rkb_nodeid != -1 &&
                            !RD_KAFKA_BROKER_IS_LOGICAL(rkb)) {
                                rd_list_set_int32(nodeids, i++,
                                                  rkb->rkb_nodeid);
                        }
                        rd_kafka_broker_unlock(rkb);
                }
                rd_kafka_rdunlock(rk);

                if (!rd_list_empty(nodeids))
                        return nodeids;
        } while (!rd_kafka_brokers_wait_state_change_async(rk, version, eonce));

        if (nodeids) {
                rd_list_destroy(nodeids);
        }
        return NULL; /* eonce added to wait list */
}


/**
 * @returns the current controller using cached metadata information,
 *          and only if the broker's state == \p state.
 *          The reference count is increased for the returned broker.
 *
 * @locks none
 * @locality any thread
 */

static rd_kafka_broker_t *rd_kafka_broker_controller_nowait(rd_kafka_t *rk,
                                                            int state) {
        rd_kafka_broker_t *rkb;

        rd_kafka_rdlock(rk);

        if (rk->rk_controllerid == -1) {
                rd_kafka_rdunlock(rk);
                rd_kafka_metadata_refresh_brokers(rk, NULL,
                                                  "lookup controller");
                return NULL;
        }

        rkb = rd_kafka_broker_find_by_nodeid0(rk, rk->rk_controllerid, state,
                                              rd_true);

        rd_kafka_rdunlock(rk);

        return rkb;
}


/**
 * @returns the current controller using cached metadata information if
 *          available in state == \p state, with refcount increaesd.
 *
 *          Otherwise enqueues the \p eonce on the wait-controller queue
 *          which will be triggered on controller updates or broker state
 *          changes. It may also be triggered erroneously, so the caller
 *          should call rd_kafka_broker_controller_async() again when
 *          the eonce is triggered.
 *
 * @locks none
 * @locality any thread
 */
rd_kafka_broker_t *
rd_kafka_broker_controller_async(rd_kafka_t *rk,
                                 int state,
                                 rd_kafka_enq_once_t *eonce) {
        int version;
        do {
                rd_kafka_broker_t *rkb;

                version = rd_kafka_brokers_get_state_version(rk);

                rkb = rd_kafka_broker_controller_nowait(rk, state);
                if (rkb)
                        return rkb;

        } while (!rd_kafka_brokers_wait_state_change_async(rk, version, eonce));

        return NULL; /* eonce added to wait list */
}


/**
 * @returns the current controller using cached metadata information,
 *          blocking up to \p abs_timeout for the controller to be known
 *          and to reach state == \p state. The reference count is increased
 *          for the returned broker.
 *
 * @locks none
 * @locality any thread
 */
rd_kafka_broker_t *
rd_kafka_broker_controller(rd_kafka_t *rk, int state, rd_ts_t abs_timeout) {

        while (1) {
                int version = rd_kafka_brokers_get_state_version(rk);
                rd_kafka_broker_t *rkb;
                int remains_ms;

                rkb = rd_kafka_broker_controller_nowait(rk, state);
                if (rkb)
                        return rkb;

                remains_ms = rd_timeout_remains(abs_timeout);
                if (rd_timeout_expired(remains_ms))
                        return NULL;

                rd_kafka_brokers_wait_state_change(rk, version, remains_ms);
        }
}



/**
 * Find a waitresp (rkbuf awaiting response) by the correlation id.
 */
static rd_kafka_buf_t *rd_kafka_waitresp_find(rd_kafka_broker_t *rkb,
                                              int32_t corrid) {
        rd_kafka_buf_t *rkbuf;
        rd_ts_t now = rd_clock();

        rd_kafka_assert(rkb->rkb_rk, thrd_is_current(rkb->rkb_thread));

        TAILQ_FOREACH(rkbuf, &rkb->rkb_waitresps.rkbq_bufs, rkbuf_link)
        if (rkbuf->rkbuf_corrid == corrid) {
                /* Convert ts_sent to RTT */
                rkbuf->rkbuf_ts_sent = now - rkbuf->rkbuf_ts_sent;
                rd_avg_add(&rkb->rkb_avg_rtt, rkbuf->rkbuf_ts_sent);

                if (rkbuf->rkbuf_flags & RD_KAFKA_OP_F_BLOCKING &&
                    rd_atomic32_sub(&rkb->rkb_blocking_request_cnt, 1) == 1)
                        rd_kafka_brokers_broadcast_state_change(rkb->rkb_rk);

                rd_kafka_bufq_deq(&rkb->rkb_waitresps, rkbuf);
                return rkbuf;
        }
        return NULL;
}



/**
 * Map a response message to a request.
 */
static int rd_kafka_req_response(rd_kafka_broker_t *rkb,
                                 rd_kafka_buf_t *rkbuf) {
        rd_kafka_buf_t *req   = NULL;
        int log_decode_errors = LOG_ERR;

        rd_kafka_assert(rkb->rkb_rk, thrd_is_current(rkb->rkb_thread));


        /* Find corresponding request message by correlation id */
        if (unlikely(!(req = rd_kafka_waitresp_find(
                           rkb, rkbuf->rkbuf_reshdr.CorrId)))) {
                /* unknown response. probably due to request timeout */
                rd_atomic64_add(&rkb->rkb_c.rx_corrid_err, 1);
                rd_rkb_dbg(rkb, BROKER, "RESPONSE",
                           "Response for unknown CorrId %" PRId32
                           " (timed out?)",
                           rkbuf->rkbuf_reshdr.CorrId);
                rd_kafka_interceptors_on_response_received(
                    rkb->rkb_rk, -1, rd_kafka_broker_name(rkb), rkb->rkb_nodeid,
                    -1, -1, rkbuf->rkbuf_reshdr.CorrId, rkbuf->rkbuf_totlen, -1,
                    RD_KAFKA_RESP_ERR__NOENT);
                rd_kafka_buf_destroy(rkbuf);
                return -1;
        }

        rd_rkb_dbg(rkb, PROTOCOL, "RECV",
                   "Received %sResponse (v%hd, %" PRIusz
                   " bytes, CorrId %" PRId32 ", rtt %.2fms)",
                   rd_kafka_ApiKey2str(req->rkbuf_reqhdr.ApiKey),
                   req->rkbuf_reqhdr.ApiVersion, rkbuf->rkbuf_totlen,
                   rkbuf->rkbuf_reshdr.CorrId,
                   (float)req->rkbuf_ts_sent / 1000.0f);

        /* Copy request's header and certain flags to response object's
         * reqhdr for convenience. */
        rkbuf->rkbuf_reqhdr = req->rkbuf_reqhdr;
        rkbuf->rkbuf_flags |=
            (req->rkbuf_flags & RD_KAFKA_BUF_FLAGS_RESP_COPY_MASK);
        rkbuf->rkbuf_ts_sent = req->rkbuf_ts_sent; /* copy rtt */

        /* Set up response reader slice starting past the response header */
        rd_slice_init(&rkbuf->rkbuf_reader, &rkbuf->rkbuf_buf,
                      RD_KAFKAP_RESHDR_SIZE,
                      rd_buf_len(&rkbuf->rkbuf_buf) - RD_KAFKAP_RESHDR_SIZE);

        /* In case of flexibleVersion, skip the response header tags.
         * The ApiVersion request/response is different since it needs
         * be backwards compatible and thus has no header tags. */
        if (req->rkbuf_reqhdr.ApiKey != RD_KAFKAP_ApiVersion)
                rd_kafka_buf_skip_tags(rkbuf);

        if (!rkbuf->rkbuf_rkb) {
                rkbuf->rkbuf_rkb = rkb;
                rd_kafka_broker_keep(rkbuf->rkbuf_rkb);
        } else
                rd_assert(rkbuf->rkbuf_rkb == rkb);

        /* Call callback. */
        rd_kafka_buf_callback(rkb->rkb_rk, rkb, 0, rkbuf, req);

        return 0;

err_parse:
        rd_atomic64_add(&rkb->rkb_c.rx_err, 1);
        rd_kafka_buf_callback(rkb->rkb_rk, rkb, rkbuf->rkbuf_err, NULL, req);
        rd_kafka_buf_destroy(rkbuf);
        return -1;
}



int rd_kafka_recv(rd_kafka_broker_t *rkb) {
        rd_kafka_buf_t *rkbuf;
        ssize_t r;
        /* errstr is not set by buf_read errors, so default it here. */
        char errstr[512]            = "Protocol parse failure";
        rd_kafka_resp_err_t err     = RD_KAFKA_RESP_ERR_NO_ERROR;
        const int log_decode_errors = LOG_ERR;


        /* It is impossible to estimate the correct size of the response
         * so we split the read up in two parts: first we read the protocol
         * length and correlation id (i.e., the Response header), and then
         * when we know the full length of the response we allocate a new
         * buffer and call receive again.
         * All this in an async fashion (e.g., partial reads).
         */
        if (!(rkbuf = rkb->rkb_recv_buf)) {
                /* No receive in progress: create new buffer */

                rkbuf = rd_kafka_buf_new(2, RD_KAFKAP_RESHDR_SIZE);

                rkb->rkb_recv_buf = rkbuf;

                /* Set up buffer reader for the response header. */
                rd_buf_write_ensure(&rkbuf->rkbuf_buf, RD_KAFKAP_RESHDR_SIZE,
                                    RD_KAFKAP_RESHDR_SIZE);
        }

        rd_dassert(rd_buf_write_remains(&rkbuf->rkbuf_buf) > 0);

        r = rd_kafka_transport_recv(rkb->rkb_transport, &rkbuf->rkbuf_buf,
                                    errstr, sizeof(errstr));
        if (unlikely(r <= 0)) {
                if (r == 0)
                        return 0; /* EAGAIN */
                err = RD_KAFKA_RESP_ERR__TRANSPORT;
                rd_atomic64_add(&rkb->rkb_c.rx_err, 1);
                goto err;
        }

        rd_atomic64_set(&rkb->rkb_c.ts_recv, rd_clock());

        if (rkbuf->rkbuf_totlen == 0) {
                /* Packet length not known yet. */

                if (unlikely(rd_buf_write_pos(&rkbuf->rkbuf_buf) <
                             RD_KAFKAP_RESHDR_SIZE)) {
                        /* Need response header for packet length and corrid.
                         * Wait for more data. */
                        return 0;
                }

                rd_assert(!rkbuf->rkbuf_rkb);
                rkbuf->rkbuf_rkb = rkb; /* Protocol parsing code needs
                                         * the rkb for logging, but we dont
                                         * want to keep a reference to the
                                         * broker this early since that extra
                                         * refcount will mess with the broker's
                                         * refcount-based termination code. */

                /* Initialize reader */
                rd_slice_init(&rkbuf->rkbuf_reader, &rkbuf->rkbuf_buf, 0,
                              RD_KAFKAP_RESHDR_SIZE);

                /* Read protocol header */
                rd_kafka_buf_read_i32(rkbuf, &rkbuf->rkbuf_reshdr.Size);
                rd_kafka_buf_read_i32(rkbuf, &rkbuf->rkbuf_reshdr.CorrId);

                rkbuf->rkbuf_rkb = NULL; /* Reset */

                rkbuf->rkbuf_totlen = rkbuf->rkbuf_reshdr.Size;

                /* Make sure message size is within tolerable limits. */
                if (rkbuf->rkbuf_totlen < 4 /*CorrId*/ ||
                    rkbuf->rkbuf_totlen >
                        (size_t)rkb->rkb_rk->rk_conf.recv_max_msg_size) {
                        rd_snprintf(errstr, sizeof(errstr),
                                    "Invalid response size %" PRId32
                                    " (0..%i): "
                                    "increase receive.message.max.bytes",
                                    rkbuf->rkbuf_reshdr.Size,
                                    rkb->rkb_rk->rk_conf.recv_max_msg_size);
                        err = RD_KAFKA_RESP_ERR__BAD_MSG;
                        rd_atomic64_add(&rkb->rkb_c.rx_err, 1);
                        goto err;
                }

                rkbuf->rkbuf_totlen -= 4; /*CorrId*/

                if (rkbuf->rkbuf_totlen > 0) {
                        /* Allocate another buffer that fits all data (short of
                         * the common response header). We want all
                         * data to be in contigious memory. */

                        rd_buf_write_ensure_contig(&rkbuf->rkbuf_buf,
                                                   rkbuf->rkbuf_totlen);
                }
        }

        if (rd_buf_write_pos(&rkbuf->rkbuf_buf) - RD_KAFKAP_RESHDR_SIZE ==
            rkbuf->rkbuf_totlen) {
                /* Message is complete, pass it on to the original requester. */
                rkb->rkb_recv_buf = NULL;
                rd_atomic64_add(&rkb->rkb_c.rx, 1);
                rd_atomic64_add(&rkb->rkb_c.rx_bytes,
                                rd_buf_write_pos(&rkbuf->rkbuf_buf));
                rd_kafka_req_response(rkb, rkbuf);
        }

        return 1;

err_parse:
        err = rkbuf->rkbuf_err;
err:
        if (!strcmp(errstr, "Disconnected"))
                rd_kafka_broker_conn_closed(rkb, err, errstr);
        else
                rd_kafka_broker_fail(rkb, LOG_ERR, err, "Receive failed: %s",
                                     errstr);
        return -1;
}


/**
 * Linux version of socket_cb providing racefree CLOEXEC.
 */
int rd_kafka_socket_cb_linux(int domain, int type, int protocol, void *opaque) {
#ifdef SOCK_CLOEXEC
        return socket(domain, type | SOCK_CLOEXEC, protocol);
#else
        return rd_kafka_socket_cb_generic(domain, type, protocol, opaque);
#endif
}

/**
 * Fallback version of socket_cb NOT providing racefree CLOEXEC,
 * but setting CLOEXEC after socket creation (if FD_CLOEXEC is defined).
 */
int rd_kafka_socket_cb_generic(int domain,
                               int type,
                               int protocol,
                               void *opaque) {
        int s;
        int on = 1;
        s      = (int)socket(domain, type, protocol);
        if (s == -1)
                return -1;
#ifdef FD_CLOEXEC
        if (fcntl(s, F_SETFD, FD_CLOEXEC, &on) == -1)
                fprintf(stderr,
                        "WARNING: librdkafka: %s: "
                        "fcntl(FD_CLOEXEC) failed: %s: ignoring\n",
                        __FUNCTION__, rd_strerror(errno));
#endif
        return s;
}



/**
 * @brief Update the reconnect backoff.
 *        Should be called when a connection is made, or all addresses
 *        a broker resolves to has been exhausted without successful connect.
 *
 * @locality broker thread
 * @locks none
 */
static void
rd_kafka_broker_update_reconnect_backoff(rd_kafka_broker_t *rkb,
                                         const rd_kafka_conf_t *conf,
                                         rd_ts_t now) {
        int backoff;

        /* If last connection attempt was more than reconnect.backoff.max.ms
         * ago, reset the reconnect backoff to the initial
         * reconnect.backoff.ms value. */
        if (rkb->rkb_ts_reconnect + (conf->reconnect_backoff_max_ms * 1000) <
            now)
                rkb->rkb_reconnect_backoff_ms = conf->reconnect_backoff_ms;

        /* Apply -25%...+50% jitter to next backoff. */
        backoff = rd_jitter((int)((float)rkb->rkb_reconnect_backoff_ms * 0.75),
                            (int)((float)rkb->rkb_reconnect_backoff_ms * 1.5));

        /* Cap to reconnect.backoff.max.ms. */
        backoff = RD_MIN(backoff, conf->reconnect_backoff_max_ms);

        /* Set time of next reconnect */
        rkb->rkb_ts_reconnect         = now + (backoff * 1000);
        rkb->rkb_reconnect_backoff_ms = RD_MIN(
            rkb->rkb_reconnect_backoff_ms * 2, conf->reconnect_backoff_max_ms);
}


/**
 * @brief Calculate time until next reconnect attempt.
 *
 * @returns the number of milliseconds to the next connection attempt, or 0
 *          if immediate.
 * @locality broker thread
 * @locks none
 */

static RD_INLINE int
rd_kafka_broker_reconnect_backoff(const rd_kafka_broker_t *rkb, rd_ts_t now) {
        rd_ts_t remains;

        if (unlikely(rkb->rkb_ts_reconnect == 0))
                return 0; /* immediate */

        remains = rkb->rkb_ts_reconnect - now;
        if (remains <= 0)
                return 0; /* immediate */

        return (int)(remains / 1000);
}


/**
 * @brief Unittest for reconnect.backoff.ms
 */
static int rd_ut_reconnect_backoff(void) {
        rd_kafka_broker_t rkb = RD_ZERO_INIT;
        rd_kafka_conf_t conf  = {.reconnect_backoff_ms     = 10,
                                .reconnect_backoff_max_ms = 90};
        rd_ts_t now           = 1000000;
        int backoff;

        rkb.rkb_reconnect_backoff_ms = conf.reconnect_backoff_ms;

        /* broker's backoff is the initial reconnect.backoff.ms=10 */
        rd_kafka_broker_update_reconnect_backoff(&rkb, &conf, now);
        backoff = rd_kafka_broker_reconnect_backoff(&rkb, now);
        RD_UT_ASSERT_RANGE(backoff, 7, 15, "%d");

        /* .. 20 */
        rd_kafka_broker_update_reconnect_backoff(&rkb, &conf, now);
        backoff = rd_kafka_broker_reconnect_backoff(&rkb, now);
        RD_UT_ASSERT_RANGE(backoff, 15, 30, "%d");

        /* .. 40 */
        rd_kafka_broker_update_reconnect_backoff(&rkb, &conf, now);
        backoff = rd_kafka_broker_reconnect_backoff(&rkb, now);
        RD_UT_ASSERT_RANGE(backoff, 30, 60, "%d");

        /* .. 80, the jitter is capped at reconnect.backoff.max.ms=90  */
        rd_kafka_broker_update_reconnect_backoff(&rkb, &conf, now);
        backoff = rd_kafka_broker_reconnect_backoff(&rkb, now);
        RD_UT_ASSERT_RANGE(backoff, 60, conf.reconnect_backoff_max_ms, "%d");

        /* .. 90, capped by reconnect.backoff.max.ms */
        rd_kafka_broker_update_reconnect_backoff(&rkb, &conf, now);
        backoff = rd_kafka_broker_reconnect_backoff(&rkb, now);
        RD_UT_ASSERT_RANGE(backoff, 67, conf.reconnect_backoff_max_ms, "%d");

        /* .. 90, should remain at capped value. */
        rd_kafka_broker_update_reconnect_backoff(&rkb, &conf, now);
        backoff = rd_kafka_broker_reconnect_backoff(&rkb, now);
        RD_UT_ASSERT_RANGE(backoff, 67, conf.reconnect_backoff_max_ms, "%d");

        RD_UT_PASS();
}


/**
 * @brief Initiate asynchronous connection attempt to the next address
 *        in the broker's address list.
 *        While the connect is asynchronous and its IO served in the
 *        CONNECT state, the initial name resolve is blocking.
 *
 * @returns -1 on error, 0 if broker does not have a hostname, or 1
 *          if the connection is now in progress.
 */
static int rd_kafka_broker_connect(rd_kafka_broker_t *rkb) {
        const rd_sockaddr_inx_t *sinx;
        char errstr[512];
        char nodename[RD_KAFKA_NODENAME_SIZE];
        rd_bool_t reset_cached_addr = rd_false;

        rd_rkb_dbg(rkb, BROKER, "CONNECT", "broker in state %s connecting",
                   rd_kafka_broker_state_names[rkb->rkb_state]);

        rd_atomic32_add(&rkb->rkb_c.connects, 1);

        rd_kafka_broker_lock(rkb);
        rd_strlcpy(nodename, rkb->rkb_nodename, sizeof(nodename));

        /* If the nodename was changed since the last connect,
         * reset the address cache. */
        reset_cached_addr = (rkb->rkb_connect_epoch != rkb->rkb_nodename_epoch);
        rkb->rkb_connect_epoch = rkb->rkb_nodename_epoch;
        /* Logical brokers might not have a hostname set, in which case
         * we should not try to connect. */
        if (*nodename)
                rd_kafka_broker_set_state(rkb, RD_KAFKA_BROKER_STATE_CONNECT);
        rd_kafka_broker_unlock(rkb);

        if (!*nodename) {
                rd_rkb_dbg(rkb, BROKER, "CONNECT",
                           "broker has no address yet: postponing connect");
                return 0;
        }

        rd_kafka_broker_update_reconnect_backoff(rkb, &rkb->rkb_rk->rk_conf,
                                                 rd_clock());

        if (rd_kafka_broker_resolve(rkb, nodename, reset_cached_addr) == -1)
                return -1;

        sinx = rd_sockaddr_list_next(rkb->rkb_rsal);

        rd_kafka_assert(rkb->rkb_rk, !rkb->rkb_transport);

        if (!(rkb->rkb_transport = rd_kafka_transport_connect(
                  rkb, sinx, errstr, sizeof(errstr)))) {
                rd_kafka_broker_fail(rkb, LOG_ERR, RD_KAFKA_RESP_ERR__TRANSPORT,
                                     "%s", errstr);
                return -1;
        }

        rkb->rkb_ts_connect = rd_clock();

        return 1;
}


/**
 * @brief Call when connection is ready to transition to fully functional
 *        UP state.
 *
 * @locality Broker thread
 */
void rd_kafka_broker_connect_up(rd_kafka_broker_t *rkb) {

        rkb->rkb_max_inflight       = rkb->rkb_rk->rk_conf.max_inflight;
        rkb->rkb_reauth_in_progress = rd_false;

        rd_kafka_broker_lock(rkb);
        rd_kafka_broker_set_state(rkb, RD_KAFKA_BROKER_STATE_UP);
        rd_kafka_broker_unlock(rkb);

        /* Request metadata (async):
         * try locally known topics first and if there are none try
         * getting just the broker list. */
        if (rd_kafka_metadata_refresh_known_topics(
                NULL, rkb, rd_false /*dont force*/, "connected") ==
            RD_KAFKA_RESP_ERR__UNKNOWN_TOPIC)
                rd_kafka_metadata_refresh_brokers(NULL, rkb, "connected");
}



static void rd_kafka_broker_connect_auth(rd_kafka_broker_t *rkb);


/**
 * @brief Parses and handles SaslMechanism response, transitions
 *        the broker state.
 *
 */
static void rd_kafka_broker_handle_SaslHandshake(rd_kafka_t *rk,
                                                 rd_kafka_broker_t *rkb,
                                                 rd_kafka_resp_err_t err,
                                                 rd_kafka_buf_t *rkbuf,
                                                 rd_kafka_buf_t *request,
                                                 void *opaque) {
        const int log_decode_errors = LOG_ERR;
        int32_t MechCnt;
        int16_t ErrorCode;
        int i       = 0;
        char *mechs = "(n/a)";
        size_t msz, mof = 0;

        if (err == RD_KAFKA_RESP_ERR__DESTROY)
                return;

        if (err)
                goto err;

        rd_kafka_buf_read_i16(rkbuf, &ErrorCode);
        rd_kafka_buf_read_i32(rkbuf, &MechCnt);

        if (MechCnt < 0 || MechCnt > 100)
                rd_kafka_buf_parse_fail(
                    rkbuf, "Invalid MechanismCount %" PRId32, MechCnt);

        /* Build a CSV string of supported mechanisms. */
        msz    = RD_MIN(511, 1 + (MechCnt * 32));
        mechs  = rd_alloca(msz);
        *mechs = '\0';

        for (i = 0; i < MechCnt; i++) {
                rd_kafkap_str_t mech;
                rd_kafka_buf_read_str(rkbuf, &mech);

                mof += rd_snprintf(mechs + mof, msz - mof, "%s%.*s",
                                   i ? "," : "", RD_KAFKAP_STR_PR(&mech));

                if (mof >= msz)
                        break;
        }

        rd_rkb_dbg(rkb, PROTOCOL | RD_KAFKA_DBG_SECURITY | RD_KAFKA_DBG_BROKER,
                   "SASLMECHS", "Broker supported SASL mechanisms: %s", mechs);

        if (ErrorCode) {
                err = ErrorCode;
                goto err;
        }

        /* Circle back to connect_auth() to start proper AUTH state. */
        rd_kafka_broker_connect_auth(rkb);
        return;

err_parse:
        err = rkbuf->rkbuf_err;
err:
        rd_kafka_broker_fail(rkb, LOG_ERR, RD_KAFKA_RESP_ERR__AUTHENTICATION,
                             "SASL %s mechanism handshake failed: %s: "
                             "broker's supported mechanisms: %s",
                             rkb->rkb_rk->rk_conf.sasl.mechanisms,
                             rd_kafka_err2str(err), mechs);
}


/**
 * @brief Transition state to:
 *        - AUTH_HANDSHAKE (if SASL is configured and handshakes supported)
 *        - AUTH (if SASL is configured but no handshake is required or
 *                not supported, or has already taken place.)
 *        - UP (if SASL is not configured)
 *
 * @locks_acquired rkb
 */
static void rd_kafka_broker_connect_auth(rd_kafka_broker_t *rkb) {

        if ((rkb->rkb_proto == RD_KAFKA_PROTO_SASL_PLAINTEXT ||
             rkb->rkb_proto == RD_KAFKA_PROTO_SASL_SSL)) {

                rd_rkb_dbg(rkb, SECURITY | RD_KAFKA_DBG_BROKER, "AUTH",
                           "Auth in state %s (handshake %ssupported)",
                           rd_kafka_broker_state_names[rkb->rkb_state],
                           (rkb->rkb_features & RD_KAFKA_FEATURE_SASL_HANDSHAKE)
                               ? ""
                               : "not ");

                /* Broker >= 0.10.0: send request to select mechanism */
                if (rkb->rkb_state != RD_KAFKA_BROKER_STATE_AUTH_HANDSHAKE &&
                    (rkb->rkb_features & RD_KAFKA_FEATURE_SASL_HANDSHAKE)) {

                        rd_kafka_broker_lock(rkb);
                        rd_kafka_broker_set_state(
                            rkb, RD_KAFKA_BROKER_STATE_AUTH_HANDSHAKE);
                        rd_kafka_broker_unlock(rkb);

                        rd_kafka_SaslHandshakeRequest(
                            rkb, rkb->rkb_rk->rk_conf.sasl.mechanisms,
                            RD_KAFKA_NO_REPLYQ,
                            rd_kafka_broker_handle_SaslHandshake, NULL);
                } else {
                        /* Either Handshake succeeded (protocol selected)
                         * or Handshakes were not supported.
                         * In both cases continue with authentication. */
                        char sasl_errstr[512];

                        rd_kafka_broker_lock(rkb);
                        rd_kafka_broker_set_state(
                            rkb,
                            (rkb->rkb_features & RD_KAFKA_FEATURE_SASL_AUTH_REQ)
                                ? RD_KAFKA_BROKER_STATE_AUTH_REQ
                                : RD_KAFKA_BROKER_STATE_AUTH_LEGACY);
                        rd_kafka_broker_unlock(rkb);

                        if (rd_kafka_sasl_client_new(
                                rkb->rkb_transport, sasl_errstr,
                                sizeof(sasl_errstr)) == -1) {
                                rd_kafka_broker_fail(
                                    rkb, LOG_ERR,
                                    RD_KAFKA_RESP_ERR__AUTHENTICATION,
                                    "Failed to initialize "
                                    "SASL authentication: %s",
                                    sasl_errstr);
                                return;
                        }
                }

                return;
        }

        /* No authentication required. */
        rd_kafka_broker_connect_up(rkb);
}


/**
 * @brief Specify API versions to use for this connection.
 *
 * @param apis is an allocated list of supported partitions.
 *        If NULL the default set will be used based on the
 *        \p broker.version.fallback property.
 * @param api_cnt number of elements in \p apis
 *
 * @remark \p rkb takes ownership of \p apis.
 *
 * @locality Broker thread
 * @locks_required rkb
 */
static void rd_kafka_broker_set_api_versions(rd_kafka_broker_t *rkb,
                                             struct rd_kafka_ApiVersion *apis,
                                             size_t api_cnt) {

        if (rkb->rkb_ApiVersions)
                rd_free(rkb->rkb_ApiVersions);


        if (!apis) {
                rd_rkb_dbg(
                    rkb, PROTOCOL | RD_KAFKA_DBG_BROKER, "APIVERSION",
                    "Using (configuration fallback) %s protocol features",
                    rkb->rkb_rk->rk_conf.broker_version_fallback);


                rd_kafka_get_legacy_ApiVersions(
                    rkb->rkb_rk->rk_conf.broker_version_fallback, &apis,
                    &api_cnt, rkb->rkb_rk->rk_conf.broker_version_fallback);

                /* Make a copy to store on broker. */
                rd_kafka_ApiVersions_copy(apis, api_cnt, &apis, &api_cnt);
        }

        rkb->rkb_ApiVersions     = apis;
        rkb->rkb_ApiVersions_cnt = api_cnt;

        /* Update feature set based on supported broker APIs. */
        rd_kafka_broker_features_set(
            rkb, rd_kafka_features_check(rkb, apis, api_cnt));
}


/**
 * Handler for ApiVersion response.
 */
static void rd_kafka_broker_handle_ApiVersion(rd_kafka_t *rk,
                                              rd_kafka_broker_t *rkb,
                                              rd_kafka_resp_err_t err,
                                              rd_kafka_buf_t *rkbuf,
                                              rd_kafka_buf_t *request,
                                              void *opaque) {
        struct rd_kafka_ApiVersion *apis = NULL;
        size_t api_cnt                   = 0;
        int16_t retry_ApiVersion         = -1;

        if (err == RD_KAFKA_RESP_ERR__DESTROY)
                return;

        err = rd_kafka_handle_ApiVersion(rk, rkb, err, rkbuf, request, &apis,
                                         &api_cnt);

        /* Broker does not support our ApiVersionRequest version,
         * see if we can downgrade to an older version. */
        if (err == RD_KAFKA_RESP_ERR_UNSUPPORTED_VERSION) {
                size_t i;

                /* Find the broker's highest supported version for
                 * ApiVersionRequest and use that to retry. */
                for (i = 0; i < api_cnt; i++) {
                        if (apis[i].ApiKey == RD_KAFKAP_ApiVersion) {
                                retry_ApiVersion =
                                    RD_MIN(request->rkbuf_reqhdr.ApiVersion - 1,
                                           apis[i].MaxVer);
                                break;
                        }
                }

                /* Before v3 the broker would not return its supported
                 * ApiVersionRequests, so we go straight for version 0. */
                if (i == api_cnt && request->rkbuf_reqhdr.ApiVersion > 0)
                        retry_ApiVersion = 0;

        } else if (err == RD_KAFKA_RESP_ERR_INVALID_REQUEST) {
                rd_rkb_log(rkb, LOG_ERR, "APIVERSION",
                           "ApiVersionRequest v%hd failed due to "
                           "invalid request: "
                           "check client.software.name (\"%s\") and "
                           "client.software.version (\"%s\") "
                           "for invalid characters: "
                           "falling back to older request version",
                           request->rkbuf_reqhdr.ApiVersion,
                           rk->rk_conf.sw_name, rk->rk_conf.sw_version);
                retry_ApiVersion = 0;
        }

        if (err && apis)
                rd_free(apis);

        if (retry_ApiVersion != -1) {
                /* Retry request with a lower version */
                rd_rkb_dbg(
                    rkb, BROKER | RD_KAFKA_DBG_FEATURE | RD_KAFKA_DBG_PROTOCOL,
                    "APIVERSION",
                    "ApiVersionRequest v%hd failed due to %s: "
                    "retrying with v%hd",
                    request->rkbuf_reqhdr.ApiVersion, rd_kafka_err2name(err),
                    retry_ApiVersion);
                rd_kafka_ApiVersionRequest(
                    rkb, retry_ApiVersion, RD_KAFKA_NO_REPLYQ,
                    rd_kafka_broker_handle_ApiVersion, NULL);
                return;
        }


        if (err) {
                if (rkb->rkb_transport)
                        rd_kafka_broker_fail(
                            rkb, LOG_WARNING, RD_KAFKA_RESP_ERR__TRANSPORT,
                            "ApiVersionRequest failed: %s: "
                            "probably due to broker version < 0.10 "
                            "(see api.version.request configuration)",
                            rd_kafka_err2str(err));
                return;
        }

        rd_kafka_broker_lock(rkb);
        rd_kafka_broker_set_api_versions(rkb, apis, api_cnt);
        rd_kafka_broker_unlock(rkb);

        rd_kafka_broker_connect_auth(rkb);
}


/**
 * Call when asynchronous connection attempt completes, either succesfully
 * (if errstr is NULL) or fails.
 *
 * @locks_acquired rkb
 * @locality broker thread
 */
void rd_kafka_broker_connect_done(rd_kafka_broker_t *rkb, const char *errstr) {

        if (errstr) {
                /* Connect failed */
                rd_kafka_broker_fail(rkb, LOG_ERR, RD_KAFKA_RESP_ERR__TRANSPORT,
                                     "%s", errstr);
                return;
        }

        /* Connect succeeded */
        rkb->rkb_connid++;
        rd_rkb_dbg(rkb, BROKER | RD_KAFKA_DBG_PROTOCOL, "CONNECTED",
                   "Connected (#%d)", rkb->rkb_connid);
        rkb->rkb_max_inflight = 1; /* Hold back other requests until
                                    * ApiVersion, SaslHandshake, etc
                                    * are done. */

        rd_kafka_transport_poll_set(rkb->rkb_transport, POLLIN);

        rd_kafka_broker_lock(rkb);

        if (rkb->rkb_rk->rk_conf.api_version_request &&
            rd_interval_immediate(&rkb->rkb_ApiVersion_fail_intvl, 0, 0) > 0) {
                /* Use ApiVersion to query broker for supported API versions. */
                rd_kafka_broker_feature_enable(rkb,
                                               RD_KAFKA_FEATURE_APIVERSION);
        }

        if (!(rkb->rkb_features & RD_KAFKA_FEATURE_APIVERSION)) {
                /* Use configured broker.version.fallback to
                 * figure out API versions.
                 * In case broker.version.fallback indicates a version
                 * that supports ApiVersionRequest it will update
                 * rkb_features to have FEATURE_APIVERSION set which will
                 * trigger an ApiVersionRequest below. */
                rd_kafka_broker_set_api_versions(rkb, NULL, 0);
        }

        if (rkb->rkb_features & RD_KAFKA_FEATURE_APIVERSION) {
                /* Query broker for supported API versions.
                 * This may fail with a disconnect on non-supporting brokers
                 * so hold off any other requests until we get a response,
                 * and if the connection is torn down we disable this feature.
                 */
                rd_kafka_broker_set_state(
                    rkb, RD_KAFKA_BROKER_STATE_APIVERSION_QUERY);
                rd_kafka_broker_unlock(rkb);

                rd_kafka_ApiVersionRequest(
                    rkb, -1 /* Use highest version we support */,
                    RD_KAFKA_NO_REPLYQ, rd_kafka_broker_handle_ApiVersion,
                    NULL);
        } else {
                rd_kafka_broker_unlock(rkb);

                /* Authenticate if necessary */
                rd_kafka_broker_connect_auth(rkb);
        }
}



/**
 * @brief Checks if the given API request+version is supported by the broker.
 * @returns 1 if supported, else 0.
 * @locality broker thread
 * @locks none
 */
static RD_INLINE int rd_kafka_broker_request_supported(rd_kafka_broker_t *rkb,
                                                       rd_kafka_buf_t *rkbuf) {
        struct rd_kafka_ApiVersion skel = {.ApiKey =
                                               rkbuf->rkbuf_reqhdr.ApiKey};
        struct rd_kafka_ApiVersion *ret;

        if (unlikely(rkbuf->rkbuf_reqhdr.ApiKey == RD_KAFKAP_ApiVersion))
                return 1; /* ApiVersion requests are used to detect
                           * the supported API versions, so should always
                           * be allowed through. */

        /* First try feature flags, if any, which may cover a larger
         * set of APIs. */
        if (rkbuf->rkbuf_features)
                return (rkb->rkb_features & rkbuf->rkbuf_features) ==
                       rkbuf->rkbuf_features;

        /* Then try the ApiVersion map. */
        ret =
            bsearch(&skel, rkb->rkb_ApiVersions, rkb->rkb_ApiVersions_cnt,
                    sizeof(*rkb->rkb_ApiVersions), rd_kafka_ApiVersion_key_cmp);
        if (!ret)
                return 0;

        return ret->MinVer <= rkbuf->rkbuf_reqhdr.ApiVersion &&
               rkbuf->rkbuf_reqhdr.ApiVersion <= ret->MaxVer;
}


/**
 * Send queued messages to broker
 *
 * Locality: io thread
 */
int rd_kafka_send(rd_kafka_broker_t *rkb) {
        rd_kafka_buf_t *rkbuf;
        unsigned int cnt = 0;

        rd_kafka_assert(rkb->rkb_rk, thrd_is_current(rkb->rkb_thread));

        while (rkb->rkb_state >= RD_KAFKA_BROKER_STATE_UP &&
               rd_kafka_bufq_cnt(&rkb->rkb_waitresps) < rkb->rkb_max_inflight &&
               (rkbuf = TAILQ_FIRST(&rkb->rkb_outbufs.rkbq_bufs))) {
                ssize_t r;
                size_t pre_of = rd_slice_offset(&rkbuf->rkbuf_reader);
                rd_ts_t now;

                if (unlikely(rkbuf->rkbuf_flags & RD_KAFKA_OP_F_NEED_MAKE)) {
                        /* Request has not been created/baked yet,
                         * call its make callback. */
                        rd_kafka_resp_err_t err;

                        err = rkbuf->rkbuf_make_req_cb(
                            rkb, rkbuf, rkbuf->rkbuf_make_opaque);

                        rkbuf->rkbuf_flags &= ~RD_KAFKA_OP_F_NEED_MAKE;

                        /* Free the make_opaque */
                        if (rkbuf->rkbuf_free_make_opaque_cb &&
                            rkbuf->rkbuf_make_opaque) {
                                rkbuf->rkbuf_free_make_opaque_cb(
                                    rkbuf->rkbuf_make_opaque);
                                rkbuf->rkbuf_make_opaque = NULL;
                        }

                        if (unlikely(err)) {
                                rd_kafka_bufq_deq(&rkb->rkb_outbufs, rkbuf);
                                rd_rkb_dbg(rkb, BROKER | RD_KAFKA_DBG_PROTOCOL,
                                           "MAKEREQ",
                                           "Failed to make %sRequest: %s",
                                           rd_kafka_ApiKey2str(
                                               rkbuf->rkbuf_reqhdr.ApiKey),
                                           rd_kafka_err2str(err));
                                rd_kafka_buf_callback(rkb->rkb_rk, rkb, err,
                                                      NULL, rkbuf);
                                continue;
                        }

                        rd_kafka_buf_finalize(rkb->rkb_rk, rkbuf);
                }

                /* Check for broker support */
                if (unlikely(!rd_kafka_broker_request_supported(rkb, rkbuf))) {
                        rd_kafka_bufq_deq(&rkb->rkb_outbufs, rkbuf);
                        rd_rkb_dbg(
                            rkb, BROKER | RD_KAFKA_DBG_PROTOCOL, "UNSUPPORTED",
                            "Failing %sResponse "
                            "(v%hd, %" PRIusz " bytes, CorrId %" PRId32
                            "): "
                            "request not supported by broker "
                            "(missing api.version.request=false or "
                            "incorrect broker.version.fallback config?)",
                            rd_kafka_ApiKey2str(rkbuf->rkbuf_reqhdr.ApiKey),
                            rkbuf->rkbuf_reqhdr.ApiVersion, rkbuf->rkbuf_totlen,
                            rkbuf->rkbuf_reshdr.CorrId);
                        rd_kafka_buf_callback(
                            rkb->rkb_rk, rkb,
                            RD_KAFKA_RESP_ERR__UNSUPPORTED_FEATURE, NULL,
                            rkbuf);
                        continue;
                }

                /* Set CorrId header field, unless this is the latter part
                 * of a partial send in which case the corrid has already
                 * been set.
                 * Due to how SSL_write() will accept a buffer but still
                 * return 0 in some cases we can't rely on the buffer offset
                 * but need to use corrid to check this. SSL_write() expects
                 * us to send the same buffer again when 0 is returned.
                 */
                if (rkbuf->rkbuf_corrid == 0 ||
                    rkbuf->rkbuf_connid != rkb->rkb_connid) {
                        rd_assert(rd_slice_offset(&rkbuf->rkbuf_reader) == 0);
                        rkbuf->rkbuf_corrid = ++rkb->rkb_corrid;
                        rd_kafka_buf_update_i32(rkbuf, 4 + 2 + 2,
                                                rkbuf->rkbuf_corrid);
                        rkbuf->rkbuf_connid = rkb->rkb_connid;
                } else if (pre_of > RD_KAFKAP_REQHDR_SIZE) {
                        rd_kafka_assert(NULL,
                                        rkbuf->rkbuf_connid == rkb->rkb_connid);
                }

                if (0) {
                        rd_rkb_dbg(
                            rkb, PROTOCOL, "SEND",
                            "Send %s corrid %" PRId32
                            " at "
                            "offset %" PRIusz "/%" PRIusz,
                            rd_kafka_ApiKey2str(rkbuf->rkbuf_reqhdr.ApiKey),
                            rkbuf->rkbuf_corrid, pre_of,
                            rd_slice_size(&rkbuf->rkbuf_reader));
                }

                if ((r = rd_kafka_broker_send(rkb, &rkbuf->rkbuf_reader)) == -1)
                        return -1;

                now = rd_clock();
                rd_atomic64_set(&rkb->rkb_c.ts_send, now);

                /* Partial send? Continue next time. */
                if (rd_slice_remains(&rkbuf->rkbuf_reader) > 0) {
                        rd_rkb_dbg(
                            rkb, PROTOCOL, "SEND",
                            "Sent partial %sRequest "
                            "(v%hd, "
                            "%" PRIdsz "+%" PRIdsz "/%" PRIusz
                            " bytes, "
                            "CorrId %" PRId32 ")",
                            rd_kafka_ApiKey2str(rkbuf->rkbuf_reqhdr.ApiKey),
                            rkbuf->rkbuf_reqhdr.ApiVersion, (ssize_t)pre_of, r,
                            rd_slice_size(&rkbuf->rkbuf_reader),
                            rkbuf->rkbuf_corrid);
                        return 0;
                }

                rd_rkb_dbg(rkb, PROTOCOL, "SEND",
                           "Sent %sRequest (v%hd, %" PRIusz " bytes @ %" PRIusz
                           ", "
                           "CorrId %" PRId32 ")",
                           rd_kafka_ApiKey2str(rkbuf->rkbuf_reqhdr.ApiKey),
                           rkbuf->rkbuf_reqhdr.ApiVersion,
                           rd_slice_size(&rkbuf->rkbuf_reader), pre_of,
                           rkbuf->rkbuf_corrid);

                rd_atomic64_add(&rkb->rkb_c.reqtype[rkbuf->rkbuf_reqhdr.ApiKey],
                                1);

                /* Notify transport layer of full request sent */
                if (likely(rkb->rkb_transport != NULL))
                        rd_kafka_transport_request_sent(rkb, rkbuf);

                /* Entire buffer sent, unlink from outbuf */
                rd_kafka_bufq_deq(&rkb->rkb_outbufs, rkbuf);
                rkbuf->rkbuf_flags |= RD_KAFKA_OP_F_SENT;

                /* Store time for RTT calculation */
                rkbuf->rkbuf_ts_sent = now;

                /* Add to outbuf_latency averager */
                rd_avg_add(&rkb->rkb_avg_outbuf_latency,
                           rkbuf->rkbuf_ts_sent - rkbuf->rkbuf_ts_enq);

                if (rkbuf->rkbuf_flags & RD_KAFKA_OP_F_BLOCKING &&
                    rd_atomic32_add(&rkb->rkb_blocking_request_cnt, 1) == 1)
                        rd_kafka_brokers_broadcast_state_change(rkb->rkb_rk);

                /* Put buffer on response wait list unless we are not
                 * expecting a response (required_acks=0). */
                if (!(rkbuf->rkbuf_flags & RD_KAFKA_OP_F_NO_RESPONSE))
                        rd_kafka_bufq_enq(&rkb->rkb_waitresps, rkbuf);
                else { /* Call buffer callback for delivery report. */
                        rd_kafka_buf_callback(rkb->rkb_rk, rkb, 0, NULL, rkbuf);
                }

                cnt++;
        }

        return cnt;
}


/**
 * Add 'rkbuf' to broker 'rkb's retry queue.
 */
void rd_kafka_broker_buf_retry(rd_kafka_broker_t *rkb, rd_kafka_buf_t *rkbuf) {

        int64_t backoff = 0;
        /* Restore original replyq since replyq.q will have been NULLed
         * by buf_callback()/replyq_enq(). */
        if (!rkbuf->rkbuf_replyq.q && rkbuf->rkbuf_orig_replyq.q) {
                rkbuf->rkbuf_replyq = rkbuf->rkbuf_orig_replyq;
                rd_kafka_replyq_clear(&rkbuf->rkbuf_orig_replyq);
        }

        /* If called from another thread than rkb's broker thread
         * enqueue the buffer on the broker's op queue. */
        if (!thrd_is_current(rkb->rkb_thread)) {
                rd_kafka_op_t *rko    = rd_kafka_op_new(RD_KAFKA_OP_XMIT_RETRY);
                rko->rko_u.xbuf.rkbuf = rkbuf;
                rd_kafka_q_enq(rkb->rkb_ops, rko);
                return;
        }

        rd_rkb_dbg(rkb, PROTOCOL, "RETRY",
                   "Retrying %sRequest (v%hd, %" PRIusz
                   " bytes, retry %d/%d, "
                   "prev CorrId %" PRId32 ") in %dms",
                   rd_kafka_ApiKey2str(rkbuf->rkbuf_reqhdr.ApiKey),
                   rkbuf->rkbuf_reqhdr.ApiVersion,
                   rd_slice_size(&rkbuf->rkbuf_reader), rkbuf->rkbuf_retries,
                   rkbuf->rkbuf_max_retries, rkbuf->rkbuf_corrid,
                   rkb->rkb_rk->rk_conf.retry_backoff_ms);

        rd_atomic64_add(&rkb->rkb_c.tx_retries, 1);
        /* In some cases, failed Produce requests do not increment the retry
         * count, see rd_kafka_handle_Produce_error. */
        if (rkbuf->rkbuf_retries > 0)
                backoff = (1 << (rkbuf->rkbuf_retries - 1)) *
                          (rkb->rkb_rk->rk_conf.retry_backoff_ms);
        else
                backoff = rkb->rkb_rk->rk_conf.retry_backoff_ms;

        /* We are multiplying by 10 as (backoff_ms * percent * 1000)/100 ->
         * backoff_ms * jitter * 10 */
        backoff = rd_jitter(100 - RD_KAFKA_RETRY_JITTER_PERCENT,
                            100 + RD_KAFKA_RETRY_JITTER_PERCENT) *
                  backoff * 10;

        if (backoff > rkb->rkb_rk->rk_conf.retry_backoff_max_ms * 1000)
                backoff = rkb->rkb_rk->rk_conf.retry_backoff_max_ms * 1000;

        rkbuf->rkbuf_ts_retry = rd_clock() + backoff;
        /* Precaution: time out the request if it hasn't moved from the
         * retry queue within the retry interval (such as when the broker is
         * down). */
        // FIXME: implememt this properly.
        rkbuf->rkbuf_ts_timeout = rkbuf->rkbuf_ts_retry + (5 * 1000 * 1000);

        /* Reset send offset */
        rd_slice_seek(&rkbuf->rkbuf_reader, 0);
        rkbuf->rkbuf_corrid = 0;

        rd_kafka_bufq_enq(&rkb->rkb_retrybufs, rkbuf);
}


/**
 * Move buffers that have expired their retry backoff time from the
 * retry queue to the outbuf.
 */
static void rd_kafka_broker_retry_bufs_move(rd_kafka_broker_t *rkb,
                                            rd_ts_t *next_wakeup) {
        rd_ts_t now = rd_clock();
        rd_kafka_buf_t *rkbuf;
        int cnt = 0;

        while ((rkbuf = TAILQ_FIRST(&rkb->rkb_retrybufs.rkbq_bufs))) {
                if (rkbuf->rkbuf_ts_retry > now) {
                        if (rkbuf->rkbuf_ts_retry < *next_wakeup)
                                *next_wakeup = rkbuf->rkbuf_ts_retry;
                        break;
                }

                rd_kafka_bufq_deq(&rkb->rkb_retrybufs, rkbuf);

                rd_kafka_broker_buf_enq0(rkb, rkbuf);
                cnt++;
        }

        if (cnt > 0)
                rd_rkb_dbg(rkb, BROKER, "RETRY",
                           "Moved %d retry buffer(s) to output queue", cnt);
}


/**
 * @brief Propagate delivery report for entire message queue.
 *
 * @param err The error which will be set on each message.
 * @param status The status which will be set on each message.
 *
 * To avoid extra iterations, the \p err and \p status are set on
 * the message as they are popped off the OP_DR msgq in rd_kafka_poll() et.al
 */
void rd_kafka_dr_msgq0(rd_kafka_topic_t *rkt,
                       rd_kafka_msgq_t *rkmq,
                       rd_kafka_resp_err_t err,
                       const rd_kafka_Produce_result_t *presult) {
        rd_kafka_t *rk = rkt->rkt_rk;

        if (unlikely(rd_kafka_msgq_len(rkmq) == 0))
                return;

        if (err && rd_kafka_is_transactional(rk))
                rd_atomic64_add(&rk->rk_eos.txn_dr_fails,
                                rd_kafka_msgq_len(rkmq));

        /* Call on_acknowledgement() interceptors */
        rd_kafka_interceptors_on_acknowledgement_queue(
            rk, rkmq,
<<<<<<< HEAD
            (err && presult->record_errors_cnt > 1) ? RD_KAFKA_RESP_ERR_NO_ERROR
                                                    : err);
=======
            (presult && presult->record_errors_cnt > 1)
                ? RD_KAFKA_RESP_ERR_NO_ERROR
                : err);
>>>>>>> c90c9197

        if (rk->rk_drmode != RD_KAFKA_DR_MODE_NONE &&
            (!rk->rk_conf.dr_err_only || err)) {
                /* Pass all messages to application thread in one op. */
                rd_kafka_op_t *rko;

                rko               = rd_kafka_op_new(RD_KAFKA_OP_DR);
                rko->rko_err      = err;
                rko->rko_u.dr.rkt = rd_kafka_topic_keep(rkt);
                if (presult)
                        rko->rko_u.dr.presult =
                            rd_kafka_Produce_result_copy(presult);
                rd_kafka_msgq_init(&rko->rko_u.dr.msgq);

                /* Move all messages to op's msgq */
                rd_kafka_msgq_move(&rko->rko_u.dr.msgq, rkmq);

                rd_kafka_q_enq(rk->rk_rep, rko);

        } else {
                /* No delivery report callback. */

                /* Destroy the messages right away. */
                rd_kafka_msgq_purge(rk, rkmq);
        }
}


/**
 * @brief Trigger delivery reports for implicitly acked messages.
 *
 * @locks none
 * @locality broker thread - either last or current leader
 */
void rd_kafka_dr_implicit_ack(rd_kafka_broker_t *rkb,
                              rd_kafka_toppar_t *rktp,
                              uint64_t last_msgid) {
        rd_kafka_msgq_t acked        = RD_KAFKA_MSGQ_INITIALIZER(acked);
        rd_kafka_msgq_t acked2       = RD_KAFKA_MSGQ_INITIALIZER(acked2);
        rd_kafka_msg_status_t status = RD_KAFKA_MSG_STATUS_POSSIBLY_PERSISTED;

        if (rktp->rktp_rkt->rkt_conf.required_acks != 0)
                status = RD_KAFKA_MSG_STATUS_PERSISTED;

        rd_kafka_msgq_move_acked(&acked, &rktp->rktp_xmit_msgq, last_msgid,
                                 status);
        rd_kafka_msgq_move_acked(&acked2, &rktp->rktp_msgq, last_msgid, status);

        /* Insert acked2 into acked in correct order */
        rd_kafka_msgq_insert_msgq(&acked, &acked2,
                                  rktp->rktp_rkt->rkt_conf.msg_order_cmp);

        if (!rd_kafka_msgq_len(&acked))
                return;

        rd_rkb_dbg(rkb, MSG | RD_KAFKA_DBG_EOS, "IMPLICITACK",
                   "%.*s [%" PRId32
                   "] %d message(s) implicitly acked "
                   "by subsequent batch success "
                   "(msgids %" PRIu64 "..%" PRIu64
                   ", "
                   "last acked %" PRIu64 ")",
                   RD_KAFKAP_STR_PR(rktp->rktp_rkt->rkt_topic),
                   rktp->rktp_partition, rd_kafka_msgq_len(&acked),
                   rd_kafka_msgq_first(&acked)->rkm_u.producer.msgid,
                   rd_kafka_msgq_last(&acked)->rkm_u.producer.msgid,
                   last_msgid);

        /* Trigger delivery reports */
        rd_kafka_dr_msgq(rktp->rktp_rkt, &acked, RD_KAFKA_RESP_ERR_NO_ERROR);
}



/**
 * @brief Map existing partitions to this broker using the
 *        toppar's leader_id. Only undelegated partitions
 *        matching this broker are mapped.
 *
 * @locks none
 * @locality any
 */
static void rd_kafka_broker_map_partitions(rd_kafka_broker_t *rkb) {
        rd_kafka_t *rk = rkb->rkb_rk;
        rd_kafka_topic_t *rkt;
        int cnt = 0;

        if (rkb->rkb_nodeid == -1 || RD_KAFKA_BROKER_IS_LOGICAL(rkb))
                return;

        rd_kafka_rdlock(rk);
        TAILQ_FOREACH(rkt, &rk->rk_topics, rkt_link) {
                int i;

                rd_kafka_topic_wrlock(rkt);
                for (i = 0; i < rkt->rkt_partition_cnt; i++) {
                        rd_kafka_toppar_t *rktp = rkt->rkt_p[i];

                        /* Only map undelegated partitions matching this
                         * broker*/
                        rd_kafka_toppar_lock(rktp);
                        if (rktp->rktp_leader_id == rkb->rkb_nodeid &&
                            !(rktp->rktp_broker && rktp->rktp_next_broker)) {
                                rd_kafka_toppar_broker_update(
                                    rktp, rktp->rktp_leader_id, rkb,
                                    "broker node information updated");
                                cnt++;
                        }
                        rd_kafka_toppar_unlock(rktp);
                }
                rd_kafka_topic_wrunlock(rkt);
        }
        rd_kafka_rdunlock(rk);

        rd_rkb_dbg(rkb, TOPIC | RD_KAFKA_DBG_BROKER, "LEADER",
                   "Mapped %d partition(s) to broker", cnt);
}


/**
 * @brief Broker id comparator
 */
static int rd_kafka_broker_cmp_by_id(const void *_a, const void *_b) {
        const rd_kafka_broker_t *a = _a, *b = _b;
        return RD_CMP(a->rkb_nodeid, b->rkb_nodeid);
}


/**
 * @brief Set the broker logname (used in logs) to a copy of \p logname.
 *
 * @locality any
 * @locks none
 */
static void rd_kafka_broker_set_logname(rd_kafka_broker_t *rkb,
                                        const char *logname) {
        mtx_lock(&rkb->rkb_logname_lock);
        if (rkb->rkb_logname)
                rd_free(rkb->rkb_logname);
        rkb->rkb_logname = rd_strdup(logname);
        mtx_unlock(&rkb->rkb_logname_lock);
}



/**
 * @brief Prepare destruction of the broker object.
 *
 * Since rd_kafka_broker_terminating() relies on the refcnt of the
 * broker to reach 1, we need to loose any self-references
 * to avoid a hang (waiting for refcnt decrease) on destruction.
 *
 * @locality broker thread
 * @locks none
 */
static void rd_kafka_broker_prepare_destroy(rd_kafka_broker_t *rkb) {
        rd_kafka_broker_monitor_del(&rkb->rkb_coord_monitor);
}


/**
 * @brief Serve a broker op (an op posted by another thread to be handled by
 *        this broker's thread).
 *
 * @returns true if calling op loop should break out, else false to continue.
 * @locality broker thread
 * @locks none
 */
static RD_WARN_UNUSED_RESULT rd_bool_t
rd_kafka_broker_op_serve(rd_kafka_broker_t *rkb, rd_kafka_op_t *rko) {
        rd_kafka_toppar_t *rktp;
        rd_kafka_resp_err_t topic_err;
        rd_bool_t wakeup = rd_false;

        rd_kafka_assert(rkb->rkb_rk, thrd_is_current(rkb->rkb_thread));

        switch (rko->rko_type) {
        case RD_KAFKA_OP_NODE_UPDATE: {
                enum { _UPD_NAME = 0x1, _UPD_ID = 0x2 } updated = 0;
                char brokername[RD_KAFKA_NODENAME_SIZE];

                /* Need kafka_wrlock for updating rk_broker_by_id */
                rd_kafka_wrlock(rkb->rkb_rk);
                rd_kafka_broker_lock(rkb);

                if (strcmp(rkb->rkb_nodename, rko->rko_u.node.nodename)) {
                        rd_rkb_dbg(rkb, BROKER, "UPDATE",
                                   "Nodename changed from %s to %s",
                                   rkb->rkb_nodename, rko->rko_u.node.nodename);
                        rd_strlcpy(rkb->rkb_nodename, rko->rko_u.node.nodename,
                                   sizeof(rkb->rkb_nodename));
                        rkb->rkb_nodename_epoch++;
                        updated |= _UPD_NAME;
                }

                if (rko->rko_u.node.nodeid != -1 &&
                    !RD_KAFKA_BROKER_IS_LOGICAL(rkb) &&
                    rko->rko_u.node.nodeid != rkb->rkb_nodeid) {
                        int32_t old_nodeid = rkb->rkb_nodeid;
                        rd_rkb_dbg(rkb, BROKER, "UPDATE",
                                   "NodeId changed from %" PRId32
                                   " to %" PRId32,
                                   rkb->rkb_nodeid, rko->rko_u.node.nodeid);

                        rkb->rkb_nodeid = rko->rko_u.node.nodeid;

                        /* Update system thread name */
                        rd_kafka_set_thread_sysname("rdk:broker%" PRId32,
                                                    rkb->rkb_nodeid);

                        /* Update broker_by_id sorted list */
                        if (old_nodeid == -1)
                                rd_list_add(&rkb->rkb_rk->rk_broker_by_id, rkb);
                        rd_list_sort(&rkb->rkb_rk->rk_broker_by_id,
                                     rd_kafka_broker_cmp_by_id);

                        updated |= _UPD_ID;
                }

                rd_kafka_mk_brokername(brokername, sizeof(brokername),
                                       rkb->rkb_proto, rkb->rkb_nodename,
                                       rkb->rkb_nodeid, RD_KAFKA_LEARNED);
                if (strcmp(rkb->rkb_name, brokername)) {
                        /* Udate the name copy used for logging. */
                        rd_kafka_broker_set_logname(rkb, brokername);

                        rd_rkb_dbg(rkb, BROKER, "UPDATE",
                                   "Name changed from %s to %s", rkb->rkb_name,
                                   brokername);
                        rd_strlcpy(rkb->rkb_name, brokername,
                                   sizeof(rkb->rkb_name));
                }
                rd_kafka_broker_unlock(rkb);
                rd_kafka_wrunlock(rkb->rkb_rk);

                if (updated & _UPD_NAME)
                        rd_kafka_broker_fail(rkb, LOG_DEBUG,
                                             RD_KAFKA_RESP_ERR__TRANSPORT,
                                             "Broker hostname updated");
                else if (updated & _UPD_ID) {
                        /* Map existing partitions to this broker. */
                        rd_kafka_broker_map_partitions(rkb);

                        /* If broker is currently in state up we need
                         * to trigger a state change so it exits its
                         * state&type based .._serve() loop. */
                        rd_kafka_broker_lock(rkb);
                        if (rkb->rkb_state == RD_KAFKA_BROKER_STATE_UP)
                                rd_kafka_broker_set_state(
                                    rkb, RD_KAFKA_BROKER_STATE_UPDATE);
                        rd_kafka_broker_unlock(rkb);
                }

                rd_kafka_brokers_broadcast_state_change(rkb->rkb_rk);
                break;
        }

        case RD_KAFKA_OP_XMIT_BUF:
                rd_kafka_broker_buf_enq2(rkb, rko->rko_u.xbuf.rkbuf);
                rko->rko_u.xbuf.rkbuf = NULL; /* buffer now owned by broker */
                if (rko->rko_replyq.q) {
                        /* Op will be reused for forwarding response. */
                        rko = NULL;
                }
                break;

        case RD_KAFKA_OP_XMIT_RETRY:
                rd_kafka_broker_buf_retry(rkb, rko->rko_u.xbuf.rkbuf);
                rko->rko_u.xbuf.rkbuf = NULL;
                break;

        case RD_KAFKA_OP_PARTITION_JOIN:
                /*
                 * Add partition to broker toppars
                 */
                rktp = rko->rko_rktp;
                rd_kafka_toppar_lock(rktp);

                /* Abort join if instance is terminating */
                if (rd_kafka_terminating(rkb->rkb_rk) ||
                    (rktp->rktp_flags & RD_KAFKA_TOPPAR_F_REMOVE)) {
                        rd_rkb_dbg(rkb, BROKER | RD_KAFKA_DBG_TOPIC, "TOPBRK",
                                   "Topic %s [%" PRId32
                                   "]: not joining broker: "
                                   "%s",
                                   rktp->rktp_rkt->rkt_topic->str,
                                   rktp->rktp_partition,
                                   rd_kafka_terminating(rkb->rkb_rk)
                                       ? "instance is terminating"
                                       : "partition removed");

                        rd_kafka_broker_destroy(rktp->rktp_next_broker);
                        rktp->rktp_next_broker = NULL;
                        rd_kafka_toppar_unlock(rktp);
                        break;
                }

                /* See if we are still the next broker */
                if (rktp->rktp_next_broker != rkb) {
                        rd_rkb_dbg(
                            rkb, BROKER | RD_KAFKA_DBG_TOPIC, "TOPBRK",
                            "Topic %s [%" PRId32
                            "]: not joining broker "
                            "(next broker %s)",
                            rktp->rktp_rkt->rkt_topic->str,
                            rktp->rktp_partition,
                            rktp->rktp_next_broker
                                ? rd_kafka_broker_name(rktp->rktp_next_broker)
                                : "(none)");

                        /* Need temporary refcount so we can safely unlock
                         * after q_enq(). */
                        rd_kafka_toppar_keep(rktp);

                        /* No, forward this op to the new next broker. */
                        rd_kafka_q_enq(rktp->rktp_next_broker->rkb_ops, rko);
                        rko = NULL;

                        rd_kafka_toppar_unlock(rktp);
                        rd_kafka_toppar_destroy(rktp);

                        break;
                }

                rd_rkb_dbg(rkb, BROKER | RD_KAFKA_DBG_TOPIC, "TOPBRK",
                           "Topic %s [%" PRId32
                           "]: joining broker "
                           "(rktp %p, %d message(s) queued)",
                           rktp->rktp_rkt->rkt_topic->str, rktp->rktp_partition,
                           rktp, rd_kafka_msgq_len(&rktp->rktp_msgq));

                rd_kafka_assert(NULL,
                                !(rktp->rktp_flags & RD_KAFKA_TOPPAR_F_ON_RKB));
                rktp->rktp_flags |= RD_KAFKA_TOPPAR_F_ON_RKB;
                rd_kafka_toppar_keep(rktp);
                rd_kafka_broker_lock(rkb);
                TAILQ_INSERT_TAIL(&rkb->rkb_toppars, rktp, rktp_rkblink);
                rkb->rkb_toppar_cnt++;
                rd_kafka_broker_unlock(rkb);
                rktp->rktp_broker = rkb;
                rd_assert(!rktp->rktp_msgq_wakeup_q);
                rktp->rktp_msgq_wakeup_q = rd_kafka_q_keep(rkb->rkb_ops);
                rd_kafka_broker_keep(rkb);

                if (rkb->rkb_rk->rk_type == RD_KAFKA_PRODUCER) {
                        rd_kafka_broker_active_toppar_add(rkb, rktp, "joining");

                        if (rd_kafka_is_idempotent(rkb->rkb_rk)) {
                                /* Wait for all outstanding requests from
                                 * the previous leader to finish before
                                 * producing anything to this new leader. */
                                rd_kafka_idemp_drain_toppar(
                                    rktp,
                                    "wait for outstanding requests to "
                                    "finish before producing to "
                                    "new leader");
                        }
                }

                rd_kafka_broker_destroy(rktp->rktp_next_broker);
                rktp->rktp_next_broker = NULL;

                rd_kafka_toppar_unlock(rktp);

                rd_kafka_brokers_broadcast_state_change(rkb->rkb_rk);
                break;

        case RD_KAFKA_OP_PARTITION_LEAVE:
                /*
                 * Remove partition from broker toppars
                 */
                rktp = rko->rko_rktp;

                /* If there is a topic-wide error, use it as error code
                 * when failing messages below. */
                topic_err = rd_kafka_topic_get_error(rktp->rktp_rkt);

                rd_kafka_toppar_lock(rktp);

                /* Multiple PARTITION_LEAVEs are possible during partition
                 * migration, make sure we're supposed to handle this one. */
                if (unlikely(rktp->rktp_broker != rkb)) {
                        rd_rkb_dbg(rkb, BROKER | RD_KAFKA_DBG_TOPIC, "TOPBRK",
                                   "Topic %s [%" PRId32
                                   "]: "
                                   "ignoring PARTITION_LEAVE: "
                                   "not delegated to broker (%s)",
                                   rktp->rktp_rkt->rkt_topic->str,
                                   rktp->rktp_partition,
                                   rktp->rktp_broker
                                       ? rd_kafka_broker_name(rktp->rktp_broker)
                                       : "none");
                        rd_kafka_toppar_unlock(rktp);
                        break;
                }
                rd_kafka_toppar_unlock(rktp);

                /* Remove from fetcher list */
                rd_kafka_toppar_fetch_decide(rktp, rkb, 1 /*force remove*/);

                if (rkb->rkb_rk->rk_type == RD_KAFKA_PRODUCER) {
                        /* Purge any ProduceRequests for this toppar
                         * in the output queue. */
                        rd_kafka_broker_bufq_purge_by_toppar(
                            rkb, &rkb->rkb_outbufs, RD_KAFKAP_Produce, rktp,
                            RD_KAFKA_RESP_ERR__RETRY);
                }


                rd_kafka_toppar_lock(rktp);

                rd_rkb_dbg(rkb, BROKER | RD_KAFKA_DBG_TOPIC, "TOPBRK",
                           "Topic %s [%" PRId32
                           "]: leaving broker "
                           "(%d messages in xmitq, next broker %s, rktp %p)",
                           rktp->rktp_rkt->rkt_topic->str, rktp->rktp_partition,
                           rd_kafka_msgq_len(&rktp->rktp_xmit_msgq),
                           rktp->rktp_next_broker
                               ? rd_kafka_broker_name(rktp->rktp_next_broker)
                               : "(none)",
                           rktp);

                /* Insert xmitq(broker-local) messages to the msgq(global)
                 * at their sorted position to maintain ordering. */
                rd_kafka_msgq_insert_msgq(
                    &rktp->rktp_msgq, &rktp->rktp_xmit_msgq,
                    rktp->rktp_rkt->rkt_conf.msg_order_cmp);

                if (rkb->rkb_rk->rk_type == RD_KAFKA_PRODUCER)
                        rd_kafka_broker_active_toppar_del(rkb, rktp, "leaving");

                rd_kafka_broker_lock(rkb);
                TAILQ_REMOVE(&rkb->rkb_toppars, rktp, rktp_rkblink);
                rkb->rkb_toppar_cnt--;
                rd_kafka_broker_unlock(rkb);
                rd_kafka_broker_destroy(rktp->rktp_broker);
                if (rktp->rktp_msgq_wakeup_q) {
                        rd_kafka_q_destroy(rktp->rktp_msgq_wakeup_q);
                        rktp->rktp_msgq_wakeup_q = NULL;
                }
                rktp->rktp_broker = NULL;

                rd_assert(rktp->rktp_flags & RD_KAFKA_TOPPAR_F_ON_RKB);
                rktp->rktp_flags &= ~RD_KAFKA_TOPPAR_F_ON_RKB;

                if (rktp->rktp_next_broker) {
                        /* There is a next broker we need to migrate to. */
                        rko->rko_type = RD_KAFKA_OP_PARTITION_JOIN;
                        rd_kafka_q_enq(rktp->rktp_next_broker->rkb_ops, rko);
                        rko = NULL;
                } else {
                        rd_rkb_dbg(rkb, BROKER | RD_KAFKA_DBG_TOPIC, "TOPBRK",
                                   "Topic %s [%" PRId32
                                   "]: no next broker, "
                                   "failing %d message(s) in partition queue",
                                   rktp->rktp_rkt->rkt_topic->str,
                                   rktp->rktp_partition,
                                   rd_kafka_msgq_len(&rktp->rktp_msgq));
                        rd_kafka_assert(NULL, rd_kafka_msgq_len(
                                                  &rktp->rktp_xmit_msgq) == 0);
                        rd_kafka_dr_msgq(
                            rktp->rktp_rkt, &rktp->rktp_msgq,
                            rd_kafka_terminating(rkb->rkb_rk)
                                ? RD_KAFKA_RESP_ERR__DESTROY
                                : (topic_err
                                       ? topic_err
                                       : RD_KAFKA_RESP_ERR__UNKNOWN_PARTITION));
                }

                rd_kafka_toppar_unlock(rktp);
                rd_kafka_toppar_destroy(rktp); /* from JOIN */

                rd_kafka_brokers_broadcast_state_change(rkb->rkb_rk);
                break;

        case RD_KAFKA_OP_TERMINATE:
                /* nop: just a wake-up. */
                rd_rkb_dbg(rkb, BROKER, "TERM",
                           "Received TERMINATE op in state %s: "
                           "%d refcnts, %d toppar(s), %d active toppar(s), "
                           "%d outbufs, %d waitresps, %d retrybufs",
                           rd_kafka_broker_state_names[rkb->rkb_state],
                           rd_refcnt_get(&rkb->rkb_refcnt), rkb->rkb_toppar_cnt,
                           rkb->rkb_active_toppar_cnt,
                           (int)rd_kafka_bufq_cnt(&rkb->rkb_outbufs),
                           (int)rd_kafka_bufq_cnt(&rkb->rkb_waitresps),
                           (int)rd_kafka_bufq_cnt(&rkb->rkb_retrybufs));
                /* Expedite termination by bringing down the broker
                 * and trigger a state change.
                 * This makes sure any eonce dependent on state changes
                 * are triggered. */
                rd_kafka_broker_fail(rkb, LOG_DEBUG, RD_KAFKA_RESP_ERR__DESTROY,
                                     "Client is terminating");

                rd_kafka_broker_prepare_destroy(rkb);
                wakeup = rd_true;
                break;

        case RD_KAFKA_OP_WAKEUP:
                wakeup = rd_true;
                break;

        case RD_KAFKA_OP_PURGE:
                rd_kafka_broker_handle_purge_queues(rkb, rko);
                rko = NULL; /* the rko is reused for the reply */
                break;

        case RD_KAFKA_OP_CONNECT:
                /* Sparse connections: connection requested, transition
                 * to TRY_CONNECT state to trigger new connection. */
                if (rkb->rkb_state == RD_KAFKA_BROKER_STATE_INIT) {
                        rd_rkb_dbg(rkb, BROKER, "CONNECT",
                                   "Received CONNECT op");
                        rkb->rkb_persistconn.internal++;
                        rd_kafka_broker_lock(rkb);
                        rd_kafka_broker_set_state(
                            rkb, RD_KAFKA_BROKER_STATE_TRY_CONNECT);
                        rd_kafka_broker_unlock(rkb);

                } else if (rkb->rkb_state >=
                           RD_KAFKA_BROKER_STATE_TRY_CONNECT) {
                        rd_bool_t do_disconnect = rd_false;

                        /* If the nodename was changed since the last connect,
                         * close the current connection. */

                        rd_kafka_broker_lock(rkb);
                        do_disconnect =
                            (rkb->rkb_connect_epoch != rkb->rkb_nodename_epoch);
                        rd_kafka_broker_unlock(rkb);

                        if (do_disconnect)
                                rd_kafka_broker_fail(
                                    rkb, LOG_DEBUG,
                                    RD_KAFKA_RESP_ERR__TRANSPORT,
                                    "Closing connection due to "
                                    "nodename change");
                }

                /* Expedite next reconnect */
                rkb->rkb_ts_reconnect = 0;

                wakeup = rd_true;
                break;

        case RD_KAFKA_OP_SASL_REAUTH:
                rd_rkb_dbg(rkb, BROKER, "REAUTH", "Received REAUTH op");

                /* We don't need a lock for rkb_max_inflight. It's changed only
                 * on the broker thread. */
                rkb->rkb_max_inflight = 1;

                rd_kafka_broker_lock(rkb);
                rd_kafka_broker_set_state(rkb, RD_KAFKA_BROKER_STATE_REAUTH);
                rd_kafka_broker_unlock(rkb);

                wakeup = rd_true;
                break;

        default:
                rd_kafka_assert(rkb->rkb_rk, !*"unhandled op type");
                break;
        }

        if (rko)
                rd_kafka_op_reply(rko, RD_KAFKA_RESP_ERR_NO_ERROR);

        return wakeup;
}



/**
 * @brief Serve broker ops.
 * @returns the number of ops served
 */
static RD_WARN_UNUSED_RESULT int
rd_kafka_broker_ops_serve(rd_kafka_broker_t *rkb, rd_ts_t timeout_us) {
        rd_kafka_op_t *rko;
        int cnt = 0;

        while ((rko = rd_kafka_q_pop(rkb->rkb_ops, timeout_us, 0)) &&
               (cnt++, !rd_kafka_broker_op_serve(rkb, rko)))
                timeout_us = RD_POLL_NOWAIT;

        return cnt;
}

/**
 * @brief Serve broker ops and IOs.
 *
 * If a connection exists, poll IO first based on timeout.
 * Use remaining timeout for ops queue poll.
 *
 * If no connection, poll ops queue using timeout.
 *
 * Sparse connections: if there's need for a connection, set
 *                     timeout to NOWAIT.
 *
 * @param abs_timeout Maximum block time (absolute time).
 *
 * @returns true on wakeup (broker state machine needs to be served),
 *          else false.
 *
 * @locality broker thread
 * @locks none
 */
static RD_WARN_UNUSED_RESULT rd_bool_t
rd_kafka_broker_ops_io_serve(rd_kafka_broker_t *rkb, rd_ts_t abs_timeout) {
        rd_ts_t now;
        rd_bool_t wakeup;

        if (unlikely(rd_kafka_terminating(rkb->rkb_rk)))
                abs_timeout = rd_clock() + 1000;
        else if (unlikely(rd_kafka_broker_needs_connection(rkb)))
                abs_timeout = RD_POLL_NOWAIT;
        else if (unlikely(abs_timeout == RD_POLL_INFINITE))
                abs_timeout =
                    rd_clock() + ((rd_ts_t)rd_kafka_max_block_ms * 1000);


        if (likely(rkb->rkb_transport != NULL)) {
                /* Poll and serve IO events and also poll the ops queue.
                 *
                 * The return value indicates if ops_serve() below should
                 * use a timeout or not.
                 *
                 * If there are ops enqueued cut the timeout short so
                 * that they're processed as soon as possible.
                 */
                if (abs_timeout > 0 && rd_kafka_q_len(rkb->rkb_ops) > 0)
                        abs_timeout = RD_POLL_NOWAIT;

                if (rd_kafka_transport_io_serve(
                        rkb->rkb_transport, rkb->rkb_ops,
                        rd_timeout_remains(abs_timeout)))
                        abs_timeout = RD_POLL_NOWAIT;
        }


        /* Serve broker ops */
        wakeup =
            rd_kafka_broker_ops_serve(rkb, rd_timeout_remains_us(abs_timeout));

        rd_atomic64_add(&rkb->rkb_c.wakeups, 1);

        /* An op might have triggered the need for a connection, if so
         * transition to TRY_CONNECT state. */
        if (unlikely(rd_kafka_broker_needs_connection(rkb) &&
                     rkb->rkb_state == RD_KAFKA_BROKER_STATE_INIT)) {
                rd_kafka_broker_lock(rkb);
                rd_kafka_broker_set_state(rkb,
                                          RD_KAFKA_BROKER_STATE_TRY_CONNECT);
                rd_kafka_broker_unlock(rkb);
                wakeup = rd_true;
        }

        /* Scan queues for timeouts. */
        now = rd_clock();
        if (rd_interval(&rkb->rkb_timeout_scan_intvl, 1000000, now) > 0)
                rd_kafka_broker_timeout_scan(rkb, now);

        return wakeup;
}


/**
 * @brief Consumer: Serve the toppars assigned to this broker.
 *
 * @returns the minimum Fetch backoff time (abs timestamp) for the
 *          partitions to fetch.
 *
 * @locality broker thread
 */
static rd_ts_t rd_kafka_broker_consumer_toppars_serve(rd_kafka_broker_t *rkb) {
        rd_kafka_toppar_t *rktp, *rktp_tmp;
        rd_ts_t min_backoff = RD_TS_MAX;

        TAILQ_FOREACH_SAFE(rktp, &rkb->rkb_toppars, rktp_rkblink, rktp_tmp) {
                rd_ts_t backoff;

                /* Serve toppar to update desired rktp state */
                backoff = rd_kafka_broker_consumer_toppar_serve(rkb, rktp);
                if (backoff < min_backoff)
                        min_backoff = backoff;
        }

        return min_backoff;
}


/**
 * @brief Scan toppar's xmit and producer queue for message timeouts and
 *        enqueue delivery reports for timed out messages.
 *
 * @param abs_next_timeout will be set to the next message timeout, or 0
 *                         if no timeout.
 *
 * @returns the number of messages timed out.
 *
 * @locality toppar's broker handler thread
 * @locks toppar_lock MUST be held
 */
static int rd_kafka_broker_toppar_msgq_scan(rd_kafka_broker_t *rkb,
                                            rd_kafka_toppar_t *rktp,
                                            rd_ts_t now,
                                            rd_ts_t *abs_next_timeout) {
        rd_kafka_msgq_t xtimedout = RD_KAFKA_MSGQ_INITIALIZER(xtimedout);
        rd_kafka_msgq_t qtimedout = RD_KAFKA_MSGQ_INITIALIZER(qtimedout);
        int xcnt, qcnt, cnt;
        uint64_t first, last;
        rd_ts_t next;

        *abs_next_timeout = 0;

        xcnt = rd_kafka_msgq_age_scan(rktp, &rktp->rktp_xmit_msgq, &xtimedout,
                                      now, &next);
        if (next && next < *abs_next_timeout)
                *abs_next_timeout = next;

        qcnt = rd_kafka_msgq_age_scan(rktp, &rktp->rktp_msgq, &qtimedout, now,
                                      &next);
        if (next && (!*abs_next_timeout || next < *abs_next_timeout))
                *abs_next_timeout = next;

        cnt = xcnt + qcnt;
        if (likely(cnt == 0))
                return 0;

        /* Insert queue-timedout into xmitqueue-timedout in a sorted fashion */
        rd_kafka_msgq_insert_msgq(&xtimedout, &qtimedout,
                                  rktp->rktp_rkt->rkt_conf.msg_order_cmp);

        first = rd_kafka_msgq_first(&xtimedout)->rkm_u.producer.msgid;
        last  = rd_kafka_msgq_last(&xtimedout)->rkm_u.producer.msgid;

        rd_rkb_dbg(rkb, MSG, "TIMEOUT",
                   "%s [%" PRId32
                   "]: timed out %d+%d message(s) "
                   "(MsgId %" PRIu64 "..%" PRIu64
                   "): message.timeout.ms exceeded",
                   rktp->rktp_rkt->rkt_topic->str, rktp->rktp_partition, xcnt,
                   qcnt, first, last);

        /* Trigger delivery report for timed out messages */
        rd_kafka_dr_msgq(rktp->rktp_rkt, &xtimedout,
                         RD_KAFKA_RESP_ERR__MSG_TIMED_OUT);

        return cnt;
}


/**
 * @brief Producer: Check this broker's toppars for message timeouts.
 *
 * This is only used by the internal broker to enforce message timeouts.
 *
 * @returns the next absolute scan time.
 *
 * @locality internal broker thread.
 */
static rd_ts_t rd_kafka_broker_toppars_timeout_scan(rd_kafka_broker_t *rkb,
                                                    rd_ts_t now) {
        rd_kafka_toppar_t *rktp;
        rd_ts_t next = now + (1000 * 1000);

        TAILQ_FOREACH(rktp, &rkb->rkb_toppars, rktp_rkblink) {
                rd_ts_t this_next;

                rd_kafka_toppar_lock(rktp);

                if (unlikely(rktp->rktp_broker != rkb)) {
                        /* Currently migrating away from this
                         * broker. */
                        rd_kafka_toppar_unlock(rktp);
                        continue;
                }

                /* Scan queues for msg timeouts */
                rd_kafka_broker_toppar_msgq_scan(rkb, rktp, now, &this_next);

                rd_kafka_toppar_unlock(rktp);

                if (this_next && this_next < next)
                        next = this_next;
        }

        return next;
}


/**
 * @brief Idle function for the internal broker handle.
 */
static void rd_kafka_broker_internal_serve(rd_kafka_broker_t *rkb,
                                           rd_ts_t abs_timeout) {
        int initial_state = rkb->rkb_state;
        rd_bool_t wakeup;

        if (rkb->rkb_rk->rk_type == RD_KAFKA_CONSUMER) {
                /* Consumer */
                do {
                        rd_kafka_broker_consumer_toppars_serve(rkb);

                        wakeup = rd_kafka_broker_ops_io_serve(rkb, abs_timeout);

                } while (!rd_kafka_broker_terminating(rkb) &&
                         (int)rkb->rkb_state == initial_state && !wakeup &&
                         !rd_timeout_expired(rd_timeout_remains(abs_timeout)));
        } else {
                /* Producer */
                rd_ts_t next_timeout_scan = 0;

                do {
                        rd_ts_t now = rd_clock();

                        if (now >= next_timeout_scan)
                                next_timeout_scan =
                                    rd_kafka_broker_toppars_timeout_scan(rkb,
                                                                         now);

                        wakeup = rd_kafka_broker_ops_io_serve(
                            rkb, RD_MIN(abs_timeout, next_timeout_scan));

                } while (!rd_kafka_broker_terminating(rkb) &&
                         (int)rkb->rkb_state == initial_state && !wakeup &&
                         !rd_timeout_expired(rd_timeout_remains(abs_timeout)));
        }
}


/**
 * @returns the number of requests that may be enqueued before
 *          queue.backpressure.threshold is reached.
 */

static RD_INLINE unsigned int
rd_kafka_broker_outbufs_space(rd_kafka_broker_t *rkb) {
        int r = rkb->rkb_rk->rk_conf.queue_backpressure_thres -
                rd_atomic32_get(&rkb->rkb_outbufs.rkbq_cnt);
        return r < 0 ? 0 : (unsigned int)r;
}



/**
 * @brief Update \p *next_wakeup_ptr to \p maybe_next_wakeup if it is sooner.
 *
 * Both parameters are absolute timestamps.
 * \p maybe_next_wakeup must not be 0.
 */
#define rd_kafka_set_next_wakeup(next_wakeup_ptr, maybe_next_wakeup)           \
        do {                                                                   \
                rd_ts_t *__n = (next_wakeup_ptr);                              \
                rd_ts_t __m  = (maybe_next_wakeup);                            \
                rd_dassert(__m != 0);                                          \
                if (__m < *__n)                                                \
                        *__n = __m;                                            \
        } while (0)


/**
 * @brief Serve a toppar for producing.
 *
 * @param next_wakeup will be updated to when the next wake-up/attempt is
 *                    desired. Does not take the current value into
 *                    consideration, even if it is lower.
 * @param do_timeout_scan perform msg timeout scan
 * @param may_send if set to false there is something on the global level
 *                 that prohibits sending messages, such as a transactional
 *                 state.
 * @param flushing App is calling flush(): override linger.ms as immediate.
 *
 * @returns the number of messages produced.
 *
 * @locks none
 * @locality broker thread
 */
static int rd_kafka_toppar_producer_serve(rd_kafka_broker_t *rkb,
                                          rd_kafka_toppar_t *rktp,
                                          const rd_kafka_pid_t pid,
                                          rd_ts_t now,
                                          rd_ts_t *next_wakeup,
                                          rd_bool_t do_timeout_scan,
                                          rd_bool_t may_send,
                                          rd_bool_t flushing) {
        int cnt = 0;
        int r;
        rd_kafka_msg_t *rkm;
        int move_cnt = 0;
        int max_requests;
        int reqcnt;
        int inflight              = 0;
        uint64_t epoch_base_msgid = 0;
        rd_bool_t batch_ready     = rd_false;

        /* By limiting the number of not-yet-sent buffers (rkb_outbufs) we
         * provide a backpressure mechanism to the producer loop
         * which allows larger message batches to accumulate and thus
         * increase throughput.
         * This comes at no latency cost since there are already
         * buffers enqueued waiting for transmission. */
        max_requests = rd_kafka_broker_outbufs_space(rkb);

        rd_kafka_toppar_lock(rktp);

        if (unlikely(rktp->rktp_broker != rkb)) {
                /* Currently migrating away from this
                 * broker. */
                rd_kafka_toppar_unlock(rktp);
                return 0;
        }

        if (unlikely(do_timeout_scan)) {
                int timeoutcnt;
                rd_ts_t next;

                /* Scan queues for msg timeouts */
                timeoutcnt =
                    rd_kafka_broker_toppar_msgq_scan(rkb, rktp, now, &next);

                if (next)
                        rd_kafka_set_next_wakeup(next_wakeup, next);

                if (rd_kafka_is_idempotent(rkb->rkb_rk)) {
                        if (!rd_kafka_pid_valid(pid)) {
                                /* If we don't have a PID, we can't transmit
                                 * any messages. */
                                rd_kafka_toppar_unlock(rktp);
                                return 0;

                        } else if (timeoutcnt > 0) {
                                /* Message timeouts will lead to gaps the in
                                 * the message sequence and thus trigger
                                 * OutOfOrderSequence errors from the broker.
                                 * Bump the epoch to reset the base msgid after
                                 * draining all partitions. */

                                /* Must not hold toppar lock */
                                rd_kafka_toppar_unlock(rktp);

                                rd_kafka_idemp_drain_epoch_bump(
                                    rkb->rkb_rk, RD_KAFKA_RESP_ERR__TIMED_OUT,
                                    "%d message(s) timed out "
                                    "on %s [%" PRId32 "]",
                                    timeoutcnt, rktp->rktp_rkt->rkt_topic->str,
                                    rktp->rktp_partition);
                                return 0;
                        }
                }
        }

        if (unlikely(!may_send)) {
                /* Sends prohibited on the broker or instance level */
                max_requests = 0;
        } else if (unlikely(rd_kafka_fatal_error_code(rkb->rkb_rk))) {
                /* Fatal error has been raised, don't produce. */
                max_requests = 0;
        } else if (unlikely(RD_KAFKA_TOPPAR_IS_PAUSED(rktp))) {
                /* Partition is paused */
                max_requests = 0;
        } else if (unlikely(rd_kafka_is_transactional(rkb->rkb_rk) &&
                            !rd_kafka_txn_toppar_may_send_msg(rktp))) {
                /* Partition not registered in transaction yet */
                max_requests = 0;
        } else if (max_requests > 0) {
                /* Move messages from locked partition produce queue
                 * to broker-local xmit queue. */
                if ((move_cnt = rktp->rktp_msgq.rkmq_msg_cnt) > 0) {

                        rd_kafka_msgq_insert_msgq(
                            &rktp->rktp_xmit_msgq, &rktp->rktp_msgq,
                            rktp->rktp_rkt->rkt_conf.msg_order_cmp);
                }

                /* Calculate maximum wait-time to honour
                 * queue.buffering.max.ms contract.
                 * Unless flushing in which case immediate
                 * wakeups are allowed. */
                batch_ready = rd_kafka_msgq_allow_wakeup_at(
                    &rktp->rktp_msgq, &rktp->rktp_xmit_msgq,
                    /* Only update the broker thread wakeup time
                     * if connection is up and messages can actually be
                     * sent, otherwise the wakeup can't do much. */
                    rkb->rkb_state == RD_KAFKA_BROKER_STATE_UP ? next_wakeup
                                                               : NULL,
                    now, flushing ? 1 : rkb->rkb_rk->rk_conf.buffering_max_us,
                    /* Batch message count threshold */
                    rkb->rkb_rk->rk_conf.batch_num_messages,
                    /* Batch total size threshold */
                    rkb->rkb_rk->rk_conf.batch_size);
        }

        rd_kafka_toppar_unlock(rktp);


        if (rd_kafka_is_idempotent(rkb->rkb_rk)) {
                /* Update the partition's cached PID, and reset the
                 * base msg sequence if necessary */
                rd_bool_t did_purge = rd_false;

                if (unlikely(!rd_kafka_pid_eq(pid, rktp->rktp_eos.pid))) {
                        /* Flush any ProduceRequests for this partition in the
                         * output buffer queue to speed up recovery. */
                        rd_kafka_broker_bufq_purge_by_toppar(
                            rkb, &rkb->rkb_outbufs, RD_KAFKAP_Produce, rktp,
                            RD_KAFKA_RESP_ERR__RETRY);
                        did_purge = rd_true;

                        if (rd_kafka_pid_valid(rktp->rktp_eos.pid))
                                rd_rkb_dbg(
                                    rkb, QUEUE, "TOPPAR",
                                    "%.*s [%" PRId32
                                    "] PID has changed: "
                                    "must drain requests for all "
                                    "partitions before resuming reset "
                                    "of PID",
                                    RD_KAFKAP_STR_PR(rktp->rktp_rkt->rkt_topic),
                                    rktp->rktp_partition);
                }

                inflight = rd_atomic32_get(&rktp->rktp_msgs_inflight);

                if (unlikely(rktp->rktp_eos.wait_drain)) {
                        if (inflight) {
                                /* Waiting for in-flight requests to
                                 * drain/finish before producing anything more.
                                 * This is used to recover to a consistent
                                 * state when the partition leader
                                 * has changed, or timed out messages
                                 * have been removed from the queue. */

                                rd_rkb_dbg(
                                    rkb, QUEUE, "TOPPAR",
                                    "%.*s [%" PRId32
                                    "] waiting for "
                                    "%d in-flight request(s) to drain "
                                    "from queue before continuing "
                                    "to produce",
                                    RD_KAFKAP_STR_PR(rktp->rktp_rkt->rkt_topic),
                                    rktp->rktp_partition, inflight);

                                /* Flush any ProduceRequests for this
                                 * partition in the output buffer queue to
                                 * speed up draining. */
                                if (!did_purge)
                                        rd_kafka_broker_bufq_purge_by_toppar(
                                            rkb, &rkb->rkb_outbufs,
                                            RD_KAFKAP_Produce, rktp,
                                            RD_KAFKA_RESP_ERR__RETRY);

                                return 0;
                        }

                        rd_rkb_dbg(rkb, QUEUE, "TOPPAR",
                                   "%.*s [%" PRId32
                                   "] all in-flight requests "
                                   "drained from queue",
                                   RD_KAFKAP_STR_PR(rktp->rktp_rkt->rkt_topic),
                                   rktp->rktp_partition);

                        rktp->rktp_eos.wait_drain = rd_false;
                }

                /* Limit the number of in-flight requests (per partition)
                 * to the broker's sequence de-duplication window. */
                max_requests = RD_MIN(max_requests,
                                      RD_KAFKA_IDEMP_MAX_INFLIGHT - inflight);
        }


        /* Check if allowed to create and enqueue a ProduceRequest */
        if (max_requests <= 0)
                return 0;

        r = rktp->rktp_xmit_msgq.rkmq_msg_cnt;
        if (r == 0)
                return 0;

        rd_kafka_msgq_verify_order(rktp, &rktp->rktp_xmit_msgq, 0, rd_false);

        rd_rkb_dbg(rkb, QUEUE, "TOPPAR",
                   "%.*s [%" PRId32
                   "] %d message(s) in "
                   "xmit queue (%d added from partition queue)",
                   RD_KAFKAP_STR_PR(rktp->rktp_rkt->rkt_topic),
                   rktp->rktp_partition, r, move_cnt);

        rkm = TAILQ_FIRST(&rktp->rktp_xmit_msgq.rkmq_msgs);
        rd_dassert(rkm != NULL);

        if (rd_kafka_is_idempotent(rkb->rkb_rk)) {
                /* Update the partition's cached PID, and reset the
                 * base msg sequence if necessary */
                if (unlikely(!rd_kafka_pid_eq(pid, rktp->rktp_eos.pid))) {
                        /* Attempt to change the pid, it will fail if there
                         * are outstanding messages in-flight, in which case
                         * we eventually come back here to retry. */
                        if (!rd_kafka_toppar_pid_change(
                                rktp, pid, rkm->rkm_u.producer.msgid))
                                return 0;
                }

                rd_kafka_toppar_lock(rktp);
                /* Idempotent producer epoch base msgid, this is passed to the
                 * ProduceRequest and msgset writer to adjust the protocol-level
                 * per-message sequence number. */
                epoch_base_msgid = rktp->rktp_eos.epoch_base_msgid;
                rd_kafka_toppar_unlock(rktp);
        }

        if (unlikely(rkb->rkb_state != RD_KAFKA_BROKER_STATE_UP)) {
                /* There are messages to send but connection is not up. */
                rd_rkb_dbg(rkb, BROKER, "TOPPAR",
                           "%.*s [%" PRId32
                           "] "
                           "%d message(s) queued but broker not up",
                           RD_KAFKAP_STR_PR(rktp->rktp_rkt->rkt_topic),
                           rktp->rktp_partition, r);
                rkb->rkb_persistconn.internal++;
                return 0;
        }

        /* Attempt to fill the batch size, but limit our waiting
         * to queue.buffering.max.ms, batch.num.messages, and batch.size. */
        if (!batch_ready) {
                /* Wait for more messages or queue.buffering.max.ms
                 * to expire. */
                return 0;
        }

        /* Send Produce requests for this toppar, honouring the
         * queue backpressure threshold. */
        for (reqcnt = 0; reqcnt < max_requests; reqcnt++) {
                r = rd_kafka_ProduceRequest(rkb, rktp, pid, epoch_base_msgid);
                if (likely(r > 0))
                        cnt += r;
                else
                        break;
        }

        /* Update the allowed wake-up time based on remaining messages
         * in the queue. */
        if (cnt > 0) {
                rd_kafka_toppar_lock(rktp);
                batch_ready = rd_kafka_msgq_allow_wakeup_at(
                    &rktp->rktp_msgq, &rktp->rktp_xmit_msgq, next_wakeup, now,
                    flushing ? 1 : rkb->rkb_rk->rk_conf.buffering_max_us,
                    /* Batch message count threshold */
                    rkb->rkb_rk->rk_conf.batch_num_messages,
                    /* Batch total size threshold */
                    rkb->rkb_rk->rk_conf.batch_size);
                rd_kafka_toppar_unlock(rktp);
        }

        return cnt;
}



/**
 * @brief Produce from all toppars assigned to this broker.
 *
 * @param next_wakeup is updated if the next IO/ops timeout should be
 *                    less than the input value (i.e., sooner).
 *
 * @returns the total number of messages produced.
 */
static int rd_kafka_broker_produce_toppars(rd_kafka_broker_t *rkb,
                                           rd_ts_t now,
                                           rd_ts_t *next_wakeup,
                                           rd_bool_t do_timeout_scan) {
        rd_kafka_toppar_t *rktp;
        int cnt                 = 0;
        rd_ts_t ret_next_wakeup = *next_wakeup;
        rd_kafka_pid_t pid      = RD_KAFKA_PID_INITIALIZER;
        rd_bool_t may_send      = rd_true;
        rd_bool_t flushing      = rd_false;

        /* Round-robin serve each toppar. */
        rktp = rkb->rkb_active_toppar_next;
        if (unlikely(!rktp))
                return 0;

        if (rd_kafka_is_idempotent(rkb->rkb_rk)) {
                /* Idempotent producer: get a copy of the current pid. */
                pid = rd_kafka_idemp_get_pid(rkb->rkb_rk);

                /* If we don't have a valid pid, or the transaction state
                 * prohibits sending messages, return immedatiely,
                 * unless the per-partition timeout scan needs to run.
                 * The broker threads are woken up when a PID is acquired
                 * or the transaction state changes. */
                if (!rd_kafka_pid_valid(pid))
                        may_send = rd_false;
                else if (rd_kafka_is_transactional(rkb->rkb_rk) &&
                         !rd_kafka_txn_may_send_msg(rkb->rkb_rk))
                        may_send = rd_false;

                if (!may_send && !do_timeout_scan)
                        return 0;
        }

        flushing = may_send && rd_atomic32_get(&rkb->rkb_rk->rk_flushing) > 0;

        do {
                rd_ts_t this_next_wakeup = ret_next_wakeup;

                /* Try producing toppar */
                cnt += rd_kafka_toppar_producer_serve(
                    rkb, rktp, pid, now, &this_next_wakeup, do_timeout_scan,
                    may_send, flushing);

                rd_kafka_set_next_wakeup(&ret_next_wakeup, this_next_wakeup);

        } while ((rktp = CIRCLEQ_LOOP_NEXT(&rkb->rkb_active_toppars, rktp,
                                           rktp_activelink)) !=
                 rkb->rkb_active_toppar_next);

        /* Update next starting toppar to produce in round-robin list. */
        rd_kafka_broker_active_toppar_next(
            rkb,
            CIRCLEQ_LOOP_NEXT(&rkb->rkb_active_toppars, rktp, rktp_activelink));

        *next_wakeup = ret_next_wakeup;

        return cnt;
}

/**
 * @brief Producer serving
 */
static void rd_kafka_broker_producer_serve(rd_kafka_broker_t *rkb,
                                           rd_ts_t abs_timeout) {
        rd_interval_t timeout_scan;
        unsigned int initial_state = rkb->rkb_state;
        rd_ts_t now;
        int cnt = 0;

        rd_interval_init(&timeout_scan);

        rd_kafka_assert(rkb->rkb_rk, thrd_is_current(rkb->rkb_thread));

        rd_kafka_broker_lock(rkb);

        while (!rd_kafka_broker_terminating(rkb) &&
               rkb->rkb_state == initial_state &&
               (abs_timeout > (now = rd_clock()))) {
                rd_bool_t do_timeout_scan;
                rd_ts_t next_wakeup = abs_timeout;
                rd_bool_t overshot;

                rd_kafka_broker_unlock(rkb);

                /* Perform timeout scan on first iteration, thus
                 * on each state change, to make sure messages in
                 * partition rktp_xmit_msgq are timed out before
                 * being attempted to re-transmit. */
                overshot = rd_interval(&timeout_scan, 1000 * 1000, now) >= 0;
                do_timeout_scan = cnt++ == 0 || overshot;

                rd_kafka_broker_produce_toppars(rkb, now, &next_wakeup,
                                                do_timeout_scan);

                /* Check and move retry buffers */
                if (unlikely(rd_atomic32_get(&rkb->rkb_retrybufs.rkbq_cnt) > 0))
                        rd_kafka_broker_retry_bufs_move(rkb, &next_wakeup);

                if (rd_kafka_broker_ops_io_serve(rkb, next_wakeup))
                        return; /* Wakeup */

                rd_kafka_broker_lock(rkb);
        }

        rd_kafka_broker_unlock(rkb);
}



/**
 * Consumer serving
 */
static void rd_kafka_broker_consumer_serve(rd_kafka_broker_t *rkb,
                                           rd_ts_t abs_timeout) {
        unsigned int initial_state = rkb->rkb_state;
        rd_ts_t now;

        rd_kafka_assert(rkb->rkb_rk, thrd_is_current(rkb->rkb_thread));

        rd_kafka_broker_lock(rkb);

        while (!rd_kafka_broker_terminating(rkb) &&
               rkb->rkb_state == initial_state &&
               abs_timeout > (now = rd_clock())) {
                rd_ts_t min_backoff;

                rd_kafka_broker_unlock(rkb);

                /* Serve toppars */
                min_backoff = rd_kafka_broker_consumer_toppars_serve(rkb);
                if (rkb->rkb_ts_fetch_backoff > now &&
                    rkb->rkb_ts_fetch_backoff < min_backoff)
                        min_backoff = rkb->rkb_ts_fetch_backoff;

                if (min_backoff < RD_TS_MAX &&
                    rkb->rkb_state != RD_KAFKA_BROKER_STATE_UP) {
                        /* There are partitions to fetch but the
                         * connection is not up. */
                        rkb->rkb_persistconn.internal++;
                }

                /* Send Fetch request message for all underflowed toppars
                 * if the connection is up and there are no outstanding
                 * fetch requests for this connection. */
                if (!rkb->rkb_fetching &&
                    rkb->rkb_state == RD_KAFKA_BROKER_STATE_UP) {
                        if (min_backoff < now) {
                                rd_kafka_broker_fetch_toppars(rkb, now);
                                min_backoff = abs_timeout;
                        } else if (min_backoff < RD_TS_MAX)
                                rd_rkb_dbg(rkb, FETCH, "FETCH",
                                           "Fetch backoff for %" PRId64 "ms",
                                           (min_backoff - now) / 1000);
                } else {
                        /* Nothing needs to be done, next wakeup
                         * is from ops, state change, IO, or this timeout */
                        min_backoff = abs_timeout;
                }

                /* Check and move retry buffers */
                if (unlikely(rd_atomic32_get(&rkb->rkb_retrybufs.rkbq_cnt) > 0))
                        rd_kafka_broker_retry_bufs_move(rkb, &min_backoff);

                if (min_backoff > abs_timeout)
                        min_backoff = abs_timeout;

                if (rd_kafka_broker_ops_io_serve(rkb, min_backoff))
                        return; /* Wakeup */

                rd_kafka_broker_lock(rkb);
        }

        rd_kafka_broker_unlock(rkb);
}



/**
 * @brief Check if connections.max.idle.ms has been exceeded and if so
 *        close the connection.
 *
 * @remark Must only be called if connections.max.idle.ms > 0 and
 *         the current broker state is UP (or UPDATE).
 *
 * @locality broker thread
 */
static RD_INLINE void rd_kafka_broker_idle_check(rd_kafka_broker_t *rkb) {
        rd_ts_t ts_send          = rd_atomic64_get(&rkb->rkb_c.ts_send);
        rd_ts_t ts_recv          = rd_atomic64_get(&rkb->rkb_c.ts_recv);
        rd_ts_t ts_last_activity = RD_MAX(ts_send, ts_recv);
        int idle_ms;

        /* If nothing has been sent yet, use the connection time as
         * last activity. */
        if (unlikely(!ts_last_activity))
                ts_last_activity = rkb->rkb_ts_state;

        idle_ms = (int)((rd_clock() - ts_last_activity) / 1000);

        if (likely(idle_ms < rkb->rkb_rk->rk_conf.connections_max_idle_ms))
                return;

        rd_kafka_broker_fail(rkb, LOG_DEBUG, RD_KAFKA_RESP_ERR__TRANSPORT,
                             "Connection max idle time exceeded "
                             "(%dms since last activity)",
                             idle_ms);
}


/**
 * @brief Serve broker thread according to client type.
 *        May be called in any broker state.
 *
 * This function is to be called from the state machine in
 * rd_kafka_broker_thread_main, and will return when
 * there was a state change, or the handle is terminating.
 *
 * Broker threads are triggered by three things:
 *  - Ops from other parts of librdkafka / app.
 *    This is the rkb_ops queue which is served from
 *    rd_kafka_broker_ops_io_serve().
 *  - IO from broker socket.
 *    The ops queue is also IO-triggered to provide
 *    quick wakeup when thread is blocking on IO.
 *    Also serverd from rd_kafka_broker_ops_io_serve().
 *    When there is no broker socket only the ops
 *    queue is served.
 *  - Ops/IO timeout when there were no ops or
 *    IO events within a variable timeout.
 *
 * For each iteration of the loops in producer_serve(), consumer_serve(),
 * etc, the Ops and IO are polled, and the client type specific
 * logic is executed. For the consumer this logic checks which partitions
 * to fetch or backoff, and sends Fetch requests.
 * The producer checks for messages to batch and transmit.
 * All types check for request timeouts, etc.
 *
 * Wakeups
 * =======
 * The logic returns a next wakeup time which controls how long the
 * next Ops/IO poll may block before the logic wants to run again;
 * this is typically controlled by `linger.ms` on the Producer
 * and fetch backoffs on the consumer.
 *
 * Remote threads may also want to wake up the Ops/IO poll so that
 * the logic is run more quickly. For example when a new message
 * is enqueued by produce() it is important that it is batched
 * and transmitted within the configured `linger.ms`.
 *
 * Any op enqueued on the broker ops queue (rkb_ops) will automatically
 * trigger a wakeup of the broker thread (either by wakeup_fd IO event
 * or by the conditional variable of rkb_ops being triggered - or both).
 *
 * Produced messages are not enqueued on the rkb_ops queue but on
 * the partition's rktp_msgq message queue. To provide quick wakeups
 * the partition has a reference to the partition's current leader broker
 * thread's rkb_ops queue, rktp_msgq_wakeup_q.
 * When enqueuing a message on the partition queue and the queue was
 * previously empty, the rktp_msgq_wakeup_q (which is rkb_ops) is woken up
 * by rd_kafka_q_yield(), which sets a YIELD flag and triggers the cond var
 * to wake up the broker thread (without allocating and enqueuing an rko).
 * This also triggers the wakeup_fd of rkb_ops, if necessary.
 *
 * When sparse connections is enabled the broker will linger in the
 * INIT state until there's a need for a connection, in which case
 * it will set its state to DOWN to trigger the connection.
 * This is controlled both by the shared rkb_persistconn atomic counters
 * that may be updated from other parts of the code, as well as the
 * temporary per broker_serve() rkb_persistconn.internal counter which
 * is used by the broker handler code to detect if a connection is needed,
 * such as when a partition is being produced to.
 *
 *
 * @param timeout_ms The maximum timeout for blocking Ops/IO.
 *
 * @locality broker thread
 * @locks none
 */
static void rd_kafka_broker_serve(rd_kafka_broker_t *rkb, int timeout_ms) {
        rd_ts_t abs_timeout;

        if (unlikely(rd_kafka_terminating(rkb->rkb_rk) ||
                     timeout_ms == RD_POLL_NOWAIT))
                timeout_ms = 1;
        else if (timeout_ms == RD_POLL_INFINITE)
                timeout_ms = rd_kafka_max_block_ms;

        abs_timeout = rd_timeout_init(timeout_ms);
        /* Must be a valid absolute time from here on. */
        rd_assert(abs_timeout > 0);

        /* rkb_persistconn.internal is the per broker_serve()
         * automatic counter that keeps track of anything
         * in the producer/consumer logic needs this broker connection
         * to be up.
         * The value is reset here on each serve(). If there are queued
         * requests we know right away that a connection is needed. */
        rkb->rkb_persistconn.internal =
            rd_atomic32_get(&rkb->rkb_outbufs.rkbq_cnt) > 0;

        if (rkb->rkb_source == RD_KAFKA_INTERNAL) {
                rd_kafka_broker_internal_serve(rkb, abs_timeout);
                return;
        }

        if (rkb->rkb_rk->rk_type == RD_KAFKA_PRODUCER)
                rd_kafka_broker_producer_serve(rkb, abs_timeout);
        else if (rkb->rkb_rk->rk_type == RD_KAFKA_CONSUMER)
                rd_kafka_broker_consumer_serve(rkb, abs_timeout);

        if (rkb->rkb_rk->rk_conf.connections_max_idle_ms &&
            rkb->rkb_state == RD_KAFKA_BROKER_STATE_UP)
                rd_kafka_broker_idle_check(rkb);
}


/**
 * @returns true if all broker addresses have been tried.
 *
 * @locality broker thread
 * @locks_required none
 * @locks_acquired none
 */
static rd_bool_t
rd_kafka_broker_addresses_exhausted(const rd_kafka_broker_t *rkb) {
        return !rkb->rkb_rsal || rkb->rkb_rsal->rsal_cnt == 0 ||
               rkb->rkb_rsal->rsal_curr + 1 == rkb->rkb_rsal->rsal_cnt;
}


static int rd_kafka_broker_thread_main(void *arg) {
        rd_kafka_broker_t *rkb = arg;
        rd_kafka_t *rk         = rkb->rkb_rk;

        rd_kafka_set_thread_name("%s", rkb->rkb_name);
        rd_kafka_set_thread_sysname("rdk:broker%" PRId32, rkb->rkb_nodeid);

        rd_kafka_interceptors_on_thread_start(rk, RD_KAFKA_THREAD_BROKER);

        (void)rd_atomic32_add(&rd_kafka_thread_cnt_curr, 1);

        /* Our own refcount was increased just prior to thread creation,
         * when refcount drops to 1 it is just us left and the broker
         * thread should terminate. */

        /* Acquire lock (which was held by thread creator during creation)
         * to synchronise state. */
        rd_kafka_broker_lock(rkb);
        rd_kafka_broker_unlock(rkb);

        rd_rkb_dbg(rkb, BROKER, "BRKMAIN", "Enter main broker thread");

        while (!rd_kafka_broker_terminating(rkb)) {
                int backoff;
                int r;
                rd_kafka_broker_state_t orig_state;

        redo:
                orig_state = rkb->rkb_state;

                switch (rkb->rkb_state) {
                case RD_KAFKA_BROKER_STATE_INIT:
                        /* Check if there is demand for a connection
                         * to this broker, if so jump to TRY_CONNECT state. */
                        if (!rd_kafka_broker_needs_connection(rkb)) {
                                rd_kafka_broker_serve(rkb,
                                                      rd_kafka_max_block_ms);
                                break;
                        }

                        /* The INIT state also exists so that an initial
                         * connection failure triggers a state transition
                         * which might trigger a ALL_BROKERS_DOWN error. */
                        rd_kafka_broker_lock(rkb);
                        rd_kafka_broker_set_state(
                            rkb, RD_KAFKA_BROKER_STATE_TRY_CONNECT);
                        rd_kafka_broker_unlock(rkb);
                        goto redo; /* effectively a fallthru to TRY_CONNECT */

                case RD_KAFKA_BROKER_STATE_DOWN:
                        rd_kafka_broker_lock(rkb);
                        if (rkb->rkb_rk->rk_conf.sparse_connections)
                                rd_kafka_broker_set_state(
                                    rkb, RD_KAFKA_BROKER_STATE_INIT);
                        else
                                rd_kafka_broker_set_state(
                                    rkb, RD_KAFKA_BROKER_STATE_TRY_CONNECT);
                        rd_kafka_broker_unlock(rkb);
                        goto redo; /* effectively a fallthru to TRY_CONNECT */

                case RD_KAFKA_BROKER_STATE_TRY_CONNECT:
                        if (rkb->rkb_source == RD_KAFKA_INTERNAL) {
                                rd_kafka_broker_lock(rkb);
                                rd_kafka_broker_set_state(
                                    rkb, RD_KAFKA_BROKER_STATE_UP);
                                rd_kafka_broker_unlock(rkb);
                                break;
                        }

                        if (unlikely(rd_kafka_terminating(rkb->rkb_rk)))
                                rd_kafka_broker_serve(rkb, 1000);

                        if (!rd_kafka_sasl_ready(rkb->rkb_rk)) {
                                /* SASL provider not yet ready. */
                                rd_kafka_broker_serve(rkb,
                                                      rd_kafka_max_block_ms);
                                /* Continue while loop to try again (as long as
                                 * we are not terminating). */
                                continue;
                        }

                        /* Throttle & jitter reconnects to avoid
                         * thundering horde of reconnecting clients after
                         * a broker / network outage. Issue #403 */
                        backoff =
                            rd_kafka_broker_reconnect_backoff(rkb, rd_clock());
                        if (backoff > 0) {
                                rd_rkb_dbg(rkb, BROKER, "RECONNECT",
                                           "Delaying next reconnect by %dms",
                                           backoff);
                                rd_kafka_broker_serve(rkb, (int)backoff);
                                continue;
                        }

                        /* Initiate asynchronous connection attempt.
                         * Only the host lookup is blocking here. */
                        r = rd_kafka_broker_connect(rkb);
                        if (r == -1) {
                                /* Immediate failure, most likely host
                                 * resolving failed.
                                 * Try the next resolve result until we've
                                 * tried them all, in which case we sleep a
                                 * short while to avoid busy looping. */
                                if (rd_kafka_broker_addresses_exhausted(rkb))
                                        rd_kafka_broker_serve(
                                            rkb, rd_kafka_max_block_ms);
                        } else if (r == 0) {
                                /* Broker has no hostname yet, wait
                                 * for hostname to be set and connection
                                 * triggered by received OP_CONNECT. */
                                rd_kafka_broker_serve(rkb,
                                                      rd_kafka_max_block_ms);
                        } else {
                                /* Connection in progress, state will
                                 * have changed to STATE_CONNECT. */
                        }

                        break;

                case RD_KAFKA_BROKER_STATE_CONNECT:
                case RD_KAFKA_BROKER_STATE_SSL_HANDSHAKE:
                case RD_KAFKA_BROKER_STATE_AUTH_LEGACY:
                case RD_KAFKA_BROKER_STATE_AUTH_REQ:
                case RD_KAFKA_BROKER_STATE_AUTH_HANDSHAKE:
                case RD_KAFKA_BROKER_STATE_APIVERSION_QUERY:
                        /* Asynchronous connect in progress. */
                        rd_kafka_broker_serve(rkb, rd_kafka_max_block_ms);

                        /* Connect failure.
                         * Try the next resolve result until we've
                         * tried them all, in which case we back off the next
                         * connection attempt to avoid busy looping. */
                        if (rkb->rkb_state == RD_KAFKA_BROKER_STATE_DOWN &&
                            rd_kafka_broker_addresses_exhausted(rkb))
                                rd_kafka_broker_update_reconnect_backoff(
                                    rkb, &rkb->rkb_rk->rk_conf, rd_clock());
                        /* If we haven't made progress from the last state, and
                         * if we have exceeded
                         * socket_connection_setup_timeout_ms, then error out.
                         * Don't error out in case this is a reauth, for which
                         * socket_connection_setup_timeout_ms is not
                         * applicable. */
                        else if (
                            rkb->rkb_state == orig_state &&
                            !rkb->rkb_reauth_in_progress &&
                            rd_clock() >=
                                (rkb->rkb_ts_connect +
                                 (rd_ts_t)rk->rk_conf
                                         .socket_connection_setup_timeout_ms *
                                     1000))
                                rd_kafka_broker_fail(
                                    rkb, LOG_WARNING,
                                    RD_KAFKA_RESP_ERR__TRANSPORT,
                                    "Connection setup timed out in state %s",
                                    rd_kafka_broker_state_names
                                        [rkb->rkb_state]);

                        break;

                case RD_KAFKA_BROKER_STATE_REAUTH:
                        /* Since we've already authenticated once, the provider
                         * should be ready. */
                        rd_assert(rd_kafka_sasl_ready(rkb->rkb_rk));

                        /* Since we aren't disconnecting, the transport isn't
                         * destroyed, and as a consequence, some of the SASL
                         * state leaks unless we destroy it before the reauth.
                         */
                        rd_kafka_sasl_close(rkb->rkb_transport);

                        rkb->rkb_reauth_in_progress = rd_true;

                        rd_kafka_broker_connect_auth(rkb);
                        break;

                case RD_KAFKA_BROKER_STATE_UPDATE:
                        /* FALLTHRU */
                case RD_KAFKA_BROKER_STATE_UP:
                        rd_kafka_broker_serve(rkb, rd_kafka_max_block_ms);

                        if (rkb->rkb_state == RD_KAFKA_BROKER_STATE_UPDATE) {
                                rd_kafka_broker_lock(rkb);
                                rd_kafka_broker_set_state(
                                    rkb, RD_KAFKA_BROKER_STATE_UP);
                                rd_kafka_broker_unlock(rkb);
                        }
                        break;
                }

                if (rd_kafka_terminating(rkb->rkb_rk)) {
                        /* Handle is terminating: fail the send+retry queue
                         * to speed up termination, otherwise we'll
                         * need to wait for request timeouts. */
                        r = rd_kafka_broker_bufq_timeout_scan(
                            rkb, 0, &rkb->rkb_outbufs, NULL, -1,
                            RD_KAFKA_RESP_ERR__DESTROY, 0, NULL, 0);
                        r += rd_kafka_broker_bufq_timeout_scan(
                            rkb, 0, &rkb->rkb_retrybufs, NULL, -1,
                            RD_KAFKA_RESP_ERR__DESTROY, 0, NULL, 0);
                        rd_rkb_dbg(
                            rkb, BROKER, "TERMINATE",
                            "Handle is terminating in state %s: "
                            "%d refcnts (%p), %d toppar(s), "
                            "%d active toppar(s), "
                            "%d outbufs, %d waitresps, %d retrybufs: "
                            "failed %d request(s) in retry+outbuf",
                            rd_kafka_broker_state_names[rkb->rkb_state],
                            rd_refcnt_get(&rkb->rkb_refcnt), &rkb->rkb_refcnt,
                            rkb->rkb_toppar_cnt, rkb->rkb_active_toppar_cnt,
                            (int)rd_kafka_bufq_cnt(&rkb->rkb_outbufs),
                            (int)rd_kafka_bufq_cnt(&rkb->rkb_waitresps),
                            (int)rd_kafka_bufq_cnt(&rkb->rkb_retrybufs), r);
                }
        }

        if (rkb->rkb_source != RD_KAFKA_INTERNAL) {
                rd_kafka_wrlock(rkb->rkb_rk);
                TAILQ_REMOVE(&rkb->rkb_rk->rk_brokers, rkb, rkb_link);
                if (rkb->rkb_nodeid != -1 && !RD_KAFKA_BROKER_IS_LOGICAL(rkb))
                        rd_list_remove(&rkb->rkb_rk->rk_broker_by_id, rkb);
                (void)rd_atomic32_sub(&rkb->rkb_rk->rk_broker_cnt, 1);
                rd_kafka_wrunlock(rkb->rkb_rk);
        }

        rd_kafka_broker_fail(rkb, LOG_DEBUG, RD_KAFKA_RESP_ERR__DESTROY,
                             "Broker handle is terminating");

        /* Disable and drain ops queue.
         * Simply purging the ops queue risks leaving dangling references
         * for ops such as PARTITION_JOIN/PARTITION_LEAVE where the broker
         * reference is not maintained in the rko (but in rktp_next_leader).
         * #1596 */
        rd_kafka_q_disable(rkb->rkb_ops);
        while (rd_kafka_broker_ops_serve(rkb, RD_POLL_NOWAIT))
                ;

        rd_kafka_broker_destroy(rkb);

#if WITH_SSL
        /* Remove OpenSSL per-thread error state to avoid memory leaks */
#if OPENSSL_VERSION_NUMBER >= 0x10100000L && !defined(LIBRESSL_VERSION_NUMBER)
        /*(OpenSSL libraries handle thread init and deinit)
         * https://github.com/openssl/openssl/pull/1048 */
#elif OPENSSL_VERSION_NUMBER >= 0x10000000L
        ERR_remove_thread_state(NULL);
#endif
#endif

        rd_kafka_interceptors_on_thread_exit(rk, RD_KAFKA_THREAD_BROKER);

        rd_atomic32_sub(&rd_kafka_thread_cnt_curr, 1);

        return 0;
}


/**
 * Final destructor. Refcnt must be 0.
 */
void rd_kafka_broker_destroy_final(rd_kafka_broker_t *rkb) {

        rd_assert(thrd_is_current(rkb->rkb_thread));
        rd_assert(TAILQ_EMPTY(&rkb->rkb_monitors));
        rd_assert(TAILQ_EMPTY(&rkb->rkb_outbufs.rkbq_bufs));
        rd_assert(TAILQ_EMPTY(&rkb->rkb_waitresps.rkbq_bufs));
        rd_assert(TAILQ_EMPTY(&rkb->rkb_retrybufs.rkbq_bufs));
        rd_assert(TAILQ_EMPTY(&rkb->rkb_toppars));

        if (rkb->rkb_source != RD_KAFKA_INTERNAL &&
            (rkb->rkb_rk->rk_conf.security_protocol ==
                 RD_KAFKA_PROTO_SASL_PLAINTEXT ||
             rkb->rkb_rk->rk_conf.security_protocol == RD_KAFKA_PROTO_SASL_SSL))
                rd_kafka_sasl_broker_term(rkb);

        if (rkb->rkb_wakeup_fd[0] != -1)
                rd_socket_close(rkb->rkb_wakeup_fd[0]);
        if (rkb->rkb_wakeup_fd[1] != -1)
                rd_socket_close(rkb->rkb_wakeup_fd[1]);

        if (rkb->rkb_recv_buf)
                rd_kafka_buf_destroy(rkb->rkb_recv_buf);

        if (rkb->rkb_rsal)
                rd_sockaddr_list_destroy(rkb->rkb_rsal);

        if (rkb->rkb_ApiVersions)
                rd_free(rkb->rkb_ApiVersions);
        rd_free(rkb->rkb_origname);

        rd_kafka_q_purge(rkb->rkb_ops);
        rd_kafka_q_destroy_owner(rkb->rkb_ops);

        rd_avg_destroy(&rkb->rkb_avg_int_latency);
        rd_avg_destroy(&rkb->rkb_avg_outbuf_latency);
        rd_avg_destroy(&rkb->rkb_avg_rtt);
        rd_avg_destroy(&rkb->rkb_avg_throttle);

        mtx_lock(&rkb->rkb_logname_lock);
        rd_free(rkb->rkb_logname);
        rkb->rkb_logname = NULL;
        mtx_unlock(&rkb->rkb_logname_lock);
        mtx_destroy(&rkb->rkb_logname_lock);

        rd_kafka_timer_stop(&rkb->rkb_rk->rk_timers, &rkb->rkb_sasl_reauth_tmr,
                            1 /*lock*/);

        mtx_destroy(&rkb->rkb_lock);

        rd_refcnt_destroy(&rkb->rkb_refcnt);

        rd_free(rkb);
}


/**
 * Returns the internal broker with refcnt increased.
 */
rd_kafka_broker_t *rd_kafka_broker_internal(rd_kafka_t *rk) {
        rd_kafka_broker_t *rkb;

        mtx_lock(&rk->rk_internal_rkb_lock);
        rkb = rk->rk_internal_rkb;
        if (rkb)
                rd_kafka_broker_keep(rkb);
        mtx_unlock(&rk->rk_internal_rkb_lock);

        return rkb;
}


/**
 * Adds a broker with refcount set to 1.
 * If 'source' is RD_KAFKA_INTERNAL an internal broker is added
 * that does not actually represent or connect to a real broker, it is used
 * for serving unassigned toppar's op queues.
 *
 * Locks: rd_kafka_wrlock(rk) must be held
 */
rd_kafka_broker_t *rd_kafka_broker_add(rd_kafka_t *rk,
                                       rd_kafka_confsource_t source,
                                       rd_kafka_secproto_t proto,
                                       const char *name,
                                       uint16_t port,
                                       int32_t nodeid) {
        rd_kafka_broker_t *rkb;
#ifndef _WIN32
        int r;
        sigset_t newset, oldset;
#endif

        rkb = rd_calloc(1, sizeof(*rkb));

        if (source != RD_KAFKA_LOGICAL) {
                rd_kafka_mk_nodename(rkb->rkb_nodename,
                                     sizeof(rkb->rkb_nodename), name, port);
                rd_kafka_mk_brokername(rkb->rkb_name, sizeof(rkb->rkb_name),
                                       proto, rkb->rkb_nodename, nodeid,
                                       source);
        } else {
                /* Logical broker does not have a nodename (address) or port
                 * at initialization. */
                rd_snprintf(rkb->rkb_name, sizeof(rkb->rkb_name), "%s", name);
        }

        rkb->rkb_source   = source;
        rkb->rkb_rk       = rk;
        rkb->rkb_ts_state = rd_clock();
        rkb->rkb_nodeid   = nodeid;
        rkb->rkb_proto    = proto;
        rkb->rkb_port     = port;
        rkb->rkb_origname = rd_strdup(name);

        mtx_init(&rkb->rkb_lock, mtx_plain);
        mtx_init(&rkb->rkb_logname_lock, mtx_plain);
        rkb->rkb_logname = rd_strdup(rkb->rkb_name);
        TAILQ_INIT(&rkb->rkb_toppars);
        CIRCLEQ_INIT(&rkb->rkb_active_toppars);
        TAILQ_INIT(&rkb->rkb_monitors);
        rd_kafka_bufq_init(&rkb->rkb_outbufs);
        rd_kafka_bufq_init(&rkb->rkb_waitresps);
        rd_kafka_bufq_init(&rkb->rkb_retrybufs);
        rkb->rkb_ops = rd_kafka_q_new(rk);
        rd_avg_init(&rkb->rkb_avg_int_latency, RD_AVG_GAUGE, 0, 100 * 1000, 2,
                    rk->rk_conf.stats_interval_ms ? 1 : 0);
        rd_avg_init(&rkb->rkb_avg_outbuf_latency, RD_AVG_GAUGE, 0, 100 * 1000,
                    2, rk->rk_conf.stats_interval_ms ? 1 : 0);
        rd_avg_init(&rkb->rkb_avg_rtt, RD_AVG_GAUGE, 0, 500 * 1000, 2,
                    rk->rk_conf.stats_interval_ms ? 1 : 0);
        rd_avg_init(&rkb->rkb_avg_throttle, RD_AVG_GAUGE, 0, 5000 * 1000, 2,
                    rk->rk_conf.stats_interval_ms ? 1 : 0);
        rd_refcnt_init(&rkb->rkb_refcnt, 0);
        rd_kafka_broker_keep(rkb); /* rk_broker's refcount */

        rkb->rkb_reconnect_backoff_ms = rk->rk_conf.reconnect_backoff_ms;
        rd_atomic32_init(&rkb->rkb_persistconn.coord, 0);

        rd_atomic64_init(&rkb->rkb_c.ts_send, 0);
        rd_atomic64_init(&rkb->rkb_c.ts_recv, 0);

        /* ApiVersion fallback interval */
        if (rkb->rkb_rk->rk_conf.api_version_request) {
                rd_interval_init(&rkb->rkb_ApiVersion_fail_intvl);
                rd_interval_fixed(
                    &rkb->rkb_ApiVersion_fail_intvl,
                    (rd_ts_t)rkb->rkb_rk->rk_conf.api_version_fallback_ms *
                        1000);
        }

        rd_interval_init(&rkb->rkb_suppress.unsupported_compression);
        rd_interval_init(&rkb->rkb_suppress.unsupported_kip62);
        rd_interval_init(&rkb->rkb_suppress.fail_error);

#ifndef _WIN32
        /* Block all signals in newly created thread.
         * To avoid race condition we block all signals in the calling
         * thread, which the new thread will inherit its sigmask from,
         * and then restore the original sigmask of the calling thread when
         * we're done creating the thread.
         * NOTE: term_sig remains unblocked since we use it on termination
         *       to quickly interrupt system calls. */
        sigemptyset(&oldset);
        sigfillset(&newset);
        if (rkb->rkb_rk->rk_conf.term_sig)
                sigdelset(&newset, rkb->rkb_rk->rk_conf.term_sig);
        pthread_sigmask(SIG_SETMASK, &newset, &oldset);
#endif

        /*
         * Fd-based queue wake-ups using a non-blocking pipe.
         * Writes are best effort, if the socket queue is full
         * the write fails (silently) but this has no effect on latency
         * since the POLLIN flag will already have been raised for fd.
         */
        rkb->rkb_wakeup_fd[0] = -1;
        rkb->rkb_wakeup_fd[1] = -1;

#ifndef _WIN32
        if ((r = rd_pipe_nonblocking(rkb->rkb_wakeup_fd)) == -1) {
                rd_rkb_log(rkb, LOG_ERR, "WAKEUPFD",
                           "Failed to setup broker queue wake-up fds: "
                           "%s: disabling low-latency mode",
                           rd_strerror(r));

        } else if (source == RD_KAFKA_INTERNAL) {
                /* nop: internal broker has no IO transport. */

        } else {
                char onebyte = 1;

                rd_rkb_dbg(rkb, QUEUE, "WAKEUPFD",
                           "Enabled low-latency ops queue wake-ups");
                rd_kafka_q_io_event_enable(rkb->rkb_ops, rkb->rkb_wakeup_fd[1],
                                           &onebyte, sizeof(onebyte));
        }
#endif

        /* Lock broker's lock here to synchronise state, i.e., hold off
         * the broker thread until we've finalized the rkb. */
        rd_kafka_broker_lock(rkb);
        rd_kafka_broker_keep(rkb); /* broker thread's refcnt */
        if (thrd_create(&rkb->rkb_thread, rd_kafka_broker_thread_main, rkb) !=
            thrd_success) {
                rd_kafka_broker_unlock(rkb);

                rd_kafka_log(rk, LOG_CRIT, "THREAD",
                             "Unable to create broker thread");

                /* Send ERR op back to application for processing. */
                rd_kafka_op_err(rk, RD_KAFKA_RESP_ERR__CRIT_SYS_RESOURCE,
                                "Unable to create broker thread");

                rd_free(rkb);

#ifndef _WIN32
                /* Restore sigmask of caller */
                pthread_sigmask(SIG_SETMASK, &oldset, NULL);
#endif

                return NULL;
        }

        if (rkb->rkb_source != RD_KAFKA_INTERNAL) {
                if (rk->rk_conf.security_protocol ==
                        RD_KAFKA_PROTO_SASL_PLAINTEXT ||
                    rk->rk_conf.security_protocol == RD_KAFKA_PROTO_SASL_SSL)
                        rd_kafka_sasl_broker_init(rkb);

                /* Insert broker at head of list, idea is that
                 * newer brokers are more relevant than old ones,
                 * and in particular LEARNED brokers are more relevant
                 * than CONFIGURED (bootstrap) and LOGICAL brokers. */
                TAILQ_INSERT_HEAD(&rkb->rkb_rk->rk_brokers, rkb, rkb_link);
                (void)rd_atomic32_add(&rkb->rkb_rk->rk_broker_cnt, 1);

                if (rkb->rkb_nodeid != -1 && !RD_KAFKA_BROKER_IS_LOGICAL(rkb)) {
                        rd_list_add(&rkb->rkb_rk->rk_broker_by_id, rkb);
                        rd_list_sort(&rkb->rkb_rk->rk_broker_by_id,
                                     rd_kafka_broker_cmp_by_id);
                }

                rd_rkb_dbg(rkb, BROKER, "BROKER",
                           "Added new broker with NodeId %" PRId32,
                           rkb->rkb_nodeid);
        }

        /* Call on_broker_state_change interceptors */
        rd_kafka_interceptors_on_broker_state_change(
            rk, rkb->rkb_nodeid, rd_kafka_secproto_names[rkb->rkb_proto],
            rkb->rkb_origname, rkb->rkb_port,
            rd_kafka_broker_state_names[rkb->rkb_state]);

        rd_kafka_broker_unlock(rkb);

        /* Add broker state monitor for the coordinator request to use.
         * This is needed by the transactions implementation and DeleteGroups.
         */
        rd_kafka_broker_monitor_add(&rkb->rkb_coord_monitor, rkb, rk->rk_ops,
                                    rd_kafka_coord_rkb_monitor_cb);


#ifndef _WIN32
        /* Restore sigmask of caller */
        pthread_sigmask(SIG_SETMASK, &oldset, NULL);
#endif

        return rkb;
}


/**
 * @brief Adds a logical broker.
 *
 *        Logical brokers act just like any broker handle, but will not have
 *        an initial address set. The address (or nodename is it is called
 *        internally) can be set from another broker handle
 *        by calling rd_kafka_broker_set_nodename().
 *
 *        This allows maintaining a logical group coordinator broker
 *        handle that can ambulate between real broker addresses.
 *
 *        Logical broker constraints:
 *         - will not have a broker-id set (-1).
 *         - will not have a port set (0).
 *         - the address for the broker may change.
 *         - the name of broker will not correspond to the address,
 *           but the \p name given here.
 *
 * @returns a new broker, holding a refcount for the caller.
 *
 * @locality any rdkafka thread
 * @locks none
 */
rd_kafka_broker_t *rd_kafka_broker_add_logical(rd_kafka_t *rk,
                                               const char *name) {
        rd_kafka_broker_t *rkb;

        rd_kafka_wrlock(rk);
        rkb = rd_kafka_broker_add(rk, RD_KAFKA_LOGICAL,
                                  rk->rk_conf.security_protocol, name,
                                  0 /*port*/, -1 /*brokerid*/);
        rd_assert(rkb && *"failed to create broker thread");
        rd_kafka_wrunlock(rk);

        rd_atomic32_add(&rk->rk_broker_addrless_cnt, 1);

        rd_dassert(RD_KAFKA_BROKER_IS_LOGICAL(rkb));
        rd_kafka_broker_keep(rkb);
        return rkb;
}


/**
 * @brief Update the nodename (address) of broker \p rkb
 *        with the nodename from broker \p from_rkb (may be NULL).
 *
 *        If \p rkb is connected, the connection will be torn down.
 *        A new connection may be attempted to the new address
 *        if a persistent connection is needed (standard connection rules).
 *
 *        The broker's logname is also updated to include \p from_rkb's
 *        broker id.
 *
 * @param from_rkb Use the nodename from this broker. If NULL, clear
 *                 the \p rkb nodename.
 *
 * @remark Must only be called for logical brokers.
 *
 * @locks none
 */
void rd_kafka_broker_set_nodename(rd_kafka_broker_t *rkb,
                                  rd_kafka_broker_t *from_rkb) {
        char nodename[RD_KAFKA_NODENAME_SIZE];
        char brokername[RD_KAFKA_NODENAME_SIZE];
        int32_t nodeid;
        rd_bool_t changed = rd_false;

        rd_assert(RD_KAFKA_BROKER_IS_LOGICAL(rkb));

        rd_assert(rkb != from_rkb);

        /* Get nodename from from_rkb */
        if (from_rkb) {
                rd_kafka_broker_lock(from_rkb);
                rd_strlcpy(nodename, from_rkb->rkb_nodename, sizeof(nodename));
                nodeid = from_rkb->rkb_nodeid;
                rd_kafka_broker_unlock(from_rkb);
        } else {
                *nodename = '\0';
                nodeid    = -1;
        }

        /* Set nodename on rkb */
        rd_kafka_broker_lock(rkb);
        if (strcmp(rkb->rkb_nodename, nodename)) {
                rd_rkb_dbg(rkb, BROKER, "NODENAME",
                           "Broker nodename changed from \"%s\" to \"%s\"",
                           rkb->rkb_nodename, nodename);
                rd_strlcpy(rkb->rkb_nodename, nodename,
                           sizeof(rkb->rkb_nodename));
                rkb->rkb_nodename_epoch++;
                changed = rd_true;
        }

        if (rkb->rkb_nodeid != nodeid) {
                rd_rkb_dbg(rkb, BROKER, "NODEID",
                           "Broker nodeid changed from %" PRId32 " to %" PRId32,
                           rkb->rkb_nodeid, nodeid);
                rkb->rkb_nodeid = nodeid;
        }

        rd_kafka_broker_unlock(rkb);

        /* Update the log name to include (or exclude) the nodeid.
         * The nodeid is appended as "..logname../nodeid" */
        rd_kafka_mk_brokername(brokername, sizeof(brokername), rkb->rkb_proto,
                               rkb->rkb_name, nodeid, rkb->rkb_source);

        rd_kafka_broker_set_logname(rkb, brokername);

        if (!changed)
                return;

        if (!rd_kafka_broker_is_addrless(rkb))
                rd_atomic32_sub(&rkb->rkb_rk->rk_broker_addrless_cnt, 1);
        else
                rd_atomic32_add(&rkb->rkb_rk->rk_broker_addrless_cnt, 1);

        /* Trigger a disconnect & reconnect */
        rd_kafka_broker_schedule_connection(rkb);
}


/**
 * @brief Find broker by nodeid (not -1) and
 *        possibly filtered by state (unless -1).
 *
 * @param do_connect If sparse connections are enabled and the broker is found
 *                   but not up, a connection will be triggered.
 *
 * @locks: rd_kafka_*lock() MUST be held
 * @remark caller must release rkb reference by rd_kafka_broker_destroy()
 */
rd_kafka_broker_t *rd_kafka_broker_find_by_nodeid0_fl(const char *func,
                                                      int line,
                                                      rd_kafka_t *rk,
                                                      int32_t nodeid,
                                                      int state,
                                                      rd_bool_t do_connect) {
        rd_kafka_broker_t *rkb;
        rd_kafka_broker_t skel = {.rkb_nodeid = nodeid};

        if (rd_kafka_terminating(rk))
                return NULL;

        rkb = rd_list_find(&rk->rk_broker_by_id, &skel,
                           rd_kafka_broker_cmp_by_id);

        if (!rkb)
                return NULL;

        if (state != -1) {
                int broker_state;
                rd_kafka_broker_lock(rkb);
                broker_state = (int)rkb->rkb_state;
                rd_kafka_broker_unlock(rkb);

                if (broker_state != state) {
                        if (do_connect &&
                            broker_state == RD_KAFKA_BROKER_STATE_INIT &&
                            rk->rk_conf.sparse_connections)
                                rd_kafka_broker_schedule_connection(rkb);
                        return NULL;
                }
        }

        rd_kafka_broker_keep_fl(func, line, rkb);
        return rkb;
}

/**
 * Locks: rd_kafka_rdlock(rk) must be held
 * NOTE: caller must release rkb reference by rd_kafka_broker_destroy()
 */
static rd_kafka_broker_t *rd_kafka_broker_find(rd_kafka_t *rk,
                                               rd_kafka_secproto_t proto,
                                               const char *name,
                                               uint16_t port) {
        rd_kafka_broker_t *rkb;
        char nodename[RD_KAFKA_NODENAME_SIZE];

        rd_kafka_mk_nodename(nodename, sizeof(nodename), name, port);

        TAILQ_FOREACH(rkb, &rk->rk_brokers, rkb_link) {
                if (RD_KAFKA_BROKER_IS_LOGICAL(rkb))
                        continue;

                rd_kafka_broker_lock(rkb);
                if (!rd_kafka_terminating(rk) && rkb->rkb_proto == proto &&
                    !strcmp(rkb->rkb_nodename, nodename)) {
                        rd_kafka_broker_keep(rkb);
                        rd_kafka_broker_unlock(rkb);
                        return rkb;
                }
                rd_kafka_broker_unlock(rkb);
        }

        return NULL;
}


/**
 * Parse a broker host name.
 * The string 'name' is modified and null-terminated portions of it
 * are returned in 'proto', 'host', and 'port'.
 *
 * Returns 0 on success or -1 on parse error.
 */
static int rd_kafka_broker_name_parse(rd_kafka_t *rk,
                                      char **name,
                                      rd_kafka_secproto_t *proto,
                                      const char **host,
                                      uint16_t *port) {
        char *s = *name;
        char *orig;
        char *n, *t, *t2;

        /* Save a temporary copy of the original name for logging purposes */
        rd_strdupa(&orig, *name);

        /* Find end of this name (either by delimiter or end of string */
        if ((n = strchr(s, ',')))
                *n = '\0';
        else
                n = s + strlen(s) - 1;


        /* Check if this looks like an url. */
        if ((t = strstr(s, "://"))) {
                int i;
                /* "proto://host[:port]" */

                if (t == s) {
                        rd_kafka_log(rk, LOG_WARNING, "BROKER",
                                     "Broker name \"%s\" parse error: "
                                     "empty protocol name",
                                     orig);
                        return -1;
                }

                /* Make protocol uppercase */
                for (t2 = s; t2 < t; t2++)
                        *t2 = toupper(*t2);

                *t = '\0';

                /* Find matching protocol by name. */
                for (i = 0; i < RD_KAFKA_PROTO_NUM; i++)
                        if (!rd_strcasecmp(s, rd_kafka_secproto_names[i]))
                                break;

                /* Unsupported protocol */
                if (i == RD_KAFKA_PROTO_NUM) {
                        rd_kafka_log(rk, LOG_WARNING, "BROKER",
                                     "Broker name \"%s\" parse error: "
                                     "unsupported protocol \"%s\"",
                                     orig, s);

                        return -1;
                }

                *proto = i;

                /* Enforce protocol */
                if (rk->rk_conf.security_protocol != *proto) {
                        rd_kafka_log(
                            rk, LOG_WARNING, "BROKER",
                            "Broker name \"%s\" parse error: "
                            "protocol \"%s\" does not match "
                            "security.protocol setting \"%s\"",
                            orig, s,
                            rd_kafka_secproto_names[rk->rk_conf
                                                        .security_protocol]);
                        return -1;
                }

                /* Hostname starts here */
                s = t + 3;

                /* Ignore anything that looks like the path part of an URL */
                if ((t = strchr(s, '/')))
                        *t = '\0';

        } else
                *proto = rk->rk_conf.security_protocol; /* Default protocol */


        *port = RD_KAFKA_PORT;
        /* Check if port has been specified, but try to identify IPv6
         * addresses first:
         *  t = last ':' in string
         *  t2 = first ':' in string
         *  If t and t2 are equal then only one ":" exists in name
         *  and thus an IPv4 address with port specified.
         *  Else if not equal and t is prefixed with "]" then it's an
         *  IPv6 address with port specified.
         *  Else no port specified. */
        if ((t = strrchr(s, ':')) &&
            ((t2 = strchr(s, ':')) == t || *(t - 1) == ']')) {
                *t    = '\0';
                *port = atoi(t + 1);
        }

        /* Empty host name -> localhost */
        if (!*s)
                s = "localhost";

        *host = s;
        *name = n + 1; /* past this name. e.g., next name/delimiter to parse */

        return 0;
}

/**
 * @brief Add a broker from a string of type "[proto://]host[:port]" to the list
 * of brokers. *cnt is increased by one if a broker was added, else not.
 */
static void rd_kafka_find_or_add_broker(rd_kafka_t *rk,
                                        rd_kafka_secproto_t proto,
                                        const char *host,
                                        uint16_t port,
                                        int *cnt) {
        rd_kafka_broker_t *rkb = NULL;

        if ((rkb = rd_kafka_broker_find(rk, proto, host, port)) &&
            rkb->rkb_source == RD_KAFKA_CONFIGURED) {
                (*cnt)++;
        } else if (rd_kafka_broker_add(rk, RD_KAFKA_CONFIGURED, proto, host,
                                       port, RD_KAFKA_NODEID_UA) != NULL)
                (*cnt)++;

        /* If rd_kafka_broker_find returned a broker its
         * reference needs to be released
         * See issue #193 */
        if (rkb)
                rd_kafka_broker_destroy(rkb);
}

/**
 * @brief Adds a (csv list of) broker(s).
 * Returns the number of brokers succesfully added.
 *
 * @locality any thread
 * @locks none
 */
int rd_kafka_brokers_add0(rd_kafka_t *rk,
                          const char *brokerlist,
                          rd_bool_t is_bootstrap_server_list) {
        char *s_copy = rd_strdup(brokerlist);
        char *s      = s_copy;
        int cnt      = 0;
        int pre_cnt  = rd_atomic32_get(&rk->rk_broker_cnt);
        rd_sockaddr_inx_t *sinx;
        rd_sockaddr_list_t *sockaddr_list;

        /* Parse comma-separated list of brokers. */
        while (*s) {
                uint16_t port;
                const char *host;
                const char *err_str;
                const char *resolved_FQDN;
                rd_kafka_secproto_t proto;

                if (*s == ',' || *s == ' ') {
                        s++;
                        continue;
                }

                if (rd_kafka_broker_name_parse(rk, &s, &proto, &host, &port) ==
                    -1)
                        break;

                rd_kafka_wrlock(rk);
                if (is_bootstrap_server_list &&
                    rk->rk_conf.client_dns_lookup ==
                        RD_KAFKA_RESOLVE_CANONICAL_BOOTSTRAP_SERVERS_ONLY) {
                        rd_kafka_dbg(rk, ALL, "INIT",
                                     "Canonicalizing bootstrap broker %s:%d",
                                     host, port);
                        sockaddr_list = rd_getaddrinfo(
                            host, RD_KAFKA_PORT_STR, AI_ADDRCONFIG,
                            rk->rk_conf.broker_addr_family, SOCK_STREAM,
                            IPPROTO_TCP, rk->rk_conf.resolve_cb,
                            rk->rk_conf.opaque, &err_str);

                        if (!sockaddr_list) {
                                rd_kafka_log(rk, LOG_WARNING, "BROKER",
                                             "Failed to resolve '%s': %s", host,
                                             err_str);
                                rd_kafka_wrunlock(rk);
                                continue;
                        }

                        RD_SOCKADDR_LIST_FOREACH(sinx, sockaddr_list) {
                                resolved_FQDN = rd_sockaddr2str(
                                    sinx, RD_SOCKADDR2STR_F_RESOLVE);
                                rd_kafka_dbg(
                                    rk, ALL, "INIT",
                                    "Adding broker with resolved hostname %s",
                                    resolved_FQDN);

                                rd_kafka_find_or_add_broker(
                                    rk, proto, resolved_FQDN, port, &cnt);
                        };

                        rd_sockaddr_list_destroy(sockaddr_list);
                } else {
                        rd_kafka_find_or_add_broker(rk, proto, host, port,
                                                    &cnt);
                }

                rd_kafka_wrunlock(rk);
        }

        rd_free(s_copy);

        if (rk->rk_conf.sparse_connections && cnt > 0 && pre_cnt == 0) {
                /* Sparse connections:
                 * If this was the first set of brokers added,
                 * select a random one to trigger the initial cluster
                 * connection. */
                rd_kafka_rdlock(rk);
                rd_kafka_connect_any(rk, "bootstrap servers added");
                rd_kafka_rdunlock(rk);
        }

        return cnt;
}


int rd_kafka_brokers_add(rd_kafka_t *rk, const char *brokerlist) {
        return rd_kafka_brokers_add0(rk, brokerlist, rd_false);
}


/**
 * @brief Adds a new broker or updates an existing one.
 *
 * @param rkbp if non-NULL, will be set to the broker object with
 *             refcount increased, or NULL on error.
 *
 * @locks none
 * @locality any
 */
void rd_kafka_broker_update(rd_kafka_t *rk,
                            rd_kafka_secproto_t proto,
                            const struct rd_kafka_metadata_broker *mdb,
                            rd_kafka_broker_t **rkbp) {
        rd_kafka_broker_t *rkb;
        char nodename[RD_KAFKA_NODENAME_SIZE];
        int needs_update = 0;

        rd_kafka_mk_nodename(nodename, sizeof(nodename), mdb->host, mdb->port);

        rd_kafka_wrlock(rk);
        if (unlikely(rd_kafka_terminating(rk))) {
                /* Dont update metadata while terminating, do this
                 * after acquiring lock for proper synchronisation */
                rd_kafka_wrunlock(rk);
                if (rkbp)
                        *rkbp = NULL;
                return;
        }

        if ((rkb = rd_kafka_broker_find_by_nodeid(rk, mdb->id))) {
                /* Broker matched by nodeid, see if we need to update
                 * the hostname. */
                if (strcmp(rkb->rkb_nodename, nodename))
                        needs_update = 1;
        } else if ((rkb = rd_kafka_broker_find(rk, proto, mdb->host,
                                               mdb->port))) {
                /* Broker matched by hostname (but not by nodeid),
                 * update the nodeid. */
                needs_update = 1;

        } else if ((rkb = rd_kafka_broker_add(rk, RD_KAFKA_LEARNED, proto,
                                              mdb->host, mdb->port, mdb->id))) {
                rd_kafka_broker_keep(rkb);
        }

        rd_kafka_wrunlock(rk);

        if (rkb) {
                /* Existing broker */
                if (needs_update) {
                        rd_kafka_op_t *rko;
                        rko = rd_kafka_op_new(RD_KAFKA_OP_NODE_UPDATE);
                        rd_strlcpy(rko->rko_u.node.nodename, nodename,
                                   sizeof(rko->rko_u.node.nodename));
                        rko->rko_u.node.nodeid = mdb->id;
                        /* Perform a blocking op request so that all
                         * broker-related state, such as the rk broker list,
                         * is up to date by the time this call returns.
                         * Ignore&destroy the response. */
                        rd_kafka_op_err_destroy(
                            rd_kafka_op_req(rkb->rkb_ops, rko, -1));
                }
        }

        if (rkbp)
                *rkbp = rkb;
        else if (rkb)
                rd_kafka_broker_destroy(rkb);
}


/**
 * @returns the broker id, or RD_KAFKA_NODEID_UA if \p rkb is NULL.
 *
 * @locality any
 * @locks_required none
 * @locks_acquired rkb_lock
 */
int32_t rd_kafka_broker_id(rd_kafka_broker_t *rkb) {
        int32_t broker_id;

        if (unlikely(!rkb))
                return RD_KAFKA_NODEID_UA;

        /* Avoid locking if already on the broker thread */
        if (thrd_is_current(rkb->rkb_thread))
                return rkb->rkb_nodeid;

        rd_kafka_broker_lock(rkb);
        broker_id = rkb->rkb_nodeid;
        rd_kafka_broker_unlock(rkb);

        return broker_id;
}


/**
 * Returns a thread-safe temporary copy of the broker name.
 * Must not be called more than 4 times from the same expression.
 *
 * Locks: none
 * Locality: any thread
 */
const char *rd_kafka_broker_name(rd_kafka_broker_t *rkb) {
        static RD_TLS char ret[4][RD_KAFKA_NODENAME_SIZE];
        static RD_TLS int reti = 0;

        reti = (reti + 1) % 4;
        mtx_lock(&rkb->rkb_logname_lock);
        rd_snprintf(ret[reti], sizeof(ret[reti]), "%s", rkb->rkb_logname);
        mtx_unlock(&rkb->rkb_logname_lock);

        return ret[reti];
}



/**
 * @brief Send dummy OP to broker thread to wake it up from IO sleep.
 *
 * @locality any
 * @locks any
 */
void rd_kafka_broker_wakeup(rd_kafka_broker_t *rkb, const char *reason) {
        rd_kafka_op_t *rko = rd_kafka_op_new(RD_KAFKA_OP_WAKEUP);
        rd_kafka_op_set_prio(rko, RD_KAFKA_PRIO_FLASH);
        rd_kafka_q_enq(rkb->rkb_ops, rko);
        rd_rkb_dbg(rkb, QUEUE, "WAKEUP", "Wake-up: %s", reason);
}

/**
 * @brief Wake up all broker threads that are in at least state \p min_state
 *
 * @locality any
 * @locks none: rd_kafka_*lock() MUST NOT be held
 *
 * @returns the number of broker threads woken up
 */
int rd_kafka_all_brokers_wakeup(rd_kafka_t *rk,
                                int min_state,
                                const char *reason) {
        int cnt = 0;
        rd_kafka_broker_t *rkb;

        rd_kafka_rdlock(rk);
        TAILQ_FOREACH(rkb, &rk->rk_brokers, rkb_link) {
                int do_wakeup;

                rd_kafka_broker_lock(rkb);
                do_wakeup = (int)rkb->rkb_state >= min_state;
                rd_kafka_broker_unlock(rkb);

                if (do_wakeup) {
                        rd_kafka_broker_wakeup(rkb, reason);
                        cnt += 1;
                }
        }
        rd_kafka_rdunlock(rk);

        if (cnt > 0)
                rd_kafka_dbg(rk, BROKER | RD_KAFKA_DBG_QUEUE, "WAKEUP",
                             "Wake-up sent to %d broker thread%s in "
                             "state >= %s: %s",
                             cnt, cnt > 1 ? "s" : "",
                             rd_kafka_broker_state_names[min_state], reason);

        return cnt;
}

/**
 * @brief Filter out brokers that have at least one connection attempt.
 */
static int rd_kafka_broker_filter_never_connected(rd_kafka_broker_t *rkb,
                                                  void *opaque) {
        return rd_atomic32_get(&rkb->rkb_c.connects);
}


/**
 * @brief Sparse connections:
 *        Select a random broker to connect to if no brokers are up.
 *
 *        This is a non-blocking call, the connection is
 *        performed by the selected broker thread.
 *
 * @locality any
 * @locks rd_kafka_rdlock() MUST be held
 */
void rd_kafka_connect_any(rd_kafka_t *rk, const char *reason) {
        rd_kafka_broker_t *rkb;
        rd_ts_t suppr;

        /* Don't count connections to logical brokers since they serve
         * a specific purpose (group coordinator) and their connections
         * should not be reused for other purposes.
         * rd_kafka_broker_random() will not return LOGICAL brokers. */
        if (rd_atomic32_get(&rk->rk_broker_up_cnt) -
                    rd_atomic32_get(&rk->rk_logical_broker_up_cnt) >
                0 ||
            rd_atomic32_get(&rk->rk_broker_cnt) -
                    rd_atomic32_get(&rk->rk_broker_addrless_cnt) ==
                0)
                return;

        mtx_lock(&rk->rk_suppress.sparse_connect_lock);
        suppr = rd_interval(&rk->rk_suppress.sparse_connect_random,
                            rk->rk_conf.sparse_connect_intvl * 1000, 0);
        mtx_unlock(&rk->rk_suppress.sparse_connect_lock);

        if (suppr <= 0) {
                rd_kafka_dbg(rk, BROKER | RD_KAFKA_DBG_GENERIC, "CONNECT",
                             "Not selecting any broker for cluster connection: "
                             "still suppressed for %" PRId64 "ms: %s",
                             -suppr / 1000, reason);
                return;
        }

        /* First pass:  only match brokers never connected to,
         *              to try to exhaust the available brokers
         *              so that an ERR_ALL_BROKERS_DOWN error can be raised. */
        rkb = rd_kafka_broker_random(rk, RD_KAFKA_BROKER_STATE_INIT,
                                     rd_kafka_broker_filter_never_connected,
                                     NULL);
        /* Second pass: match any non-connected/non-connecting broker. */
        if (!rkb)
                rkb = rd_kafka_broker_random(rk, RD_KAFKA_BROKER_STATE_INIT,
                                             NULL, NULL);

        if (!rkb) {
                /* No brokers matched:
                 * this happens if there are brokers in > INIT state,
                 * in which case they're already connecting. */

                rd_kafka_dbg(rk, BROKER | RD_KAFKA_DBG_GENERIC, "CONNECT",
                             "Cluster connection already in progress: %s",
                             reason);
                return;
        }

        rd_rkb_dbg(rkb, BROKER | RD_KAFKA_DBG_GENERIC, "CONNECT",
                   "Selected for cluster connection: "
                   "%s (broker has %d connection attempt(s))",
                   reason, rd_atomic32_get(&rkb->rkb_c.connects));

        rd_kafka_broker_schedule_connection(rkb);

        rd_kafka_broker_destroy(rkb); /* refcnt from ..broker_random() */
}



/**
 * @brief Send PURGE queue request to broker.
 *
 * @locality any
 * @locks none
 */
void rd_kafka_broker_purge_queues(rd_kafka_broker_t *rkb,
                                  int purge_flags,
                                  rd_kafka_replyq_t replyq) {
        rd_kafka_op_t *rko = rd_kafka_op_new(RD_KAFKA_OP_PURGE);
        rd_kafka_op_set_prio(rko, RD_KAFKA_PRIO_FLASH);
        rko->rko_replyq        = replyq;
        rko->rko_u.purge.flags = purge_flags;
        rd_kafka_q_enq(rkb->rkb_ops, rko);
}


/**
 * @brief Handle purge queues request
 *
 * @locality broker thread
 * @locks none
 */
static void rd_kafka_broker_handle_purge_queues(rd_kafka_broker_t *rkb,
                                                rd_kafka_op_t *rko) {
        int purge_flags  = rko->rko_u.purge.flags;
        int inflight_cnt = 0, retry_cnt = 0, outq_cnt = 0, partial_cnt = 0;

        rd_rkb_dbg(rkb, QUEUE | RD_KAFKA_DBG_TOPIC, "PURGE",
                   "Purging queues with flags %s",
                   rd_kafka_purge_flags2str(purge_flags));


        /**
         * First purge any Produce requests to move the
         * messages from the request's message queue to delivery reports.
         */

        /* Purge in-flight ProduceRequests */
        if (purge_flags & RD_KAFKA_PURGE_F_INFLIGHT)
                inflight_cnt = rd_kafka_broker_bufq_timeout_scan(
                    rkb, 1, &rkb->rkb_waitresps, NULL, RD_KAFKAP_Produce,
                    RD_KAFKA_RESP_ERR__PURGE_INFLIGHT, 0, NULL, 0);

        if (purge_flags & RD_KAFKA_PURGE_F_QUEUE) {
                /* Requests in retry queue */
                retry_cnt = rd_kafka_broker_bufq_timeout_scan(
                    rkb, 0, &rkb->rkb_retrybufs, NULL, RD_KAFKAP_Produce,
                    RD_KAFKA_RESP_ERR__PURGE_QUEUE, 0, NULL, 0);

                /* Requests in transmit queue not completely sent yet.
                 * partial_cnt is included in outq_cnt and denotes a request
                 * that has been partially transmitted. */
                outq_cnt = rd_kafka_broker_bufq_timeout_scan(
                    rkb, 0, &rkb->rkb_outbufs, &partial_cnt, RD_KAFKAP_Produce,
                    RD_KAFKA_RESP_ERR__PURGE_QUEUE, 0, NULL, 0);

                /* Purging a partially transmitted request will mess up
                 * the protocol stream, so we need to disconnect from the broker
                 * to get a clean protocol socket. */
                if (partial_cnt)
                        rd_kafka_broker_fail(
                            rkb, LOG_DEBUG, RD_KAFKA_RESP_ERR__PURGE_QUEUE,
                            "Purged %d partially sent request: "
                            "forcing disconnect",
                            partial_cnt);
        }

        rd_rkb_dbg(rkb, QUEUE | RD_KAFKA_DBG_TOPIC, "PURGEQ",
                   "Purged %i in-flight, %i retry-queued, "
                   "%i out-queue, %i partially-sent requests",
                   inflight_cnt, retry_cnt, outq_cnt, partial_cnt);

        /* Purge partition queues */
        if (purge_flags & RD_KAFKA_PURGE_F_QUEUE) {
                rd_kafka_toppar_t *rktp;
                int msg_cnt  = 0;
                int part_cnt = 0;

                TAILQ_FOREACH(rktp, &rkb->rkb_toppars, rktp_rkblink) {
                        int r;

                        r = rd_kafka_toppar_purge_queues(
                            rktp, purge_flags, rd_true /*include xmit msgq*/);
                        if (r > 0) {
                                msg_cnt += r;
                                part_cnt++;
                        }
                }

                rd_rkb_dbg(rkb, QUEUE | RD_KAFKA_DBG_TOPIC, "PURGEQ",
                           "Purged %i message(s) from %d partition(s)", msg_cnt,
                           part_cnt);
        }

        rd_kafka_op_reply(rko, RD_KAFKA_RESP_ERR_NO_ERROR);
}


/**
 * @brief Add toppar to broker's active list list.
 *
 * For consumer this means the fetch list.
 * For producers this is all partitions assigned to this broker.
 *
 * @locality broker thread
 * @locks rktp_lock MUST be held
 */
void rd_kafka_broker_active_toppar_add(rd_kafka_broker_t *rkb,
                                       rd_kafka_toppar_t *rktp,
                                       const char *reason) {
        int is_consumer = rkb->rkb_rk->rk_type == RD_KAFKA_CONSUMER;

        if (is_consumer && rktp->rktp_fetch)
                return; /* Already added */

        CIRCLEQ_INSERT_TAIL(&rkb->rkb_active_toppars, rktp, rktp_activelink);
        rkb->rkb_active_toppar_cnt++;

        if (is_consumer)
                rktp->rktp_fetch = 1;

        if (unlikely(rkb->rkb_active_toppar_cnt == 1))
                rd_kafka_broker_active_toppar_next(rkb, rktp);

        rd_rkb_dbg(rkb, TOPIC, "FETCHADD",
                   "Added %.*s [%" PRId32
                   "] to %s list (%d entries, opv %d, "
                   "%d messages queued): %s",
                   RD_KAFKAP_STR_PR(rktp->rktp_rkt->rkt_topic),
                   rktp->rktp_partition, is_consumer ? "fetch" : "active",
                   rkb->rkb_active_toppar_cnt, rktp->rktp_fetch_version,
                   rd_kafka_msgq_len(&rktp->rktp_msgq), reason);
}


/**
 * @brief Remove toppar from active list.
 *
 * Locality: broker thread
 * Locks: none
 */
void rd_kafka_broker_active_toppar_del(rd_kafka_broker_t *rkb,
                                       rd_kafka_toppar_t *rktp,
                                       const char *reason) {
        int is_consumer = rkb->rkb_rk->rk_type == RD_KAFKA_CONSUMER;

        if (is_consumer && !rktp->rktp_fetch)
                return; /* Not added */

        CIRCLEQ_REMOVE(&rkb->rkb_active_toppars, rktp, rktp_activelink);
        rd_kafka_assert(NULL, rkb->rkb_active_toppar_cnt > 0);
        rkb->rkb_active_toppar_cnt--;

        if (is_consumer)
                rktp->rktp_fetch = 0;

        if (rkb->rkb_active_toppar_next == rktp) {
                /* Update next pointer */
                rd_kafka_broker_active_toppar_next(
                    rkb, CIRCLEQ_LOOP_NEXT(&rkb->rkb_active_toppars, rktp,
                                           rktp_activelink));
        }

        rd_rkb_dbg(rkb, TOPIC, "FETCHADD",
                   "Removed %.*s [%" PRId32
                   "] from %s list "
                   "(%d entries, opv %d): %s",
                   RD_KAFKAP_STR_PR(rktp->rktp_rkt->rkt_topic),
                   rktp->rktp_partition, is_consumer ? "fetch" : "active",
                   rkb->rkb_active_toppar_cnt, rktp->rktp_fetch_version,
                   reason);
}


/**
 * @brief Schedule connection for \p rkb.
 *        Will trigger disconnection for logical brokers whose nodename
 *        was changed.
 *
 * @locality any
 * @locks none
 */
void rd_kafka_broker_schedule_connection(rd_kafka_broker_t *rkb) {
        rd_kafka_op_t *rko;

        rko = rd_kafka_op_new(RD_KAFKA_OP_CONNECT);
        rd_kafka_op_set_prio(rko, RD_KAFKA_PRIO_FLASH);
        rd_kafka_q_enq(rkb->rkb_ops, rko);
}


/**
 * @brief Add need for persistent connection to \p rkb
 *        with rkb_persistconn atomic counter \p acntp
 *
 * @locality any
 * @locks none
 */
void rd_kafka_broker_persistent_connection_add(rd_kafka_broker_t *rkb,
                                               rd_atomic32_t *acntp) {

        if (rd_atomic32_add(acntp, 1) == 1) {
                /* First one, trigger event. */
                rd_kafka_broker_schedule_connection(rkb);
        }
}


/**
 * @brief Remove need for persistent connection to \p rkb
 *        with rkb_persistconn atomic counter \p acntp
 *
 * @locality any
 * @locks none
 */
void rd_kafka_broker_persistent_connection_del(rd_kafka_broker_t *rkb,
                                               rd_atomic32_t *acntp) {
        int32_t r = rd_atomic32_sub(acntp, 1);
        rd_assert(r >= 0);
}



/**
 * @brief OP_BROKER_MONITOR callback trampoline which
 *        calls the rkbmon's callback.
 *
 * @locality monitoree's op handler thread
 * @locks none
 */
static rd_kafka_op_res_t rd_kafka_broker_monitor_op_cb(rd_kafka_t *rk,
                                                       rd_kafka_q_t *rkq,
                                                       rd_kafka_op_t *rko) {
        if (rko->rko_err != RD_KAFKA_RESP_ERR__DESTROY)
                rko->rko_u.broker_monitor.cb(rko->rko_u.broker_monitor.rkb);
        return RD_KAFKA_OP_RES_HANDLED;
}

/**
 * @brief Trigger ops for registered monitors when the broker
 *        state goes from or to UP.
 *
 * @locality broker thread
 * @locks rkb_lock MUST be held
 */
static void rd_kafka_broker_trigger_monitors(rd_kafka_broker_t *rkb) {
        rd_kafka_broker_monitor_t *rkbmon;

        TAILQ_FOREACH(rkbmon, &rkb->rkb_monitors, rkbmon_link) {
                rd_kafka_op_t *rko =
                    rd_kafka_op_new_cb(rkb->rkb_rk, RD_KAFKA_OP_BROKER_MONITOR,
                                       rd_kafka_broker_monitor_op_cb);
                rd_kafka_broker_keep(rkb);
                rko->rko_u.broker_monitor.rkb = rkb;
                rko->rko_u.broker_monitor.cb  = rkbmon->rkbmon_cb;
                rd_kafka_q_enq(rkbmon->rkbmon_q, rko);
        }
}


/**
 * @brief Adds a monitor for when the broker goes up or down.
 *
 * The callback will be triggered on the caller's op queue handler thread.
 *
 * Use rd_kafka_broker_is_up() in your callback to get the current
 * state of the broker, since it might have changed since the event
 * was enqueued.
 *
 * @param rkbmon monitoree's monitor.
 * @param rkb broker to monitor.
 * @param rkq queue for event op.
 * @param callback callback to be triggered from \p rkq's op handler.
 * @opaque opaque passed to callback.
 *
 * @locks none
 * @locality any
 */
void rd_kafka_broker_monitor_add(rd_kafka_broker_monitor_t *rkbmon,
                                 rd_kafka_broker_t *rkb,
                                 rd_kafka_q_t *rkq,
                                 void (*callback)(rd_kafka_broker_t *rkb)) {
        rd_assert(!rkbmon->rkbmon_rkb);
        rkbmon->rkbmon_rkb = rkb;
        rkbmon->rkbmon_q   = rkq;
        rd_kafka_q_keep(rkbmon->rkbmon_q);
        rkbmon->rkbmon_cb = callback;

        rd_kafka_broker_keep(rkb);

        rd_kafka_broker_lock(rkb);
        TAILQ_INSERT_TAIL(&rkb->rkb_monitors, rkbmon, rkbmon_link);
        rd_kafka_broker_unlock(rkb);
}


/**
 * @brief Removes a monitor previously added with
 *        rd_kafka_broker_monitor_add().
 *
 * @warning The rkbmon's callback may still be called after
 *          _del() has been called due to the buffering nature
 *          of op queues.
 *
 * @locks none
 * @locality any
 */
void rd_kafka_broker_monitor_del(rd_kafka_broker_monitor_t *rkbmon) {
        rd_kafka_broker_t *rkb = rkbmon->rkbmon_rkb;

        if (!rkb)
                return;

        rd_kafka_broker_lock(rkb);
        rkbmon->rkbmon_rkb = NULL;
        rd_kafka_q_destroy(rkbmon->rkbmon_q);
        TAILQ_REMOVE(&rkb->rkb_monitors, rkbmon, rkbmon_link);
        rd_kafka_broker_unlock(rkb);

        rd_kafka_broker_destroy(rkb);
}

/**
 * @brief Starts the reauth timer for this broker.
 *        If connections_max_reauth_ms=0, then no timer is set.
 *
 * @locks none
 * @locality broker thread
 */
void rd_kafka_broker_start_reauth_timer(rd_kafka_broker_t *rkb,
                                        int64_t connections_max_reauth_ms) {
        /* Timer should not already be started. It indicates that we're about to
         * schedule an extra reauth, but this shouldn't be a cause for failure
         * in production use cases, so, clear the timer. */
        if (rd_kafka_timer_is_started(&rkb->rkb_rk->rk_timers,
                                      &rkb->rkb_sasl_reauth_tmr))
                rd_kafka_timer_stop(&rkb->rkb_rk->rk_timers,
                                    &rkb->rkb_sasl_reauth_tmr, 1 /*lock*/);

        if (connections_max_reauth_ms == 0)
                return;

        rd_kafka_timer_start_oneshot(
            &rkb->rkb_rk->rk_timers, &rkb->rkb_sasl_reauth_tmr, rd_false,
            connections_max_reauth_ms * 900 /* 90% * microsecond*/,
            rd_kafka_broker_start_reauth_cb, (void *)rkb);
}

/**
 * @brief Starts the reauth process for the broker rkb.
 *
 * @locks none
 * @locality main thread
 */
void rd_kafka_broker_start_reauth_cb(rd_kafka_timers_t *rkts, void *_rkb) {
        rd_kafka_op_t *rko     = NULL;
        rd_kafka_broker_t *rkb = (rd_kafka_broker_t *)_rkb;
        rd_dassert(rkb);
        rko = rd_kafka_op_new(RD_KAFKA_OP_SASL_REAUTH);
        rd_kafka_q_enq(rkb->rkb_ops, rko);
}

/**
 * @name Unit tests
 * @{
 *
 */
int unittest_broker(void) {
        int fails = 0;

        fails += rd_ut_reconnect_backoff();

        return fails;
}

/**@}*/<|MERGE_RESOLUTION|>--- conflicted
+++ resolved
@@ -2937,14 +2937,9 @@
         /* Call on_acknowledgement() interceptors */
         rd_kafka_interceptors_on_acknowledgement_queue(
             rk, rkmq,
-<<<<<<< HEAD
-            (err && presult->record_errors_cnt > 1) ? RD_KAFKA_RESP_ERR_NO_ERROR
-                                                    : err);
-=======
             (presult && presult->record_errors_cnt > 1)
                 ? RD_KAFKA_RESP_ERR_NO_ERROR
                 : err);
->>>>>>> c90c9197
 
         if (rk->rk_drmode != RD_KAFKA_DR_MODE_NONE &&
             (!rk->rk_conf.dr_err_only || err)) {
