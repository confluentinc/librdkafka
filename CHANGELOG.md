# librdkafka v2.0.0

librdkafka v2.0.0 is a feature release:

 * Fixes to the transactional and idempotent producer.
 * OpenSSL 3.0.x support - the maximum bundled OpenSSL version is now 3.0.7 (previously 1.1.1q).


## Upgrade considerations

### OpenSSL 3.0.x

#### OpenSSL default ciphers

The introduction of OpenSSL 3.0.x in the self-contained librdkafka bundles
changes the default set of available ciphers, in particular all obsolete
or insecure ciphers and algorithms as listed in the OpenSSL [legacy](https://www.openssl.org/docs/man3.0/man7/OSSL_PROVIDER-legacy.html) manual page
are now disabled by default.

**WARNING**: These ciphers are disabled for security reasons and it is
highly recommended NOT to use them.

Should you need to use any of these old ciphers you'll need to explicitly
enable the `legacy` provider by configuring `ssl.providers=default,legacy`
on the librdkafka client.

#### OpenSSL engines and providers

OpenSSL 3.0.x deprecates the use of engines, which is being replaced by
providers. As such librdkafka will emit a deprecation warning if
`ssl.engine.location` is configured.

OpenSSL providers may be configured with the new `ssl.providers`
configuration property.

### Broker TLS certificate hostname verification

The default value for `ssl.endpoint.identification.algorithm` has been
changed from `none` (no hostname verification) to `https`, which enables
broker hostname verification (to counter man-in-the-middle
impersonation attacks) by default.

To restore the previous behaviour, set `ssl.endpoint.identification.algorithm` to `none`.

## Known Issues

### Poor Consumer batch API messaging guarantees

The Consumer Batch APIs `rd_kafka_consume_batch()` and `rd_kafka_consume_batch_queue()`
are not thread safe if `rkmessages_size` is greater than 1 and any of the **seek**,
**pause**, **resume** or **rebalancing** operation is performed in parallel with any of
the above APIs. Some of the messages might be lost, or erroneously returned to the 
application, in the above scenario.

It is strongly recommended to use the Consumer Batch APIs and the mentioned
operations in sequential order in order to get consistent result.

For **rebalancing** operation to work in sequencial manner, please set `rebalance_cb`
configuration property (refer [examples/rdkafka_complex_consumer_example.c]
(examples/rdkafka_complex_consumer_example.c) for the help with the usage) for the consumer.

## Enhancements

 * Self-contained static libraries can now be built on Linux arm64 (#4005).
 * Updated to zlib 1.2.13, zstd 1.5.2, and curl 7.86.0 in self-contained
   librdkafka bundles.
 * Added `on_broker_state_change()` interceptor
 * The C++ API no longer returns strings by const value, which enables better move optimization in callers.
 * Added `rd_kafka_sasl_set_credentials()` API to update SASL credentials.
 * Setting `allow.auto.create.topics` will no longer give a warning if used by a producer, since that is an expected use case.
  Improvement in documentation for this property.
 * Added a `resolve_cb` configuration setting that permits using custom DNS resolution logic.
 * Added `rd_kafka_mock_broker_error_stack_cnt()`.
 * The librdkafka.redist NuGet package has been updated to have fewer external
   dependencies for its bundled librdkafka builds, as everything but cyrus-sasl
   is now built-in. There are bundled builds with and without linking to
   cyrus-sasl for maximum compatibility.

## Fixes

### General fixes

 * Windows: couldn't read a PKCS#12 keystore correctly because binary mode
   wasn't explicitly set and Windows defaults to text mode.
 * Fixed memory leak when loading SSL certificates (@Mekk, #3930)
 * Load all CA certificates from `ssl.ca.pem`, not just the first one.
 * Each HTTP request made when using OAUTHBEARER OIDC would leak a small
   amount of memory.

### Transactional producer fixes

 * When a PID epoch bump is requested and the producer is waiting
   to reconnect to the transaction coordinator, a failure in a find coordinator
   request could cause an assert to fail. This is fixed by retrying when the
   coordinator is known (#4020).
 * Transactional APIs (except `send_offsets_for_transaction()`) that
   timeout due to low timeout_ms may now be resumed by calling the same API
   again, as the operation continues in the background.
 * For fatal idempotent producer errors that may be recovered by bumping the
   epoch the current transaction must first be aborted prior to the epoch bump.
   This is now handled correctly, which fixes issues seen with fenced
   transactional producers on fatal idempotency errors.
 * Timeouts for EndTxn requests (transaction commits and aborts) are now
   automatically retried and the error raised to the application is also
   a retriable error.
 * TxnOffsetCommitRequests were retried immediately upon temporary errors in
   `send_offsets_to_transactions()`, causing excessive network requests.
   These retries are now delayed 500ms.
 * If `init_transactions()` is called with an infinite timeout (-1),
   the timeout will be limited to 2 * `transaction.timeout.ms`.
   The application may retry and resume the call if a retriable error is
   returned.


### Consumer fixes

 * Back-off and retry JoinGroup request if coordinator load is in progress.
<<<<<<< HEAD
 * Store offset commit metadata in `rd_kafka_offsets_store` (#4084).
=======
 * Fix `rd_kafka_consume_batch()` and `rd_kafka_consume_batch_queue()` skipping
   other partitions' offsets intermittently when **seek**, **pause**, **resume**
   or **rebalancing** is used for a partition.
 * Fix `rd_kafka_consume_batch()` and `rd_kafka_consume_batch_queue()`
   intermittently returing incorrect partitions' messages if **rebalancing** 
   happens during these operations.
>>>>>>> 71588928

# librdkafka v1.9.2

librdkafka v1.9.2 is a maintenance release:

 * The SASL OAUTHBEAR OIDC POST field was sometimes truncated by one byte (#3192).
 * The bundled version of OpenSSL has been upgraded to version 1.1.1q for non-Windows builds. Windows builds remain on OpenSSL 1.1.1n for the time being.
 * The bundled version of Curl has been upgraded to version 7.84.0.



# librdkafka v1.9.1

librdkafka v1.9.1 is a maintenance release:

 * The librdkafka.redist NuGet package now contains OSX M1/arm64 builds.
 * Self-contained static libraries can now be built on OSX M1 too, thanks to
   disabling curl's configure runtime check.



# librdkafka v1.9.0

librdkafka v1.9.0 is a feature release:

 * Added KIP-768 OUATHBEARER OIDC support (by @jliunyu, #3560)
 * Added KIP-140 Admin API ACL support (by @emasab, #2676)


## Upgrade considerations

 * Consumer:
   `rd_kafka_offsets_store()` (et.al) will now return an error for any
   partition that is not currently assigned (through `rd_kafka_*assign()`).
   This prevents a race condition where an application would store offsets
   after the assigned partitions had been revoked (which resets the stored
   offset), that could cause these old stored offsets to be committed later
   when the same partitions were assigned to this consumer again - effectively
   overwriting any committed offsets by any consumers that were assigned the
   same partitions previously. This would typically result in the offsets
   rewinding and messages to be reprocessed.
   As an extra effort to avoid this situation the stored offset is now
   also reset when partitions are assigned (through `rd_kafka_*assign()`).
   Applications that explicitly call `..offset*_store()` will now need
   to handle the case where `RD_KAFKA_RESP_ERR__STATE` is returned
   in the per-partition `.err` field - meaning the partition is no longer
   assigned to this consumer and the offset could not be stored for commit.


## Enhancements

 * Improved producer queue scheduling. Fixes the performance regression
   introduced in v1.7.0 for some produce patterns. (#3538, #2912)
 * Windows: Added native Win32 IO/Queue scheduling. This removes the
   internal TCP loopback connections that were previously used for timely
   queue wakeups.
 * Added `socket.connection.setup.timeout.ms` (default 30s).
   The maximum time allowed for broker connection setups (TCP connection as
   well as SSL and SASL handshakes) is now limited to this value.
   This fixes the issue with stalled broker connections in the case of network
   or load balancer problems.
   The Java clients has an exponential backoff to this timeout which is
   limited by `socket.connection.setup.timeout.max.ms` - this was not
   implemented in librdkafka due to differences in connection handling and
   `ERR__ALL_BROKERS_DOWN` error reporting. Having a lower initial connection
   setup timeout and then increase the timeout for the next attempt would
   yield possibly false-positive `ERR__ALL_BROKERS_DOWN` too early.
 * SASL OAUTHBEARER refresh callbacks can now be scheduled for execution
   on librdkafka's background thread. This solves the problem where an
   application has a custom SASL OAUTHBEARER refresh callback and thus needs to
   call `rd_kafka_poll()` (et.al.) at least once to trigger the
   refresh callback before being able to connect to brokers.
   With the new `rd_kafka_conf_enable_sasl_queue()` configuration API and
   `rd_kafka_sasl_background_callbacks_enable()` the refresh callbacks
   can now be triggered automatically on the librdkafka background thread.
 * `rd_kafka_queue_get_background()` now creates the background thread
   if not already created.
 * Added `rd_kafka_consumer_close_queue()` and `rd_kafka_consumer_closed()`.
   This allow applications and language bindings to implement asynchronous
   consumer close.
 * Bundled zlib upgraded to version 1.2.12.
 * Bundled OpenSSL upgraded to 1.1.1n.
 * Added `test.mock.broker.rtt` to simulate RTT/latency for mock brokers.


## Fixes

### General fixes

 * Fix various 1 second delays due to internal broker threads blocking on IO
   even though there are events to handle.
   These delays could be seen randomly in any of the non produce/consume
   request APIs, such as `commit_transaction()`, `list_groups()`, etc.
 * Windows: some applications would crash with an error message like
   `no OPENSSL_Applink()` written to the console if `ssl.keystore.location`
   was configured.
   This regression was introduced in v1.8.0 due to use of vcpkgs and how
   keystore file was read. #3554.
 * Windows 32-bit only: 64-bit atomic reads were in fact not atomic and could
   in rare circumstances yield incorrect values.
   One manifestation of this issue was the `max.poll.interval.ms` consumer
   timer expiring even though the application was polling according to profile.
   Fixed by @WhiteWind (#3815).
 * `rd_kafka_clusterid()` would previously fail with timeout if
   called on cluster with no visible topics (#3620).
   The clusterid is now returned as soon as metadata has been retrieved.
 * Fix hang in `rd_kafka_list_groups()` if there are no available brokers
   to connect to (#3705).
 * Millisecond timeouts (`timeout_ms`) in various APIs, such as `rd_kafka_poll()`,
   was limited to roughly 36 hours before wrapping. (#3034)
 * If a metadata request triggered by `rd_kafka_metadata()` or consumer group rebalancing
   encountered a non-retriable error it would not be propagated to the caller and thus
   cause a stall or timeout, this has now been fixed. (@aiquestion, #3625)
 * AdminAPI `DeleteGroups()` and `DeleteConsumerGroupOffsets()`:
   if the given coordinator connection was not up by the time these calls were
   initiated and the first connection attempt failed then no further connection
   attempts were performed, ulimately leading to the calls timing out.
   This is now fixed by keep retrying to connect to the group coordinator
   until the connection is successful or the call times out.
   Additionally, the coordinator will be now re-queried once per second until
   the coordinator comes up or the call times out, to detect change in
   coordinators.
 * Mock cluster `rd_kafka_mock_broker_set_down()` would previously
   accept and then disconnect new connections, it now refuses new connections.


### Consumer fixes

 * `rd_kafka_offsets_store()` (et.al) will now return an error for any
   partition that is not currently assigned (through `rd_kafka_*assign()`).
   See **Upgrade considerations** above for more information.
 * `rd_kafka_*assign()` will now reset/clear the stored offset.
   See **Upgrade considerations** above for more information.
 * `seek()` followed by `pause()` would overwrite the seeked offset when
   later calling `resume()`. This is now fixed. (#3471).
   **Note**: Avoid storing offsets (`offsets_store()`) after calling
   `seek()` as this may later interfere with resuming a paused partition,
   instead store offsets prior to calling seek.
 * A `ERR_MSG_SIZE_TOO_LARGE` consumer error would previously be raised
   if the consumer received a maximum sized FetchResponse only containing
   (transaction) aborted messages with no control messages. The fetching did
   not stop, but some applications would terminate upon receiving this error.
   No error is now raised in this case. (#2993)
   Thanks to @jacobmikesell for providing an application to reproduce the
   issue.
 * The consumer no longer backs off the next fetch request (default 500ms) when
   the parsed fetch response is truncated (which is a valid case).
   This should speed up the message fetch rate in case of maximum sized
   fetch responses.
 * Fix consumer crash (`assert: rkbuf->rkbuf_rkb`) when parsing
   malformed JoinGroupResponse consumer group metadata state.
 * Fix crash (`cant handle op type`) when using `consume_batch_queue()` (et.al)
   and an OAUTHBEARER refresh callback was set.
   The callback is now triggered by the consume call. (#3263)
 * Fix `partition.assignment.strategy` ordering when multiple strategies are configured.
   If there is more than one eligible strategy, preference is determined by the
   configured order of strategies. The partitions are assigned to group members according
   to the strategy order preference now. (#3818)
 * Any form of unassign*() (absolute or incremental) is now allowed during
   consumer close rebalancing and they're all treated as absolute unassigns.
   (@kevinconaway)


### Transactional producer fixes

 * Fix message loss in idempotent/transactional producer.
   A corner case has been identified that may cause idempotent/transactional
   messages to be lost despite being reported as successfully delivered:
   During cluster instability a restarting broker may report existing topics
   as non-existent for some time before it is able to acquire up to date
   cluster and topic metadata.
   If an idempotent/transactional producer updates its topic metadata cache
   from such a broker the producer will consider the topic to be removed from
   the cluster and thus remove its local partition objects for the given topic.
   This also removes the internal message sequence number counter for the given
   partitions.
   If the producer later receives proper topic metadata for the cluster the
   previously "removed" topics will be rediscovered and new partition objects
   will be created in the producer. These new partition objects, with no
   knowledge of previous incarnations, would start counting partition messages
   at zero again.
   If new messages were produced for these partitions by the same producer
   instance, the same message sequence numbers would be sent to the broker.
   If the broker still maintains state for the producer's PID and Epoch it could
   deem that these messages with reused sequence numbers had already been
   written to the log and treat them as legit duplicates.
   This would seem to the producer that these new messages were successfully
   written to the partition log by the broker when they were in fact discarded
   as duplicates, leading to silent message loss.
   The fix included in this release is to save the per-partition idempotency
   state when a partition is removed, and then recover and use that saved
   state if the partition comes back at a later time.
 * The transactional producer would retry (re)initializing its PID if a
   `PRODUCER_FENCED` error was returned from the
   broker (added in Apache Kafka 2.8), which could cause the producer to
   seemingly hang.
   This error code is now correctly handled by raising a fatal error.
 * If the given group coordinator connection was not up by the time
   `send_offsets_to_transactions()` was called, and the first connection
   attempt failed then no further connection attempts were performed, ulimately
   leading to `send_offsets_to_transactions()` timing out, and possibly
   also the transaction timing out on the transaction coordinator.
   This is now fixed by keep retrying to connect to the group coordinator
   until the connection is successful or the call times out.
   Additionally, the coordinator will be now re-queried once per second until
   the coordinator comes up or the call times out, to detect change in
   coordinators.


### Producer fixes

 * Improved producer queue wakeup scheduling. This should significantly
   decrease the number of wakeups and thus syscalls for high message rate
   producers. (#3538, #2912)
 * The logic for enforcing that `message.timeout.ms` is greather than
   an explicitly configured `linger.ms` was incorrect and instead of
   erroring out early the lingering time was automatically adjusted to the
   message timeout, ignoring the configured `linger.ms`.
   This has now been fixed so that an error is returned when instantiating the
   producer. Thanks to @larry-cdn77 for analysis and test-cases. (#3709)


# librdkafka v1.8.2

librdkafka v1.8.2 is a maintenance release.

## Enhancements

 * Added `ssl.ca.pem` to add CA certificate by PEM string. (#2380)
 * Prebuilt binaries for Mac OSX now contain statically linked OpenSSL v1.1.1l.
   Previously the OpenSSL version was either v1.1.1 or v1.0.2 depending on
   build type.

## Fixes

 * The `librdkafka.redist` 1.8.0 package had two flaws:
   - the linux-arm64 .so build was a linux-x64 build.
   - the included Windows MSVC 140 runtimes for x64 were infact x86.
   The release script has been updated to verify the architectures of
   provided artifacts to avoid this happening in the future.
 * Prebuilt binaries for Mac OSX Sierra (10.12) and older are no longer provided.
   This affects [confluent-kafka-go](https://github.com/confluentinc/confluent-kafka-go).
 * Some of the prebuilt binaries for Linux were built on Ubuntu 14.04,
   these builds are now performed on Ubuntu 16.04 instead.
   This may affect users on ancient Linux distributions.
 * It was not possible to configure `ssl.ca.location` on OSX, the property
   would automatically revert back to `probe` (default value).
   This regression was introduced in v1.8.0. (#3566)
 * librdkafka's internal timers would not start if the timeout was set to 0,
   which would result in some timeout operations not being enforced correctly,
   e.g., the transactional producer API timeouts.
   These timers are now started with a timeout of 1 microsecond.

### Transactional producer fixes

 * Upon quick repeated leader changes the transactional producer could receive
   an `OUT_OF_ORDER_SEQUENCE` error from the broker, which triggered an
   Epoch bump on the producer resulting in an InitProducerIdRequest being sent
   to the transaction coordinator in the middle of a transaction.
   This request would start a new transaction on the coordinator, but the
   producer would still think (erroneously) it was in current transaction.
   Any messages produced in the current transaction prior to this event would
   be silently lost when the application committed the transaction, leading
   to message loss.
   This has been fixed by setting the Abortable transaction error state
   in the producer. #3575.
 * The transactional producer could stall during a transaction if the transaction
   coordinator changed while adding offsets to the transaction (send_offsets_to_transaction()).
   This stall lasted until the coordinator connection went down, the
   transaction timed out, transaction was aborted, or messages were produced
   to a new partition, whichever came first. #3571.



*Note: there was no v1.8.1 librdkafka release*


# librdkafka v1.8.0

librdkafka v1.8.0 is a security release:

 * Upgrade bundled zlib version from 1.2.8 to 1.2.11 in the `librdkafka.redist`
   NuGet package. The updated zlib version fixes CVEs:
   CVE-2016-9840, CVE-2016-9841, CVE-2016-9842, CVE-2016-9843
   See https://github.com/edenhill/librdkafka/issues/2934 for more information.
 * librdkafka now uses [vcpkg](https://vcpkg.io/) for up-to-date Windows
   dependencies in the `librdkafka.redist` NuGet package:
   OpenSSL 1.1.1l, zlib 1.2.11, zstd 1.5.0.
 * The upstream dependency (OpenSSL, zstd, zlib) source archive checksums are
   now verified when building with `./configure --install-deps`.
   These builds are used by the librdkafka builds bundled with
   confluent-kafka-go, confluent-kafka-python and confluent-kafka-dotnet.


## Enhancements

 * Producer `flush()` now overrides the `linger.ms` setting for the duration
   of the `flush()` call, effectively triggering immediate transmission of
   queued messages. (#3489)

## Fixes

### General fixes

 * Correctly detect presence of zlib via compilation check. (Chris Novakovic)
 * `ERR__ALL_BROKERS_DOWN` is no longer emitted when the coordinator
   connection goes down, only when all standard named brokers have been tried.
   This fixes the issue with `ERR__ALL_BROKERS_DOWN` being triggered on
   `consumer_close()`. It is also now only emitted if the connection was fully
   up (past handshake), and not just connected.
 * `rd_kafka_query_watermark_offsets()`, `rd_kafka_offsets_for_times()`,
   `consumer_lag` metric, and `auto.offset.reset` now honour
   `isolation.level` and will return the Last Stable Offset (LSO)
   when `isolation.level` is set to `read_committed` (default), rather than
   the uncommitted high-watermark when it is set to `read_uncommitted`. (#3423)
 * SASL GSSAPI is now usable when `sasl.kerberos.min.time.before.relogin`
   is set to 0 - which disables ticket refreshes (by @mpekalski, #3431).
 * Rename internal crc32c() symbol to rd_crc32c() to avoid conflict with
   other static libraries (#3421).
 * `txidle` and `rxidle` in the statistics object was emitted as 18446744073709551615 when no idle was known. -1 is now emitted instead. (#3519)


### Consumer fixes

 * Automatically retry offset commits on `ERR_REQUEST_TIMED_OUT`,
   `ERR_COORDINATOR_NOT_AVAILABLE`, and `ERR_NOT_COORDINATOR` (#3398).
   Offset commits will be retried twice.
 * Timed auto commits did not work when only using assign() and not subscribe().
   This regression was introduced in v1.7.0.
 * If the topics matching the current subscription changed (or the application
   updated the subscription) while there was an outstanding JoinGroup or
   SyncGroup request, an additional request would sometimes be sent before
   handling the response of the first. This in turn lead to internal state
   issues that could cause a crash or malbehaviour.
   The consumer will now wait for any outstanding JoinGroup or SyncGroup
   responses before re-joining the group.
 * `auto.offset.reset` could previously be triggered by temporary errors,
   such as disconnects and timeouts (after the two retries are exhausted).
   This is now fixed so that the auto offset reset policy is only triggered
   for permanent errors.
 * The error that triggers `auto.offset.reset` is now logged to help the
   application owner identify the reason of the reset.
 * If a rebalance takes longer than a consumer's `session.timeout.ms`, the
   consumer will remain in the group as long as it receives heartbeat responses
   from the broker.


### Admin fixes

 * `DeleteRecords()` could crash if one of the underlying requests
   (for a given partition leader) failed at the transport level (e.g., timeout).
   (#3476).



# librdkafka v1.7.0

librdkafka v1.7.0 is feature release:

 * [KIP-360](https://cwiki.apache.org/confluence/pages/viewpage.action?pageId=89068820) - Improve reliability of transactional producer.
   Requires Apache Kafka 2.5 or later.
 * OpenSSL Engine support (`ssl.engine.location`) by @adinigam and @ajbarb.


## Enhancements

 * Added `connections.max.idle.ms` to automatically close idle broker
   connections.
   This feature is disabled by default unless `bootstrap.servers` contains
   the string `azure` in which case the default is set to <4 minutes to improve
   connection reliability and circumvent limitations with the Azure load
   balancers (see #3109 for more information).
 * Bumped to OpenSSL 1.1.1k in binary librdkafka artifacts.
 * The binary librdkafka artifacts for Alpine are now using Alpine 3.12.
   OpenSSL 1.1.1k.
 * Improved static librdkafka Windows builds using MinGW (@neptoess, #3130).
 * The `librdkafka.redist` NuGet package now has updated zlib, zstd and
   OpenSSL versions (from vcpkg).


## Security considerations

 * The zlib version bundled with the `librdkafka.redist` NuGet package has now been upgraded
   from zlib 1.2.8 to 1.2.11, fixing the following CVEs:
   * CVE-2016-9840: undefined behaviour (compiler dependent) in inflate (decompression) code: this is used by the librdkafka consumer. Risk of successfully exploitation through consumed messages is eastimated very low.
   * CVE-2016-9841: undefined behaviour (compiler dependent) in inflate code: this is used by the librdkafka consumer. Risk of successfully exploitation through consumed messages is eastimated very low.
   * CVE-2016-9842: undefined behaviour in inflateMark(): this API is not used by librdkafka.
   * CVE-2016-9843: issue in crc32_big() which is called from crc32_z(): this API is not used by librdkafka.

## Upgrade considerations

 * The C++ `oauthbearer_token_refresh_cb()` was missing a `Handle *`
   argument that has now been added. This is a breaking change but the original
   function signature is considered a bug.
   This change only affects C++ OAuth developers.
 * [KIP-735](https://cwiki.apache.org/confluence/display/KAFKA/KIP-735%3A+Increase+default+consumer+session+timeout) The consumer `session.timeout.ms`
   default was changed from 10 to 45 seconds to make consumer groups more
   robust and less sensitive to temporary network and cluster issues.
 * Statistics: `consumer_lag` is now using the `committed_offset`,
   while the new `consumer_lag_stored` is using `stored_offset`
   (offset to be committed).
   This is more correct than the previous `consumer_lag` which was using
   either `committed_offset` or `app_offset` (last message passed
   to application).
 * The `librdkafka.redist` NuGet package is now built with MSVC runtime v140
   (VS 2015). Previous versions were built with MSVC runtime v120 (VS 2013).


## Fixes

### General fixes

 * Fix accesses to freed metadata cache mutexes on client termination (#3279)
 * There was a race condition on receiving updated metadata where a broker id
   update (such as bootstrap to proper broker transformation) could finish after
   the topic metadata cache was updated, leading to existing brokers seemingly
   being not available.
   One occurrence of this issue was query_watermark_offsets() that could return
   `ERR__UNKNOWN_PARTITION` for existing partitions shortly after the
   client instance was created.
 * The OpenSSL context is now initialized with `TLS_client_method()`
   (on OpenSSL >= 1.1.0) instead of the deprecated and outdated
   `SSLv23_client_method()`.
 * The initial cluster connection on client instance creation could sometimes
   be delayed up to 1 second if a `group.id` or `transactional.id`
   was configured (#3305).
 * Speed up triggering of new broker connections in certain cases by exiting
   the broker thread io/op poll loop when a wakeup op is received.
 * SASL GSSAPI: The Kerberos kinit refresh command was triggered from
   `rd_kafka_new()` which made this call blocking if the refresh command
   was taking long. The refresh is now performed by the background rdkafka
   main thread.
 * Fix busy-loop (100% CPU on the broker threads) during the handshake phase
   of an SSL connection.
 * Disconnects during SSL handshake are now propagated as transport errors
   rather than SSL errors, since these disconnects are at the transport level
   (e.g., incorrect listener, flaky load balancer, etc) and not due to SSL
   issues.
 * Increment metadata fast refresh interval backoff exponentially (@ajbarb, #3237).
 * Unthrottled requests are no longer counted in the `brokers[].throttle`
   statistics object.
 * Log CONFWARN warning when global topic configuration properties
   are overwritten by explicitly setting a `default_topic_conf`.

### Consumer fixes

 * If a rebalance happened during a `consume_batch..()` call the already
   accumulated messages for revoked partitions were not purged, which would
   pass messages to the application for partitions that were no longer owned
   by the consumer. Fixed by @jliunyu. #3340.
 * Fix balancing and reassignment issues with the cooperative-sticky assignor.
   #3306.
 * Fix incorrect detection of first rebalance in sticky assignor (@hallfox).
 * Aborted transactions with no messages produced to a partition could
   cause further successfully committed messages in the same Fetch response to
   be ignored, resulting in consumer-side message loss.
   A log message along the lines `Abort txn ctrl msg bad order at offset
   7501: expected before or at 7702: messages in aborted transactions may be delivered to the application`
   would be seen.
   This is a rare occurrence where a transactional producer would register with
   the partition but not produce any messages before aborting the transaction.
 * The consumer group deemed cached metadata up to date by checking
   `topic.metadata.refresh.interval.ms`: if this property was set too low
   it would cause cached metadata to be unusable and new metadata to be fetched,
   which could delay the time it took for a rebalance to settle.
   It now correctly uses `metadata.max.age.ms` instead.
 * The consumer group timed auto commit would attempt commits during rebalances,
   which could result in "Illegal generation" errors. This is now fixed, the
   timed auto committer is only employed in the steady state when no rebalances
   are taking places. Offsets are still auto committed when partitions are
   revoked.
 * Retriable FindCoordinatorRequest errors are no longer propagated to
   the application as they are retried automatically.
 * Fix rare crash (assert `rktp_started`) on consumer termination
   (introduced in v1.6.0).
 * Fix unaligned access and possibly corrupted snappy decompression when
   building with MSVC (@azat)
 * A consumer configured with the `cooperative-sticky` assignor did
   not actively Leave the group on unsubscribe(). This delayed the
   rebalance for the remaining group members by up to `session.timeout.ms`.
 * The current subscription list was sometimes leaked when unsubscribing.

### Producer fixes

 * The timeout value of `flush()` was not respected when delivery reports
   were scheduled as events (such as for confluent-kafka-go) rather than
   callbacks.
 * There was a race conditition in `purge()` which could cause newly
   created partition objects, or partitions that were changing leaders, to
   not have their message queues purged. This could cause
   `abort_transaction()` to time out. This issue is now fixed.
 * In certain high-thruput produce rate patterns producing could stall for
   1 second, regardless of `linger.ms`, due to rate-limiting of internal
   queue wakeups. This is now fixed by not rate-limiting queue wakeups but
   instead limiting them to one wakeup per queue reader poll. #2912.

### Transactional Producer fixes

 * KIP-360: Fatal Idempotent producer errors are now recoverable by the
   transactional producer and will raise a `txn_requires_abort()` error.
 * If the cluster went down between `produce()` and `commit_transaction()`
   and before any partitions had been registered with the coordinator, the
   messages would time out but the commit would succeed because nothing
   had been sent to the coordinator. This is now fixed.
 * If the current transaction failed while `commit_transaction()` was
   checking the current transaction state an invalid state transaction could
   occur which in turn would trigger a assertion crash.
   This issue showed up as "Invalid txn state transition: .." crashes, and is
   now fixed by properly synchronizing both checking and transition of state.



# librdkafka v1.6.1

librdkafka v1.6.1 is a maintenance release.

## Upgrade considerations

 * Fatal idempotent producer errors are now also fatal to the transactional
   producer. This is a necessary step to maintain data integrity prior to
   librdkafka supporting KIP-360. Applications should check any transactional
   API errors for the is_fatal flag and decommission the transactional producer
   if the flag is set.
 * The consumer error raised by `auto.offset.reset=error` now has error-code
   set to `ERR__AUTO_OFFSET_RESET` to allow an application to differentiate
   between auto offset resets and other consumer errors.


## Fixes

### General fixes

 * Admin API and transactional `send_offsets_to_transaction()` coordinator
   requests, such as TxnOffsetCommitRequest, could in rare cases be sent
   multiple times which could cause a crash.
 * `ssl.ca.location=probe` is now enabled by default on Mac OSX since the
   librdkafka-bundled OpenSSL might not have the same default CA search paths
   as the system or brew installed OpenSSL. Probing scans all known locations.

### Transactional Producer fixes

 * Fatal idempotent producer errors are now also fatal to the transactional
   producer.
 * The transactional producer could crash if the transaction failed while
   `send_offsets_to_transaction()` was called.
 * Group coordinator requests for transactional
   `send_offsets_to_transaction()` calls would leak memory if the
   underlying request was attempted to be sent after the transaction had
   failed.
 * When gradually producing to multiple partitions (resulting in multiple
   underlying AddPartitionsToTxnRequests) subsequent partitions could get
   stuck in pending state under certain conditions. These pending partitions
   would not send queued messages to the broker and eventually trigger
   message timeouts, failing the current transaction. This is now fixed.
 * Committing an empty transaction (no messages were produced and no
   offsets were sent) would previously raise a fatal error due to invalid state
   on the transaction coordinator. We now allow empty/no-op transactions to
   be committed.

### Consumer fixes

 * The consumer will now retry indefinitely (or until the assignment is changed)
   to retrieve committed offsets. This fixes the issue where only two retries
   were attempted when outstanding transactions were blocking OffsetFetch
   requests with `ERR_UNSTABLE_OFFSET_COMMIT`. #3265





# librdkafka v1.6.0

librdkafka v1.6.0 is feature release:

 * [KIP-429 Incremental rebalancing](https://cwiki.apache.org/confluence/display/KAFKA/KIP-429%3A+Kafka+Consumer+Incremental+Rebalance+Protocol) with sticky
   consumer group partition assignor (KIP-54) (by @mhowlett).
 * [KIP-480 Sticky producer partitioning](https://cwiki.apache.org/confluence/display/KAFKA/KIP-480%3A+Sticky+Partitioner) (`sticky.partitioning.linger.ms`) -
   achieves higher throughput and lower latency through sticky selection
   of random partition (by @abbycriswell).
 * AdminAPI: Add support for `DeleteRecords()`, `DeleteGroups()` and
   `DeleteConsumerGroupOffsets()` (by @gridaphobe)
 * [KIP-447 Producer scalability for exactly once semantics](https://cwiki.apache.org/confluence/display/KAFKA/KIP-447%3A+Producer+scalability+for+exactly+once+semantics) -
   allows a single transactional producer to be used for multiple input
   partitions. Requires Apache Kafka 2.5 or later.
 * Transactional producer fixes and improvements, see **Transactional Producer fixes** below.
 * The [librdkafka.redist](https://www.nuget.org/packages/librdkafka.redist/)
   NuGet package now supports Linux ARM64/Aarch64.


## Upgrade considerations

 * Sticky producer partitioning (`sticky.partitioning.linger.ms`) is
   enabled by default (10 milliseconds) which affects the distribution of
   randomly partitioned messages, where previously these messages would be
   evenly distributed over the available partitions they are now partitioned
   to a single partition for the duration of the sticky time
   (10 milliseconds by default) before a new random sticky partition
   is selected.
 * The new KIP-447 transactional producer scalability guarantees are only
   supported on Apache Kafka 2.5 or later, on earlier releases you will
   need to use one producer per input partition for EOS. This limitation
   is not enforced by the producer or broker.
 * Error handling for the transactional producer has been improved, see
   the **Transactional Producer fixes** below for more information.


## Known issues

 * The Transactional Producer's API timeout handling is inconsistent with the
   underlying protocol requests, it is therefore strongly recommended that
   applications call `rd_kafka_commit_transaction()` and
   `rd_kafka_abort_transaction()` with the `timeout_ms` parameter
   set to `-1`, which will use the remaining transaction timeout.


## Enhancements

 * KIP-107, KIP-204: AdminAPI: Added `DeleteRecords()` (by @gridaphobe).
 * KIP-229: AdminAPI: Added `DeleteGroups()` (by @gridaphobe).
 * KIP-496: AdminAPI: Added `DeleteConsumerGroupOffsets()`.
 * KIP-464: AdminAPI: Added support for broker-side default partition count
   and replication factor for `CreateTopics()`.
 * Windows: Added `ssl.ca.certificate.stores` to specify a list of
   Windows Certificate Stores to read CA certificates from, e.g.,
   `CA,Root`. `Root` remains the default store.
 * Use reentrant `rand_r()` on supporting platforms which decreases lock
   contention (@azat).
 * Added `assignor` debug context for troubleshooting consumer partition
   assignments.
 * Updated to OpenSSL v1.1.1i when building dependencies.
 * Update bundled lz4 (used when `./configure --disable-lz4-ext`) to v1.9.3
   which has vast performance improvements.
 * Added `rd_kafka_conf_get_default_topic_conf()` to retrieve the
   default topic configuration object from a global configuration object.
 * Added `conf` debugging context to `debug` - shows set configuration
   properties on client and topic instantiation. Sensitive properties
   are redacted.
 * Added `rd_kafka_queue_yield()` to cancel a blocking queue call.
 * Will now log a warning when multiple ClusterIds are seen, which is an
   indication that the client might be erroneously configured to connect to
   multiple clusters which is not supported.
 * Added `rd_kafka_seek_partitions()` to seek multiple partitions to
   per-partition specific offsets.


## Fixes

### General fixes

 * Fix a use-after-free crash when certain coordinator requests were retried.
 * The C++ `oauthbearer_set_token()` function would call `free()` on
   a `new`-created pointer, possibly leading to crashes or heap corruption (#3194)

### Consumer fixes

 * The consumer assignment and consumer group implementations have been
   decoupled, simplified and made more strict and robust. This will sort out
   a number of edge cases for the consumer where the behaviour was previously
   undefined.
 * Partition fetch state was not set to STOPPED if OffsetCommit failed.
 * The session timeout is now enforced locally also when the coordinator
   connection is down, which was not previously the case.


### Transactional Producer fixes

 * Transaction commit or abort failures on the broker, such as when the
   producer was fenced by a newer instance, were not propagated to the
   application resulting in failed commits seeming successful.
   This was a critical race condition for applications that had a delay after
   producing messages (or sendings offsets) before committing or
   aborting the transaction. This issue has now been fixed and test coverage
   improved.
 * The transactional producer API would return `RD_KAFKA_RESP_ERR__STATE`
   when API calls were attempted after the transaction had failed, we now
   try to return the error that caused the transaction to fail in the first
   place, such as `RD_KAFKA_RESP_ERR__FENCED` when the producer has
   been fenced, or `RD_KAFKA_RESP_ERR__TIMED_OUT` when the transaction
   has timed out.
 * Transactional producer retry count for transactional control protocol
   requests has been increased from 3 to infinite, retriable errors
   are now automatically retried by the producer until success or the
   transaction timeout is exceeded. This fixes the case where
   `rd_kafka_send_offsets_to_transaction()` would fail the current
   transaction into an abortable state when `CONCURRENT_TRANSACTIONS` was
   returned by the broker (which is a transient error) and the 3 retries
   were exhausted.


### Producer fixes

 * Calling `rd_kafka_topic_new()` with a topic config object with
   `message.timeout.ms` set could sometimes adjust the global `linger.ms`
   property (if not explicitly configured) which was not desired, this is now
   fixed and the auto adjustment is only done based on the
   `default_topic_conf` at producer creation.
 * `rd_kafka_flush()` could previously return `RD_KAFKA_RESP_ERR__TIMED_OUT`
   just as the timeout was reached if the messages had been flushed but
   there were now no more messages. This has been fixed.




# librdkafka v1.5.3

librdkafka v1.5.3 is a maintenance release.

## Upgrade considerations

 * CentOS 6 is now EOL and is no longer included in binary librdkafka packages,
   such as NuGet.

## Fixes

### General fixes

 * Fix a use-after-free crash when certain coordinator requests were retried.
 * Coordinator requests could be left uncollected on instance destroy which
   could lead to hang.
 * Fix rare 1 second stalls by forcing rdkafka main thread wakeup when a new
   next-timer-to-be-fired is scheduled.
 * Fix additional cases where broker-side automatic topic creation might be
   triggered unexpectedly.
 * AdminAPI: The operation_timeout (on-broker timeout) previously defaulted to 0,
   but now defaults to `socket.timeout.ms` (60s).
 * Fix possible crash for Admin API protocol requests that fail at the
   transport layer or prior to sending.


### Consumer fixes

 * Consumer would not filter out messages for aborted transactions
   if the messages were compressed (#3020).
 * Consumer destroy without prior `close()` could hang in certain
   cgrp states (@gridaphobe, #3127).
 * Fix possible null dereference in `Message::errstr()` (#3140).
 * The `roundrobin` partition assignment strategy could get stuck in an
   endless loop or generate uneven assignments in case the group members
   had asymmetric subscriptions (e.g., c1 subscribes to t1,t2 while c2
   subscribes to t2,t3).  (#3159)
 * Mixing committed and logical or absolute offsets in the partitions
   passed to `rd_kafka_assign()` would in previous released ignore the
   logical or absolute offsets and use the committed offsets for all partitions.
   This is now fixed. (#2938)




# librdkafka v1.5.2

librdkafka v1.5.2 is a maintenance release.


## Upgrade considerations

 * The default value for the producer configuration property `retries` has
   been increased from 2 to infinity, effectively limiting Produce retries to
   only `message.timeout.ms`.
   As the reasons for the automatic internal retries vary (various broker error
   codes as well as transport layer issues), it doesn't make much sense to limit
   the number of retries for retriable errors, but instead only limit the
   retries based on the allowed time to produce a message.
 * The default value for the producer configuration property
   `request.timeout.ms` has been increased from 5 to 30 seconds to match
   the Apache Kafka Java producer default.
   This change yields increased robustness for broker-side congestion.


## Enhancements

 * The generated `CONFIGURATION.md` (through `rd_kafka_conf_properties_show())`)
   now include all properties and values, regardless if they were included in
   the build, and setting a disabled property or value through
   `rd_kafka_conf_set()` now returns `RD_KAFKA_CONF_INVALID` and provides
   a more useful error string saying why the property can't be set.
 * Consumer configs on producers and vice versa will now be logged with
   warning messages on client instantiation.

## Fixes

### Security fixes

 * There was an incorrect call to zlib's `inflateGetHeader()` with
   unitialized memory pointers that could lead to the GZIP header of a fetched
   message batch to be copied to arbitrary memory.
   This function call has now been completely removed since the result was
   not used.
   Reported by Ilja van Sprundel.


### General fixes

 * `rd_kafka_topic_opaque()` (used by the C++ API) would cause object
   refcounting issues when used on light-weight (error-only) topic objects
   such as consumer errors (#2693).
 * Handle name resolution failures when formatting IP addresses in error logs,
   and increase printed hostname limit to ~256 bytes (was ~60).
 * Broker sockets would be closed twice (thus leading to potential race
   condition with fd-reuse in other threads) if a custom `socket_cb` would
   return error.

### Consumer fixes

 * The `roundrobin` `partition.assignment.strategy` could crash (assert)
   for certain combinations of members and partitions.
   This is a regression in v1.5.0. (#3024)
 * The C++ `KafkaConsumer` destructor did not destroy the underlying
   C `rd_kafka_t` instance, causing a leak if `close()` was not used.
 * Expose rich error strings for C++ Consumer `Message->errstr()`.
 * The consumer could get stuck if an outstanding commit failed during
   rebalancing (#2933).
 * Topic authorization errors during fetching are now reported only once (#3072).

### Producer fixes

 * Topic authorization errors are now properly propagated for produced messages,
   both through delivery reports and as `ERR_TOPIC_AUTHORIZATION_FAILED`
   return value from `produce*()` (#2215)
 * Treat cluster authentication failures as fatal in the transactional
   producer (#2994).
 * The transactional producer code did not properly reference-count partition
   objects which could in very rare circumstances lead to a use-after-free bug
   if a topic was deleted from the cluster when a transaction was using it.
 * `ERR_KAFKA_STORAGE_ERROR` is now correctly treated as a retriable
   produce error (#3026).
 * Messages that timed out locally would not fail the ongoing transaction.
   If the application did not take action on failed messages in its delivery
   report callback and went on to commit the transaction, the transaction would
   be successfully committed, simply omitting the failed messages.
 * EndTxnRequests (sent on commit/abort) are only retried in allowed
   states (#3041).
   Previously the transaction could hang on commit_transaction() if an abortable
   error was hit and the EndTxnRequest was to be retried.


*Note: there was no v1.5.1 librdkafka release*




# librdkafka v1.5.0

The v1.5.0 release brings usability improvements, enhancements and fixes to
librdkafka.

## Enhancements

 * Improved broker connection error reporting with more useful information and
   hints on the cause of the problem.
 * Consumer: Propagate errors when subscribing to unavailable topics (#1540)
 * Producer: Add `batch.size` producer configuration property (#638)
 * Add `topic.metadata.propagation.max.ms` to allow newly manually created
   topics to be propagated throughout the cluster before reporting them
   as non-existent. This fixes race issues where CreateTopics() is
   quickly followed by produce().
 * Prefer least idle connection for periodic metadata refreshes, et.al.,
   to allow truly idle connections to time out and to avoid load-balancer-killed
   idle connection errors (#2845)
 * Added `rd_kafka_event_debug_contexts()` to get the debug contexts for
   a debug log line (by @wolfchimneyrock).
 * Added Test scenarios which define the cluster configuration.
 * Added MinGW-w64 builds (@ed-alertedh, #2553)
 * `./configure --enable-XYZ` now requires the XYZ check to pass,
   and `--disable-XYZ` disables the feature altogether (@benesch)
 * Added `rd_kafka_produceva()` which takes an array of produce arguments
   for situations where the existing `rd_kafka_producev()` va-arg approach
   can't be used.
 * Added `rd_kafka_message_broker_id()` to see the broker that a message
   was produced or fetched from, or an error was associated with.
 * Added RTT/delay simulation to mock brokers.


## Upgrade considerations

 * Subscribing to non-existent and unauthorized topics will now propagate
   errors `RD_KAFKA_RESP_ERR_UNKNOWN_TOPIC_OR_PART` and
   `RD_KAFKA_RESP_ERR_TOPIC_AUTHORIZATION_FAILED` to the application through
   the standard consumer error (the err field in the message object).
 * Consumer will no longer trigger auto creation of topics,
   `allow.auto.create.topics=true` may be used to re-enable the old deprecated
   functionality.
 * The default consumer pre-fetch queue threshold `queued.max.messages.kbytes`
   has been decreased from 1GB to 64MB to avoid excessive network usage for low
   and medium throughput consumer applications. High throughput consumer
   applications may need to manually set this property to a higher value.
 * The default consumer Fetch wait time has been increased from 100ms to 500ms
   to avoid excessive network usage for low throughput topics.
 * If OpenSSL is linked statically, or `ssl.ca.location=probe` is configured,
   librdkafka will probe known CA certificate paths and automatically use the
   first one found. This should alleviate the need to configure
   `ssl.ca.location` when the statically linked OpenSSL's OPENSSLDIR differs
   from the system's CA certificate path.
 * The heuristics for handling Apache Kafka < 0.10 brokers has been removed to
   improve connection error handling for modern Kafka versions.
   Users on Brokers 0.9.x or older should already be configuring
   `api.version.request=false` and `broker.version.fallback=...` so there
   should be no functional change.
 * The default producer batch accumulation time, `linger.ms`, has been changed
   from 0.5ms to 5ms to improve batch sizes and throughput while reducing
   the per-message protocol overhead.
   Applications that require lower produce latency than 5ms will need to
   manually set `linger.ms` to a lower value.
 * librdkafka's build tooling now requires Python 3.x (python3 interpreter).


## Fixes

### General fixes

 * The client could crash in rare circumstances on ApiVersion or
   SaslHandshake request timeouts (#2326)
 * `./configure --LDFLAGS='a=b, c=d'` with arguments containing = are now
   supported (by @sky92zwq).
 * `./configure` arguments now take precedence over cached `configure` variables
   from previous invocation.
 * Fix theoretical crash on coord request failure.
 * Unknown partition error could be triggered for existing partitions when
   additional partitions were added to a topic (@benesch, #2915)
 * Quickly refresh topic metadata for desired but non-existent partitions.
   This will speed up the initial discovery delay when new partitions are added
   to an existing topic (#2917).


### Consumer fixes

 * The roundrobin partition assignor could crash if subscriptions
   where asymmetrical (different sets from different members of the group).
   Thanks to @ankon and @wilmai for identifying the root cause (#2121).
 * The consumer assignors could ignore some topics if there were more subscribed
   topics than consumers in taking part in the assignment.
 * The consumer would connect to all partition leaders of a topic even
   for partitions that were not being consumed (#2826).
 * Initial consumer group joins should now be a couple of seconds quicker
   thanks expedited query intervals (@benesch).
 * Fix crash and/or inconsistent subscriptions when using multiple consumers
   (in the same process) with wildcard topics on Windows.
 * Don't propagate temporary offset lookup errors to application.
 * Immediately refresh topic metadata when partitions are reassigned to other
   brokers, avoiding a fetch stall of up to `topic.metadata.refresh.interval.ms`. (#2955)
 * Memory for batches containing control messages would not be freed when
   using the batch consume APIs (@pf-qiu, #2990).


### Producer fixes

 * Proper locking for transaction state in EndTxn handler.



# librdkafka v1.4.4

v1.4.4 is a maintenance release with the following fixes and enhancements:

 * Transactional producer could crash on request timeout due to dereferencing
   NULL pointer of non-existent response object.
 * Mark `rd_kafka_send_offsets_to_transaction()` CONCURRENT_TRANSACTION (et.al)
   errors as retriable.
 * Fix crash on transactional coordinator FindCoordinator request failure.
 * Minimize broker re-connect delay when broker's connection is needed to
   send requests.
 * Proper locking for transaction state in EndTxn handler.
 * `socket.timeout.ms` was ignored when `transactional.id` was set.
 * Added RTT/delay simulation to mock brokers.

*Note: there was no v1.4.3 librdkafka release*



# librdkafka v1.4.2

v1.4.2 is a maintenance release with the following fixes and enhancements:

 * Fix produce/consume hang after partition goes away and comes back,
   such as when a topic is deleted and re-created.
 * Consumer: Reset the stored offset when partitions are un-assign()ed (fixes #2782).
    This fixes the case where a manual offset-less commit() or the auto-committer
    would commit a stored offset from a previous assignment before
    a new message was consumed by the application.
 * Probe known CA cert paths and set default `ssl.ca.location` accordingly
   if OpenSSL is statically linked or `ssl.ca.location` is set to `probe`.
 * Per-partition OffsetCommit errors were unhandled (fixes #2791)
 * Seed the PRNG (random number generator) by default, allow application to
   override with `enable.random.seed=false` (#2795)
 * Fix stack overwrite (of 1 byte) when SaslHandshake MechCnt is zero
 * Align bundled c11 threads (tinycthreads) constants to glibc and musl (#2681)
 * Fix return value of rd_kafka_test_fatal_error() (by @ckb42)
 * Ensure CMake sets disabled defines to zero on Windows (@benesch)


*Note: there was no v1.4.1 librdkafka release*





# Older releases

See https://github.com/edenhill/librdkafka/releases<|MERGE_RESOLUTION|>--- conflicted
+++ resolved
@@ -115,16 +115,13 @@
 ### Consumer fixes
 
  * Back-off and retry JoinGroup request if coordinator load is in progress.
-<<<<<<< HEAD
- * Store offset commit metadata in `rd_kafka_offsets_store` (#4084).
-=======
  * Fix `rd_kafka_consume_batch()` and `rd_kafka_consume_batch_queue()` skipping
    other partitions' offsets intermittently when **seek**, **pause**, **resume**
    or **rebalancing** is used for a partition.
  * Fix `rd_kafka_consume_batch()` and `rd_kafka_consume_batch_queue()`
    intermittently returing incorrect partitions' messages if **rebalancing** 
    happens during these operations.
->>>>>>> 71588928
+ * Store offset commit metadata in `rd_kafka_offsets_store` (#4084).
 
 # librdkafka v1.9.2
 
