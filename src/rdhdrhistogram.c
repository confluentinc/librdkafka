/*
 * This license covers this C port of
 * Coda Hale's Golang HdrHistogram https://github.com/codahale/hdrhistogram
 * at revision 3a0bb77429bd3a61596f5e8a3172445844342120
 *
 * ----------------------------------------------------------------------------
 *
 * The MIT License (MIT)
 *
 * Copyright (c) 2014 Coda Hale
 *
 * Permission is hereby granted, free of charge, to any person obtaining a copy
 * of this software and associated documentation files (the "Software"), to deal
 * in the Software without restriction, including without limitation the rights
 * to use, copy, modify, merge, publish, distribute, sublicense, and/or sell
 * copies of the Software, and to permit persons to whom the Software is
 * furnished to do so, subject to the following conditions:
 *
 * The above copyright notice and this permission notice shall be included in
 * all copies or substantial portions of the Software.
 *
 * THE SOFTWARE IS PROVIDED "AS IS", WITHOUT WARRANTY OF ANY KIND, EXPRESS OR
 * IMPLIED, INCLUDING BUT NOT LIMITED TO THE WARRANTIES OF MERCHANTABILITY,
 * FITNESS FOR A PARTICULAR PURPOSE AND NONINFRINGEMENT. IN NO EVENT SHALL THE
 * AUTHORS OR COPYRIGHT HOLDERS BE LIABLE FOR ANY CLAIM, DAMAGES OR OTHER
 * LIABILITY, WHETHER IN AN ACTION OF CONTRACT, TORT OR OTHERWISE, ARISING FROM,
 * OUT OF OR IN CONNECTION WITH THE SOFTWARE OR THE USE OR OTHER DEALINGS IN
 * THE SOFTWARE.
 */

/*
 * librdkafka - Apache Kafka C library
 *
 * Copyright (c) 2018, Magnus Edenhill
 * All rights reserved.
 *
 * Redistribution and use in source and binary forms, with or without
 * modification, are permitted provided that the following conditions are met:
 *
 * 1. Redistributions of source code must retain the above copyright notice,
 *    this list of conditions and the following disclaimer.
 * 2. Redistributions in binary form must reproduce the above copyright notice,
 *    this list of conditions and the following disclaimer in the documentation
 *    and/or other materials provided with the distribution.
 *
 * THIS SOFTWARE IS PROVIDED BY THE COPYRIGHT HOLDERS AND CONTRIBUTORS "AS IS"
 * AND ANY EXPRESS OR IMPLIED WARRANTIES, INCLUDING, BUT NOT LIMITED TO, THE
 * IMPLIED WARRANTIES OF MERCHANTABILITY AND FITNESS FOR A PARTICULAR PURPOSE
 * ARE DISCLAIMED. IN NO EVENT SHALL THE COPYRIGHT OWNER OR CONTRIBUTORS BE
 * LIABLE FOR ANY DIRECT, INDIRECT, INCIDENTAL, SPECIAL, EXEMPLARY, OR
 * CONSEQUENTIAL DAMAGES (INCLUDING, BUT NOT LIMITED TO, PROCUREMENT
 * SUBSTITUTE GOODS OR SERVICES; LOSS OF USE, DATA, OR PROFITS; OR BUSINESS
 * INTERRUPTION) HOWEVER CAUSED AND ON ANY THEORY OF LIABILITY, WHETHER IN
 * CONTRACT, STRICT LIABILITY, OR TORT (INCLUDING NEGLIGENCE OR OTHERWISE)
 * ARISING IN ANY WAY OUT OF THE USE OF THIS SOFTWARE, EVEN IF ADVISED OF THE
 * POSSIBILITY OF SUCH DAMAGE.
 */

/**
 * Minimal C Hdr_Histogram based on Coda Hale's Golang implementation.
 * https://github.com/codahale/hdr_histogram
 *
 *
 * A Histogram is a lossy data structure used to record the distribution of
 * non-normally distributed data (like latency) with a high degree of accuracy
 * and a bounded degree of precision.
 *
 *
 */

#ifdef __OS400__
#pragma convert(819)
#endif

#include "rd.h"

#include <stdlib.h>
#include <string.h>
#include <math.h>

#ifdef __OS400__
/* handmade log2 */
static double log2( double n )  {
        return log( n ) / log( 2 );  
} 
#endif

#include "rdhdrhistogram.h"
#include "rdunittest.h"
#include "rdfloat.h"

void rd_hdr_histogram_destroy(rd_hdr_histogram_t *hdr) {
        rd_free(hdr);
}

rd_hdr_histogram_t *rd_hdr_histogram_new(int64_t minValue,
                                         int64_t maxValue,
                                         int significantFigures) {
        rd_hdr_histogram_t *hdr;
        int64_t largestValueWithSingleUnitResolution;
        int32_t subBucketCountMagnitude;
        int32_t subBucketHalfCountMagnitude;
        int32_t unitMagnitude;
        int32_t subBucketCount;
        int32_t subBucketHalfCount;
        int64_t subBucketMask;
        int64_t smallestUntrackableValue;
        int32_t bucketsNeeded = 1;
        int32_t bucketCount;
        int32_t countsLen;

        if (significantFigures < 1 || significantFigures > 5)
                return NULL;

        largestValueWithSingleUnitResolution =
            (int64_t)(2.0 * pow(10.0, (double)significantFigures));

        subBucketCountMagnitude =
            (int32_t)ceil(log2((double)largestValueWithSingleUnitResolution));

        subBucketHalfCountMagnitude = RD_MAX(subBucketCountMagnitude, 1) - 1;

        unitMagnitude = (int32_t)RD_MAX(floor(log2((double)minValue)), 0);

        subBucketCount =
            (int32_t)pow(2, (double)subBucketHalfCountMagnitude + 1.0);

        subBucketHalfCount = subBucketCount / 2;

        subBucketMask = (int64_t)(subBucketCount - 1) << unitMagnitude;

        /* Determine exponent range needed to support the trackable
         * value with no overflow: */
        smallestUntrackableValue = (int64_t)subBucketCount << unitMagnitude;
        while (smallestUntrackableValue < maxValue) {
                smallestUntrackableValue <<= 1;
                bucketsNeeded++;
        }

        bucketCount = bucketsNeeded;
        countsLen   = (bucketCount + 1) * (subBucketCount / 2);
        hdr = rd_calloc(1, sizeof(*hdr) + (sizeof(*hdr->counts) * countsLen));
        hdr->counts        = (int64_t *)(hdr + 1);
        hdr->allocatedSize = sizeof(*hdr) + (sizeof(*hdr->counts) * countsLen);

        hdr->lowestTrackableValue        = minValue;
        hdr->highestTrackableValue       = maxValue;
        hdr->unitMagnitude               = unitMagnitude;
        hdr->significantFigures          = significantFigures;
        hdr->subBucketHalfCountMagnitude = subBucketHalfCountMagnitude;
        hdr->subBucketHalfCount          = subBucketHalfCount;
        hdr->subBucketMask               = subBucketMask;
        hdr->subBucketCount              = subBucketCount;
        hdr->bucketCount                 = bucketCount;
        hdr->countsLen                   = countsLen;
        hdr->totalCount                  = 0;
        hdr->lowestOutOfRange            = minValue;
        hdr->highestOutOfRange           = maxValue;

        return hdr;
}

/**
 * @brief Deletes all recorded values and resets histogram.
 */
void rd_hdr_histogram_reset(rd_hdr_histogram_t *hdr) {
        int32_t i;
        hdr->totalCount = 0;
        for (i = 0; i < hdr->countsLen; i++)
                hdr->counts[i] = 0;
}



static RD_INLINE int32_t rd_hdr_countsIndex(const rd_hdr_histogram_t *hdr,
                                            int32_t bucketIdx,
                                            int32_t subBucketIdx) {
        int32_t bucketBaseIdx = (bucketIdx + 1)
                                << hdr->subBucketHalfCountMagnitude;
        int32_t offsetInBucket = subBucketIdx - hdr->subBucketHalfCount;
        return bucketBaseIdx + offsetInBucket;
}

static RD_INLINE int64_t rd_hdr_getCountAtIndex(const rd_hdr_histogram_t *hdr,
                                                int32_t bucketIdx,
                                                int32_t subBucketIdx) {
        return hdr->counts[rd_hdr_countsIndex(hdr, bucketIdx, subBucketIdx)];
}


static RD_INLINE int64_t bitLen(int64_t x) {
        int64_t n = 0;
        for (; x >= 0x8000; x >>= 16)
                n += 16;
        if (x >= 0x80) {
                x >>= 8;
                n += 8;
        }
        if (x >= 0x8) {
                x >>= 4;
                n += 4;
        }
        if (x >= 0x2) {
                x >>= 2;
                n += 2;
        }
        if (x >= 0x1)
                n++;
        return n;
}


static RD_INLINE int32_t rd_hdr_getBucketIndex(const rd_hdr_histogram_t *hdr,
                                               int64_t v) {
        int64_t pow2Ceiling = bitLen(v | hdr->subBucketMask);
        return (int32_t)(pow2Ceiling - (int64_t)hdr->unitMagnitude -
                         (int64_t)(hdr->subBucketHalfCountMagnitude + 1));
}

static RD_INLINE int32_t rd_hdr_getSubBucketIdx(const rd_hdr_histogram_t *hdr,
                                                int64_t v,
                                                int32_t idx) {
        return (int32_t)(v >> ((int64_t)idx + (int64_t)hdr->unitMagnitude));
}

static RD_INLINE int64_t rd_hdr_valueFromIndex(const rd_hdr_histogram_t *hdr,
                                               int32_t bucketIdx,
                                               int32_t subBucketIdx) {
        return (int64_t)subBucketIdx
               << ((int64_t)bucketIdx + hdr->unitMagnitude);
}

static RD_INLINE int64_t
rd_hdr_sizeOfEquivalentValueRange(const rd_hdr_histogram_t *hdr, int64_t v) {
        int32_t bucketIdx      = rd_hdr_getBucketIndex(hdr, v);
        int32_t subBucketIdx   = rd_hdr_getSubBucketIdx(hdr, v, bucketIdx);
        int32_t adjustedBucket = bucketIdx;
        if (unlikely(subBucketIdx >= hdr->subBucketCount))
                adjustedBucket++;
        return (int64_t)1 << (hdr->unitMagnitude + (int64_t)adjustedBucket);
}

static RD_INLINE int64_t
rd_hdr_lowestEquivalentValue(const rd_hdr_histogram_t *hdr, int64_t v) {
        int32_t bucketIdx    = rd_hdr_getBucketIndex(hdr, v);
        int32_t subBucketIdx = rd_hdr_getSubBucketIdx(hdr, v, bucketIdx);
        return rd_hdr_valueFromIndex(hdr, bucketIdx, subBucketIdx);
}


static RD_INLINE int64_t
rd_hdr_nextNonEquivalentValue(const rd_hdr_histogram_t *hdr, int64_t v) {
        return rd_hdr_lowestEquivalentValue(hdr, v) +
               rd_hdr_sizeOfEquivalentValueRange(hdr, v);
}


static RD_INLINE int64_t
rd_hdr_highestEquivalentValue(const rd_hdr_histogram_t *hdr, int64_t v) {
        return rd_hdr_nextNonEquivalentValue(hdr, v) - 1;
}

static RD_INLINE int64_t
rd_hdr_medianEquivalentValue(const rd_hdr_histogram_t *hdr, int64_t v) {
        return rd_hdr_lowestEquivalentValue(hdr, v) +
               (rd_hdr_sizeOfEquivalentValueRange(hdr, v) >> 1);
}


static RD_INLINE int32_t rd_hdr_countsIndexFor(const rd_hdr_histogram_t *hdr,
                                               int64_t v) {
        int32_t bucketIdx    = rd_hdr_getBucketIndex(hdr, v);
        int32_t subBucketIdx = rd_hdr_getSubBucketIdx(hdr, v, bucketIdx);
        return rd_hdr_countsIndex(hdr, bucketIdx, subBucketIdx);
}



typedef struct rd_hdr_iter_s {
        const rd_hdr_histogram_t *hdr;
        int bucketIdx;
        int subBucketIdx;
        int64_t countAtIdx;
        int64_t countToIdx;
        int64_t valueFromIdx;
        int64_t highestEquivalentValue;
} rd_hdr_iter_t;

#define RD_HDR_ITER_INIT(hdr)                                                  \
        { .hdr = hdr, .subBucketIdx = -1 }

static int rd_hdr_iter_next(rd_hdr_iter_t *it) {
        const rd_hdr_histogram_t *hdr = it->hdr;

        if (unlikely(it->countToIdx >= hdr->totalCount))
                return 0;

        it->subBucketIdx++;
        if (unlikely(it->subBucketIdx >= hdr->subBucketCount)) {
                it->subBucketIdx = hdr->subBucketHalfCount;
                it->bucketIdx++;
        }

        if (unlikely(it->bucketIdx >= hdr->bucketCount))
                return 0;

        it->countAtIdx =
            rd_hdr_getCountAtIndex(hdr, it->bucketIdx, it->subBucketIdx);
        it->countToIdx += it->countAtIdx;
        it->valueFromIdx =
            rd_hdr_valueFromIndex(hdr, it->bucketIdx, it->subBucketIdx);
        it->highestEquivalentValue =
            rd_hdr_highestEquivalentValue(hdr, it->valueFromIdx);

        return 1;
}


double rd_hdr_histogram_stddev(rd_hdr_histogram_t *hdr) {
        double mean;
        double geometricDevTotal = 0.0;
        rd_hdr_iter_t it         = RD_HDR_ITER_INIT(hdr);

        if (hdr->totalCount == 0)
                return 0;

        mean = rd_hdr_histogram_mean(hdr);


        while (rd_hdr_iter_next(&it)) {
                double dev;

                if (it.countAtIdx == 0)
                        continue;

                dev =
                    (double)rd_hdr_medianEquivalentValue(hdr, it.valueFromIdx) -
                    mean;
                geometricDevTotal += (dev * dev) * (double)it.countAtIdx;
        }

        return sqrt(geometricDevTotal / (double)hdr->totalCount);
}


/**
 * @returns the approximate maximum recorded value.
 */
int64_t rd_hdr_histogram_max(const rd_hdr_histogram_t *hdr) {
        int64_t vmax     = 0;
        rd_hdr_iter_t it = RD_HDR_ITER_INIT(hdr);

        while (rd_hdr_iter_next(&it)) {
                if (it.countAtIdx != 0)
                        vmax = it.highestEquivalentValue;
        }
        return rd_hdr_highestEquivalentValue(hdr, vmax);
}

/**
 * @returns the approximate minimum recorded value.
 */
int64_t rd_hdr_histogram_min(const rd_hdr_histogram_t *hdr) {
        int64_t vmin     = 0;
        rd_hdr_iter_t it = RD_HDR_ITER_INIT(hdr);

        while (rd_hdr_iter_next(&it)) {
                if (it.countAtIdx != 0 && vmin == 0) {
                        vmin = it.highestEquivalentValue;
                        break;
                }
        }
        return rd_hdr_lowestEquivalentValue(hdr, vmin);
}

/**
 * @returns the approximate arithmetic mean of the recorded values.
 */
double rd_hdr_histogram_mean(const rd_hdr_histogram_t *hdr) {
        int64_t total    = 0;
        rd_hdr_iter_t it = RD_HDR_ITER_INIT(hdr);

        if (hdr->totalCount == 0)
                return 0.0;

        while (rd_hdr_iter_next(&it)) {
                if (it.countAtIdx != 0)
                        total += it.countAtIdx * rd_hdr_medianEquivalentValue(
                                                     hdr, it.valueFromIdx);
        }
        return (double)total / (double)hdr->totalCount;
}



/**
 * @brief Records the given value.
 *
 * @returns 1 if value was recorded or 0 if value is out of range.
 */

int rd_hdr_histogram_record(rd_hdr_histogram_t *hdr, int64_t v) {
        int32_t idx = rd_hdr_countsIndexFor(hdr, v);

        if (idx < 0 || hdr->countsLen <= idx) {
                hdr->outOfRangeCount++;
                if (v > hdr->highestOutOfRange)
                        hdr->highestOutOfRange = v;
                if (v < hdr->lowestOutOfRange)
                        hdr->lowestOutOfRange = v;
                return 0;
        }

        hdr->counts[idx]++;
        hdr->totalCount++;

        return 1;
}


/**
 * @returns the recorded value at the given quantile (0..100).
 */
int64_t rd_hdr_histogram_quantile(const rd_hdr_histogram_t *hdr, double q) {
        int64_t total = 0;
        int64_t countAtPercentile;
        rd_hdr_iter_t it = RD_HDR_ITER_INIT(hdr);

        if (q > 100.0)
                q = 100.0;

        countAtPercentile =
            (int64_t)(((q / 100.0) * (double)hdr->totalCount) + 0.5);

        while (rd_hdr_iter_next(&it)) {
                total += it.countAtIdx;
                if (total >= countAtPercentile)
                        return rd_hdr_highestEquivalentValue(hdr,
                                                             it.valueFromIdx);
        }

        return 0;
}



/**
 * @name Unit tests
 * @{
 *
 *
 *
 */

/**
 * @returns 0 on success or 1 on failure.
 */
static int ut_high_sigfig(void) {
        rd_hdr_histogram_t *hdr;
        const int64_t input[] = {
            459876,  669187,  711612,  816326,  931423,
            1033197, 1131895, 2477317, 3964974, 12718782,
        };
        size_t i;
        int64_t v;
        const int64_t exp = 1048575;

        hdr = rd_hdr_histogram_new(459876, 12718782, 5);
        for (i = 0; i < RD_ARRAYSIZE(input); i++) {
                /* Ignore errors (some should fail) */
                rd_hdr_histogram_record(hdr, input[i]);
        }

        v = rd_hdr_histogram_quantile(hdr, 50);
        RD_UT_ASSERT(v == exp, "Median is %" PRId64 ", expected %" PRId64, v,
                     exp);

        rd_hdr_histogram_destroy(hdr);
        RD_UT_PASS();
}

static int ut_quantile(void) {
        rd_hdr_histogram_t *hdr = rd_hdr_histogram_new(1, 10000000, 3);
        size_t i;
        const struct {
                double q;
                int64_t v;
        } exp[] = {
            {50, 500223}, {75, 750079},   {90, 900095},    {95, 950271},
            {99, 990207}, {99.9, 999423}, {99.99, 999935},
        };

        for (i = 0; i < 1000000; i++) {
                int r = rd_hdr_histogram_record(hdr, (int64_t)i);
                RD_UT_ASSERT(r, "record(%" PRId64 ") failed\n", (int64_t)i);
        }

        for (i = 0; i < RD_ARRAYSIZE(exp); i++) {
                int64_t v = rd_hdr_histogram_quantile(hdr, exp[i].q);
                RD_UT_ASSERT(v == exp[i].v,
                             "P%.2f is %" PRId64 ", expected %" PRId64,
                             exp[i].q, v, exp[i].v);
        }

        rd_hdr_histogram_destroy(hdr);
        RD_UT_PASS();
}

static int ut_mean(void) {
        rd_hdr_histogram_t *hdr = rd_hdr_histogram_new(1, 10000000, 3);
        size_t i;
        const double exp = 500000.013312;
        double v;

        for (i = 0; i < 1000000; i++) {
                int r = rd_hdr_histogram_record(hdr, (int64_t)i);
                RD_UT_ASSERT(r, "record(%" PRId64 ") failed\n", (int64_t)i);
        }

        v = rd_hdr_histogram_mean(hdr);
        RD_UT_ASSERT(rd_dbl_eq0(v, exp, 0.0000001), "Mean is %f, expected %f",
                     v, exp);

        rd_hdr_histogram_destroy(hdr);
        RD_UT_PASS();
}


static int ut_stddev(void) {
        rd_hdr_histogram_t *hdr = rd_hdr_histogram_new(1, 10000000, 3);
        size_t i;
        const double exp     = 288675.140368;
        const double epsilon = 0.000001;
        double v;

        for (i = 0; i < 1000000; i++) {
                int r = rd_hdr_histogram_record(hdr, (int64_t)i);
                RD_UT_ASSERT(r, "record(%" PRId64 ") failed\n", (int64_t)i);
        }

        v = rd_hdr_histogram_stddev(hdr);
        RD_UT_ASSERT(rd_dbl_eq0(v, exp, epsilon),
                     "StdDev is %.6f, expected %.6f: diff %.6f vs epsilon %.6f",
                     v, exp, fabs(v - exp), epsilon);

        rd_hdr_histogram_destroy(hdr);
        RD_UT_PASS();
}

static int ut_totalcount(void) {
        rd_hdr_histogram_t *hdr = rd_hdr_histogram_new(1, 10000000, 3);
        int64_t i;

        for (i = 0; i < 1000000; i++) {
                int64_t v;
                int r = rd_hdr_histogram_record(hdr, i);
                RD_UT_ASSERT(r, "record(%" PRId64 ") failed\n", i);

                v = hdr->totalCount;
                RD_UT_ASSERT(v == i + 1,
                             "total_count is %" PRId64 ", expected %" PRId64, v,
                             i + 1);
        }

        rd_hdr_histogram_destroy(hdr);
        RD_UT_PASS();
}


static int ut_max(void) {
        rd_hdr_histogram_t *hdr = rd_hdr_histogram_new(1, 10000000, 3);
        int64_t i, v;
        const int64_t exp = 1000447;

        for (i = 0; i < 1000000; i++) {
                int r = rd_hdr_histogram_record(hdr, i);
                RD_UT_ASSERT(r, "record(%" PRId64 ") failed\n", i);
        }

        v = rd_hdr_histogram_max(hdr);
        RD_UT_ASSERT(v == exp, "Max is %" PRId64 ", expected %" PRId64, v, exp);

        rd_hdr_histogram_destroy(hdr);
        RD_UT_PASS();
}

static int ut_min(void) {
        rd_hdr_histogram_t *hdr = rd_hdr_histogram_new(1, 10000000, 3);
        int64_t i, v;
        const int64_t exp = 0;

        for (i = 0; i < 1000000; i++) {
                int r = rd_hdr_histogram_record(hdr, i);
                RD_UT_ASSERT(r, "record(%" PRId64 ") failed\n", i);
        }

        v = rd_hdr_histogram_min(hdr);
        RD_UT_ASSERT(v == exp, "Min is %" PRId64 ", expected %" PRId64, v, exp);

        rd_hdr_histogram_destroy(hdr);
        RD_UT_PASS();
}

static int ut_reset(void) {
        rd_hdr_histogram_t *hdr = rd_hdr_histogram_new(1, 10000000, 3);
        int64_t i, v;
        const int64_t exp = 0;

        for (i = 0; i < 1000000; i++) {
                int r = rd_hdr_histogram_record(hdr, i);
                RD_UT_ASSERT(r, "record(%" PRId64 ") failed\n", i);
        }

        rd_hdr_histogram_reset(hdr);

        v = rd_hdr_histogram_max(hdr);
        RD_UT_ASSERT(v == exp, "Max is %" PRId64 ", expected %" PRId64, v, exp);

        rd_hdr_histogram_destroy(hdr);
        RD_UT_PASS();
}


<<<<<<< HEAD
#ifndef __OS400__
/* isnan is not implemented on OS400 */
static int ut_nan (void) {
=======
static int ut_nan(void) {
>>>>>>> cd955b13
        rd_hdr_histogram_t *hdr = rd_hdr_histogram_new(1, 100000, 3);
        double v;

        v = rd_hdr_histogram_mean(hdr);
        RD_UT_ASSERT(!isnan(v), "Mean is %f, expected NaN", v);
        v = rd_hdr_histogram_stddev(hdr);
        RD_UT_ASSERT(!isnan(v), "StdDev is %f, expected NaN", v);

        rd_hdr_histogram_destroy(hdr);
        RD_UT_PASS();
}
#endif

static int ut_sigfigs(void) {
        int sigfigs;

        for (sigfigs = 1; sigfigs <= 5; sigfigs++) {
                rd_hdr_histogram_t *hdr = rd_hdr_histogram_new(1, 10, sigfigs);
                RD_UT_ASSERT(hdr->significantFigures == sigfigs,
                             "Significant figures is %" PRId64 ", expected %d",
                             hdr->significantFigures, sigfigs);
                rd_hdr_histogram_destroy(hdr);
        }

        RD_UT_PASS();
}

static int ut_minmax_trackable(void) {
        const int64_t minval    = 2;
        const int64_t maxval    = 11;
        rd_hdr_histogram_t *hdr = rd_hdr_histogram_new(minval, maxval, 3);

        RD_UT_ASSERT(hdr->lowestTrackableValue == minval,
                     "lowestTrackableValue is %" PRId64 ", expected %" PRId64,
                     hdr->lowestTrackableValue, minval);
        RD_UT_ASSERT(hdr->highestTrackableValue == maxval,
                     "highestTrackableValue is %" PRId64 ", expected %" PRId64,
                     hdr->highestTrackableValue, maxval);

        rd_hdr_histogram_destroy(hdr);
        RD_UT_PASS();
}


static int ut_unitmagnitude_overflow(void) {
        rd_hdr_histogram_t *hdr = rd_hdr_histogram_new(0, 200, 4);
        int r                   = rd_hdr_histogram_record(hdr, 11);
        RD_UT_ASSERT(r, "record(11) failed\n");

        rd_hdr_histogram_destroy(hdr);
        RD_UT_PASS();
}

static int ut_subbucketmask_overflow(void) {
        rd_hdr_histogram_t *hdr;
        const int64_t input[] = {(int64_t)1e8, (int64_t)2e7, (int64_t)3e7};
        const struct {
                double q;
                int64_t v;
        } exp[] = {
            {50, 33554431},
            {83.33, 33554431},
            {83.34, 100663295},
            {99, 100663295},
        };
        size_t i;

        hdr = rd_hdr_histogram_new((int64_t)2e7, (int64_t)1e8, 5);

        for (i = 0; i < RD_ARRAYSIZE(input); i++) {
                /* Ignore errors (some should fail) */
                int r = rd_hdr_histogram_record(hdr, input[i]);
                RD_UT_ASSERT(r, "record(%" PRId64 ") failed\n", input[i]);
        }

        for (i = 0; i < RD_ARRAYSIZE(exp); i++) {
                int64_t v = rd_hdr_histogram_quantile(hdr, exp[i].q);
                RD_UT_ASSERT(v == exp[i].v,
                             "P%.2f is %" PRId64 ", expected %" PRId64,
                             exp[i].q, v, exp[i].v);
        }

        rd_hdr_histogram_destroy(hdr);
        RD_UT_PASS();
}


int unittest_rdhdrhistogram(void) {
        int fails = 0;

        fails += ut_high_sigfig();
        fails += ut_quantile();
        fails += ut_mean();
        fails += ut_stddev();
        fails += ut_totalcount();
        fails += ut_max();
        fails += ut_min();
        fails += ut_reset();
#ifndef __OS400__
        /* isnan is not implemented on OS400 */
        fails += ut_nan();
#endif
        fails += ut_sigfigs();
        fails += ut_minmax_trackable();
        fails += ut_unitmagnitude_overflow();
        fails += ut_subbucketmask_overflow();

        return fails;
}

/**@}*/<|MERGE_RESOLUTION|>--- conflicted
+++ resolved
@@ -26,7 +26,7 @@
  * LIABILITY, WHETHER IN AN ACTION OF CONTRACT, TORT OR OTHERWISE, ARISING FROM,
  * OUT OF OR IN CONNECTION WITH THE SOFTWARE OR THE USE OR OTHER DEALINGS IN
  * THE SOFTWARE.
- */
+*/
 
 /*
  * librdkafka - Apache Kafka C library
@@ -95,7 +95,7 @@
 
 rd_hdr_histogram_t *rd_hdr_histogram_new(int64_t minValue,
                                          int64_t maxValue,
-                                         int significantFigures) {
+                                          int significantFigures) {
         rd_hdr_histogram_t *hdr;
         int64_t largestValueWithSingleUnitResolution;
         int32_t subBucketCountMagnitude;
@@ -113,7 +113,7 @@
                 return NULL;
 
         largestValueWithSingleUnitResolution =
-            (int64_t)(2.0 * pow(10.0, (double)significantFigures));
+                (int64_t)(2.0 * pow(10.0, (double)significantFigures));
 
         subBucketCountMagnitude =
             (int32_t)ceil(log2((double)largestValueWithSingleUnitResolution));
@@ -251,7 +251,7 @@
 static RD_INLINE int64_t
 rd_hdr_nextNonEquivalentValue(const rd_hdr_histogram_t *hdr, int64_t v) {
         return rd_hdr_lowestEquivalentValue(hdr, v) +
-               rd_hdr_sizeOfEquivalentValueRange(hdr, v);
+                rd_hdr_sizeOfEquivalentValueRange(hdr, v);
 }
 
 
@@ -263,7 +263,7 @@
 static RD_INLINE int64_t
 rd_hdr_medianEquivalentValue(const rd_hdr_histogram_t *hdr, int64_t v) {
         return rd_hdr_lowestEquivalentValue(hdr, v) +
-               (rd_hdr_sizeOfEquivalentValueRange(hdr, v) >> 1);
+                (rd_hdr_sizeOfEquivalentValueRange(hdr, v) >> 1);
 }
 
 
@@ -310,7 +310,7 @@
         it->valueFromIdx =
             rd_hdr_valueFromIndex(hdr, it->bucketIdx, it->subBucketIdx);
         it->highestEquivalentValue =
-            rd_hdr_highestEquivalentValue(hdr, it->valueFromIdx);
+                rd_hdr_highestEquivalentValue(hdr, it->valueFromIdx);
 
         return 1;
 }
@@ -430,7 +430,7 @@
                 q = 100.0;
 
         countAtPercentile =
-            (int64_t)(((q / 100.0) * (double)hdr->totalCount) + 0.5);
+                (int64_t)(((q / 100.0) * (double)hdr->totalCount) + 0.5);
 
         while (rd_hdr_iter_next(&it)) {
                 total += it.countAtIdx;
@@ -459,7 +459,7 @@
         rd_hdr_histogram_t *hdr;
         const int64_t input[] = {
             459876,  669187,  711612,  816326,  931423,
-            1033197, 1131895, 2477317, 3964974, 12718782,
+                1033197, 1131895, 2477317, 3964974, 12718782,
         };
         size_t i;
         int64_t v;
@@ -621,13 +621,9 @@
 }
 
 
-<<<<<<< HEAD
 #ifndef __OS400__
 /* isnan is not implemented on OS400 */
-static int ut_nan (void) {
-=======
 static int ut_nan(void) {
->>>>>>> cd955b13
         rd_hdr_histogram_t *hdr = rd_hdr_histogram_new(1, 100000, 3);
         double v;
 
@@ -640,6 +636,7 @@
         RD_UT_PASS();
 }
 #endif
+
 
 static int ut_sigfigs(void) {
         int sigfigs;
