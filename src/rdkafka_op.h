--- conflicted
+++ resolved
@@ -144,14 +144,9 @@
         RD_KAFKA_OP_BROKER_MONITOR,         /**< Broker state change */
         RD_KAFKA_OP_TXN,                    /**< Transaction command */
         RD_KAFKA_OP_GET_REBALANCE_PROTOCOL, /**< Get rebalance protocol */
-<<<<<<< HEAD
         RD_KAFKA_OP_LEADERS,         /**< Partition leader query */
         RD_KAFKA_OP_BARRIER,         /**< Version barrier bump */
         RD_KAFKA_OP_AWS_MSK_IAM_REFRESH, /**< Refresh AWS MSK IAM credentials */
-=======
-        RD_KAFKA_OP_LEADERS,                /**< Partition leader query */
-        RD_KAFKA_OP_BARRIER,                /**< Version barrier bump */
->>>>>>> 2a8bb418
         RD_KAFKA_OP__END
 } rd_kafka_op_type_t;
 
