--- conflicted
+++ resolved
@@ -119,7 +119,6 @@
         topic = test_mk_topic_name("0011", 0);
         test_create_topic_if_auto_create_disabled(rk, topic, 3);
 
-<<<<<<< HEAD
         /* Wait for topic metadata to be available for cloud environments */
         {
                 rd_kafka_metadata_topic_t topic_md = {0};
@@ -130,8 +129,6 @@
             rd_sleep(5);
         }
 
-=======
->>>>>>> 04103da7
         rkt = rd_kafka_topic_new(rk, topic, topic_conf);
         if (!rkt)
                 TEST_FAIL("Failed to create topic: %s\n", rd_strerror(errno));
@@ -266,7 +263,6 @@
         topic = test_mk_topic_name("0011_partitioner", 1);
         test_create_topic_if_auto_create_disabled(rk, topic, 3);
 
-<<<<<<< HEAD
         /* Wait for topic metadata to be available for cloud environments */
         {
                 rd_kafka_metadata_topic_t topic_md = {0};
@@ -279,8 +275,6 @@
         }
 
 
-=======
->>>>>>> 04103da7
         rkt = rd_kafka_topic_new(rk, topic, topic_conf);
         if (!rkt)
                 TEST_FAIL("Failed to create topic: %s\n", rd_strerror(errno));
@@ -404,16 +398,12 @@
                  rd_kafka_name(rk));
         topic_name = test_mk_topic_name("0011_per_message_flag", 1);
         test_create_topic_wait_exists(rk, topic_name, topic_num_partitions, -1,
-<<<<<<< HEAD
                                       30000);
 
          if (test_k2_cluster){
             rd_sleep(5);
          }
 
-=======
-                                      5000);
->>>>>>> 04103da7
 
         rkt = rd_kafka_topic_new(rk, topic_name, topic_conf);
         if (!rkt)
@@ -557,7 +547,6 @@
         topic = test_mk_topic_name("0011", 0);
         test_create_topic_if_auto_create_disabled(rk, topic, 3);
 
-<<<<<<< HEAD
         /* Wait for topic metadata to be available for cloud environments */
         {
                 rd_kafka_metadata_topic_t topic_md = {0};
@@ -570,8 +559,6 @@
          }
 
 
-=======
->>>>>>> 04103da7
         rkt = rd_kafka_topic_new(rk, topic, topic_conf);
         if (!rkt)
                 TEST_FAIL("Failed to create topic: %s\n", rd_strerror(errno));
@@ -702,8 +689,8 @@
         // Modified for Confluent Cloud compatibility:
         // Step 1: Change from default (delete) to compact
         const char *confs_set_compact[] = {"cleanup.policy", "SET", "compact"};
-        
-        // Step 2: Change from compact to compact,delete  
+
+        // Step 2: Change from compact to compact,delete
         const char *confs_set_mixed[] = {"cleanup.policy", "SET", "compact,delete"};
 
         // Revert back to delete at the end
@@ -728,7 +715,6 @@
 
         test_create_topic_if_auto_create_disabled(rk, topic_name, -1);
 
-<<<<<<< HEAD
         /* Wait for topic metadata to be available for cloud environments */
         {
                 rd_kafka_metadata_topic_t topic_md = {0};
@@ -736,8 +722,6 @@
                 test_wait_metadata_update(rk, &topic_md, 1, NULL, 0, 30000);
         }
 
-=======
->>>>>>> 04103da7
         rkt = rd_kafka_topic_new(rk, topic_name, topic_conf);
         if (!rkt)
                 TEST_FAIL("Failed to create topic: %s\n", rd_strerror(errno));
@@ -748,12 +732,12 @@
         test_IncrementalAlterConfigs_simple(rk, RD_KAFKA_RESOURCE_TOPIC,
                                             topic_name, confs_set_compact, 1);
         rd_sleep(1);
-        
+
         // Step 2: compact → compact,delete (if supported by the environment)
         TEST_SAY("Step 2: Attempting to change cleanup.policy to compact,delete\n");
         rd_kafka_resp_err_t err = test_IncrementalAlterConfigs_simple(
             rk, RD_KAFKA_RESOURCE_TOPIC, topic_name, confs_set_mixed, 1);
-        
+
         // If mixed policy is not supported, fall back to just compact
         if (err != RD_KAFKA_RESP_ERR_NO_ERROR) {
             TEST_SAY("Mixed policy not supported, continuing with compact only\n");
