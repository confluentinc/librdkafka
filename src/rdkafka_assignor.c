--- conflicted
+++ resolved
@@ -88,35 +88,35 @@
  * Returns true if member subscribes to topic, else false.
  */
 int rd_kafka_group_member_find_subscription(rd_kafka_t *rk,
-                                            const rd_kafka_group_member_t *rkgm,
-                                            const char *topic) {
-        int i;
-
-        /* Match against member's subscription. */
+					 const rd_kafka_group_member_t *rkgm,
+					 const char *topic) {
+	int i;
+
+	/* Match against member's subscription. */
         for (i = 0; i < rkgm->rkgm_subscription->cnt; i++) {
                 const rd_kafka_topic_partition_t *rktpar =
-                    &rkgm->rkgm_subscription->elems[i];
+                        &rkgm->rkgm_subscription->elems[i];
 
                 if (rd_kafka_topic_partition_match(rk, rkgm, rktpar, topic,
                                                    NULL))
-                        return 1;
-        }
-
-        return 0;
+			return 1;
+	}
+
+	return 0;
 }
 
 
 rd_kafkap_bytes_t *rd_kafka_consumer_protocol_member_metadata_new(
-    const rd_list_t *topics,
+	const rd_list_t *topics,
     const void *userdata,
     size_t userdata_size,
-    const rd_kafka_topic_partition_list_t *owned_partitions) {
+        const rd_kafka_topic_partition_list_t *owned_partitions) {
 
         rd_kafka_buf_t *rkbuf;
         rd_kafkap_bytes_t *kbytes;
         int i;
-        int topic_cnt = rd_list_cnt(topics);
-        const rd_kafka_topic_info_t *tinfo;
+	int topic_cnt = rd_list_cnt(topics);
+	const rd_kafka_topic_info_t *tinfo;
         size_t len;
 
         /*
@@ -135,8 +135,8 @@
         /* Version */
         rd_kafka_buf_write_i16(rkbuf, 1);
         rd_kafka_buf_write_i32(rkbuf, topic_cnt);
-        RD_LIST_FOREACH(tinfo, topics, i)
-        rd_kafka_buf_write_str(rkbuf, tinfo->topic, -1);
+	RD_LIST_FOREACH(tinfo, topics, i)
+                rd_kafka_buf_write_str(rkbuf, tinfo->topic, -1);
         if (userdata)
                 rd_kafka_buf_write_bytes(rkbuf, userdata, userdata_size);
         else /* Kafka 0.9.0.0 can't parse NULL bytes, so we provide empty,
@@ -151,10 +151,10 @@
         else
                 rd_kafka_buf_write_topic_partitions(
                     rkbuf, owned_partitions,
-                    rd_false /*don't skip invalid offsets*/,
+                        rd_false /*don't skip invalid offsets*/,
                     rd_false /*any offset*/, rd_false /*don't write offsets*/,
-                    rd_false /*don't write epoch*/,
-                    rd_false /*don't write metadata*/);
+                        rd_false /*don't write epoch*/,
+                        rd_false /*don't write metadata*/);
 
         /* Get binary buffer and allocate a new Kafka Bytes with a copy. */
         rd_slice_init_full(&rkbuf->rkbuf_reader, &rkbuf->rkbuf_buf);
@@ -170,8 +170,8 @@
 
 rd_kafkap_bytes_t *rd_kafka_assignor_get_metadata_with_empty_userdata(
     const rd_kafka_assignor_t *rkas,
-    void *assignor_state,
-    const rd_list_t *topics,
+                                                    void *assignor_state,
+                                                    const rd_list_t *topics,
     const rd_kafka_topic_partition_list_t *owned_partitions) {
         return rd_kafka_consumer_protocol_member_metadata_new(topics, NULL, 0,
                                                               owned_partitions);
@@ -183,10 +183,10 @@
  * Returns 1 if all subscriptions are satifised for this member, else 0.
  */
 static int rd_kafka_member_subscription_match(
-    rd_kafka_cgrp_t *rkcg,
-    rd_kafka_group_member_t *rkgm,
-    const rd_kafka_metadata_topic_t *topic_metadata,
-    rd_kafka_assignor_topic_t *eligible_topic) {
+        rd_kafka_cgrp_t *rkcg,
+        rd_kafka_group_member_t *rkgm,
+        const rd_kafka_metadata_topic_t *topic_metadata,
+        rd_kafka_assignor_topic_t *eligible_topic) {
         int i;
         int has_regex = 0;
         int matched   = 0;
@@ -194,18 +194,18 @@
         /* Match against member's subscription. */
         for (i = 0; i < rkgm->rkgm_subscription->cnt; i++) {
                 const rd_kafka_topic_partition_t *rktpar =
-                    &rkgm->rkgm_subscription->elems[i];
-                int matched_by_regex = 0;
-
-                if (rd_kafka_topic_partition_match(rkcg->rkcg_rk, rkgm, rktpar,
-                                                   topic_metadata->topic,
-                                                   &matched_by_regex)) {
-                        rd_list_add(&rkgm->rkgm_eligible,
-                                    (void *)topic_metadata);
-                        matched++;
-                        has_regex += matched_by_regex;
-                }
-        }
+                        &rkgm->rkgm_subscription->elems[i];
+		int matched_by_regex = 0;
+
+		if (rd_kafka_topic_partition_match(rkcg->rkcg_rk, rkgm, rktpar,
+						   topic_metadata->topic,
+						   &matched_by_regex)) {
+			rd_list_add(&rkgm->rkgm_eligible,
+				    (void *)topic_metadata);
+			matched++;
+			has_regex += matched_by_regex;
+		}
+	}
 
         if (matched)
                 rd_list_add(&eligible_topic->members, rkgm);
@@ -240,10 +240,10 @@
  */
 static void
 rd_kafka_member_subscriptions_map(rd_kafka_cgrp_t *rkcg,
-                                  rd_list_t *eligible_topics,
-                                  const rd_kafka_metadata_t *metadata,
-                                  rd_kafka_group_member_t *members,
-                                  int member_cnt) {
+                                   rd_list_t *eligible_topics,
+                                   const rd_kafka_metadata_t *metadata,
+                                   rd_kafka_group_member_t *members,
+                                   int member_cnt) {
         int ti;
         rd_kafka_assignor_topic_t *eligible_topic = NULL;
 
@@ -259,7 +259,7 @@
                 if (rkcg->rkcg_rk->rk_conf.topic_blacklist &&
                     rd_kafka_pattern_match(
                         rkcg->rkcg_rk->rk_conf.topic_blacklist,
-                        metadata->topics[ti].topic)) {
+                                           metadata->topics[ti].topic)) {
                         rd_kafka_dbg(rkcg->rkcg_rk,
                                      TOPIC | RD_KAFKA_DBG_ASSIGNOR, "BLACKLIST",
                                      "Assignor ignoring blacklisted "
@@ -278,8 +278,8 @@
                         /* Match topic against existing metadata,
                            incl regex matching. */
                         rd_kafka_member_subscription_match(
-                            rkcg, &members[i], &metadata->topics[ti],
-                            eligible_topic);
+                                rkcg, &members[i], &metadata->topics[ti],
+                                eligible_topic);
                 }
 
                 if (rd_list_empty(&eligible_topic->members)) {
@@ -298,10 +298,10 @@
 
 
 rd_kafka_resp_err_t rd_kafka_assignor_run(rd_kafka_cgrp_t *rkcg,
-                                          const rd_kafka_assignor_t *rkas,
-                                          rd_kafka_metadata_t *metadata,
-                                          rd_kafka_group_member_t *members,
-                                          int member_cnt,
+                       const rd_kafka_assignor_t *rkas,
+                       rd_kafka_metadata_t *metadata,
+                       rd_kafka_group_member_t *members,
+                       int member_cnt,
                                           char *errstr,
                                           size_t errstr_size) {
         rd_kafka_resp_err_t err;
@@ -320,9 +320,9 @@
             (RD_KAFKA_DBG_CGRP | RD_KAFKA_DBG_ASSIGNOR)) {
                 rd_kafka_dbg(
                     rkcg->rkcg_rk, CGRP | RD_KAFKA_DBG_ASSIGNOR, "ASSIGN",
-                    "Group \"%s\" running %s assignor for "
-                    "%d member(s) and "
-                    "%d eligible subscribed topic(s):",
+                             "Group \"%s\" running %s assignor for "
+                             "%d member(s) and "
+                             "%d eligible subscribed topic(s):",
                     rkcg->rkcg_group_id->str, rkas->rkas_protocol_name->str,
                     member_cnt, eligible_topics.rl_cnt);
 
@@ -331,20 +331,20 @@
 
                         rd_kafka_dbg(
                             rkcg->rkcg_rk, CGRP | RD_KAFKA_DBG_ASSIGNOR,
-                            "ASSIGN",
-                            " Member \"%.*s\"%s with "
+                                     "ASSIGN",
+                                     " Member \"%.*s\"%s with "
                             "%d owned partition(s) and "
-                            "%d subscribed topic(s):",
-                            RD_KAFKAP_STR_PR(member->rkgm_member_id),
-                            !rd_kafkap_str_cmp(member->rkgm_member_id,
+                                     "%d subscribed topic(s):",
+                                     RD_KAFKAP_STR_PR(member->rkgm_member_id),
+                                     !rd_kafkap_str_cmp(member->rkgm_member_id,
                                                rkcg->rkcg_member_id)
                                 ? " (me)"
                                 : "",
                             member->rkgm_owned ? member->rkgm_owned->cnt : 0,
-                            member->rkgm_subscription->cnt);
+                                     member->rkgm_subscription->cnt);
                         for (j = 0; j < member->rkgm_subscription->cnt; j++) {
                                 const rd_kafka_topic_partition_t *p =
-                                    &member->rkgm_subscription->elems[j];
+                                        &member->rkgm_subscription->elems[j];
                                 rd_kafka_dbg(rkcg->rkcg_rk,
                                              CGRP | RD_KAFKA_DBG_ASSIGNOR,
                                              "ASSIGN", "  %s [%" PRId32 "]",
@@ -362,16 +362,16 @@
         if (err) {
                 rd_kafka_dbg(
                     rkcg->rkcg_rk, CGRP | RD_KAFKA_DBG_ASSIGNOR, "ASSIGN",
-                    "Group \"%s\" %s assignment failed "
-                    "for %d member(s): %s",
+                             "Group \"%s\" %s assignment failed "
+                             "for %d member(s): %s",
                     rkcg->rkcg_group_id->str, rkas->rkas_protocol_name->str,
-                    (int)member_cnt, errstr);
+                             (int)member_cnt, errstr);
         } else if (rkcg->rkcg_rk->rk_conf.debug &
                    (RD_KAFKA_DBG_CGRP | RD_KAFKA_DBG_ASSIGNOR)) {
                 rd_kafka_dbg(
                     rkcg->rkcg_rk, CGRP | RD_KAFKA_DBG_ASSIGNOR, "ASSIGN",
-                    "Group \"%s\" %s assignment for %d member(s) "
-                    "finished in %.3fms:",
+                             "Group \"%s\" %s assignment for %d member(s) "
+                             "finished in %.3fms:",
                     rkcg->rkcg_group_id->str, rkas->rkas_protocol_name->str,
                     (int)member_cnt, (float)(rd_clock() - ts_start) / 1000.0f);
                 for (i = 0; i < member_cnt; i++) {
@@ -389,7 +389,7 @@
                                      member->rkgm_assignment->cnt);
                         for (j = 0; j < member->rkgm_assignment->cnt; j++) {
                                 const rd_kafka_topic_partition_t *p =
-                                    &member->rkgm_assignment->elems[j];
+                                        &member->rkgm_assignment->elems[j];
                                 rd_kafka_dbg(rkcg->rkcg_rk,
                                              CGRP | RD_KAFKA_DBG_ASSIGNOR,
                                              "ASSIGN", "  %s [%" PRId32 "]",
@@ -424,7 +424,7 @@
                                             const char *protocol) {
         return (rd_kafka_assignor_t *)rd_list_find(
             &rk->rk_conf.partition_assignors, protocol,
-            rd_kafka_assignor_cmp_str);
+                             rd_kafka_assignor_cmp_str);
 }
 
 
@@ -468,34 +468,34 @@
  */
 rd_kafka_resp_err_t rd_kafka_assignor_add(
     rd_kafka_t *rk,
-    const char *protocol_type,
-    const char *protocol_name,
-    rd_kafka_rebalance_protocol_t rebalance_protocol,
+                       const char *protocol_type,
+                       const char *protocol_name,
+                       rd_kafka_rebalance_protocol_t rebalance_protocol,
     rd_kafka_resp_err_t (*assign_cb)(
-        rd_kafka_t *rk,
-        const struct rd_kafka_assignor_s *rkas,
-        const char *member_id,
-        const rd_kafka_metadata_t *metadata,
-        rd_kafka_group_member_t *members,
-        size_t member_cnt,
-        rd_kafka_assignor_topic_t **eligible_topics,
-        size_t eligible_topic_cnt,
+                               rd_kafka_t *rk,
+                               const struct rd_kafka_assignor_s *rkas,
+                               const char *member_id,
+                               const rd_kafka_metadata_t *metadata,
+                               rd_kafka_group_member_t *members,
+                               size_t member_cnt,
+                               rd_kafka_assignor_topic_t **eligible_topics,
+                               size_t eligible_topic_cnt,
         char *errstr,
         size_t errstr_size,
         void *opaque),
     rd_kafkap_bytes_t *(*get_metadata_cb)(
-        const struct rd_kafka_assignor_s *rkas,
-        void *assignor_state,
-        const rd_list_t *topics,
+                               const struct rd_kafka_assignor_s *rkas,
+                               void *assignor_state,
+                               const rd_list_t *topics,
         const rd_kafka_topic_partition_list_t *owned_partitions),
     void (*on_assignment_cb)(const struct rd_kafka_assignor_s *rkas,
-                             void **assignor_state,
-                             const rd_kafka_topic_partition_list_t *assignment,
-                             const rd_kafkap_bytes_t *userdata,
-                             const rd_kafka_consumer_group_metadata_t *rkcgm),
+                               void **assignor_state,
+                               const rd_kafka_topic_partition_list_t *assignment,
+                               const rd_kafkap_bytes_t *userdata,
+                               const rd_kafka_consumer_group_metadata_t *rkcgm),
     void (*destroy_state_cb)(void *assignor_state),
     int (*unittest_cb)(void),
-    void *opaque) {
+                       void *opaque) {
         rd_kafka_assignor_t *rkas;
 
         if (rd_kafkap_str_cmp_str(rk->rk_conf.group_protocol_type,
@@ -531,15 +531,15 @@
 
 /* Right trim string of whitespaces */
 static void rtrim(char *s) {
-        char *e = s + strlen(s);
-
-        if (e == s)
-                return;
-
-        while (e >= s && isspace(*e))
-                e--;
-
-        *e = '\0';
+	char *e = s + strlen(s);
+
+	if (e == s)
+		return;
+
+	while (e >= s && isspace(*e))
+		e--;
+
+	*e = '\0';
 }
 
 
@@ -554,8 +554,8 @@
  * Initialize assignor list based on configuration.
  */
 int rd_kafka_assignors_init(rd_kafka_t *rk, char *errstr, size_t errstr_size) {
-        char *wanted;
-        char *s;
+	char *wanted;
+	char *s;
         int idx = 0;
 
         rd_list_init(&rk->rk_conf.partition_assignors, 3,
@@ -566,26 +566,26 @@
         rd_kafka_roundrobin_assignor_init(rk);
         rd_kafka_sticky_assignor_init(rk);
 
-        rd_strdupa(&wanted, rk->rk_conf.partition_assignment_strategy);
-
-        s = wanted;
-        while (*s) {
-                rd_kafka_assignor_t *rkas = NULL;
-                char *t;
-
-                /* Left trim */
-                while (*s == ' ' || *s == ',')
-                        s++;
-
-                if ((t = strchr(s, ','))) {
-                        *t = '\0';
-                        t++;
-                } else {
-                        t = s + strlen(s);
-                }
-
-                /* Right trim */
-                rtrim(s);
+	rd_strdupa(&wanted, rk->rk_conf.partition_assignment_strategy);
+
+	s = wanted;
+	while (*s) {
+		rd_kafka_assignor_t *rkas = NULL;
+		char *t;
+
+		/* Left trim */
+		while (*s == ' ' || *s == ',')
+			s++;
+
+		if ((t = strchr(s, ','))) {
+			*t = '\0';
+			t++;
+		} else {
+			t = s + strlen(s);
+		}
+
+		/* Right trim */
+		rtrim(s);
 
                 rkas = rd_kafka_assignor_find(rk, s);
                 if (!rkas) {
@@ -603,8 +603,8 @@
                         idx++;
                 }
 
-                s = t;
-        }
+		s = t;
+	}
 
         /* Sort the assignors according to the input strategy order
          * since assignors will be scaned from the list sequentially
@@ -626,7 +626,7 @@
                 return -1;
         }
 
-        return 0;
+	return 0;
 }
 
 
@@ -666,12 +666,12 @@
                         } members[3];
                 } expect[2];
         } tests[] = {
-            /*
-             * Test cases
-             */
-            {
+                /*
+                 * Test cases
+                 */
+                {
                 .name      = "Symmetrical subscription",
-                .topic_cnt = 4,
+                        .topic_cnt = 4,
                 .topics =
                     {
                         {"a", 3}, /* a:0 a:1 a:2 */
@@ -681,89 +681,89 @@
                         },        /* b:0 b:1 b:2 b:3 */
                         {"c", 2}, /* c:0 c:1 */
                         {"d", 1}, /* d:0 */
-                    },
-                .member_cnt = 2,
+                        },
+                        .member_cnt = 2,
                 .members =
                     {
                         {.name      = "consumer1",
-                         .topic_cnt = 4,
+                                  .topic_cnt = 4,
                          .topics    = {"d", "b", "a", "c"}},
                         {.name      = "consumer2",
-                         .topic_cnt = 4,
+                                  .topic_cnt = 4,
                          .topics    = {"a", "b", "c", "d"}},
-                    },
-                .expect_cnt = 2,
+                        },
+                        .expect_cnt = 2,
                 .expect =
                     {
                         {
                             .protocol_name = "range",
                             .members =
                                 {
-                                    /* Consumer1 */
+                                                /* Consumer1 */
                                     {6,
                                      {"a:0", "a:1", "b:0", "b:1", "c:0",
                                       "d:0"}},
-                                    /* Consumer2 */
+                                                /* Consumer2 */
                                     {4, {"a:2", "b:2", "b:3", "c:1"}},
+                                        },
                                 },
-                        },
                         {
                             .protocol_name = "roundrobin",
                             .members =
                                 {
-                                    /* Consumer1 */
+                                                /* Consumer1 */
                                     {5, {"a:0", "a:2", "b:1", "b:3", "c:1"}},
-                                    /* Consumer2 */
+                                                /* Consumer2 */
                                     {5, {"a:1", "b:0", "b:2", "c:0", "d:0"}},
+                                        },
                                 },
                         },
-                    },
-            },
-            {
+                },
+                {
                 .name      = "1*3 partitions (asymmetrical)",
-                .topic_cnt = 1,
+                        .topic_cnt = 1,
                 .topics =
                     {
                         {"a", 3},
-                    },
-                .member_cnt = 2,
+                        },
+                        .member_cnt = 2,
                 .members =
                     {
                         {.name      = "consumer1",
-                         .topic_cnt = 3,
+                                  .topic_cnt = 3,
                          .topics    = {"a", "b", "c"}},
                         {.name = "consumer2", .topic_cnt = 1, .topics = {"a"}},
-                    },
-                .expect_cnt = 2,
+                        },
+                        .expect_cnt = 2,
                 .expect =
                     {
                         {
                             .protocol_name = "range",
                             .members =
                                 {
-                                    /* Consumer1.
-                                     * range assignor applies
-                                     * per topic. */
+                                                /* Consumer1.
+                                                 * range assignor applies
+                                                 * per topic. */
                                     {2, {"a:0", "a:1"}},
-                                    /* Consumer2 */
+                                                /* Consumer2 */
                                     {1, {"a:2"}},
+                                        },
                                 },
-                        },
                         {
                             .protocol_name = "roundrobin",
                             .members =
                                 {
-                                    /* Consumer1 */
+                                                /* Consumer1 */
                                     {2, {"a:0", "a:2"}},
-                                    /* Consumer2 */
+                                                /* Consumer2 */
                                     {1, {"a:1"}},
+                                        },
                                 },
                         },
-                    },
-            },
-            {
+                },
+                {
                 .name      = "#2121 (asymmetrical)",
-                .topic_cnt = 12,
+                        .topic_cnt = 12,
                 .topics =
                     {
                         {"a", 1},
@@ -778,93 +778,93 @@
                         {"j", 1},
                         {"k", 1},
                         {"l", 1},
-                    },
-                .member_cnt = 2,
+                        },
+                        .member_cnt = 2,
                 .members =
                     {
                         {
                             .name      = "consumer1",
-                            .topic_cnt = 12,
+                                  .topic_cnt = 12,
                             .topics =
                                 {
-                                    "a",
-                                    "b",
-                                    "c",
-                                    "d",
-                                    "e",
-                                    "f",
-                                    "g",
-                                    "h",
-                                    "i",
-                                    "j",
-                                    "k",
-                                    "l",
+                                                "a",
+                                                "b",
+                                                "c",
+                                                "d",
+                                                "e",
+                                                "f",
+                                                "g",
+                                                "h",
+                                                "i",
+                                                "j",
+                                                "k",
+                                                "l",
+                                        },
+                                },
+                        {
+                            .name      = "consumer2", /* must be second */
+                                  .topic_cnt = 5,
+                            .topics =
+                                {
+                                                "b",
+                                                "d",
+                                                "f",
+                                                "h",
+                                                "l",
+                                        },
                                 },
                         },
-                        {
-                            .name      = "consumer2", /* must be second */
-                            .topic_cnt = 5,
-                            .topics =
-                                {
-                                    "b",
-                                    "d",
-                                    "f",
-                                    "h",
-                                    "l",
-                                },
-                        },
-                    },
-                .expect_cnt = 2,
+                        .expect_cnt = 2,
                 .expect =
                     {
                         {
                             .protocol_name = "range",
                             .members =
                                 {
-                                    /* Consumer1.
-                                     * All partitions. */
+                                                /* Consumer1.
+                                                 * All partitions. */
                                     {12,
-                                     {
-                                         "a:0",
-                                         "b:0",
-                                         "c:0",
-                                         "d:0",
-                                         "e:0",
-                                         "f:0",
-                                         "g:0",
-                                         "h:0",
-                                         "i:0",
-                                         "j:0",
-                                         "k:0",
-                                         "l:0",
+                                                  {
+                                                          "a:0",
+                                                          "b:0",
+                                                          "c:0",
+                                                          "d:0",
+                                                          "e:0",
+                                                          "f:0",
+                                                          "g:0",
+                                                          "h:0",
+                                                          "i:0",
+                                                          "j:0",
+                                                          "k:0",
+                                                          "l:0",
                                      }},
-                                    /* Consumer2 */
+                                                /* Consumer2 */
                                     {0},
+                                        },
                                 },
-                        },
                         {
                             .protocol_name = "roundrobin",
                             .members =
                                 {
-                                    /* Consumer1 */
+                                                /* Consumer1 */
                                     {
                                         7,
-                                        {
-                                            "a:0",
-                                            "c:0",
-                                            "e:0",
-                                            "g:0",
-                                            "i:0",
-                                            "j:0",
-                                            "k:0",
+                                                  {
+                                                          "a:0",
+                                                          "c:0",
+                                                          "e:0",
+                                                          "g:0",
+                                                          "i:0",
+                                                          "j:0",
+                                                          "k:0",
+                                                  },
+                                                },
+                                                /* Consumer2 */
+                                    {5, {"b:0", "d:0", "f:0", "h:0", "l:0"}},
                                         },
-                                    },
-                                    /* Consumer2 */
-                                    {5, {"b:0", "d:0", "f:0", "h:0", "l:0"}},
                                 },
                         },
-                    },
-            },
+                },
             {NULL},
         };
         rd_kafka_conf_t *conf;
@@ -894,9 +894,9 @@
                        sizeof(*metadata.topics) * metadata.topic_cnt);
                 for (it = 0; it < metadata.topic_cnt; it++) {
                         metadata.topics[it].topic =
-                            (char *)tests[i].topics[it].name;
+                                (char *)tests[i].topics[it].name;
                         metadata.topics[it].partition_cnt =
-                            tests[i].topics[it].partition_cnt;
+                                tests[i].topics[it].partition_cnt;
                         metadata.topics[it].partitions = NULL; /* Not used */
                 }
 
@@ -914,19 +914,19 @@
                                      tests[i].members[im].topic_cnt, NULL);
 
                         rkgm->rkgm_subscription =
-                            rd_kafka_topic_partition_list_new(
-                                tests[i].members[im].topic_cnt);
+                                rd_kafka_topic_partition_list_new(
+                                        tests[i].members[im].topic_cnt);
                         for (it = 0; it < tests[i].members[im].topic_cnt; it++)
                                 rd_kafka_topic_partition_list_add(
-                                    rkgm->rkgm_subscription,
-                                    tests[i].members[im].topics[it],
-                                    RD_KAFKA_PARTITION_UA);
+                                        rkgm->rkgm_subscription,
+                                        tests[i].members[im].topics[it],
+                                        RD_KAFKA_PARTITION_UA);
 
                         rkgm->rkgm_userdata = NULL;
 
                         rkgm->rkgm_assignment =
-                            rd_kafka_topic_partition_list_new(
-                                rkgm->rkgm_subscription->size);
+                                rd_kafka_topic_partition_list_new(
+                                        rkgm->rkgm_subscription->size);
                 }
 
                 /* For each assignor verify that the assignment
@@ -938,27 +938,18 @@
                         RD_UT_SAY("Test case %s: %s assignor", tests[i].name,
                                   tests[i].expect[ie].protocol_name);
 
-<<<<<<< HEAD
-                        if (!(rkas = rd_kafka_assignor_find(rk,
-                                        tests[i].expect[ie].protocol_name))) {
+                        if (!(rkas = rd_kafka_assignor_find(
+                                  rk, tests[i].expect[ie].protocol_name))) {
 #ifdef __OS400__
                                 /* free allocated resources before return */
                                 rd_free_alloca(metadata.topics);
                                 rd_free_alloca(members);
 #endif
-                                RD_UT_FAIL("Assignor test case %s for %s failed: "
+                                RD_UT_FAIL(
+                                    "Assignor test case %s for %s failed: "
                                             "assignor not found",
                                             tests[i].name,
                                             tests[i].expect[ie].protocol_name);
-=======
-                        if (!(rkas = rd_kafka_assignor_find(
-                                  rk, tests[i].expect[ie].protocol_name))) {
-                                RD_UT_FAIL(
-                                    "Assignor test case %s for %s failed: "
-                                    "assignor not found",
-                                    tests[i].name,
-                                    tests[i].expect[ie].protocol_name);
->>>>>>> cd955b13
                         }
 
                         /* Run assignor */
@@ -987,11 +978,11 @@
                                         .members[im]
                                         .partition_cnt) {
                                         RD_UT_WARN(
-                                            " Member %.*s assignment count "
-                                            "mismatch: %d != %d",
-                                            RD_KAFKAP_STR_PR(
-                                                rkgm->rkgm_member_id),
-                                            rkgm->rkgm_assignment->cnt,
+                                                " Member %.*s assignment count "
+                                                "mismatch: %d != %d",
+                                                RD_KAFKAP_STR_PR(
+                                                        rkgm->rkgm_member_id),
+                                                rkgm->rkgm_assignment->cnt,
                                             tests[i]
                                                 .expect[ie]
                                                 .members[im]
@@ -1001,7 +992,7 @@
 
                                 if (rkgm->rkgm_assignment->cnt > 0)
                                         rd_kafka_topic_partition_list_sort_by_topic(
-                                            rkgm->rkgm_assignment);
+                                                rkgm->rkgm_assignment);
 
                                 for (ia = 0; ia < rkgm->rkgm_assignment->cnt;
                                      ia++) {
@@ -1035,25 +1026,25 @@
 
                                         if (strcmp(part, exp)) {
                                                 RD_UT_WARN(
-                                                    " Member %.*s "
-                                                    "assignment %d/%d "
-                                                    "mismatch: %s != %s",
-                                                    RD_KAFKAP_STR_PR(
+                                                        " Member %.*s "
+                                                        "assignment %d/%d "
+                                                        "mismatch: %s != %s",
+                                                        RD_KAFKAP_STR_PR(
                                                         rkgm->rkgm_member_id),
-                                                    ia,
+                                                        ia,
                                                     rkgm->rkgm_assignment->cnt -
                                                         1,
-                                                    part, exp);
+                                                        part, exp);
                                                 fails++;
                                         }
                                 }
 
                                 /* Reset assignment for next loop */
                                 rd_kafka_topic_partition_list_destroy(
-                                    rkgm->rkgm_assignment);
+                                        rkgm->rkgm_assignment);
                                 rkgm->rkgm_assignment =
-                                    rd_kafka_topic_partition_list_new(
-                                        rkgm->rkgm_subscription->size);
+                                        rd_kafka_topic_partition_list_new(
+                                                rkgm->rkgm_subscription->size);
                         }
                 }
 
