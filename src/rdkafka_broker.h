--- conflicted
+++ resolved
@@ -363,13 +363,9 @@
 
 
         rd_kafka_timer_t rkb_sasl_reauth_tmr;
-<<<<<<< HEAD
-        char *krb5_path;
-=======
-
         /** > 0 if this broker thread is terminating */
         rd_atomic32_t termination_in_progress;
->>>>>>> a3511dc4
+        char *krb5_path;
 };
 
 #define rd_kafka_broker_keep(rkb) rd_refcnt_add(&(rkb)->rkb_refcnt)
