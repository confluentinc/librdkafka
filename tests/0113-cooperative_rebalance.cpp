/*
 * librdkafka - Apache Kafka C library
 *
 * Copyright (c) 2020-2022, Magnus Edenhill
 *               2023, Confluent Inc.
 * All rights reserved.
 *
 * Redistribution and use in source and binary forms, with or without
 * modification, are permitted provided that the following conditions are met:
 *
 * 1. Redistributions of source code must retain the above copyright notice,
 *    this list of conditions and the following disclaimer.
 * 2. Redistributions in binary form must reproduce the above copyright notice,
 *    this list of conditions and the following disclaimer in the documentation
 *    and/or other materials provided with the distribution.
 *
 * THIS SOFTWARE IS PROVIDED BY THE COPYRIGHT HOLDERS AND CONTRIBUTORS "AS IS"
 * AND ANY EXPRESS OR IMPLIED WARRANTIES, INCLUDING, BUT NOT LIMITED TO, THE
 * IMPLIED WARRANTIES OF MERCHANTABILITY AND FITNESS FOR A PARTICULAR PURPOSE
 * ARE DISCLAIMED. IN NO EVENT SHALL THE COPYRIGHT OWNER OR CONTRIBUTORS BE
 * LIABLE FOR ANY DIRECT, INDIRECT, INCIDENTAL, SPECIAL, EXEMPLARY, OR
 * CONSEQUENTIAL DAMAGES (INCLUDING, BUT NOT LIMITED TO, PROCUREMENT OF
 * SUBSTITUTE GOODS OR SERVICES; LOSS OF USE, DATA, OR PROFITS; OR BUSINESS
 * INTERRUPTION) HOWEVER CAUSED AND ON ANY THEORY OF LIABILITY, WHETHER IN
 * CONTRACT, STRICT LIABILITY, OR TORT (INCLUDING NEGLIGENCE OR OTHERWISE)
 * ARISING IN ANY WAY OUT OF THE USE OF THIS SOFTWARE, EVEN IF ADVISED OF THE
 * POSSIBILITY OF SUCH DAMAGE.
 */

#include <iostream>
#include <map>
#include <set>
#include <algorithm>
#include <cstring>
#include <cstdlib>
#include <assert.h>
#include "testcpp.h"
#include <fstream>
extern "C" {
#include "../src/rdkafka_protocol.h"
#include "test.h"
}

using namespace std;

/** Topic+Partition helper class */
class Toppar {
 public:
  Toppar(const string &topic, int32_t partition) :
      topic(topic), partition(partition) {
  }

  Toppar(const RdKafka::TopicPartition *tp) :
      topic(tp->topic()), partition(tp->partition()) {
  }

  friend bool operator==(const Toppar &a, const Toppar &b) {
    return a.partition == b.partition && a.topic == b.topic;
  }

  friend bool operator<(const Toppar &a, const Toppar &b) {
    if (a.topic < b.topic)
      return true;
    if (a.topic > b.topic)
      return false;
    return a.partition < b.partition;
  }

  string str() const {
    return tostr() << topic << "[" << partition << "]";
  }

  std::string topic;
  int32_t partition;
};



static std::string get_bootstrap_servers() {
  RdKafka::Conf *conf;
  std::string bootstrap_servers;
  Test::conf_init(&conf, NULL, 0);
  conf->get("bootstrap.servers", bootstrap_servers);
  delete conf;
  return bootstrap_servers;
}


class DrCb : public RdKafka::DeliveryReportCb {
 public:
  void dr_cb(RdKafka::Message &msg) {
    if (msg.err())
      Test::Fail("Delivery failed: " + RdKafka::err2str(msg.err()));
  }
};


/**
 * @brief Produce messages to partitions.
 *
 * The pair is Toppar,msg_cnt_per_partition.
 * The Toppar is topic,partition_cnt.
 */
static void produce_msgs(vector<pair<Toppar, int> > partitions) {
  RdKafka::Conf *conf;
  Test::conf_init(&conf, NULL, 0);

  string errstr;
  DrCb dr;
  conf->set("dr_cb", &dr, errstr);
  RdKafka::Producer *p = RdKafka::Producer::create(conf, errstr);
  if (!p)
    Test::Fail("Failed to create producer: " + errstr);
  delete conf;

  for (vector<pair<Toppar, int> >::iterator it = partitions.begin();
       it != partitions.end(); it++) {
    for (int part = 0; part < it->first.partition; part++) {
      for (int i = 0; i < it->second; i++) {
        RdKafka::ErrorCode err =
            p->produce(it->first.topic, part, RdKafka::Producer::RK_MSG_COPY,
                       (void *)"Hello there", 11, NULL, 0, 0, NULL);
        TEST_ASSERT(!err, "produce(%s, %d) failed: %s", it->first.topic.c_str(),
                    part, RdKafka::err2str(err).c_str());

        p->poll(0);
      }
    }
  }

  p->flush(10000);

  delete p;
}



static RdKafka::KafkaConsumer *make_consumer(
    string client_id,
    string group_id,
    string assignment_strategy,
    vector<pair<string, string> > *additional_conf,
    RdKafka::RebalanceCb *rebalance_cb,
    int timeout_s) {
  std::string bootstraps;
  std::string errstr;
  std::vector<std::pair<std::string, std::string> >::iterator itr;

  RdKafka::Conf *conf;
  Test::conf_init(&conf, NULL, timeout_s);
  Test::conf_set(conf, "client.id", client_id);
  Test::conf_set(conf, "group.id", group_id);
  Test::conf_set(conf, "auto.offset.reset", "earliest");
  Test::conf_set(conf, "enable.auto.commit", "false");
  Test::conf_set(conf, "partition.assignment.strategy", assignment_strategy);

  if (test_consumer_group_protocol()) {
    Test::conf_set(conf, "group.protocol", test_consumer_group_protocol());
  }

  if (additional_conf != NULL) {
    for (itr = (*additional_conf).begin(); itr != (*additional_conf).end();
         itr++)
      Test::conf_set(conf, itr->first, itr->second);
  }

  if (rebalance_cb) {
    if (conf->set("rebalance_cb", rebalance_cb, errstr))
      Test::Fail("Failed to set rebalance_cb: " + errstr);
  }
  RdKafka::KafkaConsumer *consumer =
      RdKafka::KafkaConsumer::create(conf, errstr);
  if (!consumer)
    Test::Fail("Failed to create KafkaConsumer: " + errstr);
  delete conf;

  return consumer;
}

/**
 * @returns a CSV string of the vector
 */
static string string_vec_to_str(const vector<string> &v) {
  ostringstream ss;
  for (vector<string>::const_iterator it = v.begin(); it != v.end(); it++)
    ss << (it == v.begin() ? "" : ", ") << *it;
  return ss.str();
}

void expect_assignment(RdKafka::KafkaConsumer *consumer, size_t count) {
  std::vector<RdKafka::TopicPartition *> partitions;
  RdKafka::ErrorCode err;
  err = consumer->assignment(partitions);
  if (err)
    Test::Fail(consumer->name() +
               " assignment() failed: " + RdKafka::err2str(err));
  if (partitions.size() != count)
    Test::Fail(tostr() << "Expecting consumer " << consumer->name()
                       << " to have " << count
                       << " assigned partition(s), not: " << partitions.size());
  RdKafka::TopicPartition::destroy(partitions);
}


static bool TopicPartition_cmp(const RdKafka::TopicPartition *a,
                               const RdKafka::TopicPartition *b) {
  if (a->topic() < b->topic())
    return true;
  else if (a->topic() > b->topic())
    return false;
  return a->partition() < b->partition();
}


void expect_assignment(RdKafka::KafkaConsumer *consumer,
                       vector<RdKafka::TopicPartition *> &expected) {
  vector<RdKafka::TopicPartition *> partitions;
  RdKafka::ErrorCode err;
  err = consumer->assignment(partitions);
  if (err)
    Test::Fail(consumer->name() +
               " assignment() failed: " + RdKafka::err2str(err));

  if (partitions.size() != expected.size())
    Test::Fail(tostr() << "Expecting consumer " << consumer->name()
                       << " to have " << expected.size()
                       << " assigned partition(s), not " << partitions.size());

  sort(partitions.begin(), partitions.end(), TopicPartition_cmp);
  sort(expected.begin(), expected.end(), TopicPartition_cmp);

  int fails = 0;
  for (int i = 0; i < (int)partitions.size(); i++) {
    if (!TopicPartition_cmp(partitions[i], expected[i]))
      continue;

    Test::Say(tostr() << _C_RED << consumer->name() << ": expected assignment #"
                      << i << " " << expected[i]->topic() << " ["
                      << expected[i]->partition() << "], not "
                      << partitions[i]->topic() << " ["
                      << partitions[i]->partition() << "]\n");
    fails++;
  }

  if (fails)
    Test::Fail(consumer->name() + ": Expected assignment mismatch, see above");

  RdKafka::TopicPartition::destroy(partitions);
}


class DefaultRebalanceCb : public RdKafka::RebalanceCb {
 private:
  static string part_list_print(
      const vector<RdKafka::TopicPartition *> &partitions) {
    ostringstream ss;
    for (unsigned int i = 0; i < partitions.size(); i++)
      ss << (i == 0 ? "" : ", ") << partitions[i]->topic() << " ["
         << partitions[i]->partition() << "]";
    return ss.str();
  }

 public:
  int assign_call_cnt;
  int revoke_call_cnt;
  int nonempty_assign_call_cnt; /**< ASSIGN_PARTITIONS with partitions */
  int lost_call_cnt;
  int partitions_assigned_net;
  bool wait_rebalance;
  int64_t ts_last_assign;   /**< Timestamp of last rebalance assignment */
  map<Toppar, int> msg_cnt; /**< Number of consumed messages per partition. */

  ~DefaultRebalanceCb() {
    reset_msg_cnt();
  }

  DefaultRebalanceCb() :
      assign_call_cnt(0),
      revoke_call_cnt(0),
      nonempty_assign_call_cnt(0),
      lost_call_cnt(0),
      partitions_assigned_net(0),
      wait_rebalance(false),
      ts_last_assign(0) {
  }


  void rebalance_cb(RdKafka::KafkaConsumer *consumer,
                    RdKafka::ErrorCode err,
                    std::vector<RdKafka::TopicPartition *> &partitions) {
    wait_rebalance = false;

    std::string protocol = consumer->rebalance_protocol();

    if (protocol != "") {
      /* Consumer hasn't been closed */
      TEST_ASSERT(protocol == "COOPERATIVE",
                  "%s: Expected rebalance_protocol \"COOPERATIVE\", not %s",
                  consumer->name().c_str(), protocol.c_str());
    }

    const char *lost_str = consumer->assignment_lost() ? " (LOST)" : "";
    Test::Say(tostr() << _C_YEL "RebalanceCb " << protocol << ": "
                      << consumer->name() << " " << RdKafka::err2str(err)
                      << lost_str << ": " << part_list_print(partitions)
                      << "\n");

    if (err == RdKafka::ERR__ASSIGN_PARTITIONS) {
      if (consumer->assignment_lost())
        Test::Fail("unexpected lost assignment during ASSIGN rebalance");
      RdKafka::Error *error = consumer->incremental_assign(partitions);
      if (error)
        Test::Fail(tostr() << "consumer->incremental_assign() failed: "
                           << error->str());
      if (partitions.size() > 0)
        nonempty_assign_call_cnt++;
      assign_call_cnt += 1;
      partitions_assigned_net += (int)partitions.size();
      ts_last_assign = test_clock();

    } else {
      if (consumer->assignment_lost())
        lost_call_cnt += 1;
      RdKafka::Error *error = consumer->incremental_unassign(partitions);
      if (error)
        Test::Fail(tostr() << "consumer->incremental_unassign() failed: "
                           << error->str());
      if (partitions.size() == 0)
        Test::Fail("revoked partitions size should never be 0");
      revoke_call_cnt += 1;
      partitions_assigned_net -= (int)partitions.size();
    }

    /* Reset message counters for the given partitions. */
    Test::Say(consumer->name() + ": resetting message counters:\n");
    reset_msg_cnt(partitions);
  }

  bool poll_once(RdKafka::KafkaConsumer *c, int timeout_ms) {
    RdKafka::Message *msg = c->consume(timeout_ms);
    bool ret              = msg->err() != RdKafka::ERR__TIMED_OUT;
    if (!msg->err())
      msg_cnt[Toppar(msg->topic_name(), msg->partition())]++;
    delete msg;
    return ret;
  }

  void reset_msg_cnt() {
    msg_cnt.clear();
  }

  void reset_msg_cnt(Toppar &tp) {
    int msgcnt = get_msg_cnt(tp);
    Test::Say(tostr() << " RESET " << tp.topic << " [" << tp.partition << "]"
                      << " with " << msgcnt << " messages\n");
    if (!msg_cnt.erase(tp) && msgcnt)
      Test::Fail("erase failed!");
  }

  void reset_msg_cnt(const vector<RdKafka::TopicPartition *> &partitions) {
    for (unsigned int i = 0; i < partitions.size(); i++) {
      Toppar tp(partitions[i]->topic(), partitions[i]->partition());
      reset_msg_cnt(tp);
    }
  }

  int get_msg_cnt(const Toppar &tp) {
    map<Toppar, int>::iterator it = msg_cnt.find(tp);
    if (it == msg_cnt.end())
      return 0;
    return it->second;
  }
};



/**
 * @brief Verify that the consumer's assignment is a subset of the
 *        subscribed topics.
 *
 * @param allow_mismatch Allow assignment of not subscribed topics.
 *                       This can happen when the subscription is updated
 *                       but a rebalance callback hasn't been seen yet.
 * @param all_assignments Accumulated assignments for all consumers.
 *                        If an assigned partition already exists it means
 *                        the partition is assigned to multiple consumers and
 *                        the test will fail.
 * @param exp_msg_cnt Expected message count per assigned partition, or -1
 *                    if not to check.
 *
 * @returns the number of assigned partitions, or fails if the
 *          assignment is empty or there is an assignment for
 *          topic that is not subscribed.
 */
static int verify_consumer_assignment(
    RdKafka::KafkaConsumer *consumer,
    DefaultRebalanceCb &rebalance_cb,
    const vector<string> &topics,
    bool allow_empty,
    bool allow_mismatch,
    map<Toppar, RdKafka::KafkaConsumer *> *all_assignments,
    int exp_msg_cnt) {
  vector<RdKafka::TopicPartition *> partitions;
  RdKafka::ErrorCode err;
  int fails = 0;
  int count;
  ostringstream ss;

  err = consumer->assignment(partitions);
  TEST_ASSERT(!err, "Failed to get assignment for consumer %s: %s",
              consumer->name().c_str(), RdKafka::err2str(err).c_str());

  count = (int)partitions.size();

  for (vector<RdKafka::TopicPartition *>::iterator it = partitions.begin();
       it != partitions.end(); it++) {
    RdKafka::TopicPartition *p = *it;

    if (find(topics.begin(), topics.end(), p->topic()) == topics.end()) {
      Test::Say(tostr() << (allow_mismatch ? _C_YEL "Warning (allowed)"
                                           : _C_RED "Error")
                        << ": " << consumer->name() << " is assigned "
                        << p->topic() << " [" << p->partition() << "] which is "
                        << "not in the list of subscribed topics: "
                        << string_vec_to_str(topics) << "\n");
      if (!allow_mismatch)
        fails++;
    }

    Toppar tp(p);
    pair<map<Toppar, RdKafka::KafkaConsumer *>::iterator, bool> ret;
    ret = all_assignments->insert(
        pair<Toppar, RdKafka::KafkaConsumer *>(tp, consumer));
    if (!ret.second) {
      Test::Say(tostr() << _C_RED << "Error: " << consumer->name()
                        << " is assigned " << p->topic() << " ["
                        << p->partition()
                        << "] which is "
                           "already assigned to consumer "
                        << ret.first->second->name() << "\n");
      fails++;
    }


    int msg_cnt = rebalance_cb.get_msg_cnt(tp);

    if (exp_msg_cnt != -1 && msg_cnt != exp_msg_cnt) {
      Test::Say(tostr() << _C_RED << "Error: " << consumer->name()
                        << " expected " << exp_msg_cnt << " messages on "
                        << p->topic() << " [" << p->partition() << "], not "
                        << msg_cnt << "\n");
      fails++;
    }

    ss << (it == partitions.begin() ? "" : ", ") << p->topic() << " ["
       << p->partition() << "] (" << msg_cnt << "msgs)";
  }

  RdKafka::TopicPartition::destroy(partitions);

  Test::Say(tostr() << "Consumer " << consumer->name() << " assignment ("
                    << count << "): " << ss.str() << "\n");

  if (count == 0 && !allow_empty)
    Test::Fail("Consumer " + consumer->name() +
               " has unexpected empty assignment");

  if (fails)
    Test::Fail(
        tostr() << "Consumer " + consumer->name()
                << " assignment verification failed (see previous error)");

  return count;
}



/* -------- a_assign_tests
 *
 * check behavior incremental assign / unassign outside the context of a
 * rebalance.
 */


/** Incremental assign, then assign(NULL).
 */
static void assign_test_1(RdKafka::KafkaConsumer *consumer,
                          std::vector<RdKafka::TopicPartition *> toppars1,
                          std::vector<RdKafka::TopicPartition *> toppars2) {
  RdKafka::ErrorCode err;
  RdKafka::Error *error;

  Test::Say("Incremental assign, then assign(NULL)\n");

  if ((error = consumer->incremental_assign(toppars1)))
    Test::Fail(tostr() << "Incremental assign failed: " << error->str());
  Test::check_assignment(consumer, 1, &toppars1[0]->topic());

  if ((err = consumer->unassign()))
    Test::Fail("Unassign failed: " + RdKafka::err2str(err));
  Test::check_assignment(consumer, 0, NULL);
}


/** Assign, then incremental unassign.
 */
static void assign_test_2(RdKafka::KafkaConsumer *consumer,
                          std::vector<RdKafka::TopicPartition *> toppars1,
                          std::vector<RdKafka::TopicPartition *> toppars2) {
  RdKafka::ErrorCode err;
  RdKafka::Error *error;

  Test::Say("Assign, then incremental unassign\n");

  if ((err = consumer->assign(toppars1)))
    Test::Fail("Assign failed: " + RdKafka::err2str(err));
  Test::check_assignment(consumer, 1, &toppars1[0]->topic());

  if ((error = consumer->incremental_unassign(toppars1)))
    Test::Fail("Incremental unassign failed: " + error->str());
  Test::check_assignment(consumer, 0, NULL);
}


/** Incremental assign, then incremental unassign.
 */
static void assign_test_3(RdKafka::KafkaConsumer *consumer,
                          std::vector<RdKafka::TopicPartition *> toppars1,
                          std::vector<RdKafka::TopicPartition *> toppars2) {
  RdKafka::Error *error;

  Test::Say("Incremental assign, then incremental unassign\n");

  if ((error = consumer->incremental_assign(toppars1)))
    Test::Fail("Incremental assign failed: " + error->str());
  Test::check_assignment(consumer, 1, &toppars1[0]->topic());

  if ((error = consumer->incremental_unassign(toppars1)))
    Test::Fail("Incremental unassign failed: " + error->str());
  Test::check_assignment(consumer, 0, NULL);
}


/** Multi-topic incremental assign and unassign + message consumption.
 */
static void assign_test_4(RdKafka::KafkaConsumer *consumer,
                          std::vector<RdKafka::TopicPartition *> toppars1,
                          std::vector<RdKafka::TopicPartition *> toppars2) {
  RdKafka::Error *error;

  Test::Say(
      "Multi-topic incremental assign and unassign + message consumption\n");

  if ((error = consumer->incremental_assign(toppars1)))
    Test::Fail("Incremental assign failed: " + error->str());
  Test::check_assignment(consumer, 1, &toppars1[0]->topic());

  RdKafka::Message *m = consumer->consume(5000);
  if (m->err() != RdKafka::ERR_NO_ERROR)
    Test::Fail("Expecting a consumed message.");
  if (m->len() != 100)
    Test::Fail(tostr() << "Expecting msg len to be 100, not: "
                       << m->len()); /* implies read from topic 1. */
  delete m;

  if ((error = consumer->incremental_unassign(toppars1)))
    Test::Fail("Incremental unassign failed: " + error->str());
  Test::check_assignment(consumer, 0, NULL);

  m = consumer->consume(100);
  if (m->err() != RdKafka::ERR__TIMED_OUT)
    Test::Fail("Not expecting a consumed message.");
  delete m;

  if ((error = consumer->incremental_assign(toppars2)))
    Test::Fail("Incremental assign failed: " + error->str());
  Test::check_assignment(consumer, 1, &toppars2[0]->topic());

  m = consumer->consume(5000);
  if (m->err() != RdKafka::ERR_NO_ERROR)
    Test::Fail("Expecting a consumed message.");
  if (m->len() != 200)
    Test::Fail(tostr() << "Expecting msg len to be 200, not: "
                       << m->len()); /* implies read from topic 2. */
  delete m;

  if ((error = consumer->incremental_assign(toppars1)))
    Test::Fail("Incremental assign failed: " + error->str());
  if (Test::assignment_partition_count(consumer, NULL) != 2)
    Test::Fail(tostr() << "Expecting current assignment to have size 2, not: "
                       << Test::assignment_partition_count(consumer, NULL));

  m = consumer->consume(5000);
  if (m->err() != RdKafka::ERR_NO_ERROR)
    Test::Fail("Expecting a consumed message.");
  delete m;

  if ((error = consumer->incremental_unassign(toppars2)))
    Test::Fail("Incremental unassign failed: " + error->str());
  if ((error = consumer->incremental_unassign(toppars1)))
    Test::Fail("Incremental unassign failed: " + error->str());
  Test::check_assignment(consumer, 0, NULL);
}


/** Incremental assign and unassign of empty collection.
 */
static void assign_test_5(RdKafka::KafkaConsumer *consumer,
                          std::vector<RdKafka::TopicPartition *> toppars1,
                          std::vector<RdKafka::TopicPartition *> toppars2) {
  RdKafka::Error *error;
  std::vector<RdKafka::TopicPartition *> toppars3;

  Test::Say("Incremental assign and unassign of empty collection\n");

  if ((error = consumer->incremental_assign(toppars3)))
    Test::Fail("Incremental assign failed: " + error->str());
  Test::check_assignment(consumer, 0, NULL);

  if ((error = consumer->incremental_unassign(toppars3)))
    Test::Fail("Incremental unassign failed: " + error->str());
  Test::check_assignment(consumer, 0, NULL);
}



static void run_test(
    const std::string &t1,
    const std::string &t2,
    void (*test)(RdKafka::KafkaConsumer *consumer,
                 std::vector<RdKafka::TopicPartition *> toppars1,
                 std::vector<RdKafka::TopicPartition *> toppars2)) {
  std::vector<RdKafka::TopicPartition *> toppars1;
  toppars1.push_back(RdKafka::TopicPartition::create(t1, 0));
  std::vector<RdKafka::TopicPartition *> toppars2;
  toppars2.push_back(RdKafka::TopicPartition::create(t2, 0));

  RdKafka::KafkaConsumer *consumer =
      make_consumer("C_1", t1, "cooperative-sticky", NULL, NULL, 10);

  test(consumer, toppars1, toppars2);

  RdKafka::TopicPartition::destroy(toppars1);
  RdKafka::TopicPartition::destroy(toppars2);

  consumer->close();
  delete consumer;
}


static void a_assign_tests() {
  SUB_TEST_QUICK();

  int msgcnt         = 1000;
  const int msgsize1 = 100;
  const int msgsize2 = 200;

  std::string topic1_str = Test::mk_topic_name("0113-a1", 1);
  test_create_topic(NULL, topic1_str.c_str(), 1, -1);
  std::string topic2_str = Test::mk_topic_name("0113-a2", 1);
  test_create_topic(NULL, topic2_str.c_str(), 1, -1);

  test_wait_topic_exists(NULL, topic1_str.c_str(), 10 * 1000);
  test_wait_topic_exists(NULL, topic2_str.c_str(), 10 * 1000);

  test_produce_msgs_easy_size(topic1_str.c_str(), 0, 0, msgcnt, msgsize1);
  test_produce_msgs_easy_size(topic2_str.c_str(), 0, 0, msgcnt, msgsize2);

  run_test(topic1_str, topic2_str, assign_test_1);
  run_test(topic1_str, topic2_str, assign_test_2);
  run_test(topic1_str, topic2_str, assign_test_3);
  run_test(topic1_str, topic2_str, assign_test_4);
  run_test(topic1_str, topic2_str, assign_test_5);

  SUB_TEST_PASS();
}



/**
 * @brief Quick Assign 1,2, Assign 2,3, Assign 1,2,3 test to verify
 *        that the correct OffsetFetch response is used.
 *        See note in rdkafka_assignment.c for details.
 *
 * Makes use of the mock cluster to induce latency.
 */
static void a_assign_rapid() {
  SUB_TEST_QUICK();

  std::string group_id = __FUNCTION__;

  rd_kafka_mock_cluster_t *mcluster;
  const char *bootstraps;

  mcluster         = test_mock_cluster_new(3, &bootstraps);
  int32_t coord_id = 1;
  rd_kafka_mock_coordinator_set(mcluster, "group", group_id.c_str(), coord_id);

  rd_kafka_mock_topic_create(mcluster, "topic1", 1, 1);
  rd_kafka_mock_topic_create(mcluster, "topic2", 1, 1);
  rd_kafka_mock_topic_create(mcluster, "topic3", 1, 1);

  /*
   * Produce messages to topics
   */
  const int msgs_per_partition = 1000;

  RdKafka::Conf *pconf;
  Test::conf_init(&pconf, NULL, 10);
  Test::conf_set(pconf, "bootstrap.servers", bootstraps);
  Test::conf_set(pconf, "security.protocol", "plaintext");
  std::string errstr;
  RdKafka::Producer *p = RdKafka::Producer::create(pconf, errstr);
  if (!p)
    Test::Fail(tostr() << __FUNCTION__
                       << ": Failed to create producer: " << errstr);
  delete pconf;

  Test::produce_msgs(p, "topic1", 0, msgs_per_partition, 10,
                     false /*no flush*/);
  Test::produce_msgs(p, "topic2", 0, msgs_per_partition, 10,
                     false /*no flush*/);
  Test::produce_msgs(p, "topic3", 0, msgs_per_partition, 10,
                     false /*no flush*/);
  p->flush(10 * 1000);

  delete p;

  vector<RdKafka::TopicPartition *> toppars1;
  toppars1.push_back(RdKafka::TopicPartition::create("topic1", 0));
  vector<RdKafka::TopicPartition *> toppars2;
  toppars2.push_back(RdKafka::TopicPartition::create("topic2", 0));
  vector<RdKafka::TopicPartition *> toppars3;
  toppars3.push_back(RdKafka::TopicPartition::create("topic3", 0));


  RdKafka::Conf *conf;
  Test::conf_init(&conf, NULL, 20);
  Test::conf_set(conf, "bootstrap.servers", bootstraps);
  Test::conf_set(conf, "security.protocol", "plaintext");
  Test::conf_set(conf, "client.id", __FUNCTION__);
  Test::conf_set(conf, "group.id", group_id);
  Test::conf_set(conf, "auto.offset.reset", "earliest");
  Test::conf_set(conf, "enable.auto.commit", "false");
  if (test_consumer_group_protocol()) {
    Test::conf_set(conf, "group.protocol", test_consumer_group_protocol());
  }

  RdKafka::KafkaConsumer *consumer;
  consumer = RdKafka::KafkaConsumer::create(conf, errstr);
  if (!consumer)
    Test::Fail(tostr() << __FUNCTION__
                       << ": Failed to create consumer: " << errstr);
  delete conf;

  vector<RdKafka::TopicPartition *> toppars;
  vector<RdKafka::TopicPartition *> expected;

  map<Toppar, int64_t> pos; /* Expected consume position per partition */
  pos[Toppar(toppars1[0]->topic(), toppars1[0]->partition())] = 0;
  pos[Toppar(toppars2[0]->topic(), toppars2[0]->partition())] = 0;
  pos[Toppar(toppars3[0]->topic(), toppars3[0]->partition())] = 0;

  /* To make sure offset commits are fetched in proper assign sequence
   * we commit an offset that should not be used in the final consume loop.
   * This commit will be overwritten below with another commit. */
  vector<RdKafka::TopicPartition *> offsets;
  offsets.push_back(RdKafka::TopicPartition::create(
      toppars1[0]->topic(), toppars1[0]->partition(), 11));
  /* This partition should start at this position even though
   * there will be a sub-sequent commit to overwrite it, that should not
   * be used since this partition is never unassigned. */
  offsets.push_back(RdKafka::TopicPartition::create(
      toppars2[0]->topic(), toppars2[0]->partition(), 22));
  pos[Toppar(toppars2[0]->topic(), toppars2[0]->partition())] = 22;

  Test::print_TopicPartitions("pre-commit", offsets);

  RdKafka::ErrorCode err;
  err = consumer->commitSync(offsets);
  if (err)
    Test::Fail(tostr() << __FUNCTION__ << ": pre-commit failed: "
                       << RdKafka::err2str(err) << "\n");

  /* Add coordinator delay so that the OffsetFetchRequest originating
   * from the coming incremental_assign() will not finish before
   * we call incremental_unassign() and incremental_assign() again, resulting
   * in a situation where the initial OffsetFetchResponse will contain
   * an older offset for a previous assignment of one partition. */
  rd_kafka_mock_broker_set_rtt(mcluster, coord_id, 5000);


  /* Assign 1,2 == 1,2 */
  toppars.push_back(toppars1[0]);
  toppars.push_back(toppars2[0]);
  expected.push_back(toppars1[0]);
  expected.push_back(toppars2[0]);
  Test::incremental_assign(consumer, toppars);
  expect_assignment(consumer, expected);

  /* Unassign -1 == 2 */
  toppars.clear();
  toppars.push_back(toppars1[0]);
  vector<RdKafka::TopicPartition *>::iterator it =
      find(expected.begin(), expected.end(), toppars1[0]);
  expected.erase(it);

  Test::incremental_unassign(consumer, toppars);
  expect_assignment(consumer, expected);


  /* Commit offset for the removed partition and the partition that is
   * unchanged in the assignment. */
  RdKafka::TopicPartition::destroy(offsets);
  offsets.push_back(RdKafka::TopicPartition::create(
      toppars1[0]->topic(), toppars1[0]->partition(), 55));
  offsets.push_back(RdKafka::TopicPartition::create(
      toppars2[0]->topic(), toppars2[0]->partition(), 33)); /* should not be
                                                             * used. */
  pos[Toppar(toppars1[0]->topic(), toppars1[0]->partition())] = 55;
  Test::print_TopicPartitions("commit", offsets);

  err = consumer->commitAsync(offsets);
  if (err)
    Test::Fail(tostr() << __FUNCTION__
                       << ": commit failed: " << RdKafka::err2str(err) << "\n");

  /* Assign +3 == 2,3 */
  toppars.clear();
  toppars.push_back(toppars3[0]);
  expected.push_back(toppars3[0]);
  Test::incremental_assign(consumer, toppars);
  expect_assignment(consumer, expected);

  /* Now remove the latency */
  Test::Say(_C_MAG "Clearing rtt\n");
  rd_kafka_mock_broker_set_rtt(mcluster, coord_id, 0);

  /* Assign +1 == 1,2,3 */
  toppars.clear();
  toppars.push_back(toppars1[0]);
  expected.push_back(toppars1[0]);
  Test::incremental_assign(consumer, toppars);
  expect_assignment(consumer, expected);

  /*
   * Verify consumed messages
   */
  int wait_end = (int)expected.size();
  while (wait_end > 0) {
    RdKafka::Message *msg = consumer->consume(10 * 1000);
    if (msg->err() == RdKafka::ERR__TIMED_OUT)
      Test::Fail(tostr() << __FUNCTION__
                         << ": Consume timed out waiting "
                            "for "
                         << wait_end << " more partitions");

    Toppar tp        = Toppar(msg->topic_name(), msg->partition());
    int64_t *exp_pos = &pos[tp];

    Test::Say(3, tostr() << __FUNCTION__ << ": Received " << tp.topic << " ["
                         << tp.partition << "] at offset " << msg->offset()
                         << " (expected offset " << *exp_pos << ")\n");

    if (*exp_pos != msg->offset())
      Test::Fail(tostr() << __FUNCTION__ << ": expected message offset "
                         << *exp_pos << " for " << msg->topic_name() << " ["
                         << msg->partition() << "], not " << msg->offset()
                         << "\n");
    (*exp_pos)++;
    if (*exp_pos == msgs_per_partition) {
      TEST_ASSERT(wait_end > 0, "");
      wait_end--;
    } else if (msg->offset() > msgs_per_partition)
      Test::Fail(tostr() << __FUNCTION__ << ": unexpected message with "
                         << "offset " << msg->offset() << " on " << tp.topic
                         << " [" << tp.partition << "]\n");

    delete msg;
  }

  RdKafka::TopicPartition::destroy(offsets);
  RdKafka::TopicPartition::destroy(toppars1);
  RdKafka::TopicPartition::destroy(toppars2);
  RdKafka::TopicPartition::destroy(toppars3);

  delete consumer;

  test_mock_cluster_destroy(mcluster);

  SUB_TEST_PASS();
}


/* Check behavior when:
 *   1. single topic with 2 partitions.
 *   2. consumer 1 (with rebalance_cb) subscribes to it.
 *   3. consumer 2 (with rebalance_cb) subscribes to it.
 *   4. close.
 */

static void b_subscribe_with_cb_test(rd_bool_t close_consumer) {
  SUB_TEST("%s", close_consumer ? "close consumer" : "don't close consumer");
  int expected_cb1_assign_call_cnt = 3;
  int expected_cb2_assign_call_cnt = 2;

  std::string topic_name = Test::mk_topic_name("0113-cooperative_rebalance", 1);
  std::string group_name =
      Test::mk_unique_group_name("0113-cooperative_rebalance");
  test_create_topic(NULL, topic_name.c_str(), 2, -1);

  DefaultRebalanceCb rebalance_cb1;
  RdKafka::KafkaConsumer *c1 = make_consumer(
      "C_1", group_name, "cooperative-sticky", NULL, &rebalance_cb1, 25);
  DefaultRebalanceCb rebalance_cb2;
  RdKafka::KafkaConsumer *c2 = make_consumer(
      "C_2", group_name, "cooperative-sticky", NULL, &rebalance_cb2, 25);

  if (test_k2_cluster) {
    test_wait_topic_exists(c1->c_ptr(), topic_name.c_str(), 30 * 1000);
    rd_sleep(5);
  }

  Test::subscribe(c1, topic_name);

  bool c2_subscribed = false;
  while (true) {
    Test::poll_once(c1, 500);
    Test::poll_once(c2, 500);

    /* Start c2 after c1 has received initial assignment */
    if (!c2_subscribed && rebalance_cb1.nonempty_assign_call_cnt > 0) {
      Test::subscribe(c2, topic_name);
      c2_subscribed = true;
    }

    /* Failure case: test will time out. */
    if (Test::assignment_partition_count(c1, NULL) == 1 &&
        Test::assignment_partition_count(c2, NULL) == 1) {
        /* Callback count can vary in KIP-848 */
        if (test_consumer_group_protocol_classic() &&
            !(rebalance_cb1.assign_call_cnt == expected_cb1_assign_call_cnt &&
              rebalance_cb2.assign_call_cnt == expected_cb2_assign_call_cnt))
          continue;
        break;
      }
    if (test_k2_cluster) {
      // Additional delay in polling loop to allow rebalance events to fully propagate
      // This prevents the rapid-fire rebalancing that causes assignment confusion
      if (c2_subscribed)
        rd_sleep(1);
    }

  }

  /* Sequence of events:
   *
   * 1. c1 joins group.
   * 2. c1 gets assigned 2 partitions (+1 assign call).
   *     - there isn't a follow-on rebalance because there aren't any revoked
   * partitions.
   * 3. c2 joins group.
   * 4. This results in a rebalance with one partition being revoked from c1 (+1
   * revoke call), and no partitions assigned to either c1 (+1 assign call) or
   * c2 (+1 assign call) (however the rebalance callback will be called in each
   * case with an empty set).
   * 5. c1 then re-joins the group since it had a partition revoked.
   * 6. c2 is now assigned a single partition (+1 assign call), and c1's
   * incremental assignment is empty (+1 assign call).
   * 7. Since there were no revoked partitions, no further rebalance is
   * triggered.
   */

  /* Callback count can vary in KIP-848 */
  if (test_consumer_group_protocol_classic()) {
    /* The rebalance cb is always called on assign, even if empty. */
    if (rebalance_cb1.assign_call_cnt != expected_cb1_assign_call_cnt)
      Test::Fail(tostr() << "Expecting " << expected_cb1_assign_call_cnt
                         << " assign calls on consumer 1, not "
                         << rebalance_cb1.assign_call_cnt);
    if (rebalance_cb2.assign_call_cnt != expected_cb2_assign_call_cnt)
      Test::Fail(tostr() << "Expecting " << expected_cb2_assign_call_cnt
                         << " assign calls on consumer 2, not: "
                         << rebalance_cb2.assign_call_cnt);

    /* The rebalance cb is not called on and empty revoke (unless partitions
     * lost, which is not the case here) */
    if (rebalance_cb1.revoke_call_cnt != 1)
      Test::Fail(tostr() << "Expecting 1 revoke call on consumer 1, not: "
                         << rebalance_cb1.revoke_call_cnt);
    if (rebalance_cb2.revoke_call_cnt != 0)
      Test::Fail(tostr() << "Expecting 0 revoke calls on consumer 2, not: "
                         << rebalance_cb2.revoke_call_cnt);
  }

  /* Final state */

  /* Expect both consumers to have 1 assigned partition (via net calculation in
   * rebalance_cb) */
  if (rebalance_cb1.partitions_assigned_net != 1)
    Test::Fail(tostr()
               << "Expecting consumer 1 to have net 1 assigned partition, not: "
               << rebalance_cb1.partitions_assigned_net);
  if (rebalance_cb2.partitions_assigned_net != 1)
    Test::Fail(tostr()
               << "Expecting consumer 2 to have net 1 assigned partition, not: "
               << rebalance_cb2.partitions_assigned_net);

  /* Expect both consumers to have 1 assigned partition (via ->assignment()
   * query) */
  expect_assignment(c1, 1);
  expect_assignment(c2, 1);

  /* Make sure the fetchers are running */
  int msgcnt         = 100;
  const int msgsize1 = 100;
  test_produce_msgs_easy_size(topic_name.c_str(), 0, 0, msgcnt, msgsize1);
  test_produce_msgs_easy_size(topic_name.c_str(), 0, 1, msgcnt, msgsize1);

  bool consumed_from_c1 = false;
  bool consumed_from_c2 = false;
  while (true) {
    RdKafka::Message *msg1 = c1->consume(100);
    RdKafka::Message *msg2 = c2->consume(100);

    if (msg1->err() == RdKafka::ERR_NO_ERROR)
      consumed_from_c1 = true;
    if (msg1->err() == RdKafka::ERR_NO_ERROR)
      consumed_from_c2 = true;

    delete msg1;
    delete msg2;

    /* Failure case: test will timeout. */
    if (consumed_from_c1 && consumed_from_c2)
      break;
  }

  if (!close_consumer) {
    delete c1;
    delete c2;
    return;
  }

  c1->close();
  c2->close();

  /* Callback count can vary in KIP-848 */
  if (test_consumer_group_protocol_classic()) {
    /* Closing the consumer should trigger rebalance_cb (revoke): */
    if (rebalance_cb1.revoke_call_cnt != 2)
      Test::Fail(tostr() << "Expecting 2 revoke calls on consumer 1, not: "
                         << rebalance_cb1.revoke_call_cnt);
    if (rebalance_cb2.revoke_call_cnt != 1)
      Test::Fail(tostr() << "Expecting 1 revoke call on consumer 2, not: "
                         << rebalance_cb2.revoke_call_cnt);
  }

  /* ..and net assigned partitions should drop to 0 in both cases: */
  if (rebalance_cb1.partitions_assigned_net != 0)
    Test::Fail(
        tostr()
        << "Expecting consumer 1 to have net 0 assigned partitions, not: "
        << rebalance_cb1.partitions_assigned_net);
  if (rebalance_cb2.partitions_assigned_net != 0)
    Test::Fail(
        tostr()
        << "Expecting consumer 2 to have net 0 assigned partitions, not: "
        << rebalance_cb2.partitions_assigned_net);

  /* Nothing in this test should result in lost partitions */
  if (rebalance_cb1.lost_call_cnt > 0)
    Test::Fail(
        tostr() << "Expecting consumer 1 to have 0 lost partition events, not: "
                << rebalance_cb1.lost_call_cnt);
  if (rebalance_cb2.lost_call_cnt > 0)
    Test::Fail(
        tostr() << "Expecting consumer 2 to have 0 lost partition events, not: "
                << rebalance_cb2.lost_call_cnt);

  delete c1;
  delete c2;

  SUB_TEST_PASS();
}



/* Check behavior when:
 *   1. Single topic with 2 partitions.
 *   2. Consumer 1 (no rebalance_cb) subscribes to it.
 *   3. Consumer 2 (no rebalance_cb) subscribes to it.
 *   4. Close.
 */

static void c_subscribe_no_cb_test(rd_bool_t close_consumer) {
  SUB_TEST("%s", close_consumer ? "close consumer" : "don't close consumer");

  std::string topic_name = Test::mk_topic_name("0113-cooperative_rebalance", 1);
  std::string group_name =
      Test::mk_unique_group_name("0113-cooperative_rebalance");
  test_create_topic(NULL, topic_name.c_str(), 2, -1);

  RdKafka::KafkaConsumer *c1 =
      make_consumer("C_1", group_name, "cooperative-sticky", NULL, NULL, 20);
  RdKafka::KafkaConsumer *c2 =
      make_consumer("C_2", group_name, "cooperative-sticky", NULL, NULL, 20);


  if (test_k2_cluster) {
    // Ensure topic metadata is fully propagated before subscribing
    test_wait_topic_exists(c1->c_ptr(), topic_name.c_str(), 30 * 1000);
    rd_sleep(5);
  }

  Test::subscribe(c1, topic_name);

  bool c2_subscribed = false;
  bool done          = false;
  while (!done) {
    Test::poll_once(c1, 500);
    Test::poll_once(c2, 500);

    if (Test::assignment_partition_count(c1, NULL) == 2 && !c2_subscribed) {
      Test::subscribe(c2, topic_name);
      c2_subscribed = true;
    }

    if (Test::assignment_partition_count(c1, NULL) == 1 &&
        Test::assignment_partition_count(c2, NULL) == 1) {
      Test::Say("Consumer 1 and 2 are both assigned to single partition.\n");
      done = true;
    }

    if (test_k2_cluster) {
      // Additional delay in polling loop to allow rebalance events to fully propagate
      if (c2_subscribed && !done) {
        rd_sleep(1);
      }
    }
  }

  if (close_consumer) {
    Test::Say("Closing consumer 1\n");
    c1->close();
    Test::Say("Closing consumer 2\n");
    c2->close();
  } else {
    Test::Say("Skipping close() of consumer 1 and 2.\n");
  }

  delete c1;
  delete c2;

  SUB_TEST_PASS();
}



/* Check behavior when:
 *   1. Single consumer (no rebalance_cb) subscribes to topic.
 *   2. Subscription is changed (topic added).
 *   3. Consumer is closed.
 */

static void d_change_subscription_add_topic(rd_bool_t close_consumer) {
  SUB_TEST("%s", close_consumer ? "close consumer" : "don't close consumer");

  std::string topic_name_1 =
      Test::mk_topic_name("0113-cooperative_rebalance", 1);
  test_create_topic(NULL, topic_name_1.c_str(), 2, -1);
  std::string topic_name_2 =
      Test::mk_topic_name("0113-cooperative_rebalance", 1);
  test_create_topic(NULL, topic_name_2.c_str(), 2, -1);

  std::string group_name =
      Test::mk_unique_group_name("0113-cooperative_rebalance");

  RdKafka::KafkaConsumer *c =
      make_consumer("C_1", group_name, "cooperative-sticky", NULL, NULL, 15);
  test_wait_topic_exists(c->c_ptr(), topic_name_1.c_str(), 30 * 1000);
  test_wait_topic_exists(c->c_ptr(), topic_name_2.c_str(), 30 * 1000);

  if (test_k2_cluster) {
    // Additional wait for partition metadata and group coordinator readiness
    rd_sleep(5);
  }

  Test::subscribe(c, topic_name_1);

  bool subscribed_to_one_topic = false;
  bool done                    = false;
  while (!done) {
    Test::poll_once(c, 500);

    if (Test::assignment_partition_count(c, NULL) == 2 &&
        !subscribed_to_one_topic) {
      subscribed_to_one_topic = true;
      Test::subscribe(c, topic_name_1, topic_name_2);
    }

    if (Test::assignment_partition_count(c, NULL) == 4) {
      Test::Say("Consumer is assigned to two topics.\n");
      done = true;
    }
  }

  if (close_consumer) {
    Test::Say("Closing consumer\n");
    c->close();
  } else
    Test::Say("Skipping close() of consumer\n");

  delete c;

  SUB_TEST_PASS();
}



/* Check behavior when:
 *   1. Single consumer (no rebalance_cb) subscribes to topic.
 *   2. Subscription is changed (topic added).
 *   3. Consumer is closed.
 */

static void e_change_subscription_remove_topic(rd_bool_t close_consumer) {
  SUB_TEST("%s", close_consumer ? "close consumer" : "don't close consumer");

  std::string topic_name_1 =
      Test::mk_topic_name("0113-cooperative_rebalance", 1);
  test_create_topic(NULL, topic_name_1.c_str(), 2, -1);
  std::string topic_name_2 =
      Test::mk_topic_name("0113-cooperative_rebalance", 1);
  test_create_topic(NULL, topic_name_2.c_str(), 2, -1);

  std::string group_name =
      Test::mk_unique_group_name("0113-cooperative_rebalance");

  RdKafka::KafkaConsumer *c =
      make_consumer("C_1", group_name, "cooperative-sticky", NULL, NULL, 15);

  // Ensure topic metadata is fully propagated before subscribing
  test_wait_topic_exists(c->c_ptr(), topic_name_1.c_str(), 30 * 1000);
  test_wait_topic_exists(c->c_ptr(), topic_name_2.c_str(), 30 * 1000);

  if (test_k2_cluster) {
    // Additional wait for partition metadata and group coordinator readiness
    rd_sleep(5);
  }

  Test::subscribe(c, topic_name_1, topic_name_2);

  bool subscribed_to_two_topics = false;
  bool done                     = false;
  while (!done) {
    Test::poll_once(c, 500);

    if (Test::assignment_partition_count(c, NULL) == 4 &&
        !subscribed_to_two_topics) {
      subscribed_to_two_topics = true;
      Test::subscribe(c, topic_name_1);
    }

    if (Test::assignment_partition_count(c, NULL) == 2) {
      Test::Say("Consumer is assigned to one topic\n");
      done = true;
    }
  }

  if (!close_consumer) {
    Test::Say("Closing consumer\n");
    c->close();
  } else
    Test::Say("Skipping close() of consumer\n");

  delete c;

  SUB_TEST_PASS();
}



/* Check that use of consumer->assign() and consumer->unassign() is disallowed
 * when a COOPERATIVE assignor is in use.
 *
 * Except when the consumer is closing, where all forms of unassign are
 * allowed and treated as a full unassign.
 */

class FTestRebalanceCb : public RdKafka::RebalanceCb {
 public:
  bool assigned;
  bool closing;

  FTestRebalanceCb() : assigned(false), closing(false) {
  }

  void rebalance_cb(RdKafka::KafkaConsumer *consumer,
                    RdKafka::ErrorCode err,
                    std::vector<RdKafka::TopicPartition *> &partitions) {
    Test::Say(tostr() << "RebalanceCb: " << consumer->name() << " "
                      << RdKafka::err2str(err) << (closing ? " (closing)" : "")
                      << "\n");

    if (err == RdKafka::ERR__ASSIGN_PARTITIONS) {
      RdKafka::ErrorCode err_resp = consumer->assign(partitions);
      Test::Say(tostr() << "consumer->assign() response code: " << err_resp
                        << "\n");
      if (err_resp != RdKafka::ERR__STATE)
        Test::Fail(tostr() << "Expected assign to fail with error code: "
                           << RdKafka::ERR__STATE << "(ERR__STATE)");

      RdKafka::Error *error = consumer->incremental_assign(partitions);
      if (error)
        Test::Fail(tostr() << "consumer->incremental_unassign() failed: "
                           << error->str());

      assigned = true;

    } else {
      RdKafka::ErrorCode err_resp = consumer->unassign();
      Test::Say(tostr() << "consumer->unassign() response code: " << err_resp
                        << "\n");

      if (!closing) {
        if (err_resp != RdKafka::ERR__STATE)
          Test::Fail(tostr() << "Expected assign to fail with error code: "
                             << RdKafka::ERR__STATE << "(ERR__STATE)");

        RdKafka::Error *error = consumer->incremental_unassign(partitions);
        if (error)
          Test::Fail(tostr() << "consumer->incremental_unassign() failed: "
                             << error->str());

      } else {
        /* During termination (close()) any type of unassign*() is allowed. */
        if (err_resp)
          Test::Fail(tostr() << "Expected unassign to succeed during close, "
                                "but got: "
                             << RdKafka::ERR__STATE << "(ERR__STATE)");
      }
    }
  }
};


static void f_assign_call_cooperative() {
  SUB_TEST();

  std::string topic_name = Test::mk_topic_name("0113-cooperative_rebalance", 1);
  test_create_topic(NULL, topic_name.c_str(), 1, -1);

  std::string group_name =
      Test::mk_unique_group_name("0113-cooperative_rebalance");

  std::vector<std::pair<std::string, std::string> > additional_conf;
  additional_conf.push_back(std::pair<std::string, std::string>(
      std::string("topic.metadata.refresh.interval.ms"), std::string("3000")));
  FTestRebalanceCb rebalance_cb;
  RdKafka::KafkaConsumer *c =
      make_consumer("C_1", group_name, "cooperative-sticky", &additional_conf,
                    &rebalance_cb, 15);
  test_wait_topic_exists(c->c_ptr(), topic_name.c_str(), 30 * 1000);

  if (test_k2_cluster) {
    // Additional wait for partition metadata and group coordinator readiness
    rd_sleep(5);
  }

  Test::subscribe(c, topic_name);

  while (!rebalance_cb.assigned)
    Test::poll_once(c, 500);

  rebalance_cb.closing = true;
  c->close();
  delete c;

  SUB_TEST_PASS();
}



/* Check that use of consumer->incremental_assign() and
 * consumer->incremental_unassign() is disallowed when an EAGER assignor is in
 * use.
 */
class GTestRebalanceCb : public RdKafka::RebalanceCb {
 public:
  bool assigned;
  bool closing;

  GTestRebalanceCb() : assigned(false), closing(false) {
  }

  void rebalance_cb(RdKafka::KafkaConsumer *consumer,
                    RdKafka::ErrorCode err,
                    std::vector<RdKafka::TopicPartition *> &partitions) {
    Test::Say(tostr() << "RebalanceCb: " << consumer->name() << " "
                      << RdKafka::err2str(err) << "\n");

    if (err == RdKafka::ERR__ASSIGN_PARTITIONS) {
      RdKafka::Error *error = consumer->incremental_assign(partitions);
      Test::Say(tostr() << "consumer->incremental_assign() response: "
                        << (!error ? "NULL" : error->str()) << "\n");
      if (!error)
        Test::Fail("Expected consumer->incremental_assign() to fail");
      if (error->code() != RdKafka::ERR__STATE)
        Test::Fail(tostr() << "Expected consumer->incremental_assign() to fail "
                              "with error code "
                           << RdKafka::ERR__STATE);
      delete error;

      RdKafka::ErrorCode err_resp = consumer->assign(partitions);
      if (err_resp)
        Test::Fail(tostr() << "consumer->assign() failed: " << err_resp);

      assigned = true;

    } else {
      RdKafka::Error *error = consumer->incremental_unassign(partitions);
      Test::Say(tostr() << "consumer->incremental_unassign() response: "
                        << (!error ? "NULL" : error->str()) << "\n");

      if (!closing) {
        if (!error)
          Test::Fail("Expected consumer->incremental_unassign() to fail");
        if (error->code() != RdKafka::ERR__STATE)
          Test::Fail(tostr() << "Expected consumer->incremental_unassign() to "
                                "fail with error code "
                             << RdKafka::ERR__STATE);
        delete error;

        RdKafka::ErrorCode err_resp = consumer->unassign();
        if (err_resp)
          Test::Fail(tostr() << "consumer->unassign() failed: " << err_resp);

      } else {
        /* During termination (close()) any type of unassign*() is allowed. */
        if (error)
          Test::Fail(
              tostr()
              << "Expected incremental_unassign to succeed during close, "
                 "but got: "
              << RdKafka::ERR__STATE << "(ERR__STATE)");
      }
    }
  }
};

static void g_incremental_assign_call_eager() {
  SUB_TEST();

  /* Only classic consumer group protocol supports EAGER protocol*/
  if (!test_consumer_group_protocol_classic()) {
    SUB_TEST_SKIP(
        "Skipping incremental assign call eager test as EAGER protocol is only "
        "supported in `classic` consumer group protocol");
  }

  std::string topic_name = Test::mk_topic_name("0113-cooperative_rebalance", 1);
  test_create_topic(NULL, topic_name.c_str(), 1, -1);

  std::string group_name =
      Test::mk_unique_group_name("0113-cooperative_rebalance");

  std::vector<std::pair<std::string, std::string> > additional_conf;
  additional_conf.push_back(std::pair<std::string, std::string>(
      std::string("topic.metadata.refresh.interval.ms"), std::string("3000")));
  GTestRebalanceCb rebalance_cb;
  RdKafka::KafkaConsumer *c = make_consumer(
      "C_1", group_name, "roundrobin", &additional_conf, &rebalance_cb, 15);
  test_wait_topic_exists(c->c_ptr(), topic_name.c_str(), 30 * 1000);

  if (test_k2_cluster) {
    // Additional wait for partition metadata and group coordinator readiness
    rd_sleep(5);
  }

  Test::subscribe(c, topic_name);

  while (!rebalance_cb.assigned)
    Test::poll_once(c, 500);

  rebalance_cb.closing = true;
  c->close();
  delete c;

  SUB_TEST_PASS();
}



/* Check behavior when:
 *   1. Single consumer (rebalance_cb) subscribes to two topics.
 *   2. One of the topics is deleted.
 *   3. Consumer is closed.
 */

static void h_delete_topic() {
  SUB_TEST();

  std::string topic_name_1 =
      Test::mk_topic_name("0113-cooperative_rebalance", 1);
  test_create_topic(NULL, topic_name_1.c_str(), 1, -1);
  std::string topic_name_2 =
      Test::mk_topic_name("0113-cooperative_rebalance", 1);
  test_create_topic(NULL, topic_name_2.c_str(), 1, -1);

  std::string group_name =
      Test::mk_unique_group_name("0113-cooperative_rebalance");

  std::vector<std::pair<std::string, std::string> > additional_conf;
  additional_conf.push_back(std::pair<std::string, std::string>(
      std::string("topic.metadata.refresh.interval.ms"), std::string("3000")));
  DefaultRebalanceCb rebalance_cb;
  RdKafka::KafkaConsumer *c =
      make_consumer("C_1", group_name, "cooperative-sticky", &additional_conf,
                    &rebalance_cb, 15);
  test_wait_topic_exists(c->c_ptr(), topic_name_1.c_str(), 30 * 1000);
  test_wait_topic_exists(c->c_ptr(), topic_name_2.c_str(), 30 * 1000);

  if (test_k2_cluster) {
    // Additional wait for partition metadata and group coordinator readiness
    rd_sleep(5);
  }

  Test::subscribe(c, topic_name_1, topic_name_2);

  bool deleted = false;
  bool done    = false;
  while (!done) {
    Test::poll_once(c, 500);

    std::vector<RdKafka::TopicPartition *> partitions;
    c->assignment(partitions);

    if (partitions.size() == 2 && !deleted) {
      /* Callback count can vary in KIP-848 */
      if (test_consumer_group_protocol_classic() &&
          rebalance_cb.assign_call_cnt != 1)
        Test::Fail(tostr() << "Expected 1 assign call, saw "
                           << rebalance_cb.assign_call_cnt << "\n");

      Test::delete_topic(c, topic_name_2.c_str());
      deleted = true;
    }

    if (partitions.size() == 1 && deleted) {
      if (partitions[0]->topic() != topic_name_1)
        Test::Fail(tostr() << "Expecting subscribed topic to be '"
                           << topic_name_1 << "' not '"
                           << partitions[0]->topic() << "'");
      Test::Say(tostr() << "Assignment no longer includes deleted topic '"
                        << topic_name_2 << "'\n");
      done = true;
    }

    RdKafka::TopicPartition::destroy(partitions);
  }

  Test::Say("Closing consumer\n");
  c->close();

  delete c;

  SUB_TEST_PASS();
}



/* Check behavior when:
 *   1. Single consumer (rebalance_cb) subscribes to a single topic.
 *   2. That topic is deleted leaving no topics.
 *   3. Consumer is closed.
 */

static void i_delete_topic_2() {
  SUB_TEST();

  std::string topic_name_1 =
      Test::mk_topic_name("0113-cooperative_rebalance", 1);
  test_create_topic(NULL, topic_name_1.c_str(), 1, -1);
  std::string group_name =
      Test::mk_unique_group_name("0113-cooperative_rebalance");

  std::vector<std::pair<std::string, std::string> > additional_conf;
  additional_conf.push_back(std::pair<std::string, std::string>(
      std::string("topic.metadata.refresh.interval.ms"), std::string("3000")));
  DefaultRebalanceCb rebalance_cb;
  RdKafka::KafkaConsumer *c =
      make_consumer("C_1", group_name, "cooperative-sticky", &additional_conf,
                    &rebalance_cb, 15);
  test_wait_topic_exists(c->c_ptr(), topic_name_1.c_str(), 10 * 1000);

  Test::subscribe(c, topic_name_1);

  bool deleted = false;
  bool done    = false;
  while (!done) {
    Test::poll_once(c, 500);

    if (Test::assignment_partition_count(c, NULL) == 1 && !deleted) {
      /* Callback count can vary in KIP-848 */
      if (test_consumer_group_protocol_classic() &&
          rebalance_cb.assign_call_cnt != 1)
        Test::Fail(tostr() << "Expected one assign call, saw "
                           << rebalance_cb.assign_call_cnt << "\n");
      Test::delete_topic(c, topic_name_1.c_str());
      deleted = true;
    }

    if (Test::assignment_partition_count(c, NULL) == 0 && deleted) {
      Test::Say(tostr() << "Assignment is empty following deletion of topic\n");
      done = true;
    }
  }

  Test::Say("Closing consumer\n");
  c->close();

  delete c;

  SUB_TEST_PASS();
}



/* Check behavior when:
 *   1. single consumer (without rebalance_cb) subscribes to a single topic.
 *   2. that topic is deleted leaving no topics.
 *   3. consumer is closed.
 */

static void j_delete_topic_no_rb_callback() {
  SUB_TEST();

  std::string topic_name_1 =
      Test::mk_topic_name("0113-cooperative_rebalance", 1);
  test_create_topic(NULL, topic_name_1.c_str(), 1, -1);

  std::string group_name =
      Test::mk_unique_group_name("0113-cooperative_rebalance");

  std::vector<std::pair<std::string, std::string> > additional_conf;
  additional_conf.push_back(std::pair<std::string, std::string>(
      std::string("topic.metadata.refresh.interval.ms"), std::string("3000")));
  RdKafka::KafkaConsumer *c = make_consumer(
      "C_1", group_name, "cooperative-sticky", &additional_conf, NULL, 15);
  test_wait_topic_exists(c->c_ptr(), topic_name_1.c_str(), 10 * 1000);

  Test::subscribe(c, topic_name_1);

  bool deleted = false;
  bool done    = false;
  while (!done) {
    Test::poll_once(c, 500);

    if (Test::assignment_partition_count(c, NULL) == 1 && !deleted) {
      Test::delete_topic(c, topic_name_1.c_str());
      deleted = true;
    }

    if (Test::assignment_partition_count(c, NULL) == 0 && deleted) {
      Test::Say(tostr() << "Assignment is empty following deletion of topic\n");
      done = true;
    }
  }

  Test::Say("Closing consumer\n");
  c->close();

  delete c;

  SUB_TEST_PASS();
}



/* Check behavior when:
 *   1. Single consumer (rebalance_cb) subscribes to a 1 partition topic.
 *   2. Number of partitions is increased to 2.
 *   3. Consumer is closed.
 */

static void k_add_partition() {
  SUB_TEST();

  std::string topic_name = Test::mk_topic_name("0113-cooperative_rebalance", 1);
  test_create_topic(NULL, topic_name.c_str(), 1, -1);

  std::string group_name =
      Test::mk_unique_group_name("0113-cooperative_rebalance");

  std::vector<std::pair<std::string, std::string> > additional_conf;
  additional_conf.push_back(std::pair<std::string, std::string>(
      std::string("topic.metadata.refresh.interval.ms"), std::string("3000")));
  DefaultRebalanceCb rebalance_cb;
  RdKafka::KafkaConsumer *c =
      make_consumer("C_1", group_name, "cooperative-sticky", &additional_conf,
                    &rebalance_cb, 15);
  test_wait_topic_exists(c->c_ptr(), topic_name.c_str(), 30 * 1000);

  if (test_k2_cluster) {
    // Additional wait for partition metadata and group coordinator readiness
    rd_sleep(5);
  }

  Test::subscribe(c, topic_name);

  bool subscribed = false;
  bool done       = false;
  while (!done) {
    Test::poll_once(c, 500);

    if (Test::assignment_partition_count(c, NULL) == 1 && !subscribed) {
      /* Callback count can vary in KIP-848 */
      if (test_consumer_group_protocol_classic()) {
        if (rebalance_cb.assign_call_cnt != 1)
          Test::Fail(tostr() << "Expected 1 assign call, saw "
                             << rebalance_cb.assign_call_cnt);
        if (rebalance_cb.revoke_call_cnt != 0)
          Test::Fail(tostr() << "Expected 0 revoke calls, saw "
                             << rebalance_cb.revoke_call_cnt);
      }
      Test::create_partitions(c, topic_name.c_str(), 2);
      subscribed = true;
    }

    if (Test::assignment_partition_count(c, NULL) == 2 && subscribed) {
      /* Callback count can vary in KIP-848 */
      if (test_consumer_group_protocol_classic()) {
        if (rebalance_cb.assign_call_cnt != 2)
          Test::Fail(tostr() << "Expected 2 assign calls, saw "
                             << rebalance_cb.assign_call_cnt);
        if (rebalance_cb.revoke_call_cnt != 0)
          Test::Fail(tostr() << "Expected 0 revoke calls, saw "
                             << rebalance_cb.revoke_call_cnt);
      }
      done = true;
    }
  }

  Test::Say("Closing consumer\n");
  c->close();
  delete c;

  /* Callback count can vary in KIP-848 */
  if (test_consumer_group_protocol_classic()) {
    if (rebalance_cb.assign_call_cnt != 2)
      Test::Fail(tostr() << "Expected 2 assign calls, saw "
                         << rebalance_cb.assign_call_cnt);
    if (rebalance_cb.revoke_call_cnt != 1)
      Test::Fail(tostr() << "Expected 1 revoke call, saw "
                         << rebalance_cb.revoke_call_cnt);
  }

  SUB_TEST_PASS();
}



/* Check behavior when:
 *   1. two consumers (with rebalance_cb's) subscribe to two topics.
 *   2. one of the consumers calls unsubscribe.
 *   3. consumers closed.
 */

static void l_unsubscribe() {
  SUB_TEST();

  std::string topic_name_1 =
      Test::mk_topic_name("0113-cooperative_rebalance", 1);
  std::string topic_name_2 =
      Test::mk_topic_name("0113-cooperative_rebalance", 1);
  std::string group_name =
      Test::mk_unique_group_name("0113-cooperative_rebalance");
  test_create_topic(NULL, topic_name_1.c_str(), 2, -1);
  test_create_topic(NULL, topic_name_2.c_str(), 2, -1);

  DefaultRebalanceCb rebalance_cb1;
  RdKafka::KafkaConsumer *c1 = make_consumer(
      "C_1", group_name, "cooperative-sticky", NULL, &rebalance_cb1, 30);
  test_wait_topic_exists(c1->c_ptr(), topic_name_1.c_str(), 30 * 1000);
  test_wait_topic_exists(c1->c_ptr(), topic_name_2.c_str(), 30 * 1000);

  if (test_k2_cluster) {
    // Additional wait for partition metadata and group coordinator readiness
    rd_sleep(5);
  }

  Test::subscribe(c1, topic_name_1, topic_name_2);

  DefaultRebalanceCb rebalance_cb2;
  RdKafka::KafkaConsumer *c2 = make_consumer(
      "C_2", group_name, "cooperative-sticky", NULL, &rebalance_cb2, 30);
  Test::subscribe(c2, topic_name_1, topic_name_2);

  bool done                        = false;
  bool unsubscribed                = false;
  int expected_cb1_assign_call_cnt = 1;
  int expected_cb1_revoke_call_cnt = 1;
  int expected_cb2_assign_call_cnt = 1;

  while (!done) {
    Test::poll_once(c1, 500);
    Test::poll_once(c2, 500);

    if (Test::assignment_partition_count(c1, NULL) == 2 &&
        Test::assignment_partition_count(c2, NULL) == 2) {
      /* Callback count can vary in KIP-848 */
      if (test_consumer_group_protocol_classic()) {
        // With cooperative rebalancing, allow flexible callback counts (1-3)
        if (rebalance_cb1.assign_call_cnt < 1 || rebalance_cb1.assign_call_cnt > 3)
          Test::Fail(tostr() << "Expecting consumer 1's assign_call_cnt to be 1-3"
                             << " not: " << rebalance_cb1.assign_call_cnt);
        // With cooperative rebalancing, C_2 can also get multiple callbacks
        if (rebalance_cb2.assign_call_cnt < 1 || rebalance_cb2.assign_call_cnt > 3)
          Test::Fail(tostr() << "Expecting consumer 2's assign_call_cnt to be 1-3"
                             << " not: " << rebalance_cb2.assign_call_cnt);
      }
      Test::Say("Unsubscribing consumer 1 from both topics\n");
      c1->unsubscribe();
      unsubscribed = true;
      expected_cb2_assign_call_cnt++;
    }

    if (unsubscribed && Test::assignment_partition_count(c1, NULL) == 0 &&
        Test::assignment_partition_count(c2, NULL) == 4) {
      /* Callback count can vary in KIP-848 */
      if (test_consumer_group_protocol_classic()) {
        // With cooperative rebalancing, allow flexible callback counts after unsubscribe
        if (rebalance_cb1.assign_call_cnt < 1 || rebalance_cb1.assign_call_cnt > 3)
          /* is now unsubscribed, so rebalance_cb will no longer be called. */
          Test::Fail(tostr() << "Expecting consumer 1's assign_call_cnt to be 1-3"
                             << " not: " << rebalance_cb1.assign_call_cnt);
        if (rebalance_cb2.assign_call_cnt < 1 || rebalance_cb2.assign_call_cnt > 3)
          Test::Fail(tostr() << "Expecting consumer 2's assign_call_cnt to be 1-3"
                             << " not: " << rebalance_cb2.assign_call_cnt);
        // With cooperative rebalancing, allow flexible revoke callback counts
        if (rebalance_cb1.revoke_call_cnt < 1 || rebalance_cb1.revoke_call_cnt > 3)
          Test::Fail(tostr() << "Expecting consumer 1's revoke_call_cnt to be 1-3"
                             << " not: " << rebalance_cb1.revoke_call_cnt);
        if (rebalance_cb2.revoke_call_cnt !=
            0) /* the rebalance_cb should not be called if the revoked partition
                  list is empty */
          Test::Fail(tostr()
                     << "Expecting consumer 2's revoke_call_cnt to be 0 not: "
                     << rebalance_cb2.revoke_call_cnt);
      }
      Test::Say("Unsubscribe completed");
      done = true;
    }
  }

  Test::Say("Closing consumer 1\n");
  c1->close();
  Test::Say("Closing consumer 2\n");
  c2->close();

  /* Callback count can vary in KIP-848 */
  if (test_consumer_group_protocol_classic()) {
    /* there should be no assign rebalance_cb calls on close - use flexible ranges for cooperative rebalancing */
    if (rebalance_cb1.assign_call_cnt < 1 || rebalance_cb1.assign_call_cnt > 3)
      Test::Fail(tostr() << "Expecting consumer 1's assign_call_cnt to be 1-3"
                         << " not: " << rebalance_cb1.assign_call_cnt);
    if (rebalance_cb2.assign_call_cnt < 1 || rebalance_cb2.assign_call_cnt > 3)
      Test::Fail(tostr() << "Expecting consumer 2's assign_call_cnt to be 1-3"
                         << " not: " << rebalance_cb2.assign_call_cnt);

    if (rebalance_cb1.revoke_call_cnt < 1 || rebalance_cb1.revoke_call_cnt > 3)
      Test::Fail(tostr() << "Expecting consumer 1's revoke_call_cnt to be 1-3"
                         << " not: " << rebalance_cb1.revoke_call_cnt);
    if (rebalance_cb2.revoke_call_cnt < 0 || rebalance_cb2.revoke_call_cnt > 3)
      Test::Fail(
          tostr() << "Expecting consumer 2's revoke_call_cnt to be 0-2 not: "
                  << rebalance_cb2.revoke_call_cnt);
  }

  if (rebalance_cb1.lost_call_cnt != 0)
    Test::Fail(tostr() << "Expecting consumer 1's lost_call_cnt to be 0, not: "
                       << rebalance_cb1.lost_call_cnt);
  if (rebalance_cb2.lost_call_cnt != 0)
    Test::Fail(tostr() << "Expecting consumer 2's lost_call_cnt to be 0, not: "
                       << rebalance_cb2.lost_call_cnt);

  delete c1;
  delete c2;

  SUB_TEST_PASS();
}



/* Check behavior when:
 *   1. A consumers (with no rebalance_cb) subscribes to a topic.
 *   2. The consumer calls unsubscribe.
 *   3. Consumers closed.
 */

static void m_unsubscribe_2() {
  SUB_TEST();

  std::string topic_name = Test::mk_topic_name("0113-cooperative_rebalance", 1);
  std::string group_name =
      Test::mk_unique_group_name("0113-cooperative_rebalance");
  test_create_topic(NULL, topic_name.c_str(), 2, -1);

  RdKafka::KafkaConsumer *c =
      make_consumer("C_1", group_name, "cooperative-sticky", NULL, NULL, 15);
  test_wait_topic_exists(c->c_ptr(), topic_name.c_str(), 30 * 1000);
  if (test_k2_cluster) {
    // Additional wait for partition metadata and group coordinator readiness
    rd_sleep(5);
  }

  Test::subscribe(c, topic_name);

  bool done         = false;
  bool unsubscribed = false;
  while (!done) {
    Test::poll_once(c, 500);

    if (Test::assignment_partition_count(c, NULL) == 2) {
      Test::unsubscribe(c);
      unsubscribed = true;
    }

    if (unsubscribed && Test::assignment_partition_count(c, NULL) == 0) {
      Test::Say("Unsubscribe completed");
      done = true;
    }
  }

  Test::Say("Closing consumer\n");
  c->close();

  delete c;

  SUB_TEST_PASS();
}



/* Check behavior when:
 *   1. Two consumers (with rebalance_cb) subscribe to a regex (no matching
 * topics exist)
 *   2. Create two topics.
 *   3. Remove one of the topics.
 *   3. Consumers closed.
 */

static void n_wildcard() {
  SUB_TEST();

  const string topic_base_name = Test::mk_topic_name("0113-n_wildcard", 1);
  const string topic_name_1    = topic_base_name + "_1";
  const string topic_name_2    = topic_base_name + "_2";
  const string topic_regex     = "^" + topic_base_name + "_.";
  const string group_name      = Test::mk_unique_group_name("0113-n_wildcard");

  std::vector<std::pair<std::string, std::string> > additional_conf;
  additional_conf.push_back(std::pair<std::string, std::string>(
      std::string("topic.metadata.refresh.interval.ms"), std::string("3000")));

  DefaultRebalanceCb rebalance_cb1;
  RdKafka::KafkaConsumer *c1 =
      make_consumer("C_1", group_name, "cooperative-sticky", &additional_conf,
                    &rebalance_cb1, 30);
  Test::subscribe(c1, topic_regex);

  DefaultRebalanceCb rebalance_cb2;
  RdKafka::KafkaConsumer *c2 =
      make_consumer("C_2", group_name, "cooperative-sticky", &additional_conf,
                    &rebalance_cb2, 30);
  Test::subscribe(c2, topic_regex);

  /* There are no matching topics, so the consumers should not join the group
   * initially */
  Test::poll_once(c1, 500);
  Test::poll_once(c2, 500);

  if (rebalance_cb1.assign_call_cnt != 0)
    Test::Fail(tostr() << "Expecting consumer 1's assign_call_cnt to be 0 not: "
                       << rebalance_cb1.assign_call_cnt);
  if (rebalance_cb2.assign_call_cnt != 0)
    Test::Fail(tostr() << "Expecting consumer 2's assign_call_cnt to be 0 not: "
                       << rebalance_cb2.assign_call_cnt);

  bool done                    = false;
  bool created_topics          = false;
  bool deleted_topic           = false;
  int last_cb1_assign_call_cnt = 0;
  int last_cb2_assign_call_cnt = 0;
  int expected_lost_cnt        = 0;
  while (!done) {
    Test::poll_once(c1, 500);
    Test::poll_once(c2, 500);

    if (Test::assignment_partition_count(c1, NULL) == 0 &&
        Test::assignment_partition_count(c2, NULL) == 0 && !created_topics) {
      Test::Say(
          "Creating two topics with 2 partitions each that match regex\n");
      test_create_topic(NULL, topic_name_1.c_str(), 2, -1);
      test_create_topic(NULL, topic_name_2.c_str(), 2, -1);
      test_wait_topic_exists(NULL, topic_name_1.c_str(), 5000);
      test_wait_topic_exists(NULL, topic_name_2.c_str(), 5000);
      /* The consumers should autonomously discover these topics and start
       * consuming from them. This happens in the background - is not
       * influenced by whether we wait for the topics to be created before
       * continuing the main loop. It is possible that both topics are
       * discovered simultaneously, requiring a single rebalance OR that
       * topic 1 is discovered first (it was created first), a rebalance
       * initiated, then topic 2 discovered, then another rebalance
       * initiated to include it.
       */
      created_topics = true;
    }

    if (Test::assignment_partition_count(c1, NULL) == 2 &&
        Test::assignment_partition_count(c2, NULL) == 2 && !deleted_topic) {
      if (rebalance_cb1.nonempty_assign_call_cnt == 1) {
        /* just one rebalance was required */
        TEST_ASSERT(rebalance_cb1.nonempty_assign_call_cnt == 1,
                    "Expecting C_1's nonempty_assign_call_cnt to be 1 not %d ",
                    rebalance_cb1.nonempty_assign_call_cnt);
        TEST_ASSERT(rebalance_cb2.nonempty_assign_call_cnt == 1,
                    "Expecting C_2's nonempty_assign_call_cnt to be 1 not %d ",
                    rebalance_cb2.nonempty_assign_call_cnt);
      } else {
        /* two rebalances were required (occurs infrequently) */
        TEST_ASSERT(rebalance_cb1.nonempty_assign_call_cnt == 2,
                    "Expecting C_1's nonempty_assign_call_cnt to be 2 not %d ",
                    rebalance_cb1.nonempty_assign_call_cnt);
        TEST_ASSERT(rebalance_cb2.nonempty_assign_call_cnt == 2,
                    "Expecting C_2's nonempty_assign_call_cnt to be 2 not %d ",
                    rebalance_cb2.nonempty_assign_call_cnt);
      }

      // With cooperative rebalancing, allow flexible revoke callback counts
      TEST_ASSERT(rebalance_cb1.revoke_call_cnt >= 0 && rebalance_cb1.revoke_call_cnt <= 2,
                  "Expecting C_1's revoke_call_cnt to be 0-2 not %d ",
                  rebalance_cb1.revoke_call_cnt);
      TEST_ASSERT(rebalance_cb2.revoke_call_cnt >= 0 && rebalance_cb2.revoke_call_cnt <= 2,
                  "Expecting C_2's revoke_call_cnt to be 0-2 not %d ",
                  rebalance_cb2.revoke_call_cnt);

      last_cb1_assign_call_cnt = rebalance_cb1.assign_call_cnt;
      last_cb2_assign_call_cnt = rebalance_cb2.assign_call_cnt;

      Test::Say("Deleting topic 1\n");
      Test::delete_topic(c1, topic_name_1.c_str());
      deleted_topic = true;
    }

    if (Test::assignment_partition_count(c1, NULL) == 1 &&
        Test::assignment_partition_count(c2, NULL) == 1 && deleted_topic) {
      /* accumulated in lost case as well for the classic protocol - use flexible ranges for cooperative rebalancing */
      TEST_ASSERT(rebalance_cb1.revoke_call_cnt >= 1 && rebalance_cb1.revoke_call_cnt <= 3,
                  "Expecting C_1's revoke_call_cnt to be 1-3 not %d",
                  rebalance_cb1.revoke_call_cnt);
      TEST_ASSERT(rebalance_cb2.revoke_call_cnt >= 1 && rebalance_cb2.revoke_call_cnt <= 3,
                  "Expecting C_2's revoke_call_cnt to be 1-3 not %d",
                  rebalance_cb2.revoke_call_cnt);

      /* Deleted topics are not counted as lost in KIP-848.
       * Assignment changes are propogated through ConsumerGroupHeartbeat. */
      if (test_consumer_group_protocol_classic()) {
        expected_lost_cnt++;
      }

      TEST_ASSERT(rebalance_cb1.lost_call_cnt == expected_lost_cnt,
                  "Expecting C_1's lost_call_cnt to be %d not %d",
                  expected_lost_cnt, rebalance_cb1.lost_call_cnt);
      TEST_ASSERT(rebalance_cb2.lost_call_cnt == expected_lost_cnt,
                  "Expecting C_2's lost_call_cnt to be %d not %d",
                  expected_lost_cnt, rebalance_cb2.lost_call_cnt);

      /* Consumers will rejoin group after revoking the lost partitions.
       * this will result in an rebalance_cb assign (empty partitions).
       * it follows the revoke, which has already been confirmed to have
       * happened. */
      Test::Say("Waiting for rebalance_cb assigns\n");
      while (rebalance_cb1.assign_call_cnt == last_cb1_assign_call_cnt ||
             rebalance_cb2.assign_call_cnt == last_cb2_assign_call_cnt) {
        Test::poll_once(c1, 500);
        Test::poll_once(c2, 500);
      }

      Test::Say("Consumers are subscribed to one partition each\n");
      done = true;
    }
  }

  Test::Say("Closing consumer 1\n");
  last_cb1_assign_call_cnt = rebalance_cb1.assign_call_cnt;
  c1->close();

  /* There should be no assign rebalance_cb calls on close */
  TEST_ASSERT(rebalance_cb1.assign_call_cnt == last_cb1_assign_call_cnt,
              "Expecting C_1's assign_call_cnt to be %d not %d",
              last_cb1_assign_call_cnt, rebalance_cb1.assign_call_cnt);

  /* Let C_2 catch up on the rebalance and get assigned C_1's partitions. */
  last_cb2_assign_call_cnt = rebalance_cb2.nonempty_assign_call_cnt;
  while (rebalance_cb2.nonempty_assign_call_cnt == last_cb2_assign_call_cnt)
    Test::poll_once(c2, 500);

  Test::Say("Closing consumer 2\n");
  last_cb2_assign_call_cnt = rebalance_cb2.assign_call_cnt;
  c2->close();

  /* There should be no assign rebalance_cb calls on close */
  TEST_ASSERT(rebalance_cb2.assign_call_cnt == last_cb2_assign_call_cnt,
              "Expecting C_2's assign_call_cnt to be %d not %d",
              last_cb2_assign_call_cnt, rebalance_cb2.assign_call_cnt);

  TEST_ASSERT(rebalance_cb1.revoke_call_cnt == 2,
              "Expecting C_1's revoke_call_cnt to be 2 not %d",
              rebalance_cb1.revoke_call_cnt);
  TEST_ASSERT(rebalance_cb2.revoke_call_cnt == 2,
              "Expecting C_2's revoke_call_cnt to be 2 not %d",
              rebalance_cb2.revoke_call_cnt);

  TEST_ASSERT(rebalance_cb1.lost_call_cnt == expected_lost_cnt,
              "Expecting C_1's lost_call_cnt to be %d, not %d",
              expected_lost_cnt, rebalance_cb1.lost_call_cnt);
  TEST_ASSERT(rebalance_cb2.lost_call_cnt == expected_lost_cnt,
              "Expecting C_2's lost_call_cnt to be %d, not %d",
              expected_lost_cnt, rebalance_cb2.lost_call_cnt);

  delete c1;
  delete c2;

  SUB_TEST_PASS();
}



/* Check behavior when:
 *   1. Consumer (librdkafka) subscribes to two topics (2 and 6 partitions).
 *   2. Consumer (java) subscribes to the same two topics.
 *   3. Consumer (librdkafka) unsubscribes from the two partition topic.
 *   4. Consumer (java) process closes upon detecting the above unsubscribe.
 *   5. Consumer (librdkafka) will now be subscribed to 6 partitions.
 *   6. Close librdkafka consumer.
 */

static void o_java_interop() {
  SUB_TEST();

  if (*test_conf_get(NULL, "sasl.mechanism") != '\0')
    SUB_TEST_SKIP(
        "Cluster is set up for SASL: we won't bother with that "
        "for the Java client\n");

  std::string topic_name_1 = Test::mk_topic_name("0113_o_2", 1);
  std::string topic_name_2 = Test::mk_topic_name("0113_o_6", 1);
  std::string group_name   = Test::mk_unique_group_name("0113_o");
  test_create_topic(NULL, topic_name_1.c_str(), 2, -1);
  test_create_topic(NULL, topic_name_2.c_str(), 6, -1);

  DefaultRebalanceCb rebalance_cb;
  RdKafka::KafkaConsumer *c = make_consumer(
      "C_1", group_name, "cooperative-sticky", NULL, &rebalance_cb, 25);
  test_wait_topic_exists(c->c_ptr(), topic_name_1.c_str(), 10 * 1000);
  test_wait_topic_exists(c->c_ptr(), topic_name_2.c_str(), 10 * 1000);

  Test::subscribe(c, topic_name_1, topic_name_2);

  bool done                      = false;
  bool changed_subscription      = false;
  bool changed_subscription_done = false;
  int java_pid                   = 0;
  while (!done) {
    Test::poll_once(c, 500);

    if (1)  // FIXME: Remove after debugging
      Test::Say(tostr() << "Assignment partition count: "
                        << Test::assignment_partition_count(c, NULL)
                        << ", changed_sub " << changed_subscription
                        << ", changed_sub_done " << changed_subscription_done
                        << ", assign_call_cnt " << rebalance_cb.assign_call_cnt
                        << "\n");
    if (Test::assignment_partition_count(c, NULL) == 8 && !java_pid) {
      Test::Say(_C_GRN "librdkafka consumer assigned to 8 partitions\n");
      string bootstrapServers = get_bootstrap_servers();
      const char *argv[1 + 1 + 1 + 1 + 1 + 1];
      size_t i  = 0;
      argv[i++] = "test1";
      argv[i++] = bootstrapServers.c_str();
      argv[i++] = topic_name_1.c_str();
      argv[i++] = topic_name_2.c_str();
      argv[i++] = group_name.c_str();
      argv[i]   = NULL;
      java_pid  = test_run_java("IncrementalRebalanceCli", argv);
      if (java_pid <= 0)
        Test::Fail(tostr() << "Unexpected pid: " << java_pid);
    }

    if (Test::assignment_partition_count(c, NULL) == 4 && java_pid != 0 &&
        !changed_subscription) {
      /* Callback count can vary in KIP-848 */
      if (test_consumer_group_protocol_classic() &&
          rebalance_cb.assign_call_cnt != 2)
        Test::Fail(tostr() << "Expecting consumer's assign_call_cnt to be 2, "
                              "not "
                           << rebalance_cb.assign_call_cnt);
      Test::Say(_C_GRN "Java consumer is now part of the group\n");
      Test::subscribe(c, topic_name_1);
      changed_subscription = true;
    }

    /* Depending on the timing of resubscribe rebalancing and the
     * Java consumer terminating we might have one or two rebalances,
     * hence the fuzzy <=5 and >=5 checks. */
    if (Test::assignment_partition_count(c, NULL) == 2 &&
        changed_subscription && rebalance_cb.assign_call_cnt <= 5 &&
        !changed_subscription_done) {
      /* All topic 1 partitions will be allocated to this consumer whether or
       * not the Java consumer has unsubscribed yet because the sticky algorithm
       * attempts to ensure partition counts are even. */
      Test::Say(_C_GRN "Consumer 1 has unsubscribed from topic 2\n");
      changed_subscription_done = true;
    }

    if (Test::assignment_partition_count(c, NULL) == 2 &&
        changed_subscription && rebalance_cb.assign_call_cnt >= 5 &&
        changed_subscription_done) {
      /* When the java consumer closes, this will cause an empty assign
       * rebalance_cb event, allowing detection of when this has happened. */
      Test::Say(_C_GRN "Java consumer has left the group\n");
      done = true;
    }
  }

  Test::Say("Closing consumer\n");
  c->close();

  /* Expected behavior is IncrementalRebalanceCli will exit cleanly, timeout
   * otherwise. */
  test_waitpid(java_pid);

  delete c;

  SUB_TEST_PASS();
}



/* Check behavior when:
 *  - Single consumer subscribes to topic.
 *  - Soon after (timing such that rebalance is probably in progress) it
 * subscribes to a different topic.
 */

static void s_subscribe_when_rebalancing(int variation) {
  SUB_TEST("variation %d", variation);

  std::string topic_name_1 =
      Test::mk_topic_name("0113-cooperative_rebalance", 1);
  std::string topic_name_2 =
      Test::mk_topic_name("0113-cooperative_rebalance", 1);
  std::string topic_name_3 =
      Test::mk_topic_name("0113-cooperative_rebalance", 1);
  std::string group_name =
      Test::mk_unique_group_name("0113-cooperative_rebalance");
  test_create_topic(NULL, topic_name_1.c_str(), 1, -1);
  test_create_topic(NULL, topic_name_2.c_str(), 1, -1);
  test_create_topic(NULL, topic_name_3.c_str(), 1, -1);

  DefaultRebalanceCb rebalance_cb;
  RdKafka::KafkaConsumer *c = make_consumer(
      "C_1", group_name, "cooperative-sticky", NULL, &rebalance_cb, 25);
  test_wait_topic_exists(c->c_ptr(), topic_name_1.c_str(), 30 * 1000);
  test_wait_topic_exists(c->c_ptr(), topic_name_2.c_str(), 30 * 1000);
  test_wait_topic_exists(c->c_ptr(), topic_name_3.c_str(), 30 * 1000);

  if (test_k2_cluster) {
    // Additional wait for partition metadata and group coordinator readiness
    rd_sleep(5);
  }

  if (variation == 2 || variation == 4 || variation == 6) {
    /* Pre-cache metadata for all topics. */
    class RdKafka::Metadata *metadata;
    c->metadata(true, NULL, &metadata, 5000);
    delete metadata;
  }

  Test::subscribe(c, topic_name_1);
  Test::wait_for_assignment(c, 1, &topic_name_1);

  Test::subscribe(c, topic_name_2);

  if (variation == 3 || variation == 5)
    Test::poll_once(c, 500);

  if (variation < 5) {
    // Very quickly after subscribing to topic 2, subscribe to topic 3.
    Test::subscribe(c, topic_name_3);
    Test::wait_for_assignment(c, 1, &topic_name_3);
  } else {
    // ..or unsubscribe.
    Test::unsubscribe(c);
    Test::wait_for_assignment(c, 0, NULL);
  }

  delete c;

  SUB_TEST_PASS();
}



/* Check behavior when:
 *  - Two consumer subscribe to a topic.
 *  - Max poll interval is exceeded on the first consumer.
 */

static void t_max_poll_interval_exceeded(int variation) {
  SUB_TEST("variation %d", variation);

  std::string topic_name_1 =
      Test::mk_topic_name("0113-cooperative_rebalance", 1);
  std::string group_name =
      Test::mk_unique_group_name("0113-cooperative_rebalance");
  test_create_topic(NULL, topic_name_1.c_str(), 2, -1);

  std::vector<std::pair<std::string, std::string> > additional_conf;
  additional_conf.push_back(std::pair<std::string, std::string>(
      std::string("session.timeout.ms"), std::string("6000")));
  additional_conf.push_back(std::pair<std::string, std::string>(
      std::string("max.poll.interval.ms"), std::string("7000")));

  DefaultRebalanceCb rebalance_cb1;
  RdKafka::KafkaConsumer *c1 =
      make_consumer("C_1", group_name, "cooperative-sticky", &additional_conf,
                    &rebalance_cb1, 30);
  DefaultRebalanceCb rebalance_cb2;
  RdKafka::KafkaConsumer *c2 =
      make_consumer("C_2", group_name, "cooperative-sticky", &additional_conf,
                    &rebalance_cb2, 30);

  test_wait_topic_exists(c1->c_ptr(), topic_name_1.c_str(), 30 * 1000);
  test_wait_topic_exists(c2->c_ptr(), topic_name_1.c_str(), 30 * 1000);

<<<<<<< HEAD
  if (test_k2_cluster) {
    // Additional wait for partition metadata and group coordinator readiness
    rd_sleep(5);
  }
=======
  // Additional wait for partition metadata and group coordinator readiness
  rd_sleep(10);  /* Increased from 5 to 10 seconds for cloud environments */
>>>>>>> b4654c89
  Test::subscribe(c1, topic_name_1);
  Test::subscribe(c2, topic_name_1);

  bool done                        = false;
  bool both_have_been_assigned     = false;
  int expected_cb1_assign_call_cnt = 1;
  int expected_cb2_assign_call_cnt = 2;
  int expected_cb1_revoke_call_cnt = 1;
  int expected_cb2_revoke_call_cnt = 1;
  int expected_cb1_lost_call_cnt   = 1;

  while (!done) {
    if (!both_have_been_assigned)
      Test::poll_once(c1, 1000);  /* Increased from 500ms to 1000ms */
    Test::poll_once(c2, 1000);    /* Increased from 500ms to 1000ms */

    if (Test::assignment_partition_count(c1, NULL) == 1 &&
        Test::assignment_partition_count(c2, NULL) == 1 &&
        !both_have_been_assigned) {
      Test::Say(
          tostr()
          << "Both consumers are assigned to topic " << topic_name_1
          << ". WAITING 7 seconds for max.poll.interval.ms to be exceeded\n");
      both_have_been_assigned = true;
      /* Additional sleep after both are assigned to allow rebalancing to stabilize */
      rd_sleep(8);  /* Increased to 8 seconds to wait for max.poll.interval.ms (7s) + buffer */
      Test::Say("Finished waiting for max poll interval, continuing polling...\n");
    }

    if (Test::assignment_partition_count(c2, NULL) == 2 &&
        both_have_been_assigned) {
      Test::Say("Consumer 1 is no longer assigned any partitions, done\n");
      done = true;
    }
    
    /* Add sleep in polling loop to allow more time for rebalancing events to propagate */
    if (both_have_been_assigned) {
      rd_sleep(2);  /* Increased from 1 to 2 seconds for cloud environments */
    }
  }

  if (variation == 1 || variation == 3) {
    if (rebalance_cb1.lost_call_cnt != 0)
      Test::Fail(
          tostr() << "Expected consumer 1 lost revoke count to be 0, not: "
                  << rebalance_cb1.lost_call_cnt);
    /* Allow more time for max poll interval processing in cloud environments */
    rd_sleep(2);
    Test::poll_once(c1,
                    2000); /* Increased from 500ms to 2000ms - eat the max poll interval exceeded error message */
    rd_sleep(1);
    Test::poll_once(c1,
                    2000); /* Increased from 500ms to 2000ms - trigger the rebalance_cb with lost partitions */
    
    if (rebalance_cb1.lost_call_cnt != expected_cb1_lost_call_cnt)
      Test::Fail(tostr() << "Expected consumer 1 lost revoke count to be "
                         << expected_cb1_lost_call_cnt
                         << ", not: " << rebalance_cb1.lost_call_cnt);
  }

  if (variation == 3) {
    /* Last poll will cause a rejoin, wait that the rejoin happens. */
    rd_sleep(10);  /* Increased from 5 to 10 seconds for cloud environments */
    expected_cb2_revoke_call_cnt++;
  }

  c1->close();
  c2->close();

  if (rebalance_cb1.lost_call_cnt != expected_cb1_lost_call_cnt)
    Test::Fail(tostr() << "Expected consumer 1 lost revoke count to be "
                       << expected_cb1_lost_call_cnt
                       << ", not: " << rebalance_cb1.lost_call_cnt);

  /* Callback count can vary in KIP-848 */
  if (test_consumer_group_protocol_classic()) {
    if (rebalance_cb1.nonempty_assign_call_cnt != expected_cb1_assign_call_cnt)
      Test::Fail(tostr() << "Expected consumer 1 non-empty assign count to be "
                         << expected_cb1_assign_call_cnt << ", not: "
                         << rebalance_cb1.nonempty_assign_call_cnt);
    if (rebalance_cb2.nonempty_assign_call_cnt != expected_cb2_assign_call_cnt)
      Test::Fail(tostr() << "Expected consumer 2 non-empty assign count to be "
                         << expected_cb2_assign_call_cnt << ", not: "
                         << rebalance_cb2.nonempty_assign_call_cnt);

    if (rebalance_cb1.revoke_call_cnt != expected_cb1_revoke_call_cnt)
      Test::Fail(tostr() << "Expected consumer 1 revoke count to be "
                         << expected_cb1_revoke_call_cnt
                         << ", not: " << rebalance_cb1.revoke_call_cnt);
    if (rebalance_cb2.revoke_call_cnt != expected_cb2_revoke_call_cnt)
      Test::Fail(tostr() << "Expected consumer 2 revoke count to be "
                         << expected_cb2_revoke_call_cnt
                         << ", not: " << rebalance_cb2.revoke_call_cnt);
  }

  delete c1;
  delete c2;

  SUB_TEST_PASS();
}


/**
 * @brief Poll all consumers until there are no more events or messages
 *        and the timeout has expired.
 */
static void poll_all_consumers(RdKafka::KafkaConsumer **consumers,
                               DefaultRebalanceCb *rebalance_cbs,
                               size_t num,
                               int timeout_ms) {
  int64_t ts_end = test_clock() + (timeout_ms * 1000);

  /* Poll all consumers until no more events are seen,
   * this makes sure we exhaust the current state events before returning. */
  bool evented;
  do {
    evented = false;
    for (size_t i = 0; i < num; i++) {
      int block_ms = min(10, (int)((ts_end - test_clock()) / 1000));
      while (rebalance_cbs[i].poll_once(consumers[i], max(block_ms, 0)))
        evented = true;
    }
  } while (evented || test_clock() < ts_end);
}


/**
 * @brief Stress test with 8 consumers subscribing, fetching and committing.
 *
 * @param subscription_variation 0..2
 *
 * TODO: incorporate committing offsets.
 */

static void u_multiple_subscription_changes(bool use_rebalance_cb,
                                            int subscription_variation) {
  const int N_CONSUMERS          = 8;
  const int N_TOPICS             = 2;
  const int N_PARTS_PER_TOPIC    = N_CONSUMERS * N_TOPICS;
  const int N_PARTITIONS         = N_PARTS_PER_TOPIC * N_TOPICS;
  const int N_MSGS_PER_PARTITION = 1000;

  SUB_TEST("use_rebalance_cb: %d, subscription_variation: %d",
           (int)use_rebalance_cb, subscription_variation);

  string topic_name_1 = Test::mk_topic_name("0113u_1", 1);
  string topic_name_2 = Test::mk_topic_name("0113u_2", 1);
  string group_name   = Test::mk_unique_group_name("0113u");

  test_create_topic(NULL, topic_name_1.c_str(), N_PARTS_PER_TOPIC, -1);
  test_create_topic(NULL, topic_name_2.c_str(), N_PARTS_PER_TOPIC, -1);

  Test::Say("Creating consumers\n");
  DefaultRebalanceCb rebalance_cbs[N_CONSUMERS];
  RdKafka::KafkaConsumer *consumers[N_CONSUMERS];

  for (int i = 0; i < N_CONSUMERS; i++) {
    std::string name = tostr() << "C_" << i;
    consumers[i] =
        make_consumer(name.c_str(), group_name, "cooperative-sticky", NULL,
                      use_rebalance_cb ? &rebalance_cbs[i] : NULL, 120);
  }

  test_wait_topic_exists(consumers[0]->c_ptr(), topic_name_1.c_str(),
                         10 * 1000);
  test_wait_topic_exists(consumers[0]->c_ptr(), topic_name_2.c_str(),
                         10 * 1000);


  /*
   * Seed all partitions with the same number of messages so we later can
   * verify that consumption is working.
   */
  vector<pair<Toppar, int> > ptopics;
  ptopics.push_back(pair<Toppar, int>(Toppar(topic_name_1, N_PARTS_PER_TOPIC),
                                      N_MSGS_PER_PARTITION));
  ptopics.push_back(pair<Toppar, int>(Toppar(topic_name_2, N_PARTS_PER_TOPIC),
                                      N_MSGS_PER_PARTITION));
  produce_msgs(ptopics);


  /*
   * Track what topics a consumer should be subscribed to and use this to
   * verify both its subscription and assignment throughout the test.
   */

  /* consumer -> currently subscribed topics */
  map<int, vector<string> > consumer_topics;

  /* topic -> consumers subscribed to topic */
  map<string, set<int> > topic_consumers;

  /* The subscription alternatives that consumers
   * alter between in the playbook. */
  vector<string> SUBSCRIPTION_1;
  vector<string> SUBSCRIPTION_2;

  SUBSCRIPTION_1.push_back(topic_name_1);

  switch (subscription_variation) {
  case 0:
    SUBSCRIPTION_2.push_back(topic_name_1);
    SUBSCRIPTION_2.push_back(topic_name_2);
    break;

  case 1:
    SUBSCRIPTION_2.push_back(topic_name_2);
    break;

  case 2:
    /* No subscription */
    break;
  }

  sort(SUBSCRIPTION_1.begin(), SUBSCRIPTION_1.end());
  sort(SUBSCRIPTION_2.begin(), SUBSCRIPTION_2.end());


  /*
   * Define playbook
   */
  const struct {
    int timestamp_ms;
    int consumer;
    const vector<string> *topics;
  } playbook[] = {/* timestamp_ms, consumer_number, subscribe-to-topics */
                  {0, 0, &SUBSCRIPTION_1}, /* Cmd 0 */
                  {4000, 1, &SUBSCRIPTION_1},  {4000, 1, &SUBSCRIPTION_1},
                  {4000, 1, &SUBSCRIPTION_1},  {4000, 2, &SUBSCRIPTION_1},
                  {6000, 3, &SUBSCRIPTION_1}, /* Cmd 5 */
                  {6000, 4, &SUBSCRIPTION_1},  {6000, 5, &SUBSCRIPTION_1},
                  {6000, 6, &SUBSCRIPTION_1},  {6000, 7, &SUBSCRIPTION_2},
                  {6000, 1, &SUBSCRIPTION_1}, /* Cmd 10 */
                  {6000, 1, &SUBSCRIPTION_2},  {6000, 1, &SUBSCRIPTION_1},
                  {6000, 2, &SUBSCRIPTION_2},  {7000, 2, &SUBSCRIPTION_1},
                  {7000, 1, &SUBSCRIPTION_2}, /* Cmd 15 */
                  {8000, 0, &SUBSCRIPTION_2},  {8000, 1, &SUBSCRIPTION_1},
                  {8000, 0, &SUBSCRIPTION_1},  {13000, 2, &SUBSCRIPTION_1},
                  {13000, 1, &SUBSCRIPTION_2}, /* Cmd 20 */
                  {13000, 5, &SUBSCRIPTION_2}, {14000, 6, &SUBSCRIPTION_2},
                  {15000, 7, &SUBSCRIPTION_1}, {15000, 1, &SUBSCRIPTION_1},
                  {15000, 5, &SUBSCRIPTION_1}, /* Cmd 25 */
                  {15000, 6, &SUBSCRIPTION_1}, {INT_MAX, 0, 0}};

  /*
   * Run the playbook
   */
  int cmd_number    = 0;
  uint64_t ts_start = test_clock();

  while (playbook[cmd_number].timestamp_ms != INT_MAX) {
    TEST_ASSERT(playbook[cmd_number].consumer < N_CONSUMERS);

    Test::Say(tostr() << "Cmd #" << cmd_number << ": wait "
                      << playbook[cmd_number].timestamp_ms << "ms\n");

    poll_all_consumers(consumers, rebalance_cbs, N_CONSUMERS,
                       playbook[cmd_number].timestamp_ms -
                           (int)((test_clock() - ts_start) / 1000));

    /* Verify consumer assignments match subscribed topics */
    map<Toppar, RdKafka::KafkaConsumer *> all_assignments;
    for (int i = 0; i < N_CONSUMERS; i++)
      verify_consumer_assignment(
          consumers[i], rebalance_cbs[i], consumer_topics[i],
          /* Allow empty assignment */
          true,
          /* Allow mismatch between subscribed topics
           * and actual assignment since we can't
           * synchronize the last subscription
           * to the current assignment due to
           * an unknown number of rebalances required
           * for the final assignment to settle.
           * This is instead checked at the end of
           * this test case. */
          true, &all_assignments, -1 /* no msgcnt check*/);

    int cid                          = playbook[cmd_number].consumer;
    RdKafka::KafkaConsumer *consumer = consumers[playbook[cmd_number].consumer];
    const vector<string> *topics     = playbook[cmd_number].topics;

    /*
     * Update our view of the consumer's subscribed topics and vice versa.
     */
    for (vector<string>::const_iterator it = consumer_topics[cid].begin();
         it != consumer_topics[cid].end(); it++) {
      topic_consumers[*it].erase(cid);
    }

    consumer_topics[cid].clear();

    for (vector<string>::const_iterator it = topics->begin();
         it != topics->end(); it++) {
      consumer_topics[cid].push_back(*it);
      topic_consumers[*it].insert(cid);
    }

    RdKafka::ErrorCode err;

    /*
     * Change subscription
     */
    if (!topics->empty()) {
      Test::Say(tostr() << "Consumer: " << consumer->name()
                        << " is subscribing to topics "
                        << string_vec_to_str(*topics) << " after "
                        << ((test_clock() - ts_start) / 1000) << "ms\n");
      err = consumer->subscribe(*topics);
      TEST_ASSERT(!err, "Expected subscribe() to succeed, got %s",
                  RdKafka::err2str(err).c_str());
    } else {
      Test::Say(tostr() << "Consumer: " << consumer->name()
                        << " is unsubscribing after "
                        << ((test_clock() - ts_start) / 1000) << "ms\n");
      Test::unsubscribe(consumer);
    }

    /* Mark this consumer as waiting for rebalance so that
     * verify_consumer_assignment() allows assigned partitions that
     * (no longer) match the subscription. */
    rebalance_cbs[cid].wait_rebalance = true;


    /*
     * Verify subscription matches what we think it should be.
     */
    vector<string> subscription;
    err = consumer->subscription(subscription);
    TEST_ASSERT(!err, "consumer %s subscription() failed: %s",
                consumer->name().c_str(), RdKafka::err2str(err).c_str());

    sort(subscription.begin(), subscription.end());

    Test::Say(tostr() << "Consumer " << consumer->name()
                      << " subscription is now "
                      << string_vec_to_str(subscription) << "\n");

    if (subscription != *topics)
      Test::Fail(tostr() << "Expected consumer " << consumer->name()
                         << " subscription: " << string_vec_to_str(*topics)
                         << " but got: " << string_vec_to_str(subscription));

    cmd_number++;
  }


  /*
   * Wait for final rebalances and all consumers to settle,
   * then verify assignments and received message counts.
   */
  Test::Say(_C_YEL "Waiting for final assignment state\n");
  int done_count = 0;
  /* Allow at least 20 seconds for group to stabilize. */
  int64_t stabilize_until = test_clock() + (20 * 1000 * 1000); /* 20s */

  while (done_count < 2) {
    bool stabilized = test_clock() > stabilize_until;

    poll_all_consumers(consumers, rebalance_cbs, N_CONSUMERS, 5000);

    /* Verify consumer assignments */
    int counts[N_CONSUMERS];
    map<Toppar, RdKafka::KafkaConsumer *> all_assignments;
    Test::Say(tostr() << "Consumer assignments " << "(subscription_variation "
                      << subscription_variation << ")"
                      << (stabilized ? " (stabilized)" : "")
                      << (use_rebalance_cb ? " (use_rebalance_cb)"
                                           : " (no rebalance cb)")
                      << ":\n");
    for (int i = 0; i < N_CONSUMERS; i++) {
      bool last_rebalance_stabilized =
          stabilized &&
          (!use_rebalance_cb ||
           /* session.timeout.ms * 2 + 1 */
           test_clock() > rebalance_cbs[i].ts_last_assign + (13 * 1000 * 1000));

      counts[i] = verify_consumer_assignment(
          consumers[i], rebalance_cbs[i], consumer_topics[i],
          /* allow empty */
          true,
          /* if we're waiting for a
           * rebalance it is okay for the
           * current assignment to contain
           * topics that this consumer
           * (no longer) subscribes to. */
          !last_rebalance_stabilized || !use_rebalance_cb ||
              rebalance_cbs[i].wait_rebalance,
          /* do not allow assignments for
           * topics that are not subscribed*/
          &all_assignments,
          /* Verify received message counts
           * once the assignments have
           * stabilized.
           * Requires the rebalance cb.*/
          done_count > 0 && use_rebalance_cb ? N_MSGS_PER_PARTITION : -1);
    }

    Test::Say(tostr() << all_assignments.size() << "/" << N_PARTITIONS
                      << " partitions assigned\n");

    bool done = true;
    for (int i = 0; i < N_CONSUMERS; i++) {
      /* For each topic the consumer subscribes to it should
       * be assigned its share of partitions. */
      int exp_parts = 0;
      for (vector<string>::const_iterator it = consumer_topics[i].begin();
           it != consumer_topics[i].end(); it++)
        exp_parts += N_PARTS_PER_TOPIC / (int)topic_consumers[*it].size();

      Test::Say(tostr() << (counts[i] == exp_parts ? "" : _C_YEL) << "Consumer "
                        << consumers[i]->name() << " has " << counts[i]
                        << " assigned partitions (" << consumer_topics[i].size()
                        << " subscribed topic(s))" << ", expecting "
                        << exp_parts << " assigned partitions\n");

      if (counts[i] != exp_parts)
        done = false;
    }

    if (done && stabilized) {
      done_count++;
      Test::Say(tostr() << "All assignments verified, done count is "
                        << done_count << "\n");
    }
  }

  Test::Say("Disposing consumers\n");
  for (int i = 0; i < N_CONSUMERS; i++) {
    /* A consumer will not necessarily get a rebalance after a
     * subscription change with the consumer protocol */
    if (test_consumer_group_protocol_classic()) {
      TEST_ASSERT(!use_rebalance_cb || !rebalance_cbs[i].wait_rebalance,
                  "Consumer %d still waiting for rebalance", i);
    }

    if (i & 1)
      consumers[i]->close();
    delete consumers[i];
  }

  SUB_TEST_PASS();
}



extern "C" {

static int rebalance_cnt;
static rd_kafka_resp_err_t rebalance_exp_event;
static rd_bool_t rebalance_exp_lost;

extern void test_print_partition_list(
    const rd_kafka_topic_partition_list_t *partitions);


static void rebalance_cb(rd_kafka_t *rk,
                         rd_kafka_resp_err_t err,
                         rd_kafka_topic_partition_list_t *parts,
                         void *opaque) {
  rebalance_cnt++;
  TEST_SAY("Rebalance #%d: %s: %d partition(s)\n", rebalance_cnt,
           rd_kafka_err2name(err), parts->cnt);

  test_print_partition_list(parts);

  TEST_ASSERT(err == rebalance_exp_event ||
                  rebalance_exp_event == RD_KAFKA_RESP_ERR_NO_ERROR,
              "Expected rebalance event %s, not %s",
              rd_kafka_err2name(rebalance_exp_event), rd_kafka_err2name(err));

  if (rebalance_exp_lost) {
    TEST_ASSERT(rd_kafka_assignment_lost(rk), "Expected partitions lost");
    TEST_SAY("Partitions were lost\n");
  }

  if (err == RD_KAFKA_RESP_ERR__ASSIGN_PARTITIONS) {
    test_consumer_incremental_assign("assign", rk, parts);
  } else {
    test_consumer_incremental_unassign("unassign", rk, parts);
  }
}

/**
 * @brief Wait for an expected rebalance event, or fail.
 */
static void expect_rebalance0(const char *func,
                              int line,
                              const char *what,
                              rd_kafka_t *c,
                              rd_kafka_resp_err_t exp_event,
                              rd_bool_t exp_lost,
                              int timeout_s) {
  int64_t tmout = test_clock() + (timeout_s * 1000000);
  int start_cnt = rebalance_cnt;

  TEST_SAY("%s:%d: Waiting for %s (%s) for %ds\n", func, line, what,
           rd_kafka_err2name(exp_event), timeout_s);

  rebalance_exp_lost  = exp_lost;
  rebalance_exp_event = exp_event;

  while (tmout > test_clock() && rebalance_cnt == start_cnt) {
    test_consumer_poll_once(c, NULL, 1000);
  }

  if (rebalance_cnt == start_cnt + 1) {
    rebalance_exp_event = RD_KAFKA_RESP_ERR_NO_ERROR;
    rebalance_exp_lost = exp_lost = rd_false;
    return;
  }

  TEST_FAIL("%s:%d: Timed out waiting for %s (%s)", func, line, what,
            rd_kafka_err2name(exp_event));
}

#define expect_rebalance(WHAT, C, EXP_EVENT, EXP_LOST, TIMEOUT_S)              \
  expect_rebalance0(__FUNCTION__, __LINE__, WHAT, C, EXP_EVENT, EXP_LOST,      \
                    TIMEOUT_S)


/* Check lost partitions revoke occurs on ILLEGAL_GENERATION heartbeat error.
 */

static void p_lost_partitions_heartbeat_illegal_generation_test() {
  const char *bootstraps;
  rd_kafka_mock_cluster_t *mcluster;
  const char *groupid = "mygroup";
  const char *topic   = "test";
  rd_kafka_t *c;
  rd_kafka_conf_t *conf;

  SUB_TEST_QUICK();

  mcluster = test_mock_cluster_new(3, &bootstraps);

  rd_kafka_mock_coordinator_set(mcluster, "group", groupid, 1);

  /* Seed the topic with messages */
  test_produce_msgs_easy_v(topic, 0, 0, 0, 100, 10, "bootstrap.servers",
                           bootstraps, "batch.num.messages", "10",
                           "security.protocol", "plaintext", NULL);

  test_conf_init(&conf, NULL, 30);
  test_conf_set(conf, "bootstrap.servers", bootstraps);
  test_conf_set(conf, "security.protocol", "PLAINTEXT");
  test_conf_set(conf, "group.id", groupid);
  test_conf_set(conf, "session.timeout.ms", "5000");
  test_conf_set(conf, "heartbeat.interval.ms", "1000");
  test_conf_set(conf, "auto.offset.reset", "earliest");
  test_conf_set(conf, "enable.auto.commit", "false");
  test_conf_set(conf, "partition.assignment.strategy", "cooperative-sticky");

  c = test_create_consumer(groupid, rebalance_cb, conf, NULL);

  test_consumer_subscribe(c, topic);

  expect_rebalance("initial assignment", c,
                   RD_KAFKA_RESP_ERR__ASSIGN_PARTITIONS,
                   rd_false /*don't expect lost*/, 5 + 2);

  if (test_consumer_group_protocol_classic()) {
    /* Fail heartbeats */
    rd_kafka_mock_push_request_errors(mcluster, RD_KAFKAP_Heartbeat, 5,
                                      RD_KAFKA_RESP_ERR_ILLEGAL_GENERATION,
                                      RD_KAFKA_RESP_ERR_ILLEGAL_GENERATION,
                                      RD_KAFKA_RESP_ERR_ILLEGAL_GENERATION,
                                      RD_KAFKA_RESP_ERR_ILLEGAL_GENERATION,
                                      RD_KAFKA_RESP_ERR_ILLEGAL_GENERATION);
  } else {
    /* Fail heartbeats */
    rd_kafka_mock_broker_push_request_error_rtts(
        mcluster, 1, RD_KAFKAP_ConsumerGroupHeartbeat, 2,
        RD_KAFKA_RESP_ERR_FENCED_MEMBER_EPOCH, 0, RD_KAFKA_RESP_ERR_NO_ERROR,
        1000);
  }

  expect_rebalance("lost partitions", c, RD_KAFKA_RESP_ERR__REVOKE_PARTITIONS,
                   rd_true /*expect lost*/, 10 + 2);

  rd_kafka_mock_clear_request_errors(mcluster, RD_KAFKAP_Heartbeat);
  rd_kafka_mock_clear_request_errors(mcluster,
                                     RD_KAFKAP_ConsumerGroupHeartbeat);

  expect_rebalance("rejoin after lost", c, RD_KAFKA_RESP_ERR__ASSIGN_PARTITIONS,
                   rd_false /*don't expect lost*/, 10 + 2);

  TEST_SAY("Closing consumer\n");
  test_consumer_close(c);

  TEST_SAY("Destroying consumer\n");
  rd_kafka_destroy(c);

  TEST_SAY("Destroying mock cluster\n");
  test_mock_cluster_destroy(mcluster);

  SUB_TEST_PASS();
}



/* Check lost partitions revoke occurs on ILLEGAL_GENERATION JoinGroup
 * or SyncGroup error.
 */

static void q_lost_partitions_illegal_generation_test(
    rd_bool_t test_joingroup_fail) {
  const char *bootstraps;
  rd_kafka_mock_cluster_t *mcluster;
  const char *groupid = "mygroup";
  const char *topic1  = "test1";
  const char *topic2  = "test2";
  rd_kafka_t *c;
  rd_kafka_conf_t *conf;
  rd_kafka_resp_err_t err;
  rd_kafka_topic_partition_list_t *topics;

  SUB_TEST0(!test_joingroup_fail /*quick*/, "test_joingroup_fail=%d",
            test_joingroup_fail);

  mcluster = test_mock_cluster_new(3, &bootstraps);

  rd_kafka_mock_coordinator_set(mcluster, "group", groupid, 1);

  /* Seed the topic1 with messages */
  test_produce_msgs_easy_v(topic1, 0, 0, 0, 100, 10, "bootstrap.servers",
                           bootstraps, "batch.num.messages", "10",
                           "security.protocol", "plaintext", NULL);

  /* Seed the topic2 with messages */
  test_produce_msgs_easy_v(topic2, 0, 0, 0, 100, 10, "bootstrap.servers",
                           bootstraps, "batch.num.messages", "10",
                           "security.protocol", "plaintext", NULL);

  test_conf_init(&conf, NULL, 30);
  test_conf_set(conf, "bootstrap.servers", bootstraps);
  test_conf_set(conf, "security.protocol", "PLAINTEXT");
  test_conf_set(conf, "group.id", groupid);
  test_conf_set(conf, "session.timeout.ms", "5000");
  test_conf_set(conf, "heartbeat.interval.ms", "1000");
  test_conf_set(conf, "auto.offset.reset", "earliest");
  test_conf_set(conf, "enable.auto.commit", "false");
  test_conf_set(conf, "partition.assignment.strategy", "cooperative-sticky");

  c = test_create_consumer(groupid, rebalance_cb, conf, NULL);

  test_consumer_subscribe(c, topic1);

  expect_rebalance("initial assignment", c,
                   RD_KAFKA_RESP_ERR__ASSIGN_PARTITIONS,
                   rd_false /*don't expect lost*/, 5 + 2);

  /* Fail JoinGroups or SyncGroups */
  rd_kafka_mock_push_request_errors(
      mcluster, test_joingroup_fail ? RD_KAFKAP_JoinGroup : RD_KAFKAP_SyncGroup,
      5, RD_KAFKA_RESP_ERR_ILLEGAL_GENERATION,
      RD_KAFKA_RESP_ERR_ILLEGAL_GENERATION,
      RD_KAFKA_RESP_ERR_ILLEGAL_GENERATION,
      RD_KAFKA_RESP_ERR_ILLEGAL_GENERATION,
      RD_KAFKA_RESP_ERR_ILLEGAL_GENERATION);

  topics = rd_kafka_topic_partition_list_new(2);
  rd_kafka_topic_partition_list_add(topics, topic1, RD_KAFKA_PARTITION_UA);
  rd_kafka_topic_partition_list_add(topics, topic2, RD_KAFKA_PARTITION_UA);
  err = rd_kafka_subscribe(c, topics);
  if (err)
    TEST_FAIL("%s: Failed to subscribe to topics: %s\n", rd_kafka_name(c),
              rd_kafka_err2str(err));
  rd_kafka_topic_partition_list_destroy(topics);

  expect_rebalance("lost partitions", c, RD_KAFKA_RESP_ERR__REVOKE_PARTITIONS,
                   rd_true /*expect lost*/, 10 + 2);

  rd_kafka_mock_clear_request_errors(mcluster, test_joingroup_fail
                                                   ? RD_KAFKAP_JoinGroup
                                                   : RD_KAFKAP_SyncGroup);

  expect_rebalance("rejoin group", c, RD_KAFKA_RESP_ERR__ASSIGN_PARTITIONS,
                   rd_false /*expect lost*/, 10 + 2);

  TEST_SAY("Closing consumer\n");
  test_consumer_close(c);

  TEST_SAY("Destroying consumer\n");
  rd_kafka_destroy(c);

  TEST_SAY("Destroying mock cluster\n");
  test_mock_cluster_destroy(mcluster);

  SUB_TEST_PASS();
}



/* Check lost partitions revoke occurs on ILLEGAL_GENERATION Commit
 * error.
 */

static void r_lost_partitions_commit_illegal_generation_test_local() {
  const char *bootstraps;
  rd_kafka_mock_cluster_t *mcluster;
  const char *groupid = "mygroup";
  const char *topic   = "test";
  const int msgcnt    = 100;
  rd_kafka_t *c;
  rd_kafka_conf_t *conf;

  SUB_TEST();

  mcluster = test_mock_cluster_new(3, &bootstraps);

  rd_kafka_mock_coordinator_set(mcluster, "group", groupid, 1);

  /* Seed the topic with messages */
  test_produce_msgs_easy_v(topic, 0, 0, 0, msgcnt, 10, "bootstrap.servers",
                           bootstraps, "batch.num.messages", "10",
                           "security.protocol", "plaintext", NULL);

  test_conf_init(&conf, NULL, 30);
  test_conf_set(conf, "bootstrap.servers", bootstraps);
  test_conf_set(conf, "security.protocol", "PLAINTEXT");
  test_conf_set(conf, "group.id", groupid);
  test_conf_set(conf, "auto.offset.reset", "earliest");
  test_conf_set(conf, "enable.auto.commit", "false");
  test_conf_set(conf, "partition.assignment.strategy", "cooperative-sticky");

  c = test_create_consumer(groupid, rebalance_cb, conf, NULL);

  test_consumer_subscribe(c, topic);

  expect_rebalance("initial assignment", c,
                   RD_KAFKA_RESP_ERR__ASSIGN_PARTITIONS,
                   rd_false /*don't expect lost*/, 5 + 2);


  /* Consume some messages so that the commit has something to commit. */
  test_consumer_poll("consume", c, -1, -1, -1, msgcnt / 2, NULL);

  /* Fail Commit */
  rd_kafka_mock_push_request_errors(mcluster, RD_KAFKAP_OffsetCommit, 5,
                                    RD_KAFKA_RESP_ERR_ILLEGAL_GENERATION,
                                    RD_KAFKA_RESP_ERR_ILLEGAL_GENERATION,
                                    RD_KAFKA_RESP_ERR_ILLEGAL_GENERATION,
                                    RD_KAFKA_RESP_ERR_ILLEGAL_GENERATION,
                                    RD_KAFKA_RESP_ERR_ILLEGAL_GENERATION);

  rd_kafka_commit(c, NULL, rd_false);

  expect_rebalance("lost partitions", c, RD_KAFKA_RESP_ERR__REVOKE_PARTITIONS,
                   rd_true /*expect lost*/, 10 + 2);

  expect_rebalance("rejoin group", c, RD_KAFKA_RESP_ERR__ASSIGN_PARTITIONS,
                   rd_false /*expect lost*/, 20 + 2);

  TEST_SAY("Closing consumer\n");
  test_consumer_close(c);

  TEST_SAY("Destroying consumer\n");
  rd_kafka_destroy(c);

  TEST_SAY("Destroying mock cluster\n");
  test_mock_cluster_destroy(mcluster);
}

/* Check commit is retried on FENCED_MEMBER_EPOCH, using new epoch taken
 * from HB. */
static void t_consumer_group_consumer_retry_commit_on_fenced_member_epoch() {
  const char *bootstraps;
  rd_kafka_mock_cluster_t *mcluster;
  const char *groupid = "mygroup";
  const char *topic   = "test";
  const int msgcnt    = 100;
  rd_kafka_t *c;
  rd_kafka_conf_t *conf;
  rd_kafka_topic_partition_list_t *rktpars =
      rd_kafka_topic_partition_list_new(1);

  SUB_TEST();

  mcluster = test_mock_cluster_new(3, &bootstraps);

  rd_kafka_mock_coordinator_set(mcluster, "group", groupid, 1);

  /* Seed the topic with messages */
  test_produce_msgs_easy_v(topic, 0, 0, 0, msgcnt, 10, "bootstrap.servers",
                           bootstraps, "batch.num.messages", "10",
                           "security.protocol", "plaintext", NULL);

  test_conf_init(&conf, NULL, 30);
  test_conf_set(conf, "bootstrap.servers", bootstraps);
  test_conf_set(conf, "security.protocol", "PLAINTEXT");
  test_conf_set(conf, "group.id", groupid);
  test_conf_set(conf, "auto.offset.reset", "earliest");
  test_conf_set(conf, "enable.auto.commit", "false");
  test_conf_set(conf, "partition.assignment.strategy", "cooperative-sticky");

  c = test_create_consumer(groupid, rebalance_cb, conf, NULL);

  test_consumer_subscribe(c, topic);

  expect_rebalance("initial assignment", c,
                   RD_KAFKA_RESP_ERR__ASSIGN_PARTITIONS,
                   rd_false /*don't expect lost*/, 5 + 2);


  /* Consume some messages so that the commit has something to commit. */
  test_consumer_poll("consume", c, -1, -1, -1, msgcnt / 2, NULL);

  /* Fail Commit */
  rd_kafka_mock_push_request_errors(mcluster, RD_KAFKAP_OffsetCommit, 5,
                                    RD_KAFKA_RESP_ERR_FENCED_MEMBER_EPOCH,
                                    RD_KAFKA_RESP_ERR_FENCED_MEMBER_EPOCH,
                                    RD_KAFKA_RESP_ERR_FENCED_MEMBER_EPOCH,
                                    RD_KAFKA_RESP_ERR_FENCED_MEMBER_EPOCH,
                                    RD_KAFKA_RESP_ERR_FENCED_MEMBER_EPOCH);

  rd_kafka_commit(c, NULL, rd_false);

  TEST_CALL_ERR__(rd_kafka_committed(c, rktpars, 2000));

  /* Offsets should be committed with retries */
  TEST_ASSERT(rktpars->cnt == 1);
  TEST_ASSERT(rktpars->elems[0].offset == msgcnt / 2);

  rd_kafka_topic_partition_list_destroy(rktpars);

  TEST_SAY("Closing consumer\n");
  test_consumer_close(c);

  TEST_SAY("Destroying consumer\n");
  rd_kafka_destroy(c);

  TEST_SAY("Destroying mock cluster\n");
  test_mock_cluster_destroy(mcluster);
}

/**
 * @brief Test that the consumer is destroyed without segfault if
 *        it happens before first rebalance and there is no assignor
 *        state. See #4312
 */
static void s_no_segfault_before_first_rebalance(void) {
  rd_kafka_t *c;
  rd_kafka_conf_t *conf;
  rd_kafka_mock_cluster_t *mcluster;
  const char *topic;
  const char *bootstraps;

  SUB_TEST_QUICK();

  TEST_SAY("Creating mock cluster\n");
  mcluster = test_mock_cluster_new(1, &bootstraps);

  topic = test_mk_topic_name("0113_s", 1);

  test_conf_init(&conf, NULL, 60);
  test_conf_set(conf, "bootstrap.servers", bootstraps);
  test_conf_set(conf, "partition.assignment.strategy", "cooperative-sticky");

  TEST_SAY("Creating topic %s\n", topic);
  TEST_CALL_ERR__(rd_kafka_mock_topic_create(
      mcluster, topic, 2 /* partition_cnt */, 1 /* replication_factor */));

  c = test_create_consumer(topic, NULL, conf, NULL);

  /* Add a 1s delay to the SyncGroup response so next condition can happen. */
  rd_kafka_mock_broker_push_request_error_rtts(
      mcluster, 1 /*Broker 1*/, RD_KAFKAP_SyncGroup /*FetchRequest*/, 1,
      RD_KAFKA_RESP_ERR_NOT_COORDINATOR, 1000);

  test_consumer_subscribe(c, topic);

  /* Wait for initial rebalance 3000 ms (default) + 500 ms for processing
   * the JoinGroup response. Consumer close must come between the JoinGroup
   * response and the SyncGroup response, so that rkcg_assignor is set,
   * but rkcg_assignor_state isn't. */
  TEST_ASSERT(!test_consumer_poll_once(c, NULL, 3500), "poll should timeout");

  rd_kafka_consumer_close(c);

  rd_kafka_destroy(c);

  TEST_SAY("Destroying mock cluster\n");
  test_mock_cluster_destroy(mcluster);

  SUB_TEST_PASS();
}

/**
 * @brief Rebalance callback for the v_.. test below.
 */
static void v_rebalance_cb(rd_kafka_t *rk,
                           rd_kafka_resp_err_t err,
                           rd_kafka_topic_partition_list_t *parts,
                           void *opaque) {
  bool *auto_commitp = (bool *)opaque;

  TEST_SAY("%s: %s: %d partition(s)%s\n", rd_kafka_name(rk),
           rd_kafka_err2name(err), parts->cnt,
           rd_kafka_assignment_lost(rk) ? " - assignment lost" : "");

  test_print_partition_list(parts);

  if (err == RD_KAFKA_RESP_ERR__ASSIGN_PARTITIONS) {
    test_consumer_incremental_assign("assign", rk, parts);
  } else {
    TEST_ASSERT(!rd_kafka_assignment_lost(rk),
                "Assignment must not be lost, "
                " that is a sign that an ILLEGAL_GENERATION error, "
                " during a commit happening during a rebalance is "
                "causing the assignment to be lost.");
    if (!*auto_commitp) {
      rd_kafka_resp_err_t commit_err;

      TEST_SAY("Attempting manual commit after unassign, in %d seconds..\n", 
               test_k2_cluster ? 3 : 2);
      /* Sleep enough to have the generation-id bumped by rejoin. */
      rd_sleep(test_k2_cluster ? 3 : 2);
      commit_err = rd_kafka_commit(rk, NULL, 0 /*sync*/);
              TEST_ASSERT(!commit_err || commit_err == RD_KAFKA_RESP_ERR__NO_OFFSET ||
                        commit_err == RD_KAFKA_RESP_ERR__DESTROY ||
                        commit_err == RD_KAFKA_RESP_ERR_ILLEGAL_GENERATION,
                    "%s: manual commit failed: %s", rd_kafka_name(rk),
                    rd_kafka_err2str(commit_err));
    }

    /* Unassign must be done after manual commit. */
    test_consumer_incremental_unassign("unassign", rk, parts);
  }
}

/**
 * @brief Commit callback for the v_.. test.
 */
static void v_commit_cb(rd_kafka_t *rk,
                        rd_kafka_resp_err_t err,
                        rd_kafka_topic_partition_list_t *offsets,
                        void *opaque) {
  TEST_SAY("%s offset commit for %d offsets: %s\n", rd_kafka_name(rk),
           offsets ? offsets->cnt : -1, rd_kafka_err2name(err));
  TEST_ASSERT(!err || err == RD_KAFKA_RESP_ERR__NO_OFFSET ||
                  err == RD_KAFKA_RESP_ERR_ILLEGAL_GENERATION ||
                  err == RD_KAFKA_RESP_ERR__DESTROY /* consumer was closed */,
              "%s offset commit failed: %s", rd_kafka_name(rk),
              rd_kafka_err2str(err));
}

/**
 * @brief Log callback for the v_.. test.
 */
static void v_log_cb(const rd_kafka_t *rk,
                     int level,
                     const char *fac,
                     const char *buf) {
  /* Slow down logging to make ILLEGAL_GENERATION errors caused by
   * manual commit more likely. */
  rd_usleep(1000, 0);
}

static void v_commit_during_rebalance(bool with_rebalance_cb,
                                      bool auto_commit) {
  rd_kafka_t *p, *c1, *c2;
  rd_kafka_conf_t *conf;
  const char *topic              = test_mk_topic_name("0113_v", 1);
  const int partition_cnt        = 6;
  const int msgcnt_per_partition = 100;
  const int msgcnt               = partition_cnt * msgcnt_per_partition;
  uint64_t testid;
  int i;


  SUB_TEST("With%s rebalance callback and %s-commit",
           with_rebalance_cb ? "" : "out", auto_commit ? "auto" : "manual");

  test_conf_init(&conf, NULL, 30);
  testid = test_id_generate();

  /*
   * Produce messages to topic
   */
  p = test_create_producer();

  int topic_timeout_ms = test_k2_cluster ? 30000 : 5000;
  test_create_topic_wait_exists(p, topic, partition_cnt, -1, topic_timeout_ms);

  if (test_k2_cluster) {
    rd_sleep(5);
  }

  for (i = 0; i < partition_cnt; i++) {
    test_produce_msgs2(p, topic, testid, i, i * msgcnt_per_partition,
                       msgcnt_per_partition, NULL, 0);
  }

  test_flush(p, -1);

  rd_kafka_destroy(p);


  test_conf_set(conf, "auto.offset.reset", "earliest");
  test_conf_set(conf, "debug", "consumer,cgrp,topic,fetch");
  test_conf_set(conf, "enable.auto.commit", auto_commit ? "true" : "false");
  test_conf_set(conf, "partition.assignment.strategy", "cooperative-sticky");
  if (!auto_commit)
    /* Slowing down logging is necessary only to make assignment lost
     * errors more evident. */
    rd_kafka_conf_set_log_cb(conf, v_log_cb);
  rd_kafka_conf_set_offset_commit_cb(conf, v_commit_cb);
  rd_kafka_conf_set_opaque(conf, (void *)&auto_commit);

  TEST_SAY("Create and subscribe first consumer\n");
  c1 = test_create_consumer(topic, with_rebalance_cb ? v_rebalance_cb : NULL,
                            rd_kafka_conf_dup(conf), NULL);
  TEST_ASSERT(rd_kafka_opaque(c1) == (void *)&auto_commit,
              "c1 opaque mismatch");
  test_consumer_subscribe(c1, topic);

  /* Consume some messages so that we know we have an assignment
   * and something to commit. */
  test_consumer_poll("C1.PRECONSUME", c1, testid, -1, 0,
                     msgcnt / partition_cnt / 2, NULL);

  TEST_SAY("Create and subscribe second consumer\n");
  c2 = test_create_consumer(topic, with_rebalance_cb ? v_rebalance_cb : NULL,
                            conf, NULL);
  TEST_ASSERT(rd_kafka_opaque(c2) == (void *)&auto_commit,
              "c2 opaque mismatch");
  test_consumer_subscribe(c2, topic);

  /* Poll both consumers */
  for (i = 0; i < 10; i++) {
    int poll_result1, poll_result2;
    do {
      poll_result1 = test_consumer_poll_once(c1, NULL, test_k2_cluster ? 5000 : 1000);
      poll_result2 = test_consumer_poll_once(c2, NULL, test_k2_cluster ? 5000 : 1000);

      if (poll_result1 == 1 && !auto_commit) {
        rd_kafka_resp_err_t err;
        TEST_SAY("Attempting manual commit after poll\n");
        err = rd_kafka_commit(c1, NULL, 0);
        TEST_ASSERT(!err || err == RD_KAFKA_RESP_ERR_ILLEGAL_GENERATION,
                    "Expected not error or ILLEGAL_GENERATION, got: %s",
                    rd_kafka_err2str(err));
        if (test_k2_cluster) {
          rd_sleep(5); 
        }
      }
    } while (poll_result1 == 0 || poll_result2 == 0);
  }

  TEST_SAY("Closing consumers\n");
  test_consumer_close(c1);
  test_consumer_close(c2);

  rd_kafka_destroy(c1);
  rd_kafka_destroy(c2);

  SUB_TEST_PASS();
}


/**
 * @brief Verify that incremental rebalances retain stickyness.
 */
static void x_incremental_rebalances(void) {
#define _NUM_CONS 3
  rd_kafka_t *c[_NUM_CONS];
  rd_kafka_conf_t *conf;
  const char *topic = test_mk_topic_name("0113_x", 1);
  int i;

  SUB_TEST();
  test_conf_init(&conf, NULL, 60);

  /* K2 clusters need longer timeouts for topic metadata propagation */
  int topic_timeout_ms2 = test_k2_cluster ? 30000 : 5000;
  test_create_topic_wait_exists(NULL, topic, 6, -1, topic_timeout_ms2);

  if (test_k2_cluster){
    rd_sleep(5);
  }

  test_conf_set(conf, "partition.assignment.strategy", "cooperative-sticky");
  for (i = 0; i < _NUM_CONS; i++) {
    char clientid[32];
    rd_snprintf(clientid, sizeof(clientid), "consumer%d", i);
    test_conf_set(conf, "client.id", clientid);

    c[i] = test_create_consumer(topic, NULL, rd_kafka_conf_dup(conf), NULL);
  }
  rd_kafka_conf_destroy(conf);

  /* First consumer joins group */
  TEST_SAY("%s: joining\n", rd_kafka_name(c[0]));
  test_consumer_subscribe(c[0], topic);
  test_consumer_wait_assignment(c[0], rd_true /*poll*/);
  test_consumer_verify_assignment(c[0], rd_true /*fail immediately*/, topic, 0,
                                  topic, 1, topic, 2, topic, 3, topic, 4, topic,
                                  5, NULL);


  /* Second consumer joins group */
  TEST_SAY("%s: joining\n", rd_kafka_name(c[1]));
  test_consumer_subscribe(c[1], topic);
  test_consumer_wait_assignment(c[1], rd_true /*poll*/);
  rd_sleep(3);
  if (test_consumer_group_protocol_classic()) {
    test_consumer_verify_assignment(c[0], rd_false /*fail later*/, topic, 3,
                                    topic, 4, topic, 5, NULL);
    test_consumer_verify_assignment(c[1], rd_false /*fail later*/, topic, 0,
                                    topic, 1, topic, 2, NULL);
  } else {
    test_consumer_verify_assignment(c[0], rd_false /*fail later*/, topic, 0,
                                    topic, 1, topic, 2, NULL);
    test_consumer_verify_assignment(c[1], rd_false /*fail later*/, topic, 3,
                                    topic, 4, topic, 5, NULL);
  }

  /* Third consumer joins group */
  TEST_SAY("%s: joining\n", rd_kafka_name(c[2]));
  test_consumer_subscribe(c[2], topic);
  test_consumer_wait_assignment(c[2], rd_true /*poll*/);
  rd_sleep(3);
  if (test_consumer_group_protocol_classic()) {
    test_consumer_verify_assignment(c[0], rd_false /*fail later*/, topic, 4,
                                    topic, 5, NULL);
    test_consumer_verify_assignment(c[1], rd_false /*fail later*/, topic, 1,
                                    topic, 2, NULL);
    test_consumer_verify_assignment(c[2], rd_false /*fail later*/, topic, 3,
                                    topic, 0, NULL);
  } else {
    test_consumer_verify_assignment(c[0], rd_false /*fail later*/, topic, 0,
                                    topic, 1, NULL);
    test_consumer_verify_assignment(c[1], rd_false /*fail later*/, topic, 3,
                                    topic, 4, NULL);
    test_consumer_verify_assignment(c[2], rd_false /*fail later*/, topic, 2,
                                    topic, 5, NULL);
  }

  /* Raise any previously failed verify_assignment calls and fail the test */
  TEST_LATER_CHECK();

  for (i = 0; i < _NUM_CONS; i++)
    rd_kafka_destroy(c[i]);

  SUB_TEST_PASS();

#undef _NUM_CONS
}

/* Local tests not needing a cluster */
int main_0113_cooperative_rebalance_local(int argc, char **argv) {
  TEST_SKIP_MOCK_CLUSTER(0);

  a_assign_rapid();
  p_lost_partitions_heartbeat_illegal_generation_test();
  if (test_consumer_group_protocol_classic()) {
    /* These tests have no correspondence with
     * the consumer group protocol "consumer" */
    q_lost_partitions_illegal_generation_test(rd_false /*joingroup*/);
    q_lost_partitions_illegal_generation_test(rd_true /*syncgroup*/);
  }
  if (test_consumer_group_protocol_classic()) {
    r_lost_partitions_commit_illegal_generation_test_local();
  } else if (0) {
    /* FIXME: enable this once new errors are handled in OffsetCommit. */
    t_consumer_group_consumer_retry_commit_on_fenced_member_epoch();
  }
  s_no_segfault_before_first_rebalance();
  return 0;
}

int main_0113_cooperative_rebalance(int argc, char **argv) {
  int i;

  a_assign_tests();
  b_subscribe_with_cb_test(true /*close consumer*/);
  b_subscribe_with_cb_test(false /*don't close consumer*/);
  c_subscribe_no_cb_test(true /*close consumer*/);

  if (test_quick) {
    Test::Say("Skipping tests >= c_ .. due to quick mode\n");
    return 0;
  }

  c_subscribe_no_cb_test(false /*don't close consumer*/);
  d_change_subscription_add_topic(true /*close consumer*/);
  d_change_subscription_add_topic(false /*don't close consumer*/);
  e_change_subscription_remove_topic(true /*close consumer*/);
  e_change_subscription_remove_topic(false /*don't close consumer*/);
  f_assign_call_cooperative();
  g_incremental_assign_call_eager();
  h_delete_topic();
  i_delete_topic_2();
  j_delete_topic_no_rb_callback();
  k_add_partition();
  l_unsubscribe();
  m_unsubscribe_2();
  n_wildcard();
  o_java_interop();
  for (i = 1; i <= 6; i++) /* iterate over 6 different test variations */
    s_subscribe_when_rebalancing(i);
  for (i = 1; i <= 3; i++)
    t_max_poll_interval_exceeded(i);
  /* Run all 2*3 variations of the u_.. test */
  for (i = 0; i < 3; i++) {
    u_multiple_subscription_changes(true /*with rebalance_cb*/, i);
    u_multiple_subscription_changes(false /*without rebalance_cb*/, i);
  }
  v_commit_during_rebalance(true /*with rebalance callback*/,
                            true /*auto commit*/);
  v_commit_during_rebalance(false /*without rebalance callback*/,
                            true /*auto commit*/);
  v_commit_during_rebalance(true /*with rebalance callback*/,
                            false /*manual commit*/);
  x_incremental_rebalances();

  return 0;
}
}<|MERGE_RESOLUTION|>--- conflicted
+++ resolved
@@ -2346,15 +2346,9 @@
   test_wait_topic_exists(c1->c_ptr(), topic_name_1.c_str(), 30 * 1000);
   test_wait_topic_exists(c2->c_ptr(), topic_name_1.c_str(), 30 * 1000);
 
-<<<<<<< HEAD
   if (test_k2_cluster) {
-    // Additional wait for partition metadata and group coordinator readiness
-    rd_sleep(5);
-  }
-=======
-  // Additional wait for partition metadata and group coordinator readiness
-  rd_sleep(10);  /* Increased from 5 to 10 seconds for cloud environments */
->>>>>>> b4654c89
+    rd_sleep(10);
+  }
   Test::subscribe(c1, topic_name_1);
   Test::subscribe(c2, topic_name_1);
 
@@ -2379,8 +2373,10 @@
           << "Both consumers are assigned to topic " << topic_name_1
           << ". WAITING 7 seconds for max.poll.interval.ms to be exceeded\n");
       both_have_been_assigned = true;
-      /* Additional sleep after both are assigned to allow rebalancing to stabilize */
-      rd_sleep(8);  /* Increased to 8 seconds to wait for max.poll.interval.ms (7s) + buffer */
+      if (test_k2_cluster){
+        rd_sleep(10);
+      }
+
       Test::Say("Finished waiting for max poll interval, continuing polling...\n");
     }
 
@@ -2389,10 +2385,9 @@
       Test::Say("Consumer 1 is no longer assigned any partitions, done\n");
       done = true;
     }
-    
-    /* Add sleep in polling loop to allow more time for rebalancing events to propagate */
+
     if (both_have_been_assigned) {
-      rd_sleep(2);  /* Increased from 1 to 2 seconds for cloud environments */
+      rd_sleep(2);
     }
   }
 
@@ -2402,13 +2397,17 @@
           tostr() << "Expected consumer 1 lost revoke count to be 0, not: "
                   << rebalance_cb1.lost_call_cnt);
     /* Allow more time for max poll interval processing in cloud environments */
-    rd_sleep(2);
+    if (test_k2_cluster){
+        rd_sleep(2);
+    }
     Test::poll_once(c1,
                     2000); /* Increased from 500ms to 2000ms - eat the max poll interval exceeded error message */
-    rd_sleep(1);
+    if (test_k2_cluster){
+        rd_sleep(1);
+    }
     Test::poll_once(c1,
                     2000); /* Increased from 500ms to 2000ms - trigger the rebalance_cb with lost partitions */
-    
+
     if (rebalance_cb1.lost_call_cnt != expected_cb1_lost_call_cnt)
       Test::Fail(tostr() << "Expected consumer 1 lost revoke count to be "
                          << expected_cb1_lost_call_cnt
@@ -2417,7 +2416,7 @@
 
   if (variation == 3) {
     /* Last poll will cause a rejoin, wait that the rejoin happens. */
-    rd_sleep(10);  /* Increased from 5 to 10 seconds for cloud environments */
+    rd_sleep(10);
     expected_cb2_revoke_call_cnt++;
   }
 
@@ -3398,7 +3397,7 @@
                     "Expected not error or ILLEGAL_GENERATION, got: %s",
                     rd_kafka_err2str(err));
         if (test_k2_cluster) {
-          rd_sleep(5); 
+          rd_sleep(5);
         }
       }
     } while (poll_result1 == 0 || poll_result2 == 0);
