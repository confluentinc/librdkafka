--- conflicted
+++ resolved
@@ -7,17 +7,14 @@
  * Store offset commit metadata in `rd_kafka_offsets_store` (@mathispesch, #4084).
  * Fix a bug that happens when skipping tags, causing buffer underflow in
    MetadataResponse (#4278).
-<<<<<<< HEAD
- * Avoid treating an OpenSSL error as a permanent error and treat unclean SSL
-   closes as normal ones (#4294).
-=======
  * [KIP-881](https://cwiki.apache.org/confluence/display/KAFKA/KIP-881%3A+Rack-aware+Partition+Assignment+for+Kafka+Consumers):
    Add support for rack-aware partition assignment for consumers
    (#4184, #4291, #4252).
  * Fix several bugs with sticky assignor in case of partition ownership
    changing between members of the consumer group (#4252).
-
->>>>>>> 966b63dc
+ * Avoid treating an OpenSSL error as a permanent error and treat unclean SSL
+   closes as normal ones (#4294).
+
 
 ## Fixes
 
