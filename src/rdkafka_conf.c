--- conflicted
+++ resolved
@@ -810,13 +810,8 @@
           "while LIFO prioritizes new messages.",
           .vdef = 0,
           .s2i = {
-<<<<<<< HEAD
-                        { 0, "fifo" },
-                        { 1, "lifo" }
-=======
                         { RD_KAFKA_QUEUE_FIFO, "fifo" },
                         { RD_KAFKA_QUEUE_LIFO, "lifo" }
->>>>>>> 93a04da7
                 }
         },
         { _RK_TOPIC|_RK_PRODUCER, "produce.offset.report", _RK_C_BOOL,
