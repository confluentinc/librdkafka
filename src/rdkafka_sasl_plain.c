--- conflicted
+++ resolved
@@ -105,17 +105,12 @@
         rd_rkb_dbg(rkb, SECURITY, "SASLPLAIN",
                    "Sending SASL PLAIN (builtin) authentication token");
 
-<<<<<<< HEAD
-        if (rd_kafka_sasl_send(rktrans, buf, of,
-                               errstr, errstr_size))
+        if (rd_kafka_sasl_send(rktrans, buf, of, errstr, errstr_size))
 #ifndef __OS400__
                 return -1;
 #else
         {
                 rd_free_alloca(buf);
-=======
-        if (rd_kafka_sasl_send(rktrans, buf, of, errstr, errstr_size))
->>>>>>> cd955b13
                 return -1;
         }
 #endif
