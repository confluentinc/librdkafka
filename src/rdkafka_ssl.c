--- conflicted
+++ resolved
@@ -756,24 +756,15 @@
                                     CERT_STORE_OPEN_EXISTING_FLAG,
                                 wstore_name);
         if (!w_store) {
-<<<<<<< HEAD
-                rd_kafka_log(rk, LOG_ERR, "CERTSTORE",
-                             "Failed to open Windows certificate "
-                             "%s store: %s",
-                             store_name,
-                             rd_strerror_w32(GetLastError(), errstr,
-                                             sizeof(errstr)));
-#ifdef __OS400__
-                rd_free_alloca(wstore_name);
-#endif
-=======
                 rd_kafka_log(
                     rk, LOG_ERR, "CERTSTORE",
                     "Failed to open Windows certificate "
                     "%s store: %s",
                     store_name,
                     rd_strerror_w32(GetLastError(), errstr, sizeof(errstr)));
->>>>>>> cd955b13
+#ifdef __OS400__
+                rd_free_alloca(wstore_name);
+#endif
                 return -1;
         }
 
@@ -815,7 +806,6 @@
 #ifdef __OS400__
         rd_free_alloca(wstore_name);
 #endif
-
         if (cnt == 0 && fail_cnt > 0)
                 return -1;
 
