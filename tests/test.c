/*
 * librdkafka - Apache Kafka C library
 *
 * Copyright (c) 2012-2022, Magnus Edenhill
 *               2023, Confluent Inc.
 * All rights reserved.
 *
 * Redistribution and use in source and binary forms, with or without
 * modification, are permitted provided that the following conditions are met:
 *
 * 1. Redistributions of source code must retain the above copyright notice,
 *    this list of conditions and the following disclaimer.
 * 2. Redistributions in binary form must reproduce the above copyright notice,
 *    this list of conditions and the following disclaimer in the documentation
 *    and/or other materials provided with the distribution.
 *
 * THIS SOFTWARE IS PROVIDED BY THE COPYRIGHT HOLDERS AND CONTRIBUTORS "AS IS"
 * AND ANY EXPRESS OR IMPLIED WARRANTIES, INCLUDING, BUT NOT LIMITED TO, THE
 * IMPLIED WARRANTIES OF MERCHANTABILITY AND FITNESS FOR A PARTICULAR PURPOSE
 * ARE DISCLAIMED. IN NO EVENT SHALL THE COPYRIGHT OWNER OR CONTRIBUTORS BE
 * LIABLE FOR ANY DIRECT, INDIRECT, INCIDENTAL, SPECIAL, EXEMPLARY, OR
 * CONSEQUENTIAL DAMAGES (INCLUDING, BUT NOT LIMITED TO, PROCUREMENT OF
 * SUBSTITUTE GOODS OR SERVICES; LOSS OF USE, DATA, OR PROFITS; OR BUSINESS
 * INTERRUPTION) HOWEVER CAUSED AND ON ANY THEORY OF LIABILITY, WHETHER IN
 * CONTRACT, STRICT LIABILITY, OR TORT (INCLUDING NEGLIGENCE OR OTHERWISE)
 * ARISING IN ANY WAY OUT OF THE USE OF THIS SOFTWARE, EVEN IF ADVISED OF THE
 * POSSIBILITY OF SUCH DAMAGE.
 */


#define _CRT_RAND_S  // rand_s() on MSVC
#include <stdarg.h>
#include "test.h"
#include <signal.h>
#include <stdlib.h>
#include <stdio.h>

#ifdef _WIN32
#include <direct.h> /* _getcwd */
#else
#include <sys/wait.h> /* waitpid */
#endif

/* Typical include path would be <librdkafka/rdkafka.h>, but this program
 * is built from within the librdkafka source tree and thus differs. */
#include "rdkafka.h"

int test_level = 2;
int test_seed  = 0;

char test_mode[64]                     = "bare";
char test_scenario[64]                 = "default";
static volatile sig_atomic_t test_exit = 0;
static char test_topic_prefix[128]     = "rdkafkatest";
static int test_topic_random           = 0;
int tests_running_cnt                  = 0;
int test_concurrent_max                = 5;
int test_assert_on_fail                = 0;
double test_timeout_multiplier         = 1.0;
static char *test_sql_cmd              = NULL;
int test_session_timeout_ms            = 6000;
int test_broker_version;
static const char *test_broker_version_str = "2.4.0.0";
int test_flags                             = 0;
int test_neg_flags                         = TEST_F_KNOWN_ISSUE;
/* run delete-test-topics.sh between each test (when concurrent_max = 1) */
static int test_delete_topics_between = 0;
static const char *test_git_version   = "HEAD";
static const char *test_sockem_conf   = "";
int test_on_ci = 0; /* Tests are being run on CI, be more forgiving
                     * with regards to timeouts, etc. */
int test_quick               = 0; /** Run tests quickly */
int test_idempotent_producer = 0;
int test_rusage              = 0; /**< Check resource usage */
/**< CPU speed calibration for rusage threshold checks.
 *   >1.0: CPU is slower than base line system,
 *   <1.0: CPU is faster than base line system. */
double test_rusage_cpu_calibration = 1.0;
static const char *tests_to_run    = NULL; /* all */
static const char *skip_tests_till = NULL; /* all */
static const char *subtests_to_run = NULL; /* all */
static const char *tests_to_skip   = NULL; /* none */
int test_write_report              = 0;    /**< Write test report file */

static int show_summary = 1;
static int test_summary(int do_lock);

/**
 * Protects shared state, such as tests[]
 */
mtx_t test_mtx;
cnd_t test_cnd;

static const char *test_states[] = {
    "DNS", "SKIPPED", "RUNNING", "PASSED", "FAILED",
};



#define _TEST_DECL(NAME) extern int main_##NAME(int, char **)
#define _TEST(NAME, FLAGS, ...)                                                \
        { .name = #NAME, .mainfunc = main_##NAME, .flags = FLAGS, __VA_ARGS__ }


/**
 * Declare all tests here
 */
_TEST_DECL(0000_unittests);
_TEST_DECL(0001_multiobj);
_TEST_DECL(0002_unkpart);
_TEST_DECL(0003_msgmaxsize);
_TEST_DECL(0004_conf);
_TEST_DECL(0005_order);
_TEST_DECL(0006_symbols);
_TEST_DECL(0007_autotopic);
_TEST_DECL(0008_reqacks);
_TEST_DECL(0009_mock_cluster);
_TEST_DECL(0011_produce_batch);
_TEST_DECL(0012_produce_consume);
_TEST_DECL(0013_null_msgs);
_TEST_DECL(0014_reconsume_191);
_TEST_DECL(0015_offsets_seek);
_TEST_DECL(0016_client_swname);
_TEST_DECL(0017_compression);
_TEST_DECL(0018_cgrp_term);
_TEST_DECL(0019_list_groups);
_TEST_DECL(0020_destroy_hang);
_TEST_DECL(0021_rkt_destroy);
_TEST_DECL(0022_consume_batch);
_TEST_DECL(0022_consume_batch_local);
_TEST_DECL(0025_timers);
_TEST_DECL(0026_consume_pause);
_TEST_DECL(0028_long_topicnames);
_TEST_DECL(0029_assign_offset);
_TEST_DECL(0030_offset_commit);
_TEST_DECL(0031_get_offsets);
_TEST_DECL(0033_regex_subscribe);
_TEST_DECL(0033_regex_subscribe_local);
_TEST_DECL(0034_offset_reset);
_TEST_DECL(0034_offset_reset_mock);
_TEST_DECL(0035_api_version);
_TEST_DECL(0036_partial_fetch);
_TEST_DECL(0037_destroy_hang_local);
_TEST_DECL(0038_performance);
_TEST_DECL(0039_event_dr);
_TEST_DECL(0039_event_log);
_TEST_DECL(0039_event);
_TEST_DECL(0040_io_event);
_TEST_DECL(0041_fetch_max_bytes);
_TEST_DECL(0042_many_topics);
_TEST_DECL(0043_no_connection);
_TEST_DECL(0044_partition_cnt);
_TEST_DECL(0045_subscribe_update);
_TEST_DECL(0045_subscribe_update_topic_remove);
_TEST_DECL(0045_subscribe_update_non_exist_and_partchange);
_TEST_DECL(0045_subscribe_update_mock);
_TEST_DECL(0045_subscribe_update_racks_mock);
_TEST_DECL(0046_rkt_cache);
_TEST_DECL(0047_partial_buf_tmout);
_TEST_DECL(0048_partitioner);
_TEST_DECL(0049_consume_conn_close);
_TEST_DECL(0050_subscribe_adds);
_TEST_DECL(0051_assign_adds);
_TEST_DECL(0052_msg_timestamps);
_TEST_DECL(0053_stats_timing);
_TEST_DECL(0053_stats);
_TEST_DECL(0054_offset_time);
_TEST_DECL(0055_producer_latency);
_TEST_DECL(0056_balanced_group_mt);
_TEST_DECL(0057_invalid_topic);
_TEST_DECL(0058_log);
_TEST_DECL(0059_bsearch);
_TEST_DECL(0060_op_prio);
_TEST_DECL(0061_consumer_lag);
_TEST_DECL(0062_stats_event);
_TEST_DECL(0063_clusterid);
_TEST_DECL(0064_interceptors);
_TEST_DECL(0065_yield);
_TEST_DECL(0066_plugins);
_TEST_DECL(0067_empty_topic);
_TEST_DECL(0068_produce_timeout);
_TEST_DECL(0069_consumer_add_parts);
_TEST_DECL(0070_null_empty);
_TEST_DECL(0072_headers_ut);
_TEST_DECL(0073_headers);
_TEST_DECL(0074_producev);
_TEST_DECL(0075_retry);
_TEST_DECL(0076_produce_retry);
_TEST_DECL(0077_compaction);
_TEST_DECL(0078_c_from_cpp);
_TEST_DECL(0079_fork);
_TEST_DECL(0080_admin_ut);
_TEST_DECL(0081_admin);
_TEST_DECL(0082_fetch_max_bytes);
_TEST_DECL(0083_cb_event);
_TEST_DECL(0084_destroy_flags_local);
_TEST_DECL(0084_destroy_flags);
_TEST_DECL(0085_headers);
_TEST_DECL(0086_purge_local);
_TEST_DECL(0086_purge_remote);
_TEST_DECL(0088_produce_metadata_timeout);
_TEST_DECL(0089_max_poll_interval);
_TEST_DECL(0090_idempotence);
_TEST_DECL(0091_max_poll_interval_timeout);
_TEST_DECL(0092_mixed_msgver);
_TEST_DECL(0093_holb_consumer);
_TEST_DECL(0094_idempotence_msg_timeout);
_TEST_DECL(0095_all_brokers_down);
_TEST_DECL(0097_ssl_verify);
_TEST_DECL(0097_ssl_verify_local);
_TEST_DECL(0098_consumer_txn);
_TEST_DECL(0099_commit_metadata);
_TEST_DECL(0100_thread_interceptors);
_TEST_DECL(0101_fetch_from_follower);
_TEST_DECL(0102_static_group_rebalance);
_TEST_DECL(0103_transactions_local);
_TEST_DECL(0103_transactions);
_TEST_DECL(0104_fetch_from_follower_mock);
_TEST_DECL(0105_transactions_mock);
_TEST_DECL(0106_cgrp_sess_timeout);
_TEST_DECL(0107_topic_recreate);
_TEST_DECL(0109_auto_create_topics);
_TEST_DECL(0110_batch_size);
_TEST_DECL(0111_delay_create_topics);
_TEST_DECL(0112_assign_unknown_part);
_TEST_DECL(0113_cooperative_rebalance_local);
_TEST_DECL(0113_cooperative_rebalance);
_TEST_DECL(0114_sticky_partitioning);
_TEST_DECL(0115_producer_auth);
_TEST_DECL(0116_kafkaconsumer_close);
_TEST_DECL(0117_mock_errors);
_TEST_DECL(0118_commit_rebalance);
_TEST_DECL(0119_consumer_auth);
_TEST_DECL(0120_asymmetric_subscription);
_TEST_DECL(0121_clusterid);
_TEST_DECL(0122_buffer_cleaning_after_rebalance);
_TEST_DECL(0123_connections_max_idle);
_TEST_DECL(0124_openssl_invalid_engine);
_TEST_DECL(0125_immediate_flush);
_TEST_DECL(0125_immediate_flush_mock);
_TEST_DECL(0126_oauthbearer_oidc);
_TEST_DECL(0127_fetch_queue_backoff);
_TEST_DECL(0128_sasl_callback_queue);
_TEST_DECL(0129_fetch_aborted_msgs);
_TEST_DECL(0130_store_offsets);
_TEST_DECL(0131_connect_timeout);
_TEST_DECL(0132_strategy_ordering);
_TEST_DECL(0133_ssl_keys);
_TEST_DECL(0134_ssl_provider);
_TEST_DECL(0135_sasl_credentials);
_TEST_DECL(0136_resolve_cb);
_TEST_DECL(0137_barrier_batch_consume);
_TEST_DECL(0138_admin_mock);
_TEST_DECL(0139_offset_validation_mock);
_TEST_DECL(0140_commit_metadata);
_TEST_DECL(0142_reauthentication);
<<<<<<< HEAD
_TEST_DECL(0144_idempotence_mock);
=======
_TEST_DECL(0143_exponential_backoff_mock);
>>>>>>> 7ebc19a8

/* Manual tests */
_TEST_DECL(8000_idle);
_TEST_DECL(8001_fetch_from_follower_mock_manual);


/* Define test resource usage thresholds if the default limits
 * are not tolerable.
 *
 * Fields:
 *  .ucpu  - Max User CPU percentage  (double)
 *  .scpu  - Max System/Kernel CPU percentage  (double)
 *  .rss   - Max RSS (memory) in megabytes  (double)
 *  .ctxsw - Max number of voluntary context switches  (int)
 *
 * Also see test_rusage_check_thresholds() in rusage.c
 *
 * Make a comment in the _THRES() below why the extra thresholds are required.
 *
 * Usage:
 *  _TEST(00...., ...,
 *        _THRES(.ucpu = 15.0)),  <--  Max 15% User CPU usage
 */
#define _THRES(...) .rusage_thres = {__VA_ARGS__}

/**
 * Define all tests here
 */
struct test tests[] = {
    /* Special MAIN test to hold over-all timings, etc. */
    {.name = "<MAIN>", .flags = TEST_F_LOCAL},
    _TEST(0000_unittests,
          TEST_F_LOCAL,
          /* The msgq insert order tests are heavy on
           * user CPU (memory scan), RSS, and
           * system CPU (lots of allocations -> madvise(2)). */
          _THRES(.ucpu = 100.0, .scpu = 20.0, .rss = 900.0)),
    _TEST(0001_multiobj, 0),
    _TEST(0002_unkpart, 0),
    _TEST(0003_msgmaxsize, 0),
    _TEST(0004_conf, TEST_F_LOCAL),
    _TEST(0005_order, 0),
    _TEST(0006_symbols, TEST_F_LOCAL),
    _TEST(0007_autotopic, 0),
    _TEST(0008_reqacks, 0),
    _TEST(0009_mock_cluster,
          TEST_F_LOCAL,
          /* Mock cluster requires MsgVersion 2 */
          TEST_BRKVER(0, 11, 0, 0)),
    _TEST(0011_produce_batch,
          0,
          /* Produces a lot of messages */
          _THRES(.ucpu = 40.0, .scpu = 8.0)),
    _TEST(0012_produce_consume, 0),
    _TEST(0013_null_msgs, 0),
    _TEST(0014_reconsume_191, 0),
    _TEST(0015_offsets_seek, 0),
    _TEST(0016_client_swname, 0),
    _TEST(0017_compression, 0),
    _TEST(0018_cgrp_term, 0, TEST_BRKVER(0, 9, 0, 0)),
    _TEST(0019_list_groups, 0, TEST_BRKVER(0, 9, 0, 0)),
    _TEST(0020_destroy_hang, 0, TEST_BRKVER(0, 9, 0, 0)),
    _TEST(0021_rkt_destroy, 0),
    _TEST(0022_consume_batch, 0),
    _TEST(0022_consume_batch_local, TEST_F_LOCAL),
    _TEST(0025_timers, TEST_F_LOCAL),
    _TEST(0026_consume_pause, 0, TEST_BRKVER(0, 9, 0, 0)),
    _TEST(0028_long_topicnames,
          TEST_F_KNOWN_ISSUE,
          TEST_BRKVER(0, 9, 0, 0),
          .extra = "https://github.com/confluentinc/librdkafka/issues/529"),
    _TEST(0029_assign_offset, 0),
    _TEST(0030_offset_commit,
          0,
          TEST_BRKVER(0, 9, 0, 0),
          /* Loops over committed() until timeout */
          _THRES(.ucpu = 10.0, .scpu = 5.0)),
    _TEST(0031_get_offsets, 0),
    _TEST(0033_regex_subscribe, 0, TEST_BRKVER(0, 9, 0, 0)),
    _TEST(0033_regex_subscribe_local, TEST_F_LOCAL),
    _TEST(0034_offset_reset, 0),
    _TEST(0034_offset_reset_mock, TEST_F_LOCAL),
    _TEST(0035_api_version, 0),
    _TEST(0036_partial_fetch, 0),
    _TEST(0037_destroy_hang_local, TEST_F_LOCAL),
    _TEST(0038_performance,
          0,
          /* Produces and consumes a lot of messages */
          _THRES(.ucpu = 150.0, .scpu = 10)),
    _TEST(0039_event_dr, 0),
    _TEST(0039_event_log, TEST_F_LOCAL),
    _TEST(0039_event, TEST_F_LOCAL),
    _TEST(0040_io_event, 0, TEST_BRKVER(0, 9, 0, 0)),
    _TEST(0041_fetch_max_bytes,
          0,
          /* Re-fetches large messages multiple times */
          _THRES(.ucpu = 20.0, .scpu = 10.0)),
    _TEST(0042_many_topics, 0),
    _TEST(0043_no_connection, TEST_F_LOCAL),
    _TEST(0044_partition_cnt,
          0,
          TEST_BRKVER(1, 0, 0, 0),
          /* Produces a lot of messages */
          _THRES(.ucpu = 30.0)),
    _TEST(0045_subscribe_update, 0, TEST_BRKVER(0, 9, 0, 0)),
    _TEST(0045_subscribe_update_topic_remove,
          0,
          TEST_BRKVER(0, 9, 0, 0),
          .scenario = "noautocreate"),
    _TEST(0045_subscribe_update_non_exist_and_partchange,
          0,
          TEST_BRKVER(0, 9, 0, 0),
          .scenario = "noautocreate"),
    _TEST(0045_subscribe_update_mock, TEST_F_LOCAL),
    _TEST(0045_subscribe_update_racks_mock, TEST_F_LOCAL),
    _TEST(0046_rkt_cache, TEST_F_LOCAL),
    _TEST(0047_partial_buf_tmout, TEST_F_KNOWN_ISSUE),
    _TEST(0048_partitioner,
          0,
          /* Produces many small messages */
          _THRES(.ucpu = 10.0, .scpu = 5.0)),
#if WITH_SOCKEM
    _TEST(0049_consume_conn_close, TEST_F_SOCKEM, TEST_BRKVER(0, 9, 0, 0)),
#endif
    _TEST(0050_subscribe_adds, 0, TEST_BRKVER(0, 9, 0, 0)),
    _TEST(0051_assign_adds, 0, TEST_BRKVER(0, 9, 0, 0)),
    _TEST(0052_msg_timestamps, 0, TEST_BRKVER(0, 10, 0, 0)),
    _TEST(0053_stats_timing, TEST_F_LOCAL),
    _TEST(0053_stats, 0),
    _TEST(0054_offset_time, 0, TEST_BRKVER(0, 10, 1, 0)),
    _TEST(0055_producer_latency, TEST_F_KNOWN_ISSUE_WIN32),
    _TEST(0056_balanced_group_mt, 0, TEST_BRKVER(0, 9, 0, 0)),
    _TEST(0057_invalid_topic, 0, TEST_BRKVER(0, 9, 0, 0)),
    _TEST(0058_log, TEST_F_LOCAL),
    _TEST(0059_bsearch, 0, TEST_BRKVER(0, 10, 0, 0)),
    _TEST(0060_op_prio, 0, TEST_BRKVER(0, 9, 0, 0)),
    _TEST(0061_consumer_lag, 0),
    _TEST(0062_stats_event, TEST_F_LOCAL),
    _TEST(0063_clusterid, 0, TEST_BRKVER(0, 10, 1, 0)),
    _TEST(0064_interceptors, 0, TEST_BRKVER(0, 9, 0, 0)),
    _TEST(0065_yield, 0),
    _TEST(0066_plugins,
          TEST_F_LOCAL | TEST_F_KNOWN_ISSUE_WIN32 | TEST_F_KNOWN_ISSUE_OSX,
          .extra =
              "dynamic loading of tests might not be fixed for this platform"),
    _TEST(0067_empty_topic, 0),
#if WITH_SOCKEM
    _TEST(0068_produce_timeout, TEST_F_SOCKEM),
#endif
    _TEST(0069_consumer_add_parts,
          TEST_F_KNOWN_ISSUE_WIN32,
          TEST_BRKVER(1, 0, 0, 0)),
    _TEST(0070_null_empty, 0),
    _TEST(0072_headers_ut, TEST_F_LOCAL),
    _TEST(0073_headers, 0, TEST_BRKVER(0, 11, 0, 0)),
    _TEST(0074_producev, TEST_F_LOCAL),
#if WITH_SOCKEM
    _TEST(0075_retry, TEST_F_SOCKEM),
#endif
    _TEST(0076_produce_retry, TEST_F_SOCKEM),
    _TEST(0077_compaction,
          0,
          /* The test itself requires message headers */
          TEST_BRKVER(0, 11, 0, 0)),
    _TEST(0078_c_from_cpp, TEST_F_LOCAL),
    _TEST(0079_fork,
          TEST_F_LOCAL | TEST_F_KNOWN_ISSUE,
          .extra = "using a fork():ed rd_kafka_t is not supported and will "
                   "most likely hang"),
    _TEST(0080_admin_ut, TEST_F_LOCAL),
    _TEST(0081_admin, 0, TEST_BRKVER(0, 10, 2, 0)),
    _TEST(0082_fetch_max_bytes, 0, TEST_BRKVER(0, 10, 1, 0)),
    _TEST(0083_cb_event, 0, TEST_BRKVER(0, 9, 0, 0)),
    _TEST(0084_destroy_flags_local, TEST_F_LOCAL),
    _TEST(0084_destroy_flags, 0),
    _TEST(0085_headers, 0, TEST_BRKVER(0, 11, 0, 0)),
    _TEST(0086_purge_local, TEST_F_LOCAL),
    _TEST(0086_purge_remote, 0),
#if WITH_SOCKEM
    _TEST(0088_produce_metadata_timeout, TEST_F_SOCKEM),
#endif
    _TEST(0089_max_poll_interval, 0, TEST_BRKVER(0, 10, 1, 0)),
    _TEST(0090_idempotence, 0, TEST_BRKVER(0, 11, 0, 0)),
    _TEST(0091_max_poll_interval_timeout, 0, TEST_BRKVER(0, 10, 1, 0)),
    _TEST(0092_mixed_msgver, 0, TEST_BRKVER(0, 11, 0, 0)),
    _TEST(0093_holb_consumer, 0, TEST_BRKVER(0, 10, 1, 0)),
#if WITH_SOCKEM
    _TEST(0094_idempotence_msg_timeout,
          TEST_F_SOCKEM,
          TEST_BRKVER(0, 11, 0, 0)),
#endif
    _TEST(0095_all_brokers_down, TEST_F_LOCAL),
    _TEST(0097_ssl_verify, 0),
    _TEST(0097_ssl_verify_local, TEST_F_LOCAL),
    _TEST(0098_consumer_txn, 0, TEST_BRKVER(0, 11, 0, 0)),
    _TEST(0099_commit_metadata, 0),
    _TEST(0100_thread_interceptors, TEST_F_LOCAL),
    _TEST(0101_fetch_from_follower, 0, TEST_BRKVER(2, 4, 0, 0)),
    _TEST(0102_static_group_rebalance, 0, TEST_BRKVER(2, 3, 0, 0)),
    _TEST(0103_transactions_local, TEST_F_LOCAL),
    _TEST(0103_transactions,
          0,
          TEST_BRKVER(0, 11, 0, 0),
          .scenario = "default,ak23"),
    _TEST(0104_fetch_from_follower_mock, TEST_F_LOCAL, TEST_BRKVER(2, 4, 0, 0)),
    _TEST(0105_transactions_mock, TEST_F_LOCAL, TEST_BRKVER(0, 11, 0, 0)),
    _TEST(0106_cgrp_sess_timeout, TEST_F_LOCAL, TEST_BRKVER(0, 11, 0, 0)),
    _TEST(0107_topic_recreate,
          0,
          TEST_BRKVER_TOPIC_ADMINAPI,
          .scenario = "noautocreate"),
    _TEST(0109_auto_create_topics, 0),
    _TEST(0110_batch_size, 0),
    _TEST(0111_delay_create_topics,
          0,
          TEST_BRKVER_TOPIC_ADMINAPI,
          .scenario = "noautocreate"),
    _TEST(0112_assign_unknown_part, 0),
    _TEST(0113_cooperative_rebalance_local,
          TEST_F_LOCAL,
          TEST_BRKVER(2, 4, 0, 0)),
    _TEST(0113_cooperative_rebalance, 0, TEST_BRKVER(2, 4, 0, 0)),
    _TEST(0114_sticky_partitioning, 0),
    _TEST(0115_producer_auth, 0, TEST_BRKVER(2, 1, 0, 0)),
    _TEST(0116_kafkaconsumer_close, TEST_F_LOCAL),
    _TEST(0117_mock_errors, TEST_F_LOCAL),
    _TEST(0118_commit_rebalance, 0),
    _TEST(0119_consumer_auth, 0, TEST_BRKVER(2, 1, 0, 0)),
    _TEST(0120_asymmetric_subscription, TEST_F_LOCAL),
    _TEST(0121_clusterid, TEST_F_LOCAL),
    _TEST(0122_buffer_cleaning_after_rebalance, 0, TEST_BRKVER(2, 4, 0, 0)),
    _TEST(0123_connections_max_idle, 0),
    _TEST(0124_openssl_invalid_engine, TEST_F_LOCAL),
    _TEST(0125_immediate_flush, 0),
    _TEST(0125_immediate_flush_mock, TEST_F_LOCAL),
    _TEST(0126_oauthbearer_oidc, 0, TEST_BRKVER(3, 1, 0, 0)),
    _TEST(0127_fetch_queue_backoff, 0),
    _TEST(0128_sasl_callback_queue, TEST_F_LOCAL, TEST_BRKVER(2, 0, 0, 0)),
    _TEST(0129_fetch_aborted_msgs, 0, TEST_BRKVER(0, 11, 0, 0)),
    _TEST(0130_store_offsets, 0),
    _TEST(0131_connect_timeout, TEST_F_LOCAL),
    _TEST(0132_strategy_ordering, 0, TEST_BRKVER(2, 4, 0, 0)),
    _TEST(0133_ssl_keys, TEST_F_LOCAL),
    _TEST(0134_ssl_provider, TEST_F_LOCAL),
    _TEST(0135_sasl_credentials, 0),
    _TEST(0136_resolve_cb, TEST_F_LOCAL),
    _TEST(0137_barrier_batch_consume, 0),
    _TEST(0138_admin_mock, TEST_F_LOCAL, TEST_BRKVER(2, 4, 0, 0)),
    _TEST(0139_offset_validation_mock, 0),
    _TEST(0140_commit_metadata, 0),
    _TEST(0142_reauthentication, 0, TEST_BRKVER(2, 2, 0, 0)),
<<<<<<< HEAD
    _TEST(0144_idempotence_mock, TEST_F_LOCAL, TEST_BRKVER(0, 11, 0, 0)),
=======
    _TEST(0143_exponential_backoff_mock, TEST_F_LOCAL),
>>>>>>> 7ebc19a8


    /* Manual tests */
    _TEST(8000_idle, TEST_F_MANUAL),
    _TEST(8001_fetch_from_follower_mock_manual, TEST_F_MANUAL),

    {NULL}};


RD_TLS struct test *test_curr = &tests[0];



#if WITH_SOCKEM
/**
 * Socket network emulation with sockem
 */

static void test_socket_add(struct test *test, sockem_t *skm) {
        TEST_LOCK();
        rd_list_add(&test->sockets, skm);
        TEST_UNLOCK();
}

static void test_socket_del(struct test *test, sockem_t *skm, int do_lock) {
        if (do_lock)
                TEST_LOCK();
        /* Best effort, skm might not have been added if connect_cb failed */
        rd_list_remove(&test->sockets, skm);
        if (do_lock)
                TEST_UNLOCK();
}

int test_socket_sockem_set_all(const char *key, int val) {
        int i;
        sockem_t *skm;
        int cnt = 0;

        TEST_LOCK();

        cnt = rd_list_cnt(&test_curr->sockets);
        TEST_SAY("Setting sockem %s=%d on %s%d socket(s)\n", key, val,
                 cnt > 0 ? "" : _C_RED, cnt);

        RD_LIST_FOREACH(skm, &test_curr->sockets, i) {
                if (sockem_set(skm, key, val, NULL) == -1)
                        TEST_FAIL("sockem_set(%s, %d) failed", key, val);
        }

        TEST_UNLOCK();

        return cnt;
}

void test_socket_sockem_set(int s, const char *key, int value) {
        sockem_t *skm;

        TEST_LOCK();
        skm = sockem_find(s);
        if (skm)
                sockem_set(skm, key, value, NULL);
        TEST_UNLOCK();
}

void test_socket_close_all(struct test *test, int reinit) {
        TEST_LOCK();
        rd_list_destroy(&test->sockets);
        if (reinit)
                rd_list_init(&test->sockets, 16, (void *)sockem_close);
        TEST_UNLOCK();
}


static int test_connect_cb(int s,
                           const struct sockaddr *addr,
                           int addrlen,
                           const char *id,
                           void *opaque) {
        struct test *test = opaque;
        sockem_t *skm;
        int r;

        skm = sockem_connect(s, addr, addrlen, test_sockem_conf, 0, NULL);
        if (!skm)
                return errno;

        if (test->connect_cb) {
                r = test->connect_cb(test, skm, id);
                if (r)
                        return r;
        }

        test_socket_add(test, skm);

        return 0;
}

static int test_closesocket_cb(int s, void *opaque) {
        struct test *test = opaque;
        sockem_t *skm;

        TEST_LOCK();
        skm = sockem_find(s);
        if (skm) {
                /* Close sockem's sockets */
                sockem_close(skm);
                test_socket_del(test, skm, 0 /*nolock*/);
        }
        TEST_UNLOCK();

        /* Close librdkafka's socket */
#ifdef _WIN32
        closesocket(s);
#else
        close(s);
#endif

        return 0;
}


void test_socket_enable(rd_kafka_conf_t *conf) {
        rd_kafka_conf_set_connect_cb(conf, test_connect_cb);
        rd_kafka_conf_set_closesocket_cb(conf, test_closesocket_cb);
        rd_kafka_conf_set_opaque(conf, test_curr);
}
#endif /* WITH_SOCKEM */

/**
 * @brief For use as the is_fatal_cb(), treating no errors as test-fatal.
 */
int test_error_is_not_fatal_cb(rd_kafka_t *rk,
                               rd_kafka_resp_err_t err,
                               const char *reason) {
        return 0;
}

static void
test_error_cb(rd_kafka_t *rk, int err, const char *reason, void *opaque) {
        if (test_curr->is_fatal_cb &&
            !test_curr->is_fatal_cb(rk, err, reason)) {
                TEST_SAY(_C_YEL "%s rdkafka error (non-testfatal): %s: %s\n",
                         rd_kafka_name(rk), rd_kafka_err2str(err), reason);
        } else {
                if (err == RD_KAFKA_RESP_ERR__FATAL) {
                        char errstr[512];
                        TEST_SAY(_C_RED "%s Fatal error: %s\n",
                                 rd_kafka_name(rk), reason);

                        err = rd_kafka_fatal_error(rk, errstr, sizeof(errstr));

                        if (test_curr->is_fatal_cb &&
                            !test_curr->is_fatal_cb(rk, err, reason))
                                TEST_SAY(_C_YEL
                                         "%s rdkafka ignored FATAL error: "
                                         "%s: %s\n",
                                         rd_kafka_name(rk),
                                         rd_kafka_err2str(err), errstr);
                        else
                                TEST_FAIL("%s rdkafka FATAL error: %s: %s",
                                          rd_kafka_name(rk),
                                          rd_kafka_err2str(err), errstr);

                } else {
                        TEST_FAIL("%s rdkafka error: %s: %s", rd_kafka_name(rk),
                                  rd_kafka_err2str(err), reason);
                }
        }
}

static int
test_stats_cb(rd_kafka_t *rk, char *json, size_t json_len, void *opaque) {
        struct test *test = test_curr;
        if (test->stats_fp)
                fprintf(test->stats_fp,
                        "{\"test\": \"%s\", \"instance\":\"%s\", "
                        "\"stats\": %s}\n",
                        test->name, rd_kafka_name(rk), json);
        return 0;
}


/**
 * @brief Limit the test run time (in seconds)
 */
void test_timeout_set(int timeout) {
        TEST_LOCK();
        TEST_SAY("Setting test timeout to %ds * %.1f\n", timeout,
                 test_timeout_multiplier);
        timeout            = (int)((double)timeout * test_timeout_multiplier);
        test_curr->timeout = test_clock() + ((int64_t)timeout * 1000000);
        TEST_UNLOCK();
}

int tmout_multip(int msecs) {
        int r;
        TEST_LOCK();
        r = (int)(((double)(msecs)) * test_timeout_multiplier);
        TEST_UNLOCK();
        return r;
}



#ifdef _WIN32
static void test_init_win32(void) {
        /* Enable VT emulation to support colored output. */
        HANDLE hOut  = GetStdHandle(STD_OUTPUT_HANDLE);
        DWORD dwMode = 0;

        if (hOut == INVALID_HANDLE_VALUE || !GetConsoleMode(hOut, &dwMode))
                return;

#ifndef ENABLE_VIRTUAL_TERMINAL_PROCESSING
#define ENABLE_VIRTUAL_TERMINAL_PROCESSING 0x4
#endif
        dwMode |= ENABLE_VIRTUAL_TERMINAL_PROCESSING;
        SetConsoleMode(hOut, dwMode);
}
#endif


static void test_init(void) {
        int seed;
        const char *tmp;


        if (test_seed)
                return;

        if ((tmp = test_getenv("TEST_LEVEL", NULL)))
                test_level = atoi(tmp);
        if ((tmp = test_getenv("TEST_MODE", NULL)))
                strncpy(test_mode, tmp, sizeof(test_mode) - 1);
        if ((tmp = test_getenv("TEST_SCENARIO", NULL)))
                strncpy(test_scenario, tmp, sizeof(test_scenario) - 1);
        if ((tmp = test_getenv("TEST_SOCKEM", NULL)))
                test_sockem_conf = tmp;
        if ((tmp = test_getenv("TEST_SEED", NULL)))
                seed = atoi(tmp);
        else
                seed = test_clock() & 0xffffffff;
        if ((tmp = test_getenv("TEST_CPU_CALIBRATION", NULL))) {
                test_rusage_cpu_calibration = strtod(tmp, NULL);
                if (test_rusage_cpu_calibration < 0.00001) {
                        fprintf(stderr,
                                "%% Invalid CPU calibration "
                                "value (from TEST_CPU_CALIBRATION env): %s\n",
                                tmp);
                        exit(1);
                }
        }

#ifdef _WIN32
        test_init_win32();
        {
                LARGE_INTEGER cycl;
                QueryPerformanceCounter(&cycl);
                seed = (int)cycl.QuadPart;
        }
#endif
        srand(seed);
        test_seed = seed;
}


const char *test_mk_topic_name(const char *suffix, int randomized) {
        static RD_TLS char ret[512];

        /* Strip main_ prefix (caller is using __FUNCTION__) */
        if (!strncmp(suffix, "main_", 5))
                suffix += 5;

        if (test_topic_random || randomized)
                rd_snprintf(ret, sizeof(ret), "%s_rnd%" PRIx64 "_%s",
                            test_topic_prefix, test_id_generate(), suffix);
        else
                rd_snprintf(ret, sizeof(ret), "%s_%s", test_topic_prefix,
                            suffix);

        TEST_SAY("Using topic \"%s\"\n", ret);

        return ret;
}


/**
 * @brief Set special test config property
 * @returns 1 if property was known, else 0.
 */
int test_set_special_conf(const char *name, const char *val, int *timeoutp) {
        if (!strcmp(name, "test.timeout.multiplier")) {
                TEST_LOCK();
                test_timeout_multiplier = strtod(val, NULL);
                TEST_UNLOCK();
                *timeoutp = tmout_multip((*timeoutp) * 1000) / 1000;
        } else if (!strcmp(name, "test.topic.prefix")) {
                rd_snprintf(test_topic_prefix, sizeof(test_topic_prefix), "%s",
                            val);
        } else if (!strcmp(name, "test.topic.random")) {
                if (!strcmp(val, "true") || !strcmp(val, "1"))
                        test_topic_random = 1;
                else
                        test_topic_random = 0;
        } else if (!strcmp(name, "test.concurrent.max")) {
                TEST_LOCK();
                test_concurrent_max = (int)strtod(val, NULL);
                TEST_UNLOCK();
        } else if (!strcmp(name, "test.sql.command")) {
                TEST_LOCK();
                if (test_sql_cmd)
                        rd_free(test_sql_cmd);
                test_sql_cmd = rd_strdup(val);
                TEST_UNLOCK();
        } else
                return 0;

        return 1;
}

static void test_read_conf_file(const char *conf_path,
                                rd_kafka_conf_t *conf,
                                rd_kafka_topic_conf_t *topic_conf,
                                int *timeoutp) {
        FILE *fp;
        char buf[1024];
        int line = 0;

#ifndef _WIN32
        fp = fopen(conf_path, "r");
#else
        fp    = NULL;
        errno = fopen_s(&fp, conf_path, "r");
#endif
        if (!fp) {
                if (errno == ENOENT) {
                        TEST_SAY("Test config file %s not found\n", conf_path);
                        return;
                } else
                        TEST_FAIL("Failed to read %s: %s", conf_path,
                                  strerror(errno));
        }

        while (fgets(buf, sizeof(buf) - 1, fp)) {
                char *t;
                char *b                 = buf;
                rd_kafka_conf_res_t res = RD_KAFKA_CONF_UNKNOWN;
                char *name, *val;
                char errstr[512];

                line++;
                if ((t = strchr(b, '\n')))
                        *t = '\0';

                if (*b == '#' || !*b)
                        continue;

                if (!(t = strchr(b, '=')))
                        TEST_FAIL("%s:%i: expected name=value format\n",
                                  conf_path, line);

                name = b;
                *t   = '\0';
                val  = t + 1;

                if (test_set_special_conf(name, val, timeoutp))
                        continue;

                if (!strncmp(name, "topic.", strlen("topic."))) {
                        name += strlen("topic.");
                        if (topic_conf)
                                res = rd_kafka_topic_conf_set(topic_conf, name,
                                                              val, errstr,
                                                              sizeof(errstr));
                        else
                                res = RD_KAFKA_CONF_OK;
                        name -= strlen("topic.");
                }

                if (res == RD_KAFKA_CONF_UNKNOWN) {
                        if (conf)
                                res = rd_kafka_conf_set(conf, name, val, errstr,
                                                        sizeof(errstr));
                        else
                                res = RD_KAFKA_CONF_OK;
                }

                if (res != RD_KAFKA_CONF_OK)
                        TEST_FAIL("%s:%i: %s\n", conf_path, line, errstr);
        }

        fclose(fp);
}

/**
 * @brief Get path to test config file
 */
const char *test_conf_get_path(void) {
        return test_getenv("RDKAFKA_TEST_CONF", "test.conf");
}

const char *test_getenv(const char *env, const char *def) {
        return rd_getenv(env, def);
}

void test_conf_common_init(rd_kafka_conf_t *conf, int timeout) {
        if (conf) {
                const char *tmp = test_getenv("TEST_DEBUG", NULL);
                if (tmp)
                        test_conf_set(conf, "debug", tmp);
        }

        if (timeout)
                test_timeout_set(timeout);
}


/**
 * Creates and sets up kafka configuration objects.
 * Will read "test.conf" file if it exists.
 */
void test_conf_init(rd_kafka_conf_t **conf,
                    rd_kafka_topic_conf_t **topic_conf,
                    int timeout) {
        const char *test_conf = test_conf_get_path();

        if (conf) {
                *conf = rd_kafka_conf_new();
                rd_kafka_conf_set(*conf, "client.id", test_curr->name, NULL, 0);
                if (test_idempotent_producer)
                        test_conf_set(*conf, "enable.idempotence", "true");
                rd_kafka_conf_set_error_cb(*conf, test_error_cb);
                rd_kafka_conf_set_stats_cb(*conf, test_stats_cb);

                /* Allow higher request timeouts on CI */
                if (test_on_ci)
                        test_conf_set(*conf, "request.timeout.ms", "10000");

#ifdef SIGIO
                {
                        char buf[64];

                        /* Quick termination */
                        rd_snprintf(buf, sizeof(buf), "%i", SIGIO);
                        rd_kafka_conf_set(*conf, "internal.termination.signal",
                                          buf, NULL, 0);
                        signal(SIGIO, SIG_IGN);
                }
#endif
        }

#if WITH_SOCKEM
        if (*test_sockem_conf && conf)
                test_socket_enable(*conf);
#endif

        if (topic_conf)
                *topic_conf = rd_kafka_topic_conf_new();

        /* Open and read optional local test configuration file, if any. */
        test_read_conf_file(test_conf, conf ? *conf : NULL,
                            topic_conf ? *topic_conf : NULL, &timeout);

        test_conf_common_init(conf ? *conf : NULL, timeout);
}


static RD_INLINE unsigned int test_rand(void) {
        unsigned int r;
#ifdef _WIN32
        rand_s(&r);
#else
        r     = rand();
#endif
        return r;
}
/**
 * Generate a "unique" test id.
 */
uint64_t test_id_generate(void) {
        return (((uint64_t)test_rand()) << 32) | (uint64_t)test_rand();
}


/**
 * Generate a "unique" string id
 */
char *test_str_id_generate(char *dest, size_t dest_size) {
        rd_snprintf(dest, dest_size, "%" PRId64, test_id_generate());
        return dest;
}

/**
 * Same as test_str_id_generate but returns a temporary string.
 */
const char *test_str_id_generate_tmp(void) {
        static RD_TLS char ret[64];
        return test_str_id_generate(ret, sizeof(ret));
}

/**
 * Format a message token.
 * Pad's to dest_size.
 */
void test_msg_fmt(char *dest,
                  size_t dest_size,
                  uint64_t testid,
                  int32_t partition,
                  int msgid) {
        size_t of;

        of = rd_snprintf(dest, dest_size,
                         "testid=%" PRIu64 ", partition=%" PRId32 ", msg=%i\n",
                         testid, partition, msgid);
        if (of < dest_size - 1) {
                memset(dest + of, '!', dest_size - of);
                dest[dest_size - 1] = '\0';
        }
}

/**
 * @brief Prepare message value and key for test produce.
 */
void test_prepare_msg(uint64_t testid,
                      int32_t partition,
                      int msg_id,
                      char *val,
                      size_t val_size,
                      char *key,
                      size_t key_size) {
        size_t of = 0;

        test_msg_fmt(key, key_size, testid, partition, msg_id);

        while (of < val_size) {
                /* Copy-repeat key into val until val_size */
                size_t len = RD_MIN(val_size - of, key_size);
                memcpy(val + of, key, len);
                of += len;
        }
}



/**
 * Parse a message token
 */
void test_msg_parse00(const char *func,
                      int line,
                      uint64_t testid,
                      int32_t exp_partition,
                      int *msgidp,
                      const char *topic,
                      int32_t partition,
                      int64_t offset,
                      const char *key,
                      size_t key_size) {
        char buf[128];
        uint64_t in_testid;
        int in_part;

        if (!key)
                TEST_FAIL("%s:%i: Message (%s [%" PRId32 "] @ %" PRId64
                          ") "
                          "has empty key\n",
                          func, line, topic, partition, offset);

        rd_snprintf(buf, sizeof(buf), "%.*s", (int)key_size, key);

        if (sscanf(buf, "testid=%" SCNu64 ", partition=%i, msg=%i\n",
                   &in_testid, &in_part, msgidp) != 3)
                TEST_FAIL("%s:%i: Incorrect key format: %s", func, line, buf);


        if (testid != in_testid ||
            (exp_partition != -1 && exp_partition != in_part))
                TEST_FAIL("%s:%i: Our testid %" PRIu64
                          ", part %i did "
                          "not match message: \"%s\"\n",
                          func, line, testid, (int)exp_partition, buf);
}

void test_msg_parse0(const char *func,
                     int line,
                     uint64_t testid,
                     rd_kafka_message_t *rkmessage,
                     int32_t exp_partition,
                     int *msgidp) {
        test_msg_parse00(func, line, testid, exp_partition, msgidp,
                         rd_kafka_topic_name(rkmessage->rkt),
                         rkmessage->partition, rkmessage->offset,
                         (const char *)rkmessage->key, rkmessage->key_len);
}


struct run_args {
        struct test *test;
        int argc;
        char **argv;
};

static int run_test0(struct run_args *run_args) {
        struct test *test = run_args->test;
        test_timing_t t_run;
        int r;
        char stats_file[256];

        rd_snprintf(stats_file, sizeof(stats_file), "stats_%s_%" PRIu64 ".json",
                    test->name, test_id_generate());
        if (!(test->stats_fp = fopen(stats_file, "w+")))
                TEST_SAY("=== Failed to create stats file %s: %s ===\n",
                         stats_file, strerror(errno));

        test_curr = test;

#if WITH_SOCKEM
        rd_list_init(&test->sockets, 16, (void *)sockem_close);
#endif
        /* Don't check message status by default */
        test->exp_dr_status = (rd_kafka_msg_status_t)-1;

        TEST_SAY("================= Running test %s =================\n",
                 test->name);
        if (test->stats_fp)
                TEST_SAY("==== Stats written to file %s ====\n", stats_file);

        test_rusage_start(test_curr);
        TIMING_START(&t_run, "%s", test->name);
        test->start = t_run.ts_start;

        /* Run test main function */
        r = test->mainfunc(run_args->argc, run_args->argv);

        TIMING_STOP(&t_run);
        test_rusage_stop(test_curr,
                         (double)TIMING_DURATION(&t_run) / 1000000.0);

        TEST_LOCK();
        test->duration = TIMING_DURATION(&t_run);

        if (test->state == TEST_SKIPPED) {
                TEST_SAY(
                    "================= Test %s SKIPPED "
                    "=================\n",
                    run_args->test->name);
        } else if (r) {
                test->state = TEST_FAILED;
                TEST_SAY(
                    "\033[31m"
                    "================= Test %s FAILED ================="
                    "\033[0m\n",
                    run_args->test->name);
        } else {
                test->state = TEST_PASSED;
                TEST_SAY(
                    "\033[32m"
                    "================= Test %s PASSED ================="
                    "\033[0m\n",
                    run_args->test->name);
        }
        TEST_UNLOCK();

        cnd_broadcast(&test_cnd);

#if WITH_SOCKEM
        test_socket_close_all(test, 0);
#endif

        if (test->stats_fp) {
                long pos = ftell(test->stats_fp);
                fclose(test->stats_fp);
                test->stats_fp = NULL;
                /* Delete file if nothing was written */
                if (pos == 0) {
#ifndef _WIN32
                        unlink(stats_file);
#else
                        _unlink(stats_file);
#endif
                }
        }

        if (test_delete_topics_between && test_concurrent_max == 1)
                test_delete_all_test_topics(60 * 1000);

        return r;
}



static int run_test_from_thread(void *arg) {
        struct run_args *run_args = arg;

        thrd_detach(thrd_current());

        run_test0(run_args);

        TEST_LOCK();
        tests_running_cnt--;
        TEST_UNLOCK();

        free(run_args);

        return 0;
}


/**
 * @brief Check running tests for timeouts.
 * @locks TEST_LOCK MUST be held
 */
static void check_test_timeouts(void) {
        int64_t now = test_clock();
        struct test *test;

        for (test = tests; test->name; test++) {
                if (test->state != TEST_RUNNING)
                        continue;

                /* Timeout check */
                if (now > test->timeout) {
                        struct test *save_test = test_curr;
                        test_curr              = test;
                        test->state            = TEST_FAILED;
                        test_summary(0 /*no-locks*/);
                        TEST_FAIL0(
                            __FILE__, __LINE__, 0 /*nolock*/, 0 /*fail-later*/,
                            "Test %s%s%s%s timed out "
                            "(timeout set to %d seconds)\n",
                            test->name, *test->subtest ? " (" : "",
                            test->subtest, *test->subtest ? ")" : "",
                            (int)(test->timeout - test->start) / 1000000);
                        test_curr = save_test;
                        tests_running_cnt--; /* fail-later misses this*/
#ifdef _WIN32
                        TerminateThread(test->thrd, -1);
#else
                        pthread_kill(test->thrd, SIGKILL);
#endif
                }
        }
}


static int run_test(struct test *test, int argc, char **argv) {
        struct run_args *run_args = calloc(1, sizeof(*run_args));
        int wait_cnt              = 0;

        run_args->test = test;
        run_args->argc = argc;
        run_args->argv = argv;

        TEST_LOCK();
        while (tests_running_cnt >= test_concurrent_max) {
                if (!(wait_cnt++ % 100))
                        TEST_SAY(
                            "Too many tests running (%d >= %d): "
                            "postponing %s start...\n",
                            tests_running_cnt, test_concurrent_max, test->name);
                cnd_timedwait_ms(&test_cnd, &test_mtx, 100);

                check_test_timeouts();
        }
        tests_running_cnt++;
        test->timeout = test_clock() +
                        (int64_t)(30.0 * 1000000.0 * test_timeout_multiplier);
        test->state = TEST_RUNNING;
        TEST_UNLOCK();

        if (thrd_create(&test->thrd, run_test_from_thread, run_args) !=
            thrd_success) {
                TEST_LOCK();
                tests_running_cnt--;
                test->state = TEST_FAILED;
                TEST_UNLOCK();

                TEST_FAIL("Failed to start thread for test %s\n", test->name);
        }

        return 0;
}

static void run_tests(int argc, char **argv) {
        struct test *test;

        for (test = tests; test->name; test++) {
                char testnum[128];
                char *t;
                const char *skip_reason = NULL;
                rd_bool_t skip_silent   = rd_false;
                char tmp[128];
                const char *scenario =
                    test->scenario ? test->scenario : "default";

                if (!test->mainfunc)
                        continue;

                /* Extract test number, as string */
                strncpy(testnum, test->name, sizeof(testnum) - 1);
                testnum[sizeof(testnum) - 1] = '\0';
                if ((t = strchr(testnum, '_')))
                        *t = '\0';

                if ((test_flags && (test_flags & test->flags) != test_flags)) {
                        skip_reason = "filtered due to test flags";
                        skip_silent = rd_true;
                }
                if ((test_neg_flags & ~test_flags) & test->flags)
                        skip_reason = "Filtered due to negative test flags";
                if (test_broker_version &&
                    (test->minver > test_broker_version ||
                     (test->maxver && test->maxver < test_broker_version))) {
                        rd_snprintf(tmp, sizeof(tmp),
                                    "not applicable for broker "
                                    "version %d.%d.%d.%d",
                                    TEST_BRKVER_X(test_broker_version, 0),
                                    TEST_BRKVER_X(test_broker_version, 1),
                                    TEST_BRKVER_X(test_broker_version, 2),
                                    TEST_BRKVER_X(test_broker_version, 3));
                        skip_reason = tmp;
                }

                if (!strstr(scenario, test_scenario)) {
                        rd_snprintf(tmp, sizeof(tmp),
                                    "requires test scenario %s", scenario);
                        skip_silent = rd_true;
                        skip_reason = tmp;
                }

                if (tests_to_run && !strstr(tests_to_run, testnum)) {
                        skip_reason = "not included in TESTS list";
                        skip_silent = rd_true;
                } else if (!tests_to_run && (test->flags & TEST_F_MANUAL)) {
                        skip_reason = "manual test";
                        skip_silent = rd_true;
                } else if (tests_to_skip && strstr(tests_to_skip, testnum))
                        skip_reason = "included in TESTS_SKIP list";
                else if (skip_tests_till) {
                        if (!strcmp(skip_tests_till, testnum))
                                skip_tests_till = NULL;
                        else
                                skip_reason =
                                    "ignoring test before TESTS_SKIP_BEFORE";
                }

                if (!skip_reason) {
                        run_test(test, argc, argv);
                } else {
                        if (skip_silent) {
                                TEST_SAYL(3,
                                          "================= Skipping test %s "
                                          "(%s) ================\n",
                                          test->name, skip_reason);
                                TEST_LOCK();
                                test->state = TEST_SKIPPED;
                                TEST_UNLOCK();
                        } else {
                                test_curr = test;
                                TEST_SKIP("%s\n", skip_reason);
                                test_curr = &tests[0];
                        }
                }
        }
}

/**
 * @brief Print summary for all tests.
 *
 * @returns the number of failed tests.
 */
static int test_summary(int do_lock) {
        struct test *test;
        FILE *report_fp = NULL;
        char report_path[128];
        time_t t;
        struct tm *tm;
        char datestr[64];
        int64_t total_duration = 0;
        int tests_run          = 0;
        int tests_failed       = 0;
        int tests_failed_known = 0;
        int tests_passed       = 0;
        FILE *sql_fp           = NULL;
        const char *tmp;

        t  = time(NULL);
        tm = localtime(&t);
        strftime(datestr, sizeof(datestr), "%Y%m%d%H%M%S", tm);

        if ((tmp = test_getenv("TEST_REPORT", NULL)))
                rd_snprintf(report_path, sizeof(report_path), "%s", tmp);
        else if (test_write_report)
                rd_snprintf(report_path, sizeof(report_path),
                            "test_report_%s.json", datestr);
        else
                report_path[0] = '\0';

        if (*report_path) {
                report_fp = fopen(report_path, "w+");
                if (!report_fp)
                        TEST_WARN("Failed to create report file %s: %s\n",
                                  report_path, strerror(errno));
                else
                        fprintf(report_fp,
                                "{ \"id\": \"%s_%s\", \"mode\": \"%s\", "
                                "\"scenario\": \"%s\", "
                                "\"date\": \"%s\", "
                                "\"git_version\": \"%s\", "
                                "\"broker_version\": \"%s\", "
                                "\"tests\": {",
                                datestr, test_mode, test_mode, test_scenario,
                                datestr, test_git_version,
                                test_broker_version_str);
        }

        if (do_lock)
                TEST_LOCK();

        if (test_sql_cmd) {
#ifdef _WIN32
                sql_fp = _popen(test_sql_cmd, "w");
#else
                sql_fp = popen(test_sql_cmd, "w");
#endif
                if (!sql_fp)
                        TEST_WARN("Failed to execute test.sql.command: %s",
                                  test_sql_cmd);
                else
                        fprintf(sql_fp,
                                "CREATE TABLE IF NOT EXISTS "
                                "runs(runid text PRIMARY KEY, mode text, "
                                "date datetime, cnt int, passed int, "
                                "failed int, duration numeric);\n"
                                "CREATE TABLE IF NOT EXISTS "
                                "tests(runid text, mode text, name text, "
                                "state text, extra text, duration numeric);\n");
        }

        if (show_summary)
                printf(
                    "TEST %s (%s, scenario %s) SUMMARY\n"
                    "#========================================================="
                    "=========#\n",
                    datestr, test_mode, test_scenario);

        for (test = tests; test->name; test++) {
                const char *color;
                int64_t duration;
                char extra[128] = "";
                int do_count    = 1;

                if (!(duration = test->duration) && test->start > 0)
                        duration = test_clock() - test->start;

                if (test == tests) {
                        /* <MAIN> test:
                         * test accounts for total runtime.
                         * dont include in passed/run/failed counts. */
                        total_duration = duration;
                        do_count       = 0;
                }

                switch (test->state) {
                case TEST_PASSED:
                        color = _C_GRN;
                        if (do_count) {
                                tests_passed++;
                                tests_run++;
                        }
                        break;
                case TEST_FAILED:
                        if (test->flags & TEST_F_KNOWN_ISSUE) {
                                rd_snprintf(extra, sizeof(extra),
                                            " <-- known issue%s%s",
                                            test->extra ? ": " : "",
                                            test->extra ? test->extra : "");
                                if (do_count)
                                        tests_failed_known++;
                        }
                        color = _C_RED;
                        if (do_count) {
                                tests_failed++;
                                tests_run++;
                        }
                        break;
                case TEST_RUNNING:
                        color = _C_MAG;
                        if (do_count) {
                                tests_failed++; /* All tests should be finished
                                                 */
                                tests_run++;
                        }
                        break;
                case TEST_NOT_STARTED:
                        color = _C_YEL;
                        if (test->extra)
                                rd_snprintf(extra, sizeof(extra), " %s",
                                            test->extra);
                        break;
                default:
                        color = _C_CYA;
                        break;
                }

                if (show_summary &&
                    (test->state != TEST_SKIPPED || *test->failstr ||
                     (tests_to_run && !strncmp(tests_to_run, test->name,
                                               strlen(tests_to_run))))) {
                        printf("|%s %-40s | %10s | %7.3fs %s|", color,
                               test->name, test_states[test->state],
                               (double)duration / 1000000.0, _C_CLR);
                        if (test->state == TEST_FAILED)
                                printf(_C_RED " %s" _C_CLR, test->failstr);
                        else if (test->state == TEST_SKIPPED)
                                printf(_C_CYA " %s" _C_CLR, test->failstr);
                        printf("%s\n", extra);
                }

                if (report_fp) {
                        int i;
                        fprintf(report_fp,
                                "%s\"%s\": {"
                                "\"name\": \"%s\", "
                                "\"state\": \"%s\", "
                                "\"known_issue\": %s, "
                                "\"extra\": \"%s\", "
                                "\"duration\": %.3f, "
                                "\"report\": [ ",
                                test == tests ? "" : ", ", test->name,
                                test->name, test_states[test->state],
                                test->flags & TEST_F_KNOWN_ISSUE ? "true"
                                                                 : "false",
                                test->extra ? test->extra : "",
                                (double)duration / 1000000.0);

                        for (i = 0; i < test->report_cnt; i++) {
                                fprintf(report_fp, "%s%s ", i == 0 ? "" : ",",
                                        test->report_arr[i]);
                        }

                        fprintf(report_fp, "] }");
                }

                if (sql_fp)
                        fprintf(sql_fp,
                                "INSERT INTO tests VALUES("
                                "'%s_%s', '%s', '%s', '%s', '%s', %f);\n",
                                datestr, test_mode, test_mode, test->name,
                                test_states[test->state],
                                test->extra ? test->extra : "",
                                (double)duration / 1000000.0);
        }
        if (do_lock)
                TEST_UNLOCK();

        if (show_summary)
                printf(
                    "#========================================================="
                    "=========#\n");

        if (report_fp) {
                fprintf(report_fp,
                        "}, "
                        "\"tests_run\": %d, "
                        "\"tests_passed\": %d, "
                        "\"tests_failed\": %d, "
                        "\"duration\": %.3f"
                        "}\n",
                        tests_run, tests_passed, tests_failed,
                        (double)total_duration / 1000000.0);

                fclose(report_fp);
                TEST_SAY("# Test report written to %s\n", report_path);
        }

        if (sql_fp) {
                fprintf(sql_fp,
                        "INSERT INTO runs VALUES('%s_%s', '%s', datetime(), "
                        "%d, %d, %d, %f);\n",
                        datestr, test_mode, test_mode, tests_run, tests_passed,
                        tests_failed, (double)total_duration / 1000000.0);
                fclose(sql_fp);
        }

        return tests_failed - tests_failed_known;
}

#ifndef _WIN32
static void test_sig_term(int sig) {
        if (test_exit)
                exit(1);
        fprintf(stderr,
                "Exiting tests, waiting for running tests to finish.\n");
        test_exit = 1;
}
#endif

/**
 * Wait 'timeout' seconds for rdkafka to kill all its threads and clean up.
 */
static void test_wait_exit(int timeout) {
        int r;
        time_t start = time(NULL);

        while ((r = rd_kafka_thread_cnt()) && timeout-- >= 0) {
                TEST_SAY("%i thread(s) in use by librdkafka, waiting...\n", r);
                rd_sleep(1);
        }

        TEST_SAY("%i thread(s) in use by librdkafka\n", r);

        if (r > 0)
                TEST_FAIL("%i thread(s) still active in librdkafka", r);

        timeout -= (int)(time(NULL) - start);
        if (timeout > 0) {
                TEST_SAY(
                    "Waiting %d seconds for all librdkafka memory "
                    "to be released\n",
                    timeout);
                if (rd_kafka_wait_destroyed(timeout * 1000) == -1)
                        TEST_FAIL(
                            "Not all internal librdkafka "
                            "objects destroyed\n");
        }
}



/**
 * @brief Test framework cleanup before termination.
 */
static void test_cleanup(void) {
        struct test *test;

        /* Free report arrays */
        for (test = tests; test->name; test++) {
                int i;
                if (!test->report_arr)
                        continue;
                for (i = 0; i < test->report_cnt; i++)
                        rd_free(test->report_arr[i]);
                rd_free(test->report_arr);
                test->report_arr = NULL;
        }

        if (test_sql_cmd)
                rd_free(test_sql_cmd);
}


int main(int argc, char **argv) {
        int i, r;
        test_timing_t t_all;
        int a, b, c, d;
        const char *tmpver;

        mtx_init(&test_mtx, mtx_plain);
        cnd_init(&test_cnd);

        test_init();

#ifndef _WIN32
        signal(SIGINT, test_sig_term);
#endif
        tests_to_run    = test_getenv("TESTS", NULL);
        subtests_to_run = test_getenv("SUBTESTS", NULL);
        tests_to_skip   = test_getenv("TESTS_SKIP", NULL);
        tmpver          = test_getenv("TEST_KAFKA_VERSION", NULL);
        skip_tests_till = test_getenv("TESTS_SKIP_BEFORE", NULL);

        if (!tmpver)
                tmpver = test_getenv("KAFKA_VERSION", test_broker_version_str);
        test_broker_version_str = tmpver;

        test_git_version = test_getenv("RDKAFKA_GITVER", "HEAD");

        /* Are we running on CI? */
        if (test_getenv("CI", NULL)) {
                test_on_ci          = 1;
                test_concurrent_max = 3;
        }

        test_conf_init(NULL, NULL, 10);

        for (i = 1; i < argc; i++) {
                if (!strncmp(argv[i], "-p", 2) && strlen(argv[i]) > 2) {
                        if (test_rusage) {
                                fprintf(stderr,
                                        "%% %s ignored: -R takes preceedence\n",
                                        argv[i]);
                                continue;
                        }
                        test_concurrent_max = (int)strtod(argv[i] + 2, NULL);
                } else if (!strcmp(argv[i], "-l"))
                        test_flags |= TEST_F_LOCAL;
                else if (!strcmp(argv[i], "-L"))
                        test_neg_flags |= TEST_F_LOCAL;
                else if (!strcmp(argv[i], "-a"))
                        test_assert_on_fail = 1;
                else if (!strcmp(argv[i], "-k"))
                        test_flags |= TEST_F_KNOWN_ISSUE;
                else if (!strcmp(argv[i], "-K"))
                        test_neg_flags |= TEST_F_KNOWN_ISSUE;
                else if (!strcmp(argv[i], "-E"))
                        test_neg_flags |= TEST_F_SOCKEM;
                else if (!strcmp(argv[i], "-V") && i + 1 < argc)
                        test_broker_version_str = argv[++i];
                else if (!strcmp(argv[i], "-s") && i + 1 < argc)
                        strncpy(test_scenario, argv[++i],
                                sizeof(test_scenario) - 1);
                else if (!strcmp(argv[i], "-S"))
                        show_summary = 0;
                else if (!strcmp(argv[i], "-D"))
                        test_delete_topics_between = 1;
                else if (!strcmp(argv[i], "-P"))
                        test_idempotent_producer = 1;
                else if (!strcmp(argv[i], "-Q"))
                        test_quick = 1;
                else if (!strcmp(argv[i], "-r"))
                        test_write_report = 1;
                else if (!strncmp(argv[i], "-R", 2)) {
                        test_rusage         = 1;
                        test_concurrent_max = 1;
                        if (strlen(argv[i]) > strlen("-R")) {
                                test_rusage_cpu_calibration =
                                    strtod(argv[i] + 2, NULL);
                                if (test_rusage_cpu_calibration < 0.00001) {
                                        fprintf(stderr,
                                                "%% Invalid CPU calibration "
                                                "value: %s\n",
                                                argv[i] + 2);
                                        exit(1);
                                }
                        }
                } else if (*argv[i] != '-')
                        tests_to_run = argv[i];
                else {
                        printf(
                            "Unknown option: %s\n"
                            "\n"
                            "Usage: %s [options] [<test-match-substr>]\n"
                            "Options:\n"
                            "  -p<N>  Run N tests in parallel\n"
                            "  -l/-L  Only/dont run local tests (no broker "
                            "needed)\n"
                            "  -k/-K  Only/dont run tests with known issues\n"
                            "  -E     Don't run sockem tests\n"
                            "  -a     Assert on failures\n"
                            "  -r     Write test_report_...json file.\n"
                            "  -S     Dont show test summary\n"
                            "  -s <scenario> Test scenario.\n"
                            "  -V <N.N.N.N> Broker version.\n"
                            "  -D     Delete all test topics between each test "
                            "(-p1) or after all tests\n"
                            "  -P     Run all tests with "
                            "`enable.idempotency=true`\n"
                            "  -Q     Run tests in quick mode: faster tests, "
                            "fewer iterations, less data.\n"
                            "  -R     Check resource usage thresholds.\n"
                            "  -R<C>  Check resource usage thresholds but "
                            "adjust CPU thresholds by C (float):\n"
                            "            C < 1.0: CPU is faster than base line "
                            "system.\n"
                            "            C > 1.0: CPU is slower than base line "
                            "system.\n"
                            "            E.g. -R2.5 = CPU is 2.5x slower than "
                            "base line system.\n"
                            "\n"
                            "Environment variables:\n"
                            "  TESTS - substring matched test to run (e.g., "
                            "0033)\n"
                            "  SUBTESTS - substring matched subtest to run "
                            "(e.g., n_wildcard)\n"
                            "  TEST_KAFKA_VERSION - broker version (e.g., "
                            "0.9.0.1)\n"
                            "  TEST_SCENARIO - Test scenario\n"
                            "  TEST_LEVEL - Test verbosity level\n"
                            "  TEST_MODE - bare, helgrind, valgrind\n"
                            "  TEST_SEED - random seed\n"
                            "  RDKAFKA_TEST_CONF - test config file "
                            "(test.conf)\n"
                            "  KAFKA_PATH - Path to kafka source dir\n"
                            "  ZK_ADDRESS - Zookeeper address\n"
                            "\n",
                            argv[i], argv[0]);
                        exit(1);
                }
        }

        TEST_SAY("Git version: %s\n", test_git_version);

        if (!strcmp(test_broker_version_str, "trunk"))
                test_broker_version_str = "9.9.9.9"; /* for now */

        d = 0;
        if (sscanf(test_broker_version_str, "%d.%d.%d.%d", &a, &b, &c, &d) <
            3) {
                printf(
                    "%% Expected broker version to be in format "
                    "N.N.N (N=int), not %s\n",
                    test_broker_version_str);
                exit(1);
        }
        test_broker_version = TEST_BRKVER(a, b, c, d);
        TEST_SAY("Broker version: %s (%d.%d.%d.%d)\n", test_broker_version_str,
                 TEST_BRKVER_X(test_broker_version, 0),
                 TEST_BRKVER_X(test_broker_version, 1),
                 TEST_BRKVER_X(test_broker_version, 2),
                 TEST_BRKVER_X(test_broker_version, 3));

        /* Set up fake "<MAIN>" test for all operations performed in
         * the main thread rather than the per-test threads.
         * Nice side effect is that we get timing and status for main as well.*/
        test_curr        = &tests[0];
        test_curr->state = TEST_PASSED;
        test_curr->start = test_clock();

        if (test_on_ci) {
                TEST_LOCK();
                test_timeout_multiplier += 2;
                TEST_UNLOCK();
        }

        if (!strcmp(test_mode, "helgrind") || !strcmp(test_mode, "drd")) {
                TEST_LOCK();
                test_timeout_multiplier += 5;
                TEST_UNLOCK();
        } else if (!strcmp(test_mode, "valgrind")) {
                TEST_LOCK();
                test_timeout_multiplier += 3;
                TEST_UNLOCK();
        }

        /* Broker version 0.9 and api.version.request=true (which is default)
         * will cause a 10s stall per connection. Instead of fixing
         * that for each affected API in every test we increase the timeout
         * multiplier accordingly instead. The typical consume timeout is 5
         * seconds, so a multiplier of 3 should be good. */
        if ((test_broker_version & 0xffff0000) == 0x00090000)
                test_timeout_multiplier += 3;

        if (test_concurrent_max > 1)
                test_timeout_multiplier += (double)test_concurrent_max / 3;

        TEST_SAY("Tests to run     : %s\n",
                 tests_to_run ? tests_to_run : "all");
        if (subtests_to_run)
                TEST_SAY("Sub tests        : %s\n", subtests_to_run);
        if (tests_to_skip)
                TEST_SAY("Skip tests       : %s\n", tests_to_skip);
        if (skip_tests_till)
                TEST_SAY("Skip tests before: %s\n", skip_tests_till);
        TEST_SAY("Test mode    : %s%s%s\n", test_quick ? "quick, " : "",
                 test_mode, test_on_ci ? ", CI" : "");
        TEST_SAY("Test scenario: %s\n", test_scenario);
        TEST_SAY("Test filter  : %s\n", (test_flags & TEST_F_LOCAL)
                                            ? "local tests only"
                                            : "no filter");
        TEST_SAY("Test timeout multiplier: %.1f\n", test_timeout_multiplier);
        TEST_SAY("Action on test failure: %s\n",
                 test_assert_on_fail ? "assert crash" : "continue other tests");
        if (test_rusage)
                TEST_SAY("Test rusage : yes (%.2fx CPU calibration)\n",
                         test_rusage_cpu_calibration);
        if (test_idempotent_producer)
                TEST_SAY("Test Idempotent Producer: enabled\n");

        {
                char cwd[512], *pcwd;
#ifdef _WIN32
                pcwd = _getcwd(cwd, sizeof(cwd) - 1);
#else
                pcwd   = getcwd(cwd, sizeof(cwd) - 1);
#endif
                if (pcwd)
                        TEST_SAY("Current directory: %s\n", cwd);
        }

        test_timeout_set(30);

        TIMING_START(&t_all, "ALL-TESTS");

        /* Run tests */
        run_tests(argc, argv);

        TEST_LOCK();
        while (tests_running_cnt > 0 && !test_exit) {
                struct test *test;

                if (!test_quick && test_level >= 2) {
                        TEST_SAY("%d test(s) running:", tests_running_cnt);

                        for (test = tests; test->name; test++) {
                                if (test->state != TEST_RUNNING)
                                        continue;

                                TEST_SAY0(" %s", test->name);
                        }

                        TEST_SAY0("\n");
                }

                check_test_timeouts();

                TEST_UNLOCK();

                if (test_quick)
                        rd_usleep(200 * 1000, NULL);
                else
                        rd_sleep(1);
                TEST_LOCK();
        }

        TIMING_STOP(&t_all);

        test_curr           = &tests[0];
        test_curr->duration = test_clock() - test_curr->start;

        TEST_UNLOCK();

        if (test_delete_topics_between)
                test_delete_all_test_topics(60 * 1000);

        r = test_summary(1 /*lock*/) ? 1 : 0;

        /* Wait for everything to be cleaned up since broker destroys are
         * handled in its own thread. */
        test_wait_exit(0);

        /* If we havent failed at this point then
         * there were no threads leaked */
        if (r == 0)
                TEST_SAY("\n============== ALL TESTS PASSED ==============\n");

        test_cleanup();

        if (r > 0)
                TEST_FAIL("%d test(s) failed, see previous errors", r);

        return r;
}



/******************************************************************************
 *
 * Helpers
 *
 ******************************************************************************/

void test_dr_msg_cb(rd_kafka_t *rk,
                    const rd_kafka_message_t *rkmessage,
                    void *opaque) {
        int *remainsp                     = rkmessage->_private;
        static const char *status_names[] = {
            [RD_KAFKA_MSG_STATUS_NOT_PERSISTED]      = "NotPersisted",
            [RD_KAFKA_MSG_STATUS_POSSIBLY_PERSISTED] = "PossiblyPersisted",
            [RD_KAFKA_MSG_STATUS_PERSISTED]          = "Persisted"};

        TEST_SAYL(4,
                  "Delivery report: %s (%s) to %s [%" PRId32
                  "] "
                  "at offset %" PRId64 " latency %.2fms\n",
                  rd_kafka_err2str(rkmessage->err),
                  status_names[rd_kafka_message_status(rkmessage)],
                  rd_kafka_topic_name(rkmessage->rkt), rkmessage->partition,
                  rkmessage->offset,
                  (float)rd_kafka_message_latency(rkmessage) / 1000.0);

        if (!test_curr->produce_sync) {
                if (!test_curr->ignore_dr_err &&
                    rkmessage->err != test_curr->exp_dr_err)
                        TEST_FAIL("Message delivery (to %s [%" PRId32
                                  "]) "
                                  "failed: expected %s, got %s",
                                  rd_kafka_topic_name(rkmessage->rkt),
                                  rkmessage->partition,
                                  rd_kafka_err2str(test_curr->exp_dr_err),
                                  rd_kafka_err2str(rkmessage->err));

                if ((int)test_curr->exp_dr_status != -1) {
                        rd_kafka_msg_status_t status =
                            rd_kafka_message_status(rkmessage);

                        TEST_ASSERT(status == test_curr->exp_dr_status,
                                    "Expected message status %s, not %s",
                                    status_names[test_curr->exp_dr_status],
                                    status_names[status]);
                }

                /* Add message to msgver */
                if (!rkmessage->err && test_curr->dr_mv)
                        test_msgver_add_msg(rk, test_curr->dr_mv, rkmessage);
        }

        if (remainsp) {
                TEST_ASSERT(*remainsp > 0,
                            "Too many messages delivered (remains %i)",
                            *remainsp);

                (*remainsp)--;
        }

        if (test_curr->produce_sync)
                test_curr->produce_sync_err = rkmessage->err;
}


rd_kafka_t *test_create_handle(int mode, rd_kafka_conf_t *conf) {
        rd_kafka_t *rk;
        char errstr[512];

        if (!conf) {
                test_conf_init(&conf, NULL, 0);
#if WITH_SOCKEM
                if (*test_sockem_conf)
                        test_socket_enable(conf);
#endif
        } else {
                if (!strcmp(test_conf_get(conf, "client.id"), "rdkafka"))
                        test_conf_set(conf, "client.id", test_curr->name);
        }



        /* Creat kafka instance */
        rk = rd_kafka_new(mode, conf, errstr, sizeof(errstr));
        if (!rk)
                TEST_FAIL("Failed to create rdkafka instance: %s\n", errstr);

        TEST_SAY("Created    kafka instance %s\n", rd_kafka_name(rk));

        return rk;
}


rd_kafka_t *test_create_producer(void) {
        rd_kafka_conf_t *conf;

        test_conf_init(&conf, NULL, 0);
        rd_kafka_conf_set_dr_msg_cb(conf, test_dr_msg_cb);

        return test_create_handle(RD_KAFKA_PRODUCER, conf);
}


/**
 * Create topic_t object with va-arg list as key-value config pairs
 * terminated by NULL.
 */
rd_kafka_topic_t *
test_create_topic_object(rd_kafka_t *rk, const char *topic, ...) {
        rd_kafka_topic_t *rkt;
        rd_kafka_topic_conf_t *topic_conf;
        va_list ap;
        const char *name, *val;

        test_conf_init(NULL, &topic_conf, 0);

        va_start(ap, topic);
        while ((name = va_arg(ap, const char *)) &&
               (val = va_arg(ap, const char *))) {
                test_topic_conf_set(topic_conf, name, val);
        }
        va_end(ap);

        rkt = rd_kafka_topic_new(rk, topic, topic_conf);
        if (!rkt)
                TEST_FAIL("Failed to create topic: %s\n",
                          rd_kafka_err2str(rd_kafka_last_error()));

        return rkt;
}


rd_kafka_topic_t *
test_create_producer_topic(rd_kafka_t *rk, const char *topic, ...) {
        rd_kafka_topic_t *rkt;
        rd_kafka_topic_conf_t *topic_conf;
        char errstr[512];
        va_list ap;
        const char *name, *val;

        test_conf_init(NULL, &topic_conf, 0);

        va_start(ap, topic);
        while ((name = va_arg(ap, const char *)) &&
               (val = va_arg(ap, const char *))) {
                if (rd_kafka_topic_conf_set(topic_conf, name, val, errstr,
                                            sizeof(errstr)) != RD_KAFKA_CONF_OK)
                        TEST_FAIL("Conf failed: %s\n", errstr);
        }
        va_end(ap);

        /* Make sure all replicas are in-sync after producing
         * so that consume test wont fail. */
        rd_kafka_topic_conf_set(topic_conf, "request.required.acks", "-1",
                                errstr, sizeof(errstr));


        rkt = rd_kafka_topic_new(rk, topic, topic_conf);
        if (!rkt)
                TEST_FAIL("Failed to create topic: %s\n",
                          rd_kafka_err2str(rd_kafka_last_error()));

        return rkt;
}



/**
 * Produces \p cnt messages and returns immediately.
 * Does not wait for delivery.
 * \p msgcounterp is incremented for each produced messages and passed
 * as \p msg_opaque which is later used in test_dr_msg_cb to decrement
 * the counter on delivery.
 *
 * If \p payload is NULL the message key and payload will be formatted
 * according to standard test format, otherwise the key will be NULL and
 * payload send as message payload.
 *
 * Default message size is 128 bytes, if \p size is non-zero and \p payload
 * is NULL the message size of \p size will be used.
 */
void test_produce_msgs_nowait(rd_kafka_t *rk,
                              rd_kafka_topic_t *rkt,
                              uint64_t testid,
                              int32_t partition,
                              int msg_base,
                              int cnt,
                              const char *payload,
                              size_t size,
                              int msgrate,
                              int *msgcounterp) {
        int msg_id;
        test_timing_t t_all, t_poll;
        char key[128];
        void *buf;
        int64_t tot_bytes     = 0;
        int64_t tot_time_poll = 0;
        int64_t per_msg_wait  = 0;

        if (msgrate > 0)
                per_msg_wait = 1000000 / (int64_t)msgrate;


        if (payload)
                buf = (void *)payload;
        else {
                if (size == 0)
                        size = 128;
                buf = calloc(1, size);
        }

        TEST_SAY("Produce to %s [%" PRId32 "]: messages #%d..%d\n",
                 rd_kafka_topic_name(rkt), partition, msg_base, msg_base + cnt);

        TIMING_START(&t_all, "PRODUCE");
        TIMING_START(&t_poll, "SUM(POLL)");

        for (msg_id = msg_base; msg_id < msg_base + cnt; msg_id++) {
                int wait_time = 0;

                if (!payload)
                        test_prepare_msg(testid, partition, msg_id, buf, size,
                                         key, sizeof(key));


                if (rd_kafka_produce(rkt, partition, RD_KAFKA_MSG_F_COPY, buf,
                                     size, !payload ? key : NULL,
                                     !payload ? strlen(key) : 0,
                                     msgcounterp) == -1)
                        TEST_FAIL(
                            "Failed to produce message %i "
                            "to partition %i: %s",
                            msg_id, (int)partition,
                            rd_kafka_err2str(rd_kafka_last_error()));

                (*msgcounterp)++;
                tot_bytes += size;

                TIMING_RESTART(&t_poll);
                do {
                        if (per_msg_wait) {
                                wait_time = (int)(per_msg_wait -
                                                  TIMING_DURATION(&t_poll)) /
                                            1000;
                                if (wait_time < 0)
                                        wait_time = 0;
                        }
                        rd_kafka_poll(rk, wait_time);
                } while (wait_time > 0);

                tot_time_poll = TIMING_DURATION(&t_poll);

                if (TIMING_EVERY(&t_all, 3 * 1000000))
                        TEST_SAY(
                            "produced %3d%%: %d/%d messages "
                            "(%d msgs/s, %d bytes/s)\n",
                            ((msg_id - msg_base) * 100) / cnt,
                            msg_id - msg_base, cnt,
                            (int)((msg_id - msg_base) /
                                  (TIMING_DURATION(&t_all) / 1000000)),
                            (int)((tot_bytes) /
                                  (TIMING_DURATION(&t_all) / 1000000)));
        }

        if (!payload)
                free(buf);

        t_poll.duration = tot_time_poll;
        TIMING_STOP(&t_poll);
        TIMING_STOP(&t_all);
}

/**
 * Waits for the messages tracked by counter \p msgcounterp to be delivered.
 */
void test_wait_delivery(rd_kafka_t *rk, int *msgcounterp) {
        test_timing_t t_all;
        int start_cnt = *msgcounterp;

        TIMING_START(&t_all, "PRODUCE.DELIVERY.WAIT");

        /* Wait for messages to be delivered */
        while (*msgcounterp > 0 && rd_kafka_outq_len(rk) > 0) {
                rd_kafka_poll(rk, 10);
                if (TIMING_EVERY(&t_all, 3 * 1000000)) {
                        int delivered = start_cnt - *msgcounterp;
                        TEST_SAY(
                            "wait_delivery: "
                            "%d/%d messages delivered: %d msgs/s\n",
                            delivered, start_cnt,
                            (int)(delivered /
                                  (TIMING_DURATION(&t_all) / 1000000)));
                }
        }

        TIMING_STOP(&t_all);

        TEST_ASSERT(*msgcounterp == 0,
                    "Not all messages delivered: msgcounter still at %d, "
                    "outq_len %d",
                    *msgcounterp, rd_kafka_outq_len(rk));
}

/**
 * Produces \p cnt messages and waits for succesful delivery
 */
void test_produce_msgs(rd_kafka_t *rk,
                       rd_kafka_topic_t *rkt,
                       uint64_t testid,
                       int32_t partition,
                       int msg_base,
                       int cnt,
                       const char *payload,
                       size_t size) {
        int remains = 0;

        test_produce_msgs_nowait(rk, rkt, testid, partition, msg_base, cnt,
                                 payload, size, 0, &remains);

        test_wait_delivery(rk, &remains);
}


/**
 * @brief Produces \p cnt messages and waits for succesful delivery
 */
void test_produce_msgs2(rd_kafka_t *rk,
                        const char *topic,
                        uint64_t testid,
                        int32_t partition,
                        int msg_base,
                        int cnt,
                        const char *payload,
                        size_t size) {
        int remains           = 0;
        rd_kafka_topic_t *rkt = test_create_topic_object(rk, topic, NULL);

        test_produce_msgs_nowait(rk, rkt, testid, partition, msg_base, cnt,
                                 payload, size, 0, &remains);

        test_wait_delivery(rk, &remains);

        rd_kafka_topic_destroy(rkt);
}

/**
 * @brief Produces \p cnt messages without waiting for delivery.
 */
void test_produce_msgs2_nowait(rd_kafka_t *rk,
                               const char *topic,
                               uint64_t testid,
                               int32_t partition,
                               int msg_base,
                               int cnt,
                               const char *payload,
                               size_t size,
                               int *remainsp) {
        rd_kafka_topic_t *rkt = test_create_topic_object(rk, topic, NULL);

        test_produce_msgs_nowait(rk, rkt, testid, partition, msg_base, cnt,
                                 payload, size, 0, remainsp);

        rd_kafka_topic_destroy(rkt);
}


/**
 * Produces \p cnt messages at \p msgs/s, and waits for succesful delivery
 */
void test_produce_msgs_rate(rd_kafka_t *rk,
                            rd_kafka_topic_t *rkt,
                            uint64_t testid,
                            int32_t partition,
                            int msg_base,
                            int cnt,
                            const char *payload,
                            size_t size,
                            int msgrate) {
        int remains = 0;

        test_produce_msgs_nowait(rk, rkt, testid, partition, msg_base, cnt,
                                 payload, size, msgrate, &remains);

        test_wait_delivery(rk, &remains);
}



/**
 * Create producer, produce \p msgcnt messages to \p topic \p partition,
 * destroy producer, and returns the used testid.
 */
uint64_t test_produce_msgs_easy_size(const char *topic,
                                     uint64_t testid,
                                     int32_t partition,
                                     int msgcnt,
                                     size_t size) {
        rd_kafka_t *rk;
        rd_kafka_topic_t *rkt;
        test_timing_t t_produce;

        if (!testid)
                testid = test_id_generate();
        rk  = test_create_producer();
        rkt = test_create_producer_topic(rk, topic, NULL);

        TIMING_START(&t_produce, "PRODUCE");
        test_produce_msgs(rk, rkt, testid, partition, 0, msgcnt, NULL, size);
        TIMING_STOP(&t_produce);
        rd_kafka_topic_destroy(rkt);
        rd_kafka_destroy(rk);

        return testid;
}

rd_kafka_resp_err_t test_produce_sync(rd_kafka_t *rk,
                                      rd_kafka_topic_t *rkt,
                                      uint64_t testid,
                                      int32_t partition) {
        test_curr->produce_sync = 1;
        test_produce_msgs(rk, rkt, testid, partition, 0, 1, NULL, 0);
        test_curr->produce_sync = 0;
        return test_curr->produce_sync_err;
}


/**
 * @brief Easy produce function.
 *
 * @param ... is a NULL-terminated list of key, value config property pairs.
 */
void test_produce_msgs_easy_v(const char *topic,
                              uint64_t testid,
                              int32_t partition,
                              int msg_base,
                              int cnt,
                              size_t size,
                              ...) {
        rd_kafka_conf_t *conf;
        rd_kafka_t *p;
        rd_kafka_topic_t *rkt;
        va_list ap;
        const char *key, *val;

        test_conf_init(&conf, NULL, 0);

        va_start(ap, size);
        while ((key = va_arg(ap, const char *)) &&
               (val = va_arg(ap, const char *)))
                test_conf_set(conf, key, val);
        va_end(ap);

        rd_kafka_conf_set_dr_msg_cb(conf, test_dr_msg_cb);

        p = test_create_handle(RD_KAFKA_PRODUCER, conf);

        rkt = test_create_producer_topic(p, topic, NULL);

        test_produce_msgs(p, rkt, testid, partition, msg_base, cnt, NULL, size);

        rd_kafka_topic_destroy(rkt);
        rd_kafka_destroy(p);
}


/**
 * @brief Produce messages to multiple topic-partitions.
 *
 * @param ...vararg is a tuple of:
 *           const char *topic
 *           int32_t partition (or UA)
 *           int msg_base
 *           int msg_cnt
 *
 * End with a NULL topic
 */
void test_produce_msgs_easy_multi(uint64_t testid, ...) {
        rd_kafka_conf_t *conf;
        rd_kafka_t *p;
        va_list ap;
        const char *topic;
        int msgcounter = 0;

        test_conf_init(&conf, NULL, 0);

        rd_kafka_conf_set_dr_msg_cb(conf, test_dr_msg_cb);

        p = test_create_handle(RD_KAFKA_PRODUCER, conf);

        va_start(ap, testid);
        while ((topic = va_arg(ap, const char *))) {
                int32_t partition = va_arg(ap, int32_t);
                int msg_base      = va_arg(ap, int);
                int msg_cnt       = va_arg(ap, int);
                rd_kafka_topic_t *rkt;

                rkt = test_create_producer_topic(p, topic, NULL);

                test_produce_msgs_nowait(p, rkt, testid, partition, msg_base,
                                         msg_cnt, NULL, 0, 0, &msgcounter);

                rd_kafka_topic_destroy(rkt);
        }
        va_end(ap);

        test_flush(p, tmout_multip(10 * 1000));

        rd_kafka_destroy(p);
}



/**
 * @brief A standard incremental rebalance callback.
 */
void test_incremental_rebalance_cb(rd_kafka_t *rk,
                                   rd_kafka_resp_err_t err,
                                   rd_kafka_topic_partition_list_t *parts,
                                   void *opaque) {
        TEST_SAY("%s: incremental rebalance: %s: %d partition(s)%s\n",
                 rd_kafka_name(rk), rd_kafka_err2name(err), parts->cnt,
                 rd_kafka_assignment_lost(rk) ? ", assignment lost" : "");

        switch (err) {
        case RD_KAFKA_RESP_ERR__ASSIGN_PARTITIONS:
                test_consumer_incremental_assign("rebalance_cb", rk, parts);
                break;
        case RD_KAFKA_RESP_ERR__REVOKE_PARTITIONS:
                test_consumer_incremental_unassign("rebalance_cb", rk, parts);
                break;
        default:
                TEST_FAIL("Unknown rebalance event: %s",
                          rd_kafka_err2name(err));
                break;
        }
}

/**
 * @brief A standard rebalance callback.
 */
void test_rebalance_cb(rd_kafka_t *rk,
                       rd_kafka_resp_err_t err,
                       rd_kafka_topic_partition_list_t *parts,
                       void *opaque) {

        if (!strcmp(rd_kafka_rebalance_protocol(rk), "COOPERATIVE")) {
                test_incremental_rebalance_cb(rk, err, parts, opaque);
                return;
        }

        TEST_SAY("%s: Rebalance: %s: %d partition(s)\n", rd_kafka_name(rk),
                 rd_kafka_err2name(err), parts->cnt);

        switch (err) {
        case RD_KAFKA_RESP_ERR__ASSIGN_PARTITIONS:
                test_consumer_assign("assign", rk, parts);
                break;
        case RD_KAFKA_RESP_ERR__REVOKE_PARTITIONS:
                test_consumer_unassign("unassign", rk);
                break;
        default:
                TEST_FAIL("Unknown rebalance event: %s",
                          rd_kafka_err2name(err));
                break;
        }
}



rd_kafka_t *test_create_consumer(
    const char *group_id,
    void (*rebalance_cb)(rd_kafka_t *rk,
                         rd_kafka_resp_err_t err,
                         rd_kafka_topic_partition_list_t *partitions,
                         void *opaque),
    rd_kafka_conf_t *conf,
    rd_kafka_topic_conf_t *default_topic_conf) {
        rd_kafka_t *rk;
        char tmp[64];

        if (!conf)
                test_conf_init(&conf, NULL, 0);

        if (group_id) {
                test_conf_set(conf, "group.id", group_id);

                rd_snprintf(tmp, sizeof(tmp), "%d", test_session_timeout_ms);
                test_conf_set(conf, "session.timeout.ms", tmp);

                if (rebalance_cb)
                        rd_kafka_conf_set_rebalance_cb(conf, rebalance_cb);
        } else {
                TEST_ASSERT(!rebalance_cb);
        }

        if (default_topic_conf)
                rd_kafka_conf_set_default_topic_conf(conf, default_topic_conf);

        /* Create kafka instance */
        rk = test_create_handle(RD_KAFKA_CONSUMER, conf);

        if (group_id)
                rd_kafka_poll_set_consumer(rk);

        return rk;
}

rd_kafka_topic_t *test_create_consumer_topic(rd_kafka_t *rk,
                                             const char *topic) {
        rd_kafka_topic_t *rkt;
        rd_kafka_topic_conf_t *topic_conf;

        test_conf_init(NULL, &topic_conf, 0);

        rkt = rd_kafka_topic_new(rk, topic, topic_conf);
        if (!rkt)
                TEST_FAIL("Failed to create topic: %s\n",
                          rd_kafka_err2str(rd_kafka_last_error()));

        return rkt;
}


void test_consumer_start(const char *what,
                         rd_kafka_topic_t *rkt,
                         int32_t partition,
                         int64_t start_offset) {

        TEST_SAY("%s: consumer_start: %s [%" PRId32 "] at offset %" PRId64 "\n",
                 what, rd_kafka_topic_name(rkt), partition, start_offset);

        if (rd_kafka_consume_start(rkt, partition, start_offset) == -1)
                TEST_FAIL("%s: consume_start failed: %s\n", what,
                          rd_kafka_err2str(rd_kafka_last_error()));
}

void test_consumer_stop(const char *what,
                        rd_kafka_topic_t *rkt,
                        int32_t partition) {

        TEST_SAY("%s: consumer_stop: %s [%" PRId32 "]\n", what,
                 rd_kafka_topic_name(rkt), partition);

        if (rd_kafka_consume_stop(rkt, partition) == -1)
                TEST_FAIL("%s: consume_stop failed: %s\n", what,
                          rd_kafka_err2str(rd_kafka_last_error()));
}

void test_consumer_seek(const char *what,
                        rd_kafka_topic_t *rkt,
                        int32_t partition,
                        int64_t offset) {
        int err;

        TEST_SAY("%s: consumer_seek: %s [%" PRId32 "] to offset %" PRId64 "\n",
                 what, rd_kafka_topic_name(rkt), partition, offset);

        if ((err = rd_kafka_seek(rkt, partition, offset, 2000)))
                TEST_FAIL("%s: consume_seek(%s, %" PRId32 ", %" PRId64
                          ") "
                          "failed: %s\n",
                          what, rd_kafka_topic_name(rkt), partition, offset,
                          rd_kafka_err2str(err));
}



/**
 * Returns offset of the last message consumed
 */
int64_t test_consume_msgs(const char *what,
                          rd_kafka_topic_t *rkt,
                          uint64_t testid,
                          int32_t partition,
                          int64_t offset,
                          int exp_msg_base,
                          int exp_cnt,
                          int parse_fmt) {
        int cnt             = 0;
        int msg_next        = exp_msg_base;
        int fails           = 0;
        int64_t offset_last = -1;
        int64_t tot_bytes   = 0;
        test_timing_t t_first, t_all;

        TEST_SAY("%s: consume_msgs: %s [%" PRId32
                 "]: expect msg #%d..%d "
                 "at offset %" PRId64 "\n",
                 what, rd_kafka_topic_name(rkt), partition, exp_msg_base,
                 exp_msg_base + exp_cnt, offset);

        if (offset != TEST_NO_SEEK) {
                rd_kafka_resp_err_t err;
                test_timing_t t_seek;

                TIMING_START(&t_seek, "SEEK");
                if ((err = rd_kafka_seek(rkt, partition, offset, 5000)))
                        TEST_FAIL("%s: consume_msgs: %s [%" PRId32
                                  "]: "
                                  "seek to %" PRId64 " failed: %s\n",
                                  what, rd_kafka_topic_name(rkt), partition,
                                  offset, rd_kafka_err2str(err));
                TIMING_STOP(&t_seek);
                TEST_SAY("%s: seeked to offset %" PRId64 "\n", what, offset);
        }

        TIMING_START(&t_first, "FIRST MSG");
        TIMING_START(&t_all, "ALL MSGS");

        while (cnt < exp_cnt) {
                rd_kafka_message_t *rkmessage;
                int msg_id;

                rkmessage =
                    rd_kafka_consume(rkt, partition, tmout_multip(5000));

                if (TIMING_EVERY(&t_all, 3 * 1000000))
                        TEST_SAY(
                            "%s: "
                            "consumed %3d%%: %d/%d messages "
                            "(%d msgs/s, %d bytes/s)\n",
                            what, cnt * 100 / exp_cnt, cnt, exp_cnt,
                            (int)(cnt / (TIMING_DURATION(&t_all) / 1000000)),
                            (int)(tot_bytes /
                                  (TIMING_DURATION(&t_all) / 1000000)));

                if (!rkmessage)
                        TEST_FAIL("%s: consume_msgs: %s [%" PRId32
                                  "]: "
                                  "expected msg #%d (%d/%d): timed out\n",
                                  what, rd_kafka_topic_name(rkt), partition,
                                  msg_next, cnt, exp_cnt);

                if (rkmessage->err)
                        TEST_FAIL("%s: consume_msgs: %s [%" PRId32
                                  "]: "
                                  "expected msg #%d (%d/%d): got error: %s\n",
                                  what, rd_kafka_topic_name(rkt), partition,
                                  msg_next, cnt, exp_cnt,
                                  rd_kafka_err2str(rkmessage->err));

                if (cnt == 0)
                        TIMING_STOP(&t_first);

                if (parse_fmt)
                        test_msg_parse(testid, rkmessage, partition, &msg_id);
                else
                        msg_id = 0;

                if (test_level >= 3)
                        TEST_SAY("%s: consume_msgs: %s [%" PRId32
                                 "]: "
                                 "got msg #%d at offset %" PRId64
                                 " (expect #%d at offset %" PRId64 ")\n",
                                 what, rd_kafka_topic_name(rkt), partition,
                                 msg_id, rkmessage->offset, msg_next,
                                 offset >= 0 ? offset + cnt : -1);

                if (parse_fmt && msg_id != msg_next) {
                        TEST_SAY("%s: consume_msgs: %s [%" PRId32
                                 "]: "
                                 "expected msg #%d (%d/%d): got msg #%d\n",
                                 what, rd_kafka_topic_name(rkt), partition,
                                 msg_next, cnt, exp_cnt, msg_id);
                        fails++;
                }

                cnt++;
                tot_bytes += rkmessage->len;
                msg_next++;
                offset_last = rkmessage->offset;

                rd_kafka_message_destroy(rkmessage);
        }

        TIMING_STOP(&t_all);

        if (fails)
                TEST_FAIL("%s: consume_msgs: %s [%" PRId32 "]: %d failures\n",
                          what, rd_kafka_topic_name(rkt), partition, fails);

        TEST_SAY("%s: consume_msgs: %s [%" PRId32
                 "]: "
                 "%d/%d messages consumed succesfully\n",
                 what, rd_kafka_topic_name(rkt), partition, cnt, exp_cnt);
        return offset_last;
}


/**
 * Create high-level consumer subscribing to \p topic from BEGINNING
 * and expects \d exp_msgcnt with matching \p testid
 * Destroys consumer when done.
 *
 * @param txn If true, isolation.level is set to read_committed.
 * @param partition If -1 the topic will be subscribed to, otherwise the
 *                  single partition will be assigned immediately.
 *
 * If \p group_id is NULL a new unique group is generated
 */
void test_consume_msgs_easy_mv0(const char *group_id,
                                const char *topic,
                                rd_bool_t txn,
                                int32_t partition,
                                uint64_t testid,
                                int exp_eofcnt,
                                int exp_msgcnt,
                                rd_kafka_topic_conf_t *tconf,
                                test_msgver_t *mv) {
        rd_kafka_t *rk;
        char grpid0[64];
        rd_kafka_conf_t *conf;

        test_conf_init(&conf, tconf ? NULL : &tconf, 0);

        if (!group_id)
                group_id = test_str_id_generate(grpid0, sizeof(grpid0));

        if (txn)
                test_conf_set(conf, "isolation.level", "read_committed");

        test_topic_conf_set(tconf, "auto.offset.reset", "smallest");
        if (exp_eofcnt != -1)
                test_conf_set(conf, "enable.partition.eof", "true");
        rk = test_create_consumer(group_id, NULL, conf, tconf);

        rd_kafka_poll_set_consumer(rk);

        if (partition == -1) {
                TEST_SAY(
                    "Subscribing to topic %s in group %s "
                    "(expecting %d msgs with testid %" PRIu64 ")\n",
                    topic, group_id, exp_msgcnt, testid);

                test_consumer_subscribe(rk, topic);
        } else {
                rd_kafka_topic_partition_list_t *plist;

                TEST_SAY("Assign topic %s [%" PRId32
                         "] in group %s "
                         "(expecting %d msgs with testid %" PRIu64 ")\n",
                         topic, partition, group_id, exp_msgcnt, testid);

                plist = rd_kafka_topic_partition_list_new(1);
                rd_kafka_topic_partition_list_add(plist, topic, partition);
                test_consumer_assign("consume_easy_mv", rk, plist);
                rd_kafka_topic_partition_list_destroy(plist);
        }

        /* Consume messages */
        test_consumer_poll("consume.easy", rk, testid, exp_eofcnt, -1,
                           exp_msgcnt, mv);

        test_consumer_close(rk);

        rd_kafka_destroy(rk);
}

void test_consume_msgs_easy(const char *group_id,
                            const char *topic,
                            uint64_t testid,
                            int exp_eofcnt,
                            int exp_msgcnt,
                            rd_kafka_topic_conf_t *tconf) {
        test_msgver_t mv;

        test_msgver_init(&mv, testid);

        test_consume_msgs_easy_mv(group_id, topic, -1, testid, exp_eofcnt,
                                  exp_msgcnt, tconf, &mv);

        test_msgver_clear(&mv);
}


void test_consume_txn_msgs_easy(const char *group_id,
                                const char *topic,
                                uint64_t testid,
                                int exp_eofcnt,
                                int exp_msgcnt,
                                rd_kafka_topic_conf_t *tconf) {
        test_msgver_t mv;

        test_msgver_init(&mv, testid);

        test_consume_msgs_easy_mv0(group_id, topic, rd_true /*txn*/, -1, testid,
                                   exp_eofcnt, exp_msgcnt, tconf, &mv);

        test_msgver_clear(&mv);
}


/**
 * @brief Waits for up to \p timeout_ms for consumer to receive assignment.
 *        If no assignment received without the timeout the test fails.
 *
 * @warning This method will poll the consumer and might thus read messages.
 *          Set \p do_poll to false to use a sleep rather than poll.
 */
void test_consumer_wait_assignment(rd_kafka_t *rk, rd_bool_t do_poll) {
        rd_kafka_topic_partition_list_t *assignment = NULL;
        int i;

        while (1) {
                rd_kafka_resp_err_t err;

                err = rd_kafka_assignment(rk, &assignment);
                TEST_ASSERT(!err, "rd_kafka_assignment() failed: %s",
                            rd_kafka_err2str(err));

                if (assignment->cnt > 0)
                        break;

                rd_kafka_topic_partition_list_destroy(assignment);

                if (do_poll)
                        test_consumer_poll_once(rk, NULL, 1000);
                else
                        rd_usleep(1000 * 1000, NULL);
        }

        TEST_SAY("%s: Assignment (%d partition(s)): ", rd_kafka_name(rk),
                 assignment->cnt);
        for (i = 0; i < assignment->cnt; i++)
                TEST_SAY0("%s%s[%" PRId32 "]", i == 0 ? "" : ", ",
                          assignment->elems[i].topic,
                          assignment->elems[i].partition);
        TEST_SAY0("\n");

        rd_kafka_topic_partition_list_destroy(assignment);
}


/**
 * @brief Verify that the consumer's assignment matches the expected assignment.
 *
 * The va-list is a NULL-terminated list of (const char *topic, int partition)
 * tuples.
 *
 * Fails the test on mismatch, unless \p fail_immediately is false.
 */
void test_consumer_verify_assignment0(const char *func,
                                      int line,
                                      rd_kafka_t *rk,
                                      int fail_immediately,
                                      ...) {
        va_list ap;
        int cnt = 0;
        const char *topic;
        rd_kafka_topic_partition_list_t *assignment;
        rd_kafka_resp_err_t err;
        int i;

        if ((err = rd_kafka_assignment(rk, &assignment)))
                TEST_FAIL("%s:%d: Failed to get assignment for %s: %s", func,
                          line, rd_kafka_name(rk), rd_kafka_err2str(err));

        TEST_SAY("%s assignment (%d partition(s)):\n", rd_kafka_name(rk),
                 assignment->cnt);
        for (i = 0; i < assignment->cnt; i++)
                TEST_SAY(" %s [%" PRId32 "]\n", assignment->elems[i].topic,
                         assignment->elems[i].partition);

        va_start(ap, fail_immediately);
        while ((topic = va_arg(ap, const char *))) {
                int partition = va_arg(ap, int);
                cnt++;

                if (!rd_kafka_topic_partition_list_find(assignment, topic,
                                                        partition))
                        TEST_FAIL_LATER(
                            "%s:%d: Expected %s [%d] not found in %s's "
                            "assignment (%d partition(s))",
                            func, line, topic, partition, rd_kafka_name(rk),
                            assignment->cnt);
        }
        va_end(ap);

        if (cnt != assignment->cnt)
                TEST_FAIL_LATER(
                    "%s:%d: "
                    "Expected %d assigned partition(s) for %s, not %d",
                    func, line, cnt, rd_kafka_name(rk), assignment->cnt);

        if (fail_immediately)
                TEST_LATER_CHECK();

        rd_kafka_topic_partition_list_destroy(assignment);
}



/**
 * @brief Start subscribing for 'topic'
 */
void test_consumer_subscribe(rd_kafka_t *rk, const char *topic) {
        rd_kafka_topic_partition_list_t *topics;
        rd_kafka_resp_err_t err;

        topics = rd_kafka_topic_partition_list_new(1);
        rd_kafka_topic_partition_list_add(topics, topic, RD_KAFKA_PARTITION_UA);

        err = rd_kafka_subscribe(rk, topics);
        if (err)
                TEST_FAIL("%s: Failed to subscribe to %s: %s\n",
                          rd_kafka_name(rk), topic, rd_kafka_err2str(err));

        rd_kafka_topic_partition_list_destroy(topics);
}


void test_consumer_assign(const char *what,
                          rd_kafka_t *rk,
                          rd_kafka_topic_partition_list_t *partitions) {
        rd_kafka_resp_err_t err;
        test_timing_t timing;

        TIMING_START(&timing, "ASSIGN.PARTITIONS");
        err = rd_kafka_assign(rk, partitions);
        TIMING_STOP(&timing);
        if (err)
                TEST_FAIL("%s: failed to assign %d partition(s): %s\n", what,
                          partitions->cnt, rd_kafka_err2str(err));
        else
                TEST_SAY("%s: assigned %d partition(s)\n", what,
                         partitions->cnt);
}


void test_consumer_incremental_assign(
    const char *what,
    rd_kafka_t *rk,
    rd_kafka_topic_partition_list_t *partitions) {
        rd_kafka_error_t *error;
        test_timing_t timing;

        TIMING_START(&timing, "INCREMENTAL.ASSIGN.PARTITIONS");
        error = rd_kafka_incremental_assign(rk, partitions);
        TIMING_STOP(&timing);
        if (error) {
                TEST_FAIL(
                    "%s: incremental assign of %d partition(s) failed: "
                    "%s",
                    what, partitions->cnt, rd_kafka_error_string(error));
                rd_kafka_error_destroy(error);
        } else
                TEST_SAY("%s: incremental assign of %d partition(s) done\n",
                         what, partitions->cnt);
}


void test_consumer_unassign(const char *what, rd_kafka_t *rk) {
        rd_kafka_resp_err_t err;
        test_timing_t timing;

        TIMING_START(&timing, "UNASSIGN.PARTITIONS");
        err = rd_kafka_assign(rk, NULL);
        TIMING_STOP(&timing);
        if (err)
                TEST_FAIL("%s: failed to unassign current partitions: %s\n",
                          what, rd_kafka_err2str(err));
        else
                TEST_SAY("%s: unassigned current partitions\n", what);
}


void test_consumer_incremental_unassign(
    const char *what,
    rd_kafka_t *rk,
    rd_kafka_topic_partition_list_t *partitions) {
        rd_kafka_error_t *error;
        test_timing_t timing;

        TIMING_START(&timing, "INCREMENTAL.UNASSIGN.PARTITIONS");
        error = rd_kafka_incremental_unassign(rk, partitions);
        TIMING_STOP(&timing);
        if (error) {
                TEST_FAIL(
                    "%s: incremental unassign of %d partition(s) "
                    "failed: %s",
                    what, partitions->cnt, rd_kafka_error_string(error));
                rd_kafka_error_destroy(error);
        } else
                TEST_SAY("%s: incremental unassign of %d partition(s) done\n",
                         what, partitions->cnt);
}


/**
 * @brief Assign a single partition with an optional starting offset
 */
void test_consumer_assign_partition(const char *what,
                                    rd_kafka_t *rk,
                                    const char *topic,
                                    int32_t partition,
                                    int64_t offset) {
        rd_kafka_topic_partition_list_t *part;

        part = rd_kafka_topic_partition_list_new(1);
        rd_kafka_topic_partition_list_add(part, topic, partition)->offset =
            offset;

        test_consumer_assign(what, rk, part);

        rd_kafka_topic_partition_list_destroy(part);
}


void test_consumer_pause_resume_partition(rd_kafka_t *rk,
                                          const char *topic,
                                          int32_t partition,
                                          rd_bool_t pause) {
        rd_kafka_topic_partition_list_t *part;
        rd_kafka_resp_err_t err;

        part = rd_kafka_topic_partition_list_new(1);
        rd_kafka_topic_partition_list_add(part, topic, partition);

        if (pause)
                err = rd_kafka_pause_partitions(rk, part);
        else
                err = rd_kafka_resume_partitions(rk, part);

        TEST_ASSERT(!err, "Failed to %s %s [%" PRId32 "]: %s",
                    pause ? "pause" : "resume", topic, partition,
                    rd_kafka_err2str(err));

        rd_kafka_topic_partition_list_destroy(part);
}


/**
 * Message verification services
 *
 */

void test_msgver_init(test_msgver_t *mv, uint64_t testid) {
        memset(mv, 0, sizeof(*mv));
        mv->testid = testid;
        /* Max warning logs before suppressing. */
        mv->log_max = (test_level + 1) * 100;
}

void test_msgver_ignore_eof(test_msgver_t *mv) {
        mv->ignore_eof = rd_true;
}

#define TEST_MV_WARN(mv, ...)                                                  \
        do {                                                                   \
                if ((mv)->log_cnt++ > (mv)->log_max)                           \
                        (mv)->log_suppr_cnt++;                                 \
                else                                                           \
                        TEST_WARN(__VA_ARGS__);                                \
        } while (0)



static void test_mv_mvec_grow(struct test_mv_mvec *mvec, int tot_size) {
        if (tot_size <= mvec->size)
                return;
        mvec->size = tot_size;
        mvec->m    = realloc(mvec->m, sizeof(*mvec->m) * mvec->size);
}

/**
 * Make sure there is room for at least \p cnt messages, else grow mvec.
 */
static void test_mv_mvec_reserve(struct test_mv_mvec *mvec, int cnt) {
        test_mv_mvec_grow(mvec, mvec->cnt + cnt);
}

void test_mv_mvec_init(struct test_mv_mvec *mvec, int exp_cnt) {
        TEST_ASSERT(mvec->m == NULL, "mvec not cleared");

        if (!exp_cnt)
                return;

        test_mv_mvec_grow(mvec, exp_cnt);
}


void test_mv_mvec_clear(struct test_mv_mvec *mvec) {
        if (mvec->m)
                free(mvec->m);
}

void test_msgver_clear(test_msgver_t *mv) {
        int i;
        for (i = 0; i < mv->p_cnt; i++) {
                struct test_mv_p *p = mv->p[i];
                free(p->topic);
                test_mv_mvec_clear(&p->mvec);
                free(p);
        }

        free(mv->p);

        test_msgver_init(mv, mv->testid);
}

struct test_mv_p *test_msgver_p_get(test_msgver_t *mv,
                                    const char *topic,
                                    int32_t partition,
                                    int do_create) {
        int i;
        struct test_mv_p *p;

        for (i = 0; i < mv->p_cnt; i++) {
                p = mv->p[i];
                if (p->partition == partition && !strcmp(p->topic, topic))
                        return p;
        }

        if (!do_create)
                TEST_FAIL("Topic %s [%d] not found in msgver", topic,
                          partition);

        if (mv->p_cnt == mv->p_size) {
                mv->p_size = (mv->p_size + 4) * 2;
                mv->p      = realloc(mv->p, sizeof(*mv->p) * mv->p_size);
        }

        mv->p[mv->p_cnt++] = p = calloc(1, sizeof(*p));

        p->topic      = rd_strdup(topic);
        p->partition  = partition;
        p->eof_offset = RD_KAFKA_OFFSET_INVALID;

        return p;
}


/**
 * Add (room for) message to message vector.
 * Resizes the vector as needed.
 */
static struct test_mv_m *test_mv_mvec_add(struct test_mv_mvec *mvec) {
        if (mvec->cnt == mvec->size) {
                test_mv_mvec_grow(mvec, (mvec->size ? mvec->size * 2 : 10000));
        }

        mvec->cnt++;

        return &mvec->m[mvec->cnt - 1];
}

/**
 * Returns message at index \p mi
 */
static RD_INLINE struct test_mv_m *test_mv_mvec_get(struct test_mv_mvec *mvec,
                                                    int mi) {
        if (mi >= mvec->cnt)
                return NULL;
        return &mvec->m[mi];
}

/**
 * @returns the message with msgid \p msgid, or NULL.
 */
static struct test_mv_m *test_mv_mvec_find_by_msgid(struct test_mv_mvec *mvec,
                                                    int msgid) {
        int mi;

        for (mi = 0; mi < mvec->cnt; mi++)
                if (mvec->m[mi].msgid == msgid)
                        return &mvec->m[mi];

        return NULL;
}


/**
 * Print message list to \p fp
 */
static RD_UNUSED void test_mv_mvec_dump(FILE *fp,
                                        const struct test_mv_mvec *mvec) {
        int mi;

        fprintf(fp, "*** Dump mvec with %d messages (capacity %d): ***\n",
                mvec->cnt, mvec->size);
        for (mi = 0; mi < mvec->cnt; mi++)
                fprintf(fp, "  msgid %d, offset %" PRId64 "\n",
                        mvec->m[mi].msgid, mvec->m[mi].offset);
        fprintf(fp, "*** Done ***\n");
}

static void test_mv_mvec_sort(struct test_mv_mvec *mvec,
                              int (*cmp)(const void *, const void *)) {
        qsort(mvec->m, mvec->cnt, sizeof(*mvec->m), cmp);
}


/**
 * @brief Adds a message to the msgver service.
 *
 * @returns 1 if message is from the expected testid, else 0 (not added)
 */
int test_msgver_add_msg00(const char *func,
                          int line,
                          const char *clientname,
                          test_msgver_t *mv,
                          uint64_t testid,
                          const char *topic,
                          int32_t partition,
                          int64_t offset,
                          int64_t timestamp,
                          int32_t broker_id,
                          rd_kafka_resp_err_t err,
                          int msgnum) {
        struct test_mv_p *p;
        struct test_mv_m *m;

        if (testid != mv->testid) {
                TEST_SAYL(3,
                          "%s:%d: %s: mismatching testid %" PRIu64
                          " != %" PRIu64 "\n",
                          func, line, clientname, testid, mv->testid);
                return 0; /* Ignore message */
        }

        if (err == RD_KAFKA_RESP_ERR__PARTITION_EOF && mv->ignore_eof) {
                TEST_SAYL(3, "%s:%d: %s: ignoring EOF for %s [%" PRId32 "]\n",
                          func, line, clientname, topic, partition);
                return 0; /* Ignore message */
        }

        p = test_msgver_p_get(mv, topic, partition, 1);

        if (err == RD_KAFKA_RESP_ERR__PARTITION_EOF) {
                p->eof_offset = offset;
                return 1;
        }

        m = test_mv_mvec_add(&p->mvec);

        m->offset    = offset;
        m->msgid     = msgnum;
        m->timestamp = timestamp;
        m->broker_id = broker_id;

        if (test_level > 2) {
                TEST_SAY(
                    "%s:%d: %s: "
                    "Recv msg %s [%" PRId32 "] offset %" PRId64
                    " msgid %d "
                    "timestamp %" PRId64 " broker %" PRId32 "\n",
                    func, line, clientname, p->topic, p->partition, m->offset,
                    m->msgid, m->timestamp, m->broker_id);
        }

        mv->msgcnt++;

        return 1;
}

/**
 * Adds a message to the msgver service.
 *
 * Message must be a proper message or PARTITION_EOF.
 *
 * @param override_topic if non-NULL, overrides the rkmessage's topic
 *                       with this one.
 *
 * @returns 1 if message is from the expected testid, else 0 (not added).
 */
int test_msgver_add_msg0(const char *func,
                         int line,
                         const char *clientname,
                         test_msgver_t *mv,
                         const rd_kafka_message_t *rkmessage,
                         const char *override_topic) {
        uint64_t in_testid;
        int in_part;
        int in_msgnum = -1;
        char buf[128];
        const void *val;
        size_t valsize;

        if (mv->fwd)
                test_msgver_add_msg0(func, line, clientname, mv->fwd, rkmessage,
                                     override_topic);

        if (rd_kafka_message_status(rkmessage) ==
                RD_KAFKA_MSG_STATUS_NOT_PERSISTED &&
            rkmessage->err) {
                if (rkmessage->err != RD_KAFKA_RESP_ERR__PARTITION_EOF)
                        return 0; /* Ignore error */

                in_testid = mv->testid;

        } else {

                if (!mv->msgid_hdr) {
                        rd_snprintf(buf, sizeof(buf), "%.*s",
                                    (int)rkmessage->len,
                                    (char *)rkmessage->payload);
                        val = buf;
                } else {
                        /* msgid is in message header */
                        rd_kafka_headers_t *hdrs;

                        if (rd_kafka_message_headers(rkmessage, &hdrs) ||
                            rd_kafka_header_get_last(hdrs, mv->msgid_hdr, &val,
                                                     &valsize)) {
                                TEST_SAYL(3,
                                          "%s:%d: msgid expected in header %s "
                                          "but %s exists for "
                                          "message at offset %" PRId64
                                          " has no headers\n",
                                          func, line, mv->msgid_hdr,
                                          hdrs ? "no such header"
                                               : "no headers",
                                          rkmessage->offset);

                                return 0;
                        }
                }

                if (sscanf(val, "testid=%" SCNu64 ", partition=%i, msg=%i\n",
                           &in_testid, &in_part, &in_msgnum) != 3)
                        TEST_FAIL(
                            "%s:%d: Incorrect format at offset %" PRId64 ": %s",
                            func, line, rkmessage->offset, (const char *)val);
        }

        return test_msgver_add_msg00(
            func, line, clientname, mv, in_testid,
            override_topic ? override_topic
                           : rd_kafka_topic_name(rkmessage->rkt),
            rkmessage->partition, rkmessage->offset,
            rd_kafka_message_timestamp(rkmessage, NULL),
            rd_kafka_message_broker_id(rkmessage), rkmessage->err, in_msgnum);
        return 1;
}



/**
 * Verify that all messages were received in order.
 *
 * - Offsets need to occur without gaps
 * - msgids need to be increasing: but may have gaps, e.g., using partitioner)
 */
static int test_mv_mvec_verify_order(test_msgver_t *mv,
                                     int flags,
                                     struct test_mv_p *p,
                                     struct test_mv_mvec *mvec,
                                     struct test_mv_vs *vs) {
        int mi;
        int fails = 0;

        for (mi = 1 /*skip first*/; mi < mvec->cnt; mi++) {
                struct test_mv_m *prev = test_mv_mvec_get(mvec, mi - 1);
                struct test_mv_m *this = test_mv_mvec_get(mvec, mi);

                if (((flags & TEST_MSGVER_BY_OFFSET) &&
                     prev->offset + 1 != this->offset) ||
                    ((flags & TEST_MSGVER_BY_MSGID) &&
                     prev->msgid > this->msgid)) {
                        TEST_MV_WARN(mv,
                                     " %s [%" PRId32
                                     "] msg rcvidx #%d/%d: "
                                     "out of order (prev vs this): "
                                     "offset %" PRId64 " vs %" PRId64
                                     ", "
                                     "msgid %d vs %d\n",
                                     p ? p->topic : "*", p ? p->partition : -1,
                                     mi, mvec->cnt, prev->offset, this->offset,
                                     prev->msgid, this->msgid);
                        fails++;
                } else if ((flags & TEST_MSGVER_BY_BROKER_ID) &&
                           this->broker_id != vs->broker_id) {
                        TEST_MV_WARN(mv,
                                     " %s [%" PRId32
                                     "] msg rcvidx #%d/%d: "
                                     "broker id mismatch: expected %" PRId32
                                     ", not %" PRId32 "\n",
                                     p ? p->topic : "*", p ? p->partition : -1,
                                     mi, mvec->cnt, vs->broker_id,
                                     this->broker_id);
                        fails++;
                }
        }

        return fails;
}


/**
 * @brief Verify that messages correspond to 'correct' msgver.
 */
static int test_mv_mvec_verify_corr(test_msgver_t *mv,
                                    int flags,
                                    struct test_mv_p *p,
                                    struct test_mv_mvec *mvec,
                                    struct test_mv_vs *vs) {
        int mi;
        int fails                = 0;
        struct test_mv_p *corr_p = NULL;
        struct test_mv_mvec *corr_mvec;
        int verifycnt = 0;

        TEST_ASSERT(vs->corr);

        /* Get correct mvec for comparison. */
        if (p)
                corr_p = test_msgver_p_get(vs->corr, p->topic, p->partition, 0);
        if (!corr_p) {
                TEST_MV_WARN(mv,
                             " %s [%" PRId32
                             "]: "
                             "no corresponding correct partition found\n",
                             p ? p->topic : "*", p ? p->partition : -1);
                return 1;
        }

        corr_mvec = &corr_p->mvec;

        for (mi = 0; mi < mvec->cnt; mi++) {
                struct test_mv_m *this = test_mv_mvec_get(mvec, mi);
                const struct test_mv_m *corr;


                if (flags & TEST_MSGVER_SUBSET)
                        corr =
                            test_mv_mvec_find_by_msgid(corr_mvec, this->msgid);
                else
                        corr = test_mv_mvec_get(corr_mvec, mi);

                if (0)
                        TEST_MV_WARN(mv,
                                     "msg #%d: msgid %d, offset %" PRId64 "\n",
                                     mi, this->msgid, this->offset);
                if (!corr) {
                        if (!(flags & TEST_MSGVER_SUBSET)) {
                                TEST_MV_WARN(
                                    mv,
                                    " %s [%" PRId32
                                    "] msg rcvidx #%d/%d: "
                                    "out of range: correct mvec has "
                                    "%d messages: "
                                    "message offset %" PRId64 ", msgid %d\n",
                                    p ? p->topic : "*", p ? p->partition : -1,
                                    mi, mvec->cnt, corr_mvec->cnt, this->offset,
                                    this->msgid);
                                fails++;
                        }
                        continue;
                }

                if (((flags & TEST_MSGVER_BY_OFFSET) &&
                     this->offset != corr->offset) ||
                    ((flags & TEST_MSGVER_BY_MSGID) &&
                     this->msgid != corr->msgid) ||
                    ((flags & TEST_MSGVER_BY_TIMESTAMP) &&
                     this->timestamp != corr->timestamp) ||
                    ((flags & TEST_MSGVER_BY_BROKER_ID) &&
                     this->broker_id != corr->broker_id)) {
                        TEST_MV_WARN(
                            mv,
                            " %s [%" PRId32
                            "] msg rcvidx #%d/%d: "
                            "did not match correct msg: "
                            "offset %" PRId64 " vs %" PRId64
                            ", "
                            "msgid %d vs %d, "
                            "timestamp %" PRId64 " vs %" PRId64
                            ", "
                            "broker %" PRId32 " vs %" PRId32 " (fl 0x%x)\n",
                            p ? p->topic : "*", p ? p->partition : -1, mi,
                            mvec->cnt, this->offset, corr->offset, this->msgid,
                            corr->msgid, this->timestamp, corr->timestamp,
                            this->broker_id, corr->broker_id, flags);
                        fails++;
                } else {
                        verifycnt++;
                }
        }

        if (verifycnt != corr_mvec->cnt && !(flags & TEST_MSGVER_SUBSET)) {
                TEST_MV_WARN(mv,
                             " %s [%" PRId32
                             "]: of %d input messages, "
                             "only %d/%d matched correct messages\n",
                             p ? p->topic : "*", p ? p->partition : -1,
                             mvec->cnt, verifycnt, corr_mvec->cnt);
                fails++;
        }

        return fails;
}



static int test_mv_m_cmp_offset(const void *_a, const void *_b) {
        const struct test_mv_m *a = _a, *b = _b;

        return RD_CMP(a->offset, b->offset);
}

static int test_mv_m_cmp_msgid(const void *_a, const void *_b) {
        const struct test_mv_m *a = _a, *b = _b;

        return RD_CMP(a->msgid, b->msgid);
}


/**
 * Verify that there are no duplicate message.
 *
 * - Offsets are checked
 * - msgids are checked
 *
 * * NOTE: This sorts the message (.m) array, first by offset, then by msgid
 *         and leaves the message array sorted (by msgid)
 */
static int test_mv_mvec_verify_dup(test_msgver_t *mv,
                                   int flags,
                                   struct test_mv_p *p,
                                   struct test_mv_mvec *mvec,
                                   struct test_mv_vs *vs) {
        int mi;
        int fails = 0;
        enum { _P_OFFSET, _P_MSGID } pass;

        for (pass = _P_OFFSET; pass <= _P_MSGID; pass++) {

                if (pass == _P_OFFSET) {
                        if (!(flags & TEST_MSGVER_BY_OFFSET))
                                continue;
                        test_mv_mvec_sort(mvec, test_mv_m_cmp_offset);
                } else if (pass == _P_MSGID) {
                        if (!(flags & TEST_MSGVER_BY_MSGID))
                                continue;
                        test_mv_mvec_sort(mvec, test_mv_m_cmp_msgid);
                }

                for (mi = 1 /*skip first*/; mi < mvec->cnt; mi++) {
                        struct test_mv_m *prev = test_mv_mvec_get(mvec, mi - 1);
                        struct test_mv_m *this = test_mv_mvec_get(mvec, mi);
                        int is_dup             = 0;

                        if (pass == _P_OFFSET)
                                is_dup = prev->offset == this->offset;
                        else if (pass == _P_MSGID)
                                is_dup = prev->msgid == this->msgid;

                        if (!is_dup)
                                continue;

                        TEST_MV_WARN(mv,
                                     " %s [%" PRId32
                                     "] "
                                     "duplicate msg (prev vs this): "
                                     "offset %" PRId64 " vs %" PRId64
                                     ", "
                                     "msgid %d vs %d\n",
                                     p ? p->topic : "*", p ? p->partition : -1,
                                     prev->offset, this->offset, prev->msgid,
                                     this->msgid);
                        fails++;
                }
        }

        return fails;
}

/**
 * @brief Verify that all messages are from the correct broker.
 */
static int test_mv_mvec_verify_broker(test_msgver_t *mv,
                                      int flags,
                                      struct test_mv_p *p,
                                      struct test_mv_mvec *mvec,
                                      struct test_mv_vs *vs) {
        int mi;
        int fails = 0;

        /* Assume that the correct flag has been checked already. */


        rd_assert(flags & TEST_MSGVER_BY_BROKER_ID);
        for (mi = 0; mi < mvec->cnt; mi++) {
                struct test_mv_m *this = test_mv_mvec_get(mvec, mi);
                if (this->broker_id != vs->broker_id) {
                        TEST_MV_WARN(
                            mv,
                            " %s [%" PRId32
                            "] broker_id check: "
                            "msgid #%d (at mi %d): "
                            "broker_id %" PRId32
                            " is not the expected broker_id %" PRId32 "\n",
                            p ? p->topic : "*", p ? p->partition : -1,
                            this->msgid, mi, this->broker_id, vs->broker_id);
                        fails++;
                }
        }
        return fails;
}


/**
 * Verify that \p mvec contains the expected range:
 *  - TEST_MSGVER_BY_MSGID: msgid within \p vs->msgid_min .. \p vs->msgid_max
 *  - TEST_MSGVER_BY_TIMESTAMP: timestamp with \p vs->timestamp_min .. _max
 *
 * * NOTE: TEST_MSGVER_BY_MSGID is required
 *
 * * NOTE: This sorts the message (.m) array by msgid
 *         and leaves the message array sorted (by msgid)
 */
static int test_mv_mvec_verify_range(test_msgver_t *mv,
                                     int flags,
                                     struct test_mv_p *p,
                                     struct test_mv_mvec *mvec,
                                     struct test_mv_vs *vs) {
        int mi;
        int fails    = 0;
        int cnt      = 0;
        int exp_cnt  = vs->msgid_max - vs->msgid_min + 1;
        int skip_cnt = 0;

        if (!(flags & TEST_MSGVER_BY_MSGID))
                return 0;

        test_mv_mvec_sort(mvec, test_mv_m_cmp_msgid);

        // test_mv_mvec_dump(stdout, mvec);

        for (mi = 0; mi < mvec->cnt; mi++) {
                struct test_mv_m *prev =
                    mi ? test_mv_mvec_get(mvec, mi - 1) : NULL;
                struct test_mv_m *this = test_mv_mvec_get(mvec, mi);

                if (this->msgid < vs->msgid_min) {
                        skip_cnt++;
                        continue;
                } else if (this->msgid > vs->msgid_max)
                        break;

                if (flags & TEST_MSGVER_BY_TIMESTAMP) {
                        if (this->timestamp < vs->timestamp_min ||
                            this->timestamp > vs->timestamp_max) {
                                TEST_MV_WARN(
                                    mv,
                                    " %s [%" PRId32
                                    "] range check: "
                                    "msgid #%d (at mi %d): "
                                    "timestamp %" PRId64
                                    " outside "
                                    "expected range %" PRId64 "..%" PRId64 "\n",
                                    p ? p->topic : "*", p ? p->partition : -1,
                                    this->msgid, mi, this->timestamp,
                                    vs->timestamp_min, vs->timestamp_max);
                                fails++;
                        }
                }

                if ((flags & TEST_MSGVER_BY_BROKER_ID) &&
                    this->broker_id != vs->broker_id) {
                        TEST_MV_WARN(
                            mv,
                            " %s [%" PRId32
                            "] range check: "
                            "msgid #%d (at mi %d): "
                            "expected broker id %" PRId32 ", not %" PRId32 "\n",
                            p ? p->topic : "*", p ? p->partition : -1,
                            this->msgid, mi, vs->broker_id, this->broker_id);
                        fails++;
                }

                if (cnt++ == 0) {
                        if (this->msgid != vs->msgid_min) {
                                TEST_MV_WARN(mv,
                                             " %s [%" PRId32
                                             "] range check: "
                                             "first message #%d (at mi %d) "
                                             "is not first in "
                                             "expected range %d..%d\n",
                                             p ? p->topic : "*",
                                             p ? p->partition : -1, this->msgid,
                                             mi, vs->msgid_min, vs->msgid_max);
                                fails++;
                        }
                } else if (cnt > exp_cnt) {
                        TEST_MV_WARN(mv,
                                     " %s [%" PRId32
                                     "] range check: "
                                     "too many messages received (%d/%d) at "
                                     "msgid %d for expected range %d..%d\n",
                                     p ? p->topic : "*", p ? p->partition : -1,
                                     cnt, exp_cnt, this->msgid, vs->msgid_min,
                                     vs->msgid_max);
                        fails++;
                }

                if (!prev) {
                        skip_cnt++;
                        continue;
                }

                if (prev->msgid + 1 != this->msgid) {
                        TEST_MV_WARN(mv,
                                     " %s [%" PRId32
                                     "] range check: "
                                     " %d message(s) missing between "
                                     "msgid %d..%d in expected range %d..%d\n",
                                     p ? p->topic : "*", p ? p->partition : -1,
                                     this->msgid - prev->msgid - 1,
                                     prev->msgid + 1, this->msgid - 1,
                                     vs->msgid_min, vs->msgid_max);
                        fails++;
                }
        }

        if (cnt != exp_cnt) {
                TEST_MV_WARN(mv,
                             " %s [%" PRId32
                             "] range check: "
                             " wrong number of messages seen, wanted %d got %d "
                             "in expected range %d..%d (%d messages skipped)\n",
                             p ? p->topic : "*", p ? p->partition : -1, exp_cnt,
                             cnt, vs->msgid_min, vs->msgid_max, skip_cnt);
                fails++;
        }

        return fails;
}



/**
 * Run verifier \p f for all partitions.
 */
#define test_mv_p_verify_f(mv, flags, f, vs)                                   \
        test_mv_p_verify_f0(mv, flags, f, #f, vs)
static int test_mv_p_verify_f0(test_msgver_t *mv,
                               int flags,
                               int (*f)(test_msgver_t *mv,
                                        int flags,
                                        struct test_mv_p *p,
                                        struct test_mv_mvec *mvec,
                                        struct test_mv_vs *vs),
                               const char *f_name,
                               struct test_mv_vs *vs) {
        int i;
        int fails = 0;

        for (i = 0; i < mv->p_cnt; i++) {
                TEST_SAY("Verifying %s [%" PRId32 "] %d msgs with %s\n",
                         mv->p[i]->topic, mv->p[i]->partition,
                         mv->p[i]->mvec.cnt, f_name);
                fails += f(mv, flags, mv->p[i], &mv->p[i]->mvec, vs);
        }

        return fails;
}


/**
 * Collect all messages from all topics and partitions into vs->mvec
 */
static void test_mv_collect_all_msgs(test_msgver_t *mv, struct test_mv_vs *vs) {
        int i;

        for (i = 0; i < mv->p_cnt; i++) {
                struct test_mv_p *p = mv->p[i];
                int mi;

                test_mv_mvec_reserve(&vs->mvec, p->mvec.cnt);
                for (mi = 0; mi < p->mvec.cnt; mi++) {
                        struct test_mv_m *m = test_mv_mvec_get(&p->mvec, mi);
                        struct test_mv_m *m_new = test_mv_mvec_add(&vs->mvec);
                        *m_new                  = *m;
                }
        }
}


/**
 * Verify that all messages (by msgid) in range msg_base+exp_cnt were received
 * and received only once.
 * This works across all partitions.
 */
static int
test_msgver_verify_range(test_msgver_t *mv, int flags, struct test_mv_vs *vs) {
        int fails = 0;

        /**
         * Create temporary array to hold expected message set,
         * then traverse all topics and partitions and move matching messages
         * to that set. Then verify the message set.
         */

        test_mv_mvec_init(&vs->mvec, vs->exp_cnt);

        /* Collect all msgs into vs mvec */
        test_mv_collect_all_msgs(mv, vs);

        fails += test_mv_mvec_verify_range(mv, TEST_MSGVER_BY_MSGID | flags,
                                           NULL, &vs->mvec, vs);
        fails += test_mv_mvec_verify_dup(mv, TEST_MSGVER_BY_MSGID | flags, NULL,
                                         &vs->mvec, vs);

        test_mv_mvec_clear(&vs->mvec);

        return fails;
}


/**
 * Verify that \p exp_cnt messages were received for \p topic and \p partition
 * starting at msgid base \p msg_base.
 */
int test_msgver_verify_part0(const char *func,
                             int line,
                             const char *what,
                             test_msgver_t *mv,
                             int flags,
                             const char *topic,
                             int partition,
                             int msg_base,
                             int exp_cnt) {
        int fails            = 0;
        struct test_mv_vs vs = {.msg_base = msg_base, .exp_cnt = exp_cnt};
        struct test_mv_p *p;

        TEST_SAY(
            "%s:%d: %s: Verifying %d received messages (flags 0x%x) "
            "in %s [%d]: expecting msgids %d..%d (%d)\n",
            func, line, what, mv->msgcnt, flags, topic, partition, msg_base,
            msg_base + exp_cnt, exp_cnt);

        p = test_msgver_p_get(mv, topic, partition, 0);

        /* Per-partition checks */
        if (flags & TEST_MSGVER_ORDER)
                fails += test_mv_mvec_verify_order(mv, flags, p, &p->mvec, &vs);
        if (flags & TEST_MSGVER_DUP)
                fails += test_mv_mvec_verify_dup(mv, flags, p, &p->mvec, &vs);

        if (mv->msgcnt < vs.exp_cnt) {
                TEST_MV_WARN(mv,
                             "%s:%d: "
                             "%s [%" PRId32
                             "] expected %d messages but only "
                             "%d received\n",
                             func, line, p ? p->topic : "*",
                             p ? p->partition : -1, vs.exp_cnt, mv->msgcnt);
                fails++;
        }


        if (mv->log_suppr_cnt > 0)
                TEST_WARN("%s:%d: %s: %d message warning logs suppressed\n",
                          func, line, what, mv->log_suppr_cnt);

        if (fails)
                TEST_FAIL(
                    "%s:%d: %s: Verification of %d received messages "
                    "failed: "
                    "expected msgids %d..%d (%d): see previous errors\n",
                    func, line, what, mv->msgcnt, msg_base, msg_base + exp_cnt,
                    exp_cnt);
        else
                TEST_SAY(
                    "%s:%d: %s: Verification of %d received messages "
                    "succeeded: "
                    "expected msgids %d..%d (%d)\n",
                    func, line, what, mv->msgcnt, msg_base, msg_base + exp_cnt,
                    exp_cnt);

        return fails;
}

/**
 * Verify that \p exp_cnt messages were received starting at
 * msgid base \p msg_base.
 */
int test_msgver_verify0(const char *func,
                        int line,
                        const char *what,
                        test_msgver_t *mv,
                        int flags,
                        struct test_mv_vs vs) {
        int fails = 0;

        TEST_SAY(
            "%s:%d: %s: Verifying %d received messages (flags 0x%x): "
            "expecting msgids %d..%d (%d)\n",
            func, line, what, mv->msgcnt, flags, vs.msg_base,
            vs.msg_base + vs.exp_cnt, vs.exp_cnt);
        if (flags & TEST_MSGVER_BY_TIMESTAMP) {
                assert((flags & TEST_MSGVER_BY_MSGID)); /* Required */
                TEST_SAY(
                    "%s:%d: %s: "
                    " and expecting timestamps %" PRId64 "..%" PRId64 "\n",
                    func, line, what, vs.timestamp_min, vs.timestamp_max);
        }

        /* Per-partition checks */
        if (flags & TEST_MSGVER_ORDER)
                fails += test_mv_p_verify_f(mv, flags,
                                            test_mv_mvec_verify_order, &vs);
        if (flags & TEST_MSGVER_DUP)
                fails +=
                    test_mv_p_verify_f(mv, flags, test_mv_mvec_verify_dup, &vs);

        if (flags & TEST_MSGVER_BY_BROKER_ID)
                fails += test_mv_p_verify_f(mv, flags,
                                            test_mv_mvec_verify_broker, &vs);

        /* Checks across all partitions */
        if ((flags & TEST_MSGVER_RANGE) && vs.exp_cnt > 0) {
                vs.msgid_min = vs.msg_base;
                vs.msgid_max = vs.msgid_min + vs.exp_cnt - 1;
                fails += test_msgver_verify_range(mv, flags, &vs);
        }

        if (mv->log_suppr_cnt > 0)
                TEST_WARN("%s:%d: %s: %d message warning logs suppressed\n",
                          func, line, what, mv->log_suppr_cnt);

        if (vs.exp_cnt != mv->msgcnt) {
                if (!(flags & TEST_MSGVER_SUBSET)) {
                        TEST_WARN("%s:%d: %s: expected %d messages, got %d\n",
                                  func, line, what, vs.exp_cnt, mv->msgcnt);
                        fails++;
                }
        }

        if (fails)
                TEST_FAIL(
                    "%s:%d: %s: Verification of %d received messages "
                    "failed: "
                    "expected msgids %d..%d (%d): see previous errors\n",
                    func, line, what, mv->msgcnt, vs.msg_base,
                    vs.msg_base + vs.exp_cnt, vs.exp_cnt);
        else
                TEST_SAY(
                    "%s:%d: %s: Verification of %d received messages "
                    "succeeded: "
                    "expected msgids %d..%d (%d)\n",
                    func, line, what, mv->msgcnt, vs.msg_base,
                    vs.msg_base + vs.exp_cnt, vs.exp_cnt);

        return fails;
}



void test_verify_rkmessage0(const char *func,
                            int line,
                            rd_kafka_message_t *rkmessage,
                            uint64_t testid,
                            int32_t partition,
                            int msgnum) {
        uint64_t in_testid;
        int in_part;
        int in_msgnum;
        char buf[128];

        rd_snprintf(buf, sizeof(buf), "%.*s", (int)rkmessage->len,
                    (char *)rkmessage->payload);

        if (sscanf(buf, "testid=%" SCNu64 ", partition=%i, msg=%i\n",
                   &in_testid, &in_part, &in_msgnum) != 3)
                TEST_FAIL("Incorrect format: %s", buf);

        if (testid != in_testid || (partition != -1 && partition != in_part) ||
            (msgnum != -1 && msgnum != in_msgnum) || in_msgnum < 0)
                goto fail_match;

        if (test_level > 2) {
                TEST_SAY("%s:%i: Our testid %" PRIu64
                         ", part %i (%i), msg %i\n",
                         func, line, testid, (int)partition,
                         (int)rkmessage->partition, msgnum);
        }


        return;

fail_match:
        TEST_FAIL("%s:%i: Our testid %" PRIu64
                  ", part %i, msg %i did "
                  "not match message: \"%s\"\n",
                  func, line, testid, (int)partition, msgnum, buf);
}


/**
 * @brief Verify that \p mv is identical to \p corr according to flags.
 */
void test_msgver_verify_compare0(const char *func,
                                 int line,
                                 const char *what,
                                 test_msgver_t *mv,
                                 test_msgver_t *corr,
                                 int flags) {
        struct test_mv_vs vs;
        int fails = 0;

        memset(&vs, 0, sizeof(vs));

        TEST_SAY(
            "%s:%d: %s: Verifying %d received messages (flags 0x%x) by "
            "comparison to correct msgver (%d messages)\n",
            func, line, what, mv->msgcnt, flags, corr->msgcnt);

        vs.corr = corr;

        /* Per-partition checks */
        fails += test_mv_p_verify_f(mv, flags, test_mv_mvec_verify_corr, &vs);

        if (mv->log_suppr_cnt > 0)
                TEST_WARN("%s:%d: %s: %d message warning logs suppressed\n",
                          func, line, what, mv->log_suppr_cnt);

        if (corr->msgcnt != mv->msgcnt) {
                if (!(flags & TEST_MSGVER_SUBSET)) {
                        TEST_WARN("%s:%d: %s: expected %d messages, got %d\n",
                                  func, line, what, corr->msgcnt, mv->msgcnt);
                        fails++;
                }
        }

        if (fails)
                TEST_FAIL(
                    "%s:%d: %s: Verification of %d received messages "
                    "failed: expected %d messages: see previous errors\n",
                    func, line, what, mv->msgcnt, corr->msgcnt);
        else
                TEST_SAY(
                    "%s:%d: %s: Verification of %d received messages "
                    "succeeded: matching %d messages from correct msgver\n",
                    func, line, what, mv->msgcnt, corr->msgcnt);
}


/**
 * Consumer poll but dont expect any proper messages for \p timeout_ms.
 */
void test_consumer_poll_no_msgs(const char *what,
                                rd_kafka_t *rk,
                                uint64_t testid,
                                int timeout_ms) {
        int64_t tmout = test_clock() + ((int64_t)timeout_ms * 1000);
        int cnt       = 0;
        test_timing_t t_cons;
        test_msgver_t mv;

        test_msgver_init(&mv, testid);

        if (what)
                TEST_SAY("%s: not expecting any messages for %dms\n", what,
                         timeout_ms);

        TIMING_START(&t_cons, "CONSUME");

        do {
                rd_kafka_message_t *rkmessage;

                rkmessage = rd_kafka_consumer_poll(rk, timeout_ms);
                if (!rkmessage)
                        continue;

                if (rkmessage->err == RD_KAFKA_RESP_ERR__PARTITION_EOF) {
                        TEST_SAY("%s [%" PRId32
                                 "] reached EOF at "
                                 "offset %" PRId64 "\n",
                                 rd_kafka_topic_name(rkmessage->rkt),
                                 rkmessage->partition, rkmessage->offset);
                        test_msgver_add_msg(rk, &mv, rkmessage);

                } else if (rkmessage->err) {
                        TEST_FAIL(
                            "%s [%" PRId32 "] error (offset %" PRId64 "): %s",
                            rkmessage->rkt ? rd_kafka_topic_name(rkmessage->rkt)
                                           : "(no-topic)",
                            rkmessage->partition, rkmessage->offset,
                            rd_kafka_message_errstr(rkmessage));

                } else {
                        if (test_msgver_add_msg(rk, &mv, rkmessage)) {
                                TEST_MV_WARN(
                                    &mv,
                                    "Received unexpected message on "
                                    "%s [%" PRId32
                                    "] at offset "
                                    "%" PRId64 "\n",
                                    rd_kafka_topic_name(rkmessage->rkt),
                                    rkmessage->partition, rkmessage->offset);
                                cnt++;
                        }
                }

                rd_kafka_message_destroy(rkmessage);
        } while (test_clock() <= tmout);

        if (what)
                TIMING_STOP(&t_cons);

        test_msgver_verify(what, &mv, TEST_MSGVER_ALL, 0, 0);
        test_msgver_clear(&mv);

        TEST_ASSERT(cnt == 0, "Expected 0 messages, got %d", cnt);
}

/**
 * @brief Consumer poll with expectation that a \p err will be reached
 * within \p timeout_ms.
 */
void test_consumer_poll_expect_err(rd_kafka_t *rk,
                                   uint64_t testid,
                                   int timeout_ms,
                                   rd_kafka_resp_err_t err) {
        int64_t tmout = test_clock() + ((int64_t)timeout_ms * 1000);

        TEST_SAY("%s: expecting error %s within %dms\n", rd_kafka_name(rk),
                 rd_kafka_err2name(err), timeout_ms);

        do {
                rd_kafka_message_t *rkmessage;
                rkmessage = rd_kafka_consumer_poll(rk, timeout_ms);
                if (!rkmessage)
                        continue;

                if (rkmessage->err == err) {
                        TEST_SAY("Got expected error: %s: %s\n",
                                 rd_kafka_err2name(rkmessage->err),
                                 rd_kafka_message_errstr(rkmessage));
                        rd_kafka_message_destroy(rkmessage);

                        return;
                } else if (rkmessage->err) {
                        TEST_FAIL("%s [%" PRId32
                                  "] unexpected error "
                                  "(offset %" PRId64 "): %s",
                                  rkmessage->rkt
                                      ? rd_kafka_topic_name(rkmessage->rkt)
                                      : "(no-topic)",
                                  rkmessage->partition, rkmessage->offset,
                                  rd_kafka_err2name(rkmessage->err));
                }

                rd_kafka_message_destroy(rkmessage);
        } while (test_clock() <= tmout);
        TEST_FAIL("Expected error %s not seen in %dms", rd_kafka_err2name(err),
                  timeout_ms);
}

/**
 * Call consumer poll once and then return.
 * Messages are handled.
 *
 * \p mv is optional
 *
 * @returns 0 on timeout, 1 if a message was received or .._PARTITION_EOF
 *          if EOF was reached.
 *          TEST_FAIL()s on all errors.
 */
int test_consumer_poll_once(rd_kafka_t *rk, test_msgver_t *mv, int timeout_ms) {
        rd_kafka_message_t *rkmessage;

        rkmessage = rd_kafka_consumer_poll(rk, timeout_ms);
        if (!rkmessage)
                return 0;

        if (rkmessage->err == RD_KAFKA_RESP_ERR__PARTITION_EOF) {
                TEST_SAY("%s [%" PRId32
                         "] reached EOF at "
                         "offset %" PRId64 "\n",
                         rd_kafka_topic_name(rkmessage->rkt),
                         rkmessage->partition, rkmessage->offset);
                if (mv)
                        test_msgver_add_msg(rk, mv, rkmessage);
                rd_kafka_message_destroy(rkmessage);
                return RD_KAFKA_RESP_ERR__PARTITION_EOF;

        } else if (rkmessage->err) {
                TEST_FAIL("%s [%" PRId32 "] error (offset %" PRId64 "): %s",
                          rkmessage->rkt ? rd_kafka_topic_name(rkmessage->rkt)
                                         : "(no-topic)",
                          rkmessage->partition, rkmessage->offset,
                          rd_kafka_message_errstr(rkmessage));

        } else {
                if (mv)
                        test_msgver_add_msg(rk, mv, rkmessage);
        }

        rd_kafka_message_destroy(rkmessage);
        return 1;
}

/**
 * @param exact Require exact exp_eof_cnt (unless -1) and exp_cnt (unless -1).
 *              If false: poll until either one is reached.
 * @param timeout_ms Each call to poll has a timeout set by this argument. The
 *                   test fails if any poll times out.
 */
int test_consumer_poll_exact_timeout(const char *what,
                                     rd_kafka_t *rk,
                                     uint64_t testid,
                                     int exp_eof_cnt,
                                     int exp_msg_base,
                                     int exp_cnt,
                                     rd_bool_t exact,
                                     test_msgver_t *mv,
                                     int timeout_ms) {
        int eof_cnt = 0;
        int cnt     = 0;
        test_timing_t t_cons;

        TEST_SAY("%s: consume %s%d messages\n", what, exact ? "exactly " : "",
                 exp_cnt);

        TIMING_START(&t_cons, "CONSUME");

        while ((!exact && ((exp_eof_cnt <= 0 || eof_cnt < exp_eof_cnt) &&
                           (exp_cnt <= 0 || cnt < exp_cnt))) ||
               (exact && (eof_cnt < exp_eof_cnt || cnt < exp_cnt))) {
                rd_kafka_message_t *rkmessage;

                rkmessage =
                    rd_kafka_consumer_poll(rk, tmout_multip(timeout_ms));
                if (!rkmessage) /* Shouldn't take this long to get a msg */
                        TEST_FAIL(
                            "%s: consumer_poll() timeout "
                            "(%d/%d eof, %d/%d msgs)\n",
                            what, eof_cnt, exp_eof_cnt, cnt, exp_cnt);


                if (rkmessage->err == RD_KAFKA_RESP_ERR__PARTITION_EOF) {
                        TEST_SAY("%s [%" PRId32
                                 "] reached EOF at "
                                 "offset %" PRId64 "\n",
                                 rd_kafka_topic_name(rkmessage->rkt),
                                 rkmessage->partition, rkmessage->offset);
                        TEST_ASSERT(exp_eof_cnt != 0, "expected no EOFs");
                        if (mv)
                                test_msgver_add_msg(rk, mv, rkmessage);
                        eof_cnt++;

                } else if (rkmessage->err) {
                        TEST_FAIL(
                            "%s [%" PRId32 "] error (offset %" PRId64 "): %s",
                            rkmessage->rkt ? rd_kafka_topic_name(rkmessage->rkt)
                                           : "(no-topic)",
                            rkmessage->partition, rkmessage->offset,
                            rd_kafka_message_errstr(rkmessage));

                } else {
                        TEST_SAYL(4,
                                  "%s: consumed message on %s [%" PRId32
                                  "] "
                                  "at offset %" PRId64 " (leader epoch %" PRId32
                                  ")\n",
                                  what, rd_kafka_topic_name(rkmessage->rkt),
                                  rkmessage->partition, rkmessage->offset,
                                  rd_kafka_message_leader_epoch(rkmessage));

                        if (!mv || test_msgver_add_msg(rk, mv, rkmessage))
                                cnt++;
                }

                rd_kafka_message_destroy(rkmessage);
        }

        TIMING_STOP(&t_cons);

        TEST_SAY("%s: consumed %d/%d messages (%d/%d EOFs)\n", what, cnt,
                 exp_cnt, eof_cnt, exp_eof_cnt);

        TEST_ASSERT(!exact || ((exp_cnt == -1 || exp_cnt == cnt) &&
                               (exp_eof_cnt == -1 || exp_eof_cnt == eof_cnt)),
                    "%s: mismatch between exact expected counts and actual: "
                    "%d/%d EOFs, %d/%d msgs",
                    what, eof_cnt, exp_eof_cnt, cnt, exp_cnt);

        if (exp_cnt == 0)
                TEST_ASSERT(cnt == 0 && eof_cnt == exp_eof_cnt,
                            "%s: expected no messages and %d EOFs: "
                            "got %d messages and %d EOFs",
                            what, exp_eof_cnt, cnt, eof_cnt);
        return cnt;
}


/**
 * @param exact Require exact exp_eof_cnt (unless -1) and exp_cnt (unless -1).
 *              If false: poll until either one is reached.
 */
int test_consumer_poll_exact(const char *what,
                             rd_kafka_t *rk,
                             uint64_t testid,
                             int exp_eof_cnt,
                             int exp_msg_base,
                             int exp_cnt,
                             rd_bool_t exact,
                             test_msgver_t *mv) {
        return test_consumer_poll_exact_timeout(what, rk, testid, exp_eof_cnt,
                                                exp_msg_base, exp_cnt, exact,
                                                mv, 10 * 1000);
}

int test_consumer_poll(const char *what,
                       rd_kafka_t *rk,
                       uint64_t testid,
                       int exp_eof_cnt,
                       int exp_msg_base,
                       int exp_cnt,
                       test_msgver_t *mv) {
        return test_consumer_poll_exact(what, rk, testid, exp_eof_cnt,
                                        exp_msg_base, exp_cnt,
                                        rd_false /*not exact */, mv);
}

int test_consumer_poll_timeout(const char *what,
                               rd_kafka_t *rk,
                               uint64_t testid,
                               int exp_eof_cnt,
                               int exp_msg_base,
                               int exp_cnt,
                               test_msgver_t *mv,
                               int timeout_ms) {
        return test_consumer_poll_exact_timeout(
            what, rk, testid, exp_eof_cnt, exp_msg_base, exp_cnt,
            rd_false /*not exact */, mv, timeout_ms);
}

void test_consumer_close(rd_kafka_t *rk) {
        rd_kafka_resp_err_t err;
        test_timing_t timing;

        TEST_SAY("Closing consumer %s\n", rd_kafka_name(rk));

        TIMING_START(&timing, "CONSUMER.CLOSE");
        err = rd_kafka_consumer_close(rk);
        TIMING_STOP(&timing);
        if (err)
                TEST_FAIL("Failed to close consumer: %s\n",
                          rd_kafka_err2str(err));
}


void test_flush(rd_kafka_t *rk, int timeout_ms) {
        test_timing_t timing;
        rd_kafka_resp_err_t err;

        TEST_SAY("%s: Flushing %d messages\n", rd_kafka_name(rk),
                 rd_kafka_outq_len(rk));
        TIMING_START(&timing, "FLUSH");
        err = rd_kafka_flush(rk, timeout_ms);
        TIMING_STOP(&timing);
        if (err)
                TEST_FAIL("Failed to flush(%s, %d): %s: len() = %d\n",
                          rd_kafka_name(rk), timeout_ms, rd_kafka_err2str(err),
                          rd_kafka_outq_len(rk));
}


void test_conf_set(rd_kafka_conf_t *conf, const char *name, const char *val) {
        char errstr[512];
        if (rd_kafka_conf_set(conf, name, val, errstr, sizeof(errstr)) !=
            RD_KAFKA_CONF_OK)
                TEST_FAIL("Failed to set config \"%s\"=\"%s\": %s\n", name, val,
                          errstr);
}

/**
 * @brief Get configuration value for property \p name.
 *
 * @param conf Configuration to get value from. If NULL the test.conf (if any)
 *             configuration will be used.
 */
char *test_conf_get(const rd_kafka_conf_t *conf, const char *name) {
        static RD_TLS char ret[256];
        size_t ret_sz             = sizeof(ret);
        rd_kafka_conf_t *def_conf = NULL;

        if (!conf) /* Use the current test.conf */
                test_conf_init(&def_conf, NULL, 0);

        if (rd_kafka_conf_get(conf ? conf : def_conf, name, ret, &ret_sz) !=
            RD_KAFKA_CONF_OK)
                TEST_FAIL("Failed to get config \"%s\": %s\n", name,
                          "unknown property");

        if (def_conf)
                rd_kafka_conf_destroy(def_conf);

        return ret;
}


char *test_topic_conf_get(const rd_kafka_topic_conf_t *tconf,
                          const char *name) {
        static RD_TLS char ret[256];
        size_t ret_sz = sizeof(ret);
        if (rd_kafka_topic_conf_get(tconf, name, ret, &ret_sz) !=
            RD_KAFKA_CONF_OK)
                TEST_FAIL("Failed to get topic config \"%s\": %s\n", name,
                          "unknown property");
        return ret;
}


/**
 * @brief Check if property \name matches \p val in \p conf.
 *        If \p conf is NULL the test config will be used. */
int test_conf_match(rd_kafka_conf_t *conf, const char *name, const char *val) {
        char *real;
        int free_conf = 0;

        if (!conf) {
                test_conf_init(&conf, NULL, 0);
                free_conf = 1;
        }

        real = test_conf_get(conf, name);

        if (free_conf)
                rd_kafka_conf_destroy(conf);

        return !strcmp(real, val);
}


void test_topic_conf_set(rd_kafka_topic_conf_t *tconf,
                         const char *name,
                         const char *val) {
        char errstr[512];
        if (rd_kafka_topic_conf_set(tconf, name, val, errstr, sizeof(errstr)) !=
            RD_KAFKA_CONF_OK)
                TEST_FAIL("Failed to set topic config \"%s\"=\"%s\": %s\n",
                          name, val, errstr);
}

/**
 * @brief First attempt to set topic level property, then global.
 */
void test_any_conf_set(rd_kafka_conf_t *conf,
                       rd_kafka_topic_conf_t *tconf,
                       const char *name,
                       const char *val) {
        rd_kafka_conf_res_t res = RD_KAFKA_CONF_UNKNOWN;
        char errstr[512]        = {"Missing conf_t"};

        if (tconf)
                res = rd_kafka_topic_conf_set(tconf, name, val, errstr,
                                              sizeof(errstr));
        if (res == RD_KAFKA_CONF_UNKNOWN && conf)
                res =
                    rd_kafka_conf_set(conf, name, val, errstr, sizeof(errstr));

        if (res != RD_KAFKA_CONF_OK)
                TEST_FAIL("Failed to set any config \"%s\"=\"%s\": %s\n", name,
                          val, errstr);
}


/**
 * @returns true if test clients need to be configured for authentication
 *          or other security measures (SSL), else false for unauthed plaintext.
 */
int test_needs_auth(void) {
        rd_kafka_conf_t *conf;
        const char *sec;

        test_conf_init(&conf, NULL, 0);

        sec = test_conf_get(conf, "security.protocol");

        rd_kafka_conf_destroy(conf);

        return strcmp(sec, "plaintext");
}


void test_print_partition_list(
    const rd_kafka_topic_partition_list_t *partitions) {
        int i;
        for (i = 0; i < partitions->cnt; i++) {
                TEST_SAY(" %s [%" PRId32 "] offset %" PRId64 " (epoch %" PRId32
                         ") %s%s\n",
                         partitions->elems[i].topic,
                         partitions->elems[i].partition,
                         partitions->elems[i].offset,
                         rd_kafka_topic_partition_get_leader_epoch(
                             &partitions->elems[i]),
                         partitions->elems[i].err ? ": " : "",
                         partitions->elems[i].err
                             ? rd_kafka_err2str(partitions->elems[i].err)
                             : "");
        }
}

/**
 * @brief Compare two lists, returning 0 if equal.
 *
 * @remark The lists may be sorted by this function.
 */
int test_partition_list_cmp(rd_kafka_topic_partition_list_t *al,
                            rd_kafka_topic_partition_list_t *bl) {
        int i;

        if (al->cnt < bl->cnt)
                return -1;
        else if (al->cnt > bl->cnt)
                return 1;
        else if (al->cnt == 0)
                return 0;

        rd_kafka_topic_partition_list_sort(al, NULL, NULL);
        rd_kafka_topic_partition_list_sort(bl, NULL, NULL);

        for (i = 0; i < al->cnt; i++) {
                const rd_kafka_topic_partition_t *a = &al->elems[i];
                const rd_kafka_topic_partition_t *b = &bl->elems[i];
                if (a->partition != b->partition || strcmp(a->topic, b->topic))
                        return -1;
        }

        return 0;
}

/**
 * @brief Compare two lists and their offsets, returning 0 if equal.
 *
 * @remark The lists may be sorted by this function.
 */
int test_partition_list_and_offsets_cmp(rd_kafka_topic_partition_list_t *al,
                                        rd_kafka_topic_partition_list_t *bl) {
        int i;

        if (al->cnt < bl->cnt)
                return -1;
        else if (al->cnt > bl->cnt)
                return 1;
        else if (al->cnt == 0)
                return 0;

        rd_kafka_topic_partition_list_sort(al, NULL, NULL);
        rd_kafka_topic_partition_list_sort(bl, NULL, NULL);

        for (i = 0; i < al->cnt; i++) {
                const rd_kafka_topic_partition_t *a = &al->elems[i];
                const rd_kafka_topic_partition_t *b = &bl->elems[i];
                if (a->partition != b->partition ||
                    strcmp(a->topic, b->topic) || a->offset != b->offset ||
                    rd_kafka_topic_partition_get_leader_epoch(a) !=
                        rd_kafka_topic_partition_get_leader_epoch(b))
                        return -1;
        }

        return 0;
}

/**
 * @brief Execute script from the Kafka distribution bin/ path.
 */
void test_kafka_cmd(const char *fmt, ...) {
#ifdef _WIN32
        TEST_FAIL("%s not supported on Windows, yet", __FUNCTION__);
#else
        char cmd[1024];
        int r;
        va_list ap;
        test_timing_t t_cmd;
        const char *kpath;

        kpath = test_getenv("KAFKA_PATH", NULL);

        if (!kpath)
                TEST_FAIL("%s: KAFKA_PATH must be set", __FUNCTION__);

        r = rd_snprintf(cmd, sizeof(cmd), "%s/bin/", kpath);
        TEST_ASSERT(r < (int)sizeof(cmd));

        va_start(ap, fmt);
        rd_vsnprintf(cmd + r, sizeof(cmd) - r, fmt, ap);
        va_end(ap);

        TEST_SAY("Executing: %s\n", cmd);
        TIMING_START(&t_cmd, "exec");
        r = system(cmd);
        TIMING_STOP(&t_cmd);

        if (r == -1)
                TEST_FAIL("system(\"%s\") failed: %s", cmd, strerror(errno));
        else if (WIFSIGNALED(r))
                TEST_FAIL("system(\"%s\") terminated by signal %d\n", cmd,
                          WTERMSIG(r));
        else if (WEXITSTATUS(r))
                TEST_FAIL("system(\"%s\") failed with exit status %d\n", cmd,
                          WEXITSTATUS(r));
#endif
}

/**
 * @brief Execute kafka-topics.sh from the Kafka distribution.
 */
void test_kafka_topics(const char *fmt, ...) {
#ifdef _WIN32
        TEST_FAIL("%s not supported on Windows, yet", __FUNCTION__);
#else
        char cmd[1024];
        int r, bytes_left;
        va_list ap;
        test_timing_t t_cmd;
        const char *kpath, *bootstrap_env, *flag, *bootstrap_srvs;

        if (test_broker_version >= TEST_BRKVER(3, 0, 0, 0)) {
                bootstrap_env = "BROKERS";
                flag          = "--bootstrap-server";
        } else {
                bootstrap_env = "ZK_ADDRESS";
                flag          = "--zookeeper";
        }

        kpath          = test_getenv("KAFKA_PATH", NULL);
        bootstrap_srvs = test_getenv(bootstrap_env, NULL);

        if (!kpath || !bootstrap_srvs)
                TEST_FAIL("%s: KAFKA_PATH and %s must be set", __FUNCTION__,
                          bootstrap_env);

        r = rd_snprintf(cmd, sizeof(cmd), "%s/bin/kafka-topics.sh %s %s ",
                        kpath, flag, bootstrap_srvs);
        TEST_ASSERT(r > 0 && r < (int)sizeof(cmd));

        bytes_left = sizeof(cmd) - r;

        va_start(ap, fmt);
        r = rd_vsnprintf(cmd + r, bytes_left, fmt, ap);
        va_end(ap);
        TEST_ASSERT(r > 0 && r < bytes_left);

        TEST_SAY("Executing: %s\n", cmd);
        TIMING_START(&t_cmd, "exec");
        r = system(cmd);
        TIMING_STOP(&t_cmd);

        if (r == -1)
                TEST_FAIL("system(\"%s\") failed: %s", cmd, strerror(errno));
        else if (WIFSIGNALED(r))
                TEST_FAIL("system(\"%s\") terminated by signal %d\n", cmd,
                          WTERMSIG(r));
        else if (WEXITSTATUS(r))
                TEST_FAIL("system(\"%s\") failed with exit status %d\n", cmd,
                          WEXITSTATUS(r));
#endif
}



/**
 * @brief Create topic using Topic Admin API
 *
 * @param configs is an optional key-value tuple array of
 *                   topic configs (or NULL).
 */
void test_admin_create_topic(rd_kafka_t *use_rk,
                             const char *topicname,
                             int partition_cnt,
                             int replication_factor,
                             const char **configs) {
        rd_kafka_t *rk;
        rd_kafka_NewTopic_t *newt[1];
        const size_t newt_cnt = 1;
        rd_kafka_AdminOptions_t *options;
        rd_kafka_queue_t *rkqu;
        rd_kafka_event_t *rkev;
        const rd_kafka_CreateTopics_result_t *res;
        const rd_kafka_topic_result_t **terr;
        int timeout_ms = tmout_multip(10000);
        size_t res_cnt;
        rd_kafka_resp_err_t err;
        char errstr[512];
        test_timing_t t_create;

        if (!(rk = use_rk))
                rk = test_create_producer();

        rkqu = rd_kafka_queue_new(rk);

        newt[0] =
            rd_kafka_NewTopic_new(topicname, partition_cnt, replication_factor,
                                  errstr, sizeof(errstr));
        TEST_ASSERT(newt[0] != NULL, "%s", errstr);

        if (configs) {
                int i;

                for (i = 0; configs[i] && configs[i + 1]; i += 2)
                        TEST_CALL_ERR__(rd_kafka_NewTopic_set_config(
                            newt[0], configs[i], configs[i + 1]));
        }

        options = rd_kafka_AdminOptions_new(rk, RD_KAFKA_ADMIN_OP_CREATETOPICS);
        err     = rd_kafka_AdminOptions_set_operation_timeout(
            options, timeout_ms, errstr, sizeof(errstr));
        TEST_ASSERT(!err, "%s", errstr);

        TEST_SAY(
            "Creating topic \"%s\" "
            "(partitions=%d, replication_factor=%d, timeout=%d)\n",
            topicname, partition_cnt, replication_factor, timeout_ms);

        TIMING_START(&t_create, "CreateTopics");
        rd_kafka_CreateTopics(rk, newt, newt_cnt, options, rkqu);

        /* Wait for result */
        rkev = rd_kafka_queue_poll(rkqu, timeout_ms + 2000);
        TEST_ASSERT(rkev, "Timed out waiting for CreateTopics result");

        TIMING_STOP(&t_create);

        TEST_ASSERT(!rd_kafka_event_error(rkev), "CreateTopics failed: %s",
                    rd_kafka_event_error_string(rkev));

        res = rd_kafka_event_CreateTopics_result(rkev);
        TEST_ASSERT(res, "Expected CreateTopics_result, not %s",
                    rd_kafka_event_name(rkev));

        terr = rd_kafka_CreateTopics_result_topics(res, &res_cnt);
        TEST_ASSERT(terr, "CreateTopics_result_topics returned NULL");
        TEST_ASSERT(res_cnt == newt_cnt,
                    "CreateTopics_result_topics returned %" PRIusz
                    " topics, "
                    "not the expected %" PRIusz,
                    res_cnt, newt_cnt);

        TEST_ASSERT(!rd_kafka_topic_result_error(terr[0]) ||
                        rd_kafka_topic_result_error(terr[0]) ==
                            RD_KAFKA_RESP_ERR_TOPIC_ALREADY_EXISTS,
                    "Topic %s result error: %s",
                    rd_kafka_topic_result_name(terr[0]),
                    rd_kafka_topic_result_error_string(terr[0]));

        rd_kafka_event_destroy(rkev);

        rd_kafka_queue_destroy(rkqu);

        rd_kafka_AdminOptions_destroy(options);

        rd_kafka_NewTopic_destroy(newt[0]);

        if (!use_rk)
                rd_kafka_destroy(rk);
}



/**
 * @brief Create topic using kafka-topics.sh --create
 */
static void test_create_topic_sh(const char *topicname,
                                 int partition_cnt,
                                 int replication_factor) {
        test_kafka_topics(
            "--create --topic \"%s\" "
            "--replication-factor %d --partitions %d",
            topicname, replication_factor, partition_cnt);
}


/**
 * @brief Create topic
 */
void test_create_topic(rd_kafka_t *use_rk,
                       const char *topicname,
                       int partition_cnt,
                       int replication_factor) {
        if (test_broker_version < TEST_BRKVER(0, 10, 2, 0))
                test_create_topic_sh(topicname, partition_cnt,
                                     replication_factor);
        else
                test_admin_create_topic(use_rk, topicname, partition_cnt,
                                        replication_factor, NULL);
}


/**
 * @brief Create topic using kafka-topics.sh --delete
 */
static void test_delete_topic_sh(const char *topicname) {
        test_kafka_topics("--delete --topic \"%s\" ", topicname);
}


/**
 * @brief Delete topic using Topic Admin API
 */
static void test_admin_delete_topic(rd_kafka_t *use_rk, const char *topicname) {
        rd_kafka_t *rk;
        rd_kafka_DeleteTopic_t *delt[1];
        const size_t delt_cnt = 1;
        rd_kafka_AdminOptions_t *options;
        rd_kafka_queue_t *rkqu;
        rd_kafka_event_t *rkev;
        const rd_kafka_DeleteTopics_result_t *res;
        const rd_kafka_topic_result_t **terr;
        int timeout_ms = tmout_multip(10000);
        size_t res_cnt;
        rd_kafka_resp_err_t err;
        char errstr[512];
        test_timing_t t_create;

        if (!(rk = use_rk))
                rk = test_create_producer();

        rkqu = rd_kafka_queue_new(rk);

        delt[0] = rd_kafka_DeleteTopic_new(topicname);

        options = rd_kafka_AdminOptions_new(rk, RD_KAFKA_ADMIN_OP_DELETETOPICS);
        err     = rd_kafka_AdminOptions_set_operation_timeout(
            options, timeout_ms, errstr, sizeof(errstr));
        TEST_ASSERT(!err, "%s", errstr);

        TEST_SAY(
            "Deleting topic \"%s\" "
            "(timeout=%d)\n",
            topicname, timeout_ms);

        TIMING_START(&t_create, "DeleteTopics");
        rd_kafka_DeleteTopics(rk, delt, delt_cnt, options, rkqu);

        /* Wait for result */
        rkev = rd_kafka_queue_poll(rkqu, timeout_ms + 2000);
        TEST_ASSERT(rkev, "Timed out waiting for DeleteTopics result");

        TIMING_STOP(&t_create);

        res = rd_kafka_event_DeleteTopics_result(rkev);
        TEST_ASSERT(res, "Expected DeleteTopics_result, not %s",
                    rd_kafka_event_name(rkev));

        terr = rd_kafka_DeleteTopics_result_topics(res, &res_cnt);
        TEST_ASSERT(terr, "DeleteTopics_result_topics returned NULL");
        TEST_ASSERT(res_cnt == delt_cnt,
                    "DeleteTopics_result_topics returned %" PRIusz
                    " topics, "
                    "not the expected %" PRIusz,
                    res_cnt, delt_cnt);

        TEST_ASSERT(!rd_kafka_topic_result_error(terr[0]),
                    "Topic %s result error: %s",
                    rd_kafka_topic_result_name(terr[0]),
                    rd_kafka_topic_result_error_string(terr[0]));

        rd_kafka_event_destroy(rkev);

        rd_kafka_queue_destroy(rkqu);

        rd_kafka_AdminOptions_destroy(options);

        rd_kafka_DeleteTopic_destroy(delt[0]);

        if (!use_rk)
                rd_kafka_destroy(rk);
}


/**
 * @brief Delete a topic
 */
void test_delete_topic(rd_kafka_t *use_rk, const char *topicname) {
        if (test_broker_version < TEST_BRKVER(0, 10, 2, 0))
                test_delete_topic_sh(topicname);
        else
                test_admin_delete_topic(use_rk, topicname);
}


/**
 * @brief Create additional partitions for a topic using Admin API
 */
static void test_admin_create_partitions(rd_kafka_t *use_rk,
                                         const char *topicname,
                                         int new_partition_cnt) {
        rd_kafka_t *rk;
        rd_kafka_NewPartitions_t *newp[1];
        const size_t newp_cnt = 1;
        rd_kafka_AdminOptions_t *options;
        rd_kafka_queue_t *rkqu;
        rd_kafka_event_t *rkev;
        const rd_kafka_CreatePartitions_result_t *res;
        const rd_kafka_topic_result_t **terr;
        int timeout_ms = tmout_multip(10000);
        size_t res_cnt;
        rd_kafka_resp_err_t err;
        char errstr[512];
        test_timing_t t_create;

        if (!(rk = use_rk))
                rk = test_create_producer();

        rkqu = rd_kafka_queue_new(rk);

        newp[0] = rd_kafka_NewPartitions_new(topicname, new_partition_cnt,
                                             errstr, sizeof(errstr));
        TEST_ASSERT(newp[0] != NULL, "%s", errstr);

        options =
            rd_kafka_AdminOptions_new(rk, RD_KAFKA_ADMIN_OP_CREATEPARTITIONS);
        err = rd_kafka_AdminOptions_set_operation_timeout(
            options, timeout_ms, errstr, sizeof(errstr));
        TEST_ASSERT(!err, "%s", errstr);

        TEST_SAY("Creating %d (total) partitions for topic \"%s\"\n",
                 new_partition_cnt, topicname);

        TIMING_START(&t_create, "CreatePartitions");
        rd_kafka_CreatePartitions(rk, newp, newp_cnt, options, rkqu);

        /* Wait for result */
        rkev = rd_kafka_queue_poll(rkqu, timeout_ms + 2000);
        TEST_ASSERT(rkev, "Timed out waiting for CreatePartitions result");

        TIMING_STOP(&t_create);

        res = rd_kafka_event_CreatePartitions_result(rkev);
        TEST_ASSERT(res, "Expected CreatePartitions_result, not %s",
                    rd_kafka_event_name(rkev));

        terr = rd_kafka_CreatePartitions_result_topics(res, &res_cnt);
        TEST_ASSERT(terr, "CreatePartitions_result_topics returned NULL");
        TEST_ASSERT(res_cnt == newp_cnt,
                    "CreatePartitions_result_topics returned %" PRIusz
                    " topics, not the expected %" PRIusz,
                    res_cnt, newp_cnt);

        TEST_ASSERT(!rd_kafka_topic_result_error(terr[0]),
                    "Topic %s result error: %s",
                    rd_kafka_topic_result_name(terr[0]),
                    rd_kafka_topic_result_error_string(terr[0]));

        rd_kafka_event_destroy(rkev);

        rd_kafka_queue_destroy(rkqu);

        rd_kafka_AdminOptions_destroy(options);

        rd_kafka_NewPartitions_destroy(newp[0]);

        if (!use_rk)
                rd_kafka_destroy(rk);
}


/**
 * @brief Create partitions for topic
 */
void test_create_partitions(rd_kafka_t *use_rk,
                            const char *topicname,
                            int new_partition_cnt) {
        if (test_broker_version < TEST_BRKVER(0, 10, 2, 0))
                test_kafka_topics("--alter --topic %s --partitions %d",
                                  topicname, new_partition_cnt);
        else
                test_admin_create_partitions(use_rk, topicname,
                                             new_partition_cnt);
}


int test_get_partition_count(rd_kafka_t *rk,
                             const char *topicname,
                             int timeout_ms) {
        rd_kafka_t *use_rk;
        rd_kafka_resp_err_t err;
        rd_kafka_topic_t *rkt;
        int64_t abs_timeout = test_clock() + ((int64_t)timeout_ms * 1000);
        int ret             = -1;

        if (!rk)
                use_rk = test_create_producer();
        else
                use_rk = rk;

        rkt = rd_kafka_topic_new(use_rk, topicname, NULL);

        do {
                const struct rd_kafka_metadata *metadata;

                err = rd_kafka_metadata(use_rk, 0, rkt, &metadata,
                                        tmout_multip(15000));
                if (err)
                        TEST_WARN("metadata() for %s failed: %s\n",
                                  rkt ? rd_kafka_topic_name(rkt)
                                      : "(all-local)",
                                  rd_kafka_err2str(err));
                else {
                        if (metadata->topic_cnt == 1) {
                                if (metadata->topics[0].err == 0 ||
                                    metadata->topics[0].partition_cnt > 0) {
                                        int32_t cnt;
                                        cnt = metadata->topics[0].partition_cnt;
                                        rd_kafka_metadata_destroy(metadata);
                                        ret = (int)cnt;
                                        break;
                                }
                                TEST_SAY(
                                    "metadata(%s) returned %s: retrying\n",
                                    rd_kafka_topic_name(rkt),
                                    rd_kafka_err2str(metadata->topics[0].err));
                        }
                        rd_kafka_metadata_destroy(metadata);
                        rd_sleep(1);
                }
        } while (test_clock() < abs_timeout);

        rd_kafka_topic_destroy(rkt);

        if (!rk)
                rd_kafka_destroy(use_rk);

        return ret;
}

/**
 * @brief Let the broker auto-create the topic for us.
 */
rd_kafka_resp_err_t test_auto_create_topic_rkt(rd_kafka_t *rk,
                                               rd_kafka_topic_t *rkt,
                                               int timeout_ms) {
        const struct rd_kafka_metadata *metadata;
        rd_kafka_resp_err_t err;
        test_timing_t t;
        int64_t abs_timeout = test_clock() + ((int64_t)timeout_ms * 1000);

        do {
                TIMING_START(&t, "auto_create_topic");
                err = rd_kafka_metadata(rk, 0, rkt, &metadata,
                                        tmout_multip(15000));
                TIMING_STOP(&t);
                if (err)
                        TEST_WARN("metadata() for %s failed: %s\n",
                                  rkt ? rd_kafka_topic_name(rkt)
                                      : "(all-local)",
                                  rd_kafka_err2str(err));
                else {
                        if (metadata->topic_cnt == 1) {
                                if (metadata->topics[0].err == 0 ||
                                    metadata->topics[0].partition_cnt > 0) {
                                        rd_kafka_metadata_destroy(metadata);
                                        return 0;
                                }
                                TEST_SAY(
                                    "metadata(%s) returned %s: retrying\n",
                                    rd_kafka_topic_name(rkt),
                                    rd_kafka_err2str(metadata->topics[0].err));
                        }
                        rd_kafka_metadata_destroy(metadata);
                        rd_sleep(1);
                }
        } while (test_clock() < abs_timeout);

        return err;
}

rd_kafka_resp_err_t
test_auto_create_topic(rd_kafka_t *rk, const char *name, int timeout_ms) {
        rd_kafka_topic_t *rkt = rd_kafka_topic_new(rk, name, NULL);
        rd_kafka_resp_err_t err;
        if (!rkt)
                return rd_kafka_last_error();
        err = test_auto_create_topic_rkt(rk, rkt, timeout_ms);
        rd_kafka_topic_destroy(rkt);
        return err;
}


/**
 * @brief Check if topic auto creation works.
 * @returns 1 if it does, else 0.
 */
int test_check_auto_create_topic(void) {
        rd_kafka_t *rk;
        rd_kafka_conf_t *conf;
        rd_kafka_resp_err_t err;
        const char *topic = test_mk_topic_name("autocreatetest", 1);

        test_conf_init(&conf, NULL, 0);
        rk  = test_create_handle(RD_KAFKA_PRODUCER, conf);
        err = test_auto_create_topic(rk, topic, tmout_multip(5000));
        if (err)
                TEST_SAY("Auto topic creation of \"%s\" failed: %s\n", topic,
                         rd_kafka_err2str(err));
        rd_kafka_destroy(rk);

        return err ? 0 : 1;
}


/**
 * @brief Builds and runs a Java application from the java/ directory.
 *
 *        The application is started in the background, use
 *        test_waitpid() to await its demise.
 *
 * @param cls The app class to run using java/run-class.sh
 *
 * @returns -1 if the application could not be started, else the pid.
 */
int test_run_java(const char *cls, const char **argv) {
#ifdef _WIN32
        TEST_WARN("%s(%s) not supported Windows, yet", __FUNCTION__, cls);
        return -1;
#else
        int r;
        const char *kpath;
        pid_t pid;
        const char **full_argv, **p;
        int cnt;
        extern char **environ;

        kpath = test_getenv("KAFKA_PATH", NULL);

        if (!kpath) {
                TEST_WARN("%s(%s): KAFKA_PATH must be set\n", __FUNCTION__,
                          cls);
                return -1;
        }

        /* Build */
        r = system("make -s java");

        if (r == -1 || WIFSIGNALED(r) || WEXITSTATUS(r)) {
                TEST_WARN("%s(%s): failed to build java class (code %d)\n",
                          __FUNCTION__, cls, r);
                return -1;
        }

        /* For child process and run cls */
        pid = fork();
        if (pid == -1) {
                TEST_WARN("%s(%s): failed to fork: %s\n", __FUNCTION__, cls,
                          strerror(errno));
                return -1;
        }

        if (pid > 0)
                return (int)pid; /* In parent process */

        /* In child process */

        /* Reconstruct argv to contain run-class.sh and the cls */
        for (cnt = 0; argv[cnt]; cnt++)
                ;

        cnt += 3; /* run-class.sh, cls, .., NULL */
        full_argv    = malloc(sizeof(*full_argv) * cnt);
        full_argv[0] = "java/run-class.sh";
        full_argv[1] = (const char *)cls;

        /* Copy arguments */
        for (p = &full_argv[2]; *argv; p++, argv++)
                *p = *argv;
        *p = NULL;

        /* Run */
        r = execve(full_argv[0], (char *const *)full_argv, environ);

        TEST_WARN("%s(%s): failed to execute run-class.sh: %s\n", __FUNCTION__,
                  cls, strerror(errno));
        exit(2);

        return -1; /* NOTREACHED */
#endif
}


/**
 * @brief Wait for child-process \p pid to exit.
 *
 * @returns -1 if the child process exited successfully, else -1.
 */
int test_waitpid(int pid) {
#ifdef _WIN32
        TEST_WARN("%s() not supported Windows, yet", __FUNCTION__);
        return -1;
#else
        pid_t r;
        int status = 0;

        r = waitpid((pid_t)pid, &status, 0);

        if (r == -1) {
                TEST_WARN("waitpid(%d) failed: %s\n", pid, strerror(errno));
                return -1;
        }

        if (WIFSIGNALED(status)) {
                TEST_WARN("Process %d terminated by signal %d\n", pid,
                          WTERMSIG(status));
                return -1;
        } else if (WEXITSTATUS(status)) {
                TEST_WARN("Process %d exited with status %d\n", pid,
                          WEXITSTATUS(status));
                return -1;
        }

        return 0;
#endif
}


/**
 * @brief Check if \p feature is builtin to librdkafka.
 * @returns returns 1 if feature is built in, else 0.
 */
int test_check_builtin(const char *feature) {
        rd_kafka_conf_t *conf;
        char errstr[128];
        int r;

        conf = rd_kafka_conf_new();
        if (rd_kafka_conf_set(conf, "builtin.features", feature, errstr,
                              sizeof(errstr)) != RD_KAFKA_CONF_OK) {
                TEST_SAY("Feature \"%s\" not built-in: %s\n", feature, errstr);
                r = 0;
        } else {
                TEST_SAY("Feature \"%s\" is built-in\n", feature);
                r = 1;
        }

        rd_kafka_conf_destroy(conf);
        return r;
}


char *tsprintf(const char *fmt, ...) {
        static RD_TLS char ret[8][512];
        static RD_TLS int i;
        va_list ap;


        i = (i + 1) % 8;

        va_start(ap, fmt);
        rd_vsnprintf(ret[i], sizeof(ret[i]), fmt, ap);
        va_end(ap);

        return ret[i];
}


/**
 * @brief Add a test report JSON object.
 * These will be written as a JSON array to the test report file.
 */
void test_report_add(struct test *test, const char *fmt, ...) {
        va_list ap;
        char buf[512];

        va_start(ap, fmt);
        vsnprintf(buf, sizeof(buf), fmt, ap);
        va_end(ap);

        if (test->report_cnt == test->report_size) {
                if (test->report_size == 0)
                        test->report_size = 8;
                else
                        test->report_size *= 2;

                test->report_arr =
                    realloc(test->report_arr,
                            sizeof(*test->report_arr) * test->report_size);
        }

        test->report_arr[test->report_cnt++] = rd_strdup(buf);

        TEST_SAYL(1, "Report #%d: %s\n", test->report_cnt - 1, buf);
}

/**
 * Returns 1 if KAFKA_PATH and BROKERS (or ZK_ADDRESS) is set to se we can use
 * the kafka-topics.sh script to manually create topics.
 *
 * If \p skip is set TEST_SKIP() will be called with a helpful message.
 */
int test_can_create_topics(int skip) {
#ifndef _WIN32
        const char *bootstrap;
#endif

        /* Has AdminAPI */
        if (test_broker_version >= TEST_BRKVER(0, 10, 2, 0))
                return 1;

#ifdef _WIN32
        if (skip)
                TEST_SKIP("Cannot create topics on Win32\n");
        return 0;
#else

        bootstrap = test_broker_version >= TEST_BRKVER(3, 0, 0, 0)
                        ? "BROKERS"
                        : "ZK_ADDRESS";

        if (!test_getenv("KAFKA_PATH", NULL) || !test_getenv(bootstrap, NULL)) {
                if (skip)
                        TEST_SKIP(
                            "Cannot create topics "
                            "(set KAFKA_PATH and %s)\n",
                            bootstrap);
                return 0;
        }


        return 1;
#endif
}


/**
 * Wait for \p event_type, discarding all other events prior to it.
 */
rd_kafka_event_t *test_wait_event(rd_kafka_queue_t *eventq,
                                  rd_kafka_event_type_t event_type,
                                  int timeout_ms) {
        test_timing_t t_w;
        int64_t abs_timeout = test_clock() + ((int64_t)timeout_ms * 1000);

        TIMING_START(&t_w, "wait_event");
        while (test_clock() < abs_timeout) {
                rd_kafka_event_t *rkev;

                rkev = rd_kafka_queue_poll(
                    eventq, (int)(abs_timeout - test_clock()) / 1000);

                if (rd_kafka_event_type(rkev) == event_type) {
                        TIMING_STOP(&t_w);
                        return rkev;
                }

                if (!rkev)
                        continue;

                if (rd_kafka_event_error(rkev))
                        TEST_SAY("discarding ignored event %s: %s\n",
                                 rd_kafka_event_name(rkev),
                                 rd_kafka_event_error_string(rkev));
                else
                        TEST_SAY("discarding ignored event %s\n",
                                 rd_kafka_event_name(rkev));
                rd_kafka_event_destroy(rkev);
        }
        TIMING_STOP(&t_w);

        return NULL;
}


void test_SAY(const char *file, int line, int level, const char *str) {
        TEST_SAYL(level, "%s", str);
}

void test_SKIP(const char *file, int line, const char *str) {
        TEST_WARN("SKIPPING TEST: %s", str);
        TEST_LOCK();
        test_curr->state = TEST_SKIPPED;
        if (!*test_curr->failstr) {
                rd_snprintf(test_curr->failstr, sizeof(test_curr->failstr),
                            "%s", str);
                rtrim(test_curr->failstr);
        }
        TEST_UNLOCK();
}

const char *test_curr_name(void) {
        return test_curr->name;
}


/**
 * @brief Dump/print message haders
 */
void test_headers_dump(const char *what,
                       int lvl,
                       const rd_kafka_headers_t *hdrs) {
        size_t idx = 0;
        const char *name, *value;
        size_t size;

        while (!rd_kafka_header_get_all(hdrs, idx++, &name,
                                        (const void **)&value, &size))
                TEST_SAYL(lvl, "%s: Header #%" PRIusz ": %s='%s'\n", what,
                          idx - 1, name, value ? value : "(NULL)");
}


/**
 * @brief Retrieve and return the list of broker ids in the cluster.
 *
 * @param rk Optional instance to use.
 * @param cntp Will be updated to the number of brokers returned.
 *
 * @returns a malloc:ed list of int32_t broker ids.
 */
int32_t *test_get_broker_ids(rd_kafka_t *use_rk, size_t *cntp) {
        int32_t *ids;
        rd_kafka_t *rk;
        const rd_kafka_metadata_t *md;
        rd_kafka_resp_err_t err;
        size_t i;

        if (!(rk = use_rk))
                rk = test_create_producer();

        err = rd_kafka_metadata(rk, 0, NULL, &md, tmout_multip(5000));
        TEST_ASSERT(!err, "%s", rd_kafka_err2str(err));
        TEST_ASSERT(md->broker_cnt > 0, "%d brokers, expected > 0",
                    md->broker_cnt);

        ids = malloc(sizeof(*ids) * md->broker_cnt);

        for (i = 0; i < (size_t)md->broker_cnt; i++)
                ids[i] = md->brokers[i].id;

        *cntp = md->broker_cnt;

        rd_kafka_metadata_destroy(md);

        if (!use_rk)
                rd_kafka_destroy(rk);

        return ids;
}

/**
 * @brief Get value of a config property from given broker id.
 *
 * @param rk Optional instance to use.
 * @param broker_id Broker to query.
 * @param key Entry key to query.
 *
 * @return an allocated char* which will be non-NULL if `key` is present
 *         and there have been no errors.
 */
char *test_get_broker_config_entry(rd_kafka_t *use_rk,
                                   int32_t broker_id,
                                   const char *key) {
        rd_kafka_t *rk;
        char *entry_value = NULL;
        char errstr[128];
        rd_kafka_AdminOptions_t *options             = NULL;
        rd_kafka_ConfigResource_t *config            = NULL;
        rd_kafka_queue_t *queue                      = NULL;
        const rd_kafka_DescribeConfigs_result_t *res = NULL;
        size_t rconfig_cnt;
        const rd_kafka_ConfigResource_t **rconfigs;
        rd_kafka_resp_err_t err;
        const rd_kafka_ConfigEntry_t **entries;
        size_t entry_cnt;
        size_t j;
        rd_kafka_event_t *rkev;

        if (!(rk = use_rk))
                rk = test_create_producer();

        queue = rd_kafka_queue_new(rk);

        config = rd_kafka_ConfigResource_new(RD_KAFKA_RESOURCE_BROKER,
                                             tsprintf("%" PRId32, broker_id));
        options =
            rd_kafka_AdminOptions_new(rk, RD_KAFKA_ADMIN_OP_DESCRIBECONFIGS);
        err = rd_kafka_AdminOptions_set_request_timeout(options, 10000, errstr,
                                                        sizeof(errstr));
        TEST_ASSERT(!err, "%s", errstr);

        rd_kafka_DescribeConfigs(rk, &config, 1, options, queue);
        rd_kafka_ConfigResource_destroy(config);
        rd_kafka_AdminOptions_destroy(options);

        rkev = test_wait_admin_result(
            queue, RD_KAFKA_EVENT_DESCRIBECONFIGS_RESULT, 10000);

        res = rd_kafka_event_DescribeConfigs_result(rkev);
        TEST_ASSERT(res, "expecting describe config results to be not NULL");

        err = rd_kafka_event_error(rkev);
        TEST_ASSERT(!err, "Expected success, not %s", rd_kafka_err2name(err));

        rconfigs = rd_kafka_DescribeConfigs_result_resources(res, &rconfig_cnt);
        TEST_ASSERT(rconfig_cnt == 1, "Expecting 1 resource, got %" PRIusz,
                    rconfig_cnt);

        err = rd_kafka_ConfigResource_error(rconfigs[0]);


        entries = rd_kafka_ConfigResource_configs(rconfigs[0], &entry_cnt);

        for (j = 0; j < entry_cnt; ++j) {
                const rd_kafka_ConfigEntry_t *e = entries[j];
                const char *cname               = rd_kafka_ConfigEntry_name(e);

                if (!strcmp(cname, key)) {
                        const char *val = rd_kafka_ConfigEntry_value(e);

                        if (val) {
                                entry_value = rd_strdup(val);
                                break;
                        }
                }
        }

        rd_kafka_event_destroy(rkev);
        rd_kafka_queue_destroy(queue);

        if (!use_rk)
                rd_kafka_destroy(rk);

        return entry_value;
}



/**
 * @brief Verify that all topics in \p topics are reported in metadata,
 *        and that none of the topics in \p not_topics are reported.
 *
 * @returns the number of failures (but does not FAIL).
 */
static int verify_topics_in_metadata(rd_kafka_t *rk,
                                     rd_kafka_metadata_topic_t *topics,
                                     size_t topic_cnt,
                                     rd_kafka_metadata_topic_t *not_topics,
                                     size_t not_topic_cnt) {
        const rd_kafka_metadata_t *md;
        rd_kafka_resp_err_t err;
        int ti;
        size_t i;
        int fails = 0;

        /* Mark topics with dummy error which is overwritten
         * when topic is found in metadata, allowing us to check
         * for missed topics. */
        for (i = 0; i < topic_cnt; i++)
                topics[i].err = 12345;

        err = rd_kafka_metadata(rk, 1 /*all_topics*/, NULL, &md,
                                tmout_multip(5000));
        TEST_ASSERT(!err, "metadata failed: %s", rd_kafka_err2str(err));

        for (ti = 0; ti < md->topic_cnt; ti++) {
                const rd_kafka_metadata_topic_t *mdt = &md->topics[ti];

                for (i = 0; i < topic_cnt; i++) {
                        int pi;
                        rd_kafka_metadata_topic_t *exp_mdt;

                        if (strcmp(topics[i].topic, mdt->topic))
                                continue;

                        exp_mdt = &topics[i];

                        exp_mdt->err = mdt->err; /* indicate found */
                        if (mdt->err) {
                                TEST_SAY(
                                    "metadata: "
                                    "Topic %s has error %s\n",
                                    mdt->topic, rd_kafka_err2str(mdt->err));
                                fails++;
                        }

                        if (exp_mdt->partition_cnt > 0 &&
                            mdt->partition_cnt != exp_mdt->partition_cnt) {
                                TEST_SAY(
                                    "metadata: "
                                    "Topic %s, expected %d partitions"
                                    ", not %d\n",
                                    mdt->topic, exp_mdt->partition_cnt,
                                    mdt->partition_cnt);
                                fails++;
                                continue;
                        }

                        /* Verify per-partition values */
                        for (pi = 0;
                             exp_mdt->partitions && pi < exp_mdt->partition_cnt;
                             pi++) {
                                const rd_kafka_metadata_partition_t *mdp =
                                    &mdt->partitions[pi];
                                const rd_kafka_metadata_partition_t *exp_mdp =
                                    &exp_mdt->partitions[pi];

                                if (mdp->id != exp_mdp->id) {
                                        TEST_SAY(
                                            "metadata: "
                                            "Topic %s, "
                                            "partition %d, "
                                            "partition list out of order,"
                                            " expected %d, not %d\n",
                                            mdt->topic, pi, exp_mdp->id,
                                            mdp->id);
                                        fails++;
                                        continue;
                                }

                                if (exp_mdp->replicas) {
                                        if (mdp->replica_cnt !=
                                            exp_mdp->replica_cnt) {
                                                TEST_SAY(
                                                    "metadata: "
                                                    "Topic %s, "
                                                    "partition %d, "
                                                    "expected %d replicas,"
                                                    " not %d\n",
                                                    mdt->topic, pi,
                                                    exp_mdp->replica_cnt,
                                                    mdp->replica_cnt);
                                                fails++;
                                        } else if (
                                            memcmp(
                                                mdp->replicas,
                                                exp_mdp->replicas,
                                                mdp->replica_cnt *
                                                    sizeof(*mdp->replicas))) {
                                                int ri;

                                                TEST_SAY(
                                                    "metadata: "
                                                    "Topic %s, "
                                                    "partition %d, "
                                                    "replica mismatch:\n",
                                                    mdt->topic, pi);

                                                for (ri = 0;
                                                     ri < mdp->replica_cnt;
                                                     ri++) {
                                                        TEST_SAY(
                                                            " #%d: "
                                                            "expected "
                                                            "replica %d, "
                                                            "not %d\n",
                                                            ri,
                                                            exp_mdp
                                                                ->replicas[ri],
                                                            mdp->replicas[ri]);
                                                }

                                                fails++;
                                        }
                                }
                        }
                }

                for (i = 0; i < not_topic_cnt; i++) {
                        if (strcmp(not_topics[i].topic, mdt->topic))
                                continue;

                        TEST_SAY(
                            "metadata: "
                            "Topic %s found in metadata, unexpected\n",
                            mdt->topic);
                        fails++;
                }
        }

        for (i = 0; i < topic_cnt; i++) {
                if ((int)topics[i].err == 12345) {
                        TEST_SAY(
                            "metadata: "
                            "Topic %s not seen in metadata\n",
                            topics[i].topic);
                        fails++;
                }
        }

        if (fails > 0)
                TEST_SAY("Metadata verification for %" PRIusz
                         " topics failed "
                         "with %d errors (see above)\n",
                         topic_cnt, fails);
        else
                TEST_SAY(
                    "Metadata verification succeeded: "
                    "%" PRIusz
                    " desired topics seen, "
                    "%" PRIusz " undesired topics not seen\n",
                    topic_cnt, not_topic_cnt);

        rd_kafka_metadata_destroy(md);

        return fails;
}



/**
 * @brief Wait for metadata to reflect expected and not expected topics
 */
void test_wait_metadata_update(rd_kafka_t *rk,
                               rd_kafka_metadata_topic_t *topics,
                               size_t topic_cnt,
                               rd_kafka_metadata_topic_t *not_topics,
                               size_t not_topic_cnt,
                               int tmout) {
        int64_t abs_timeout;
        test_timing_t t_md;
        rd_kafka_t *our_rk = NULL;

        if (!rk)
                rk = our_rk = test_create_handle(RD_KAFKA_PRODUCER, NULL);

        abs_timeout = test_clock() + ((int64_t)tmout * 1000);

        TEST_SAY("Waiting for up to %dms for metadata update\n", tmout);

        TIMING_START(&t_md, "METADATA.WAIT");
        do {
                int md_fails;

                md_fails = verify_topics_in_metadata(rk, topics, topic_cnt,
                                                     not_topics, not_topic_cnt);

                if (!md_fails) {
                        TEST_SAY(
                            "All expected topics (not?) "
                            "seen in metadata\n");
                        abs_timeout = 0;
                        break;
                }

                rd_sleep(1);
        } while (test_clock() < abs_timeout);
        TIMING_STOP(&t_md);

        if (our_rk)
                rd_kafka_destroy(our_rk);

        if (abs_timeout)
                TEST_FAIL("Expected topics not seen in given time.");
}

/**
 * @brief Wait for topic to be available in metadata
 */
void test_wait_topic_exists(rd_kafka_t *rk, const char *topic, int tmout) {
        rd_kafka_metadata_topic_t topics = {.topic = (char *)topic};

        test_wait_metadata_update(rk, &topics, 1, NULL, 0, tmout);

        /* Wait an additional second for the topic to propagate in
         * the cluster. This is not perfect but a cheap workaround for
         * the asynchronous nature of topic creations in Kafka. */
        rd_sleep(1);
}



/**
 * @brief Wait for up to \p tmout for any type of admin result.
 * @returns the event
 */
rd_kafka_event_t *test_wait_admin_result(rd_kafka_queue_t *q,
                                         rd_kafka_event_type_t evtype,
                                         int tmout) {
        rd_kafka_event_t *rkev;

        while (1) {
                rkev = rd_kafka_queue_poll(q, tmout);
                if (!rkev)
                        TEST_FAIL("Timed out waiting for admin result (%d)\n",
                                  evtype);

                if (rd_kafka_event_type(rkev) == evtype)
                        return rkev;


                if (rd_kafka_event_type(rkev) == RD_KAFKA_EVENT_ERROR) {
                        TEST_WARN(
                            "Received error event while waiting for %d: "
                            "%s: ignoring",
                            evtype, rd_kafka_event_error_string(rkev));
                        continue;
                }


                TEST_ASSERT(rd_kafka_event_type(rkev) == evtype,
                            "Expected event type %d, got %d (%s)", evtype,
                            rd_kafka_event_type(rkev),
                            rd_kafka_event_name(rkev));
        }

        return NULL;
}

/**
 * @brief Wait for up to \p tmout for an admin API result and return the
 *        distilled error code.
 *
 *        Supported APIs:
 *        - AlterConfigs
 *        - IncrementalAlterConfigs
 *        - CreatePartitions
 *        - CreateTopics
 *        - DeleteGroups
 *        - DeleteRecords
 *        - DeleteTopics
 *        - DeleteConsumerGroupOffsets
 *        - DescribeConfigs
 *        - CreateAcls
 */
rd_kafka_resp_err_t test_wait_topic_admin_result(rd_kafka_queue_t *q,
                                                 rd_kafka_event_type_t evtype,
                                                 rd_kafka_event_t **retevent,
                                                 int tmout) {
        rd_kafka_event_t *rkev;
        size_t i;
        const rd_kafka_topic_result_t **terr   = NULL;
        size_t terr_cnt                        = 0;
        const rd_kafka_ConfigResource_t **cres = NULL;
        size_t cres_cnt                        = 0;
        const rd_kafka_acl_result_t **aclres   = NULL;
        size_t aclres_cnt                      = 0;
        int errcnt                             = 0;
        rd_kafka_resp_err_t err;
        const rd_kafka_group_result_t **gres                        = NULL;
        size_t gres_cnt                                             = 0;
        const rd_kafka_ConsumerGroupDescription_t **gdescs          = NULL;
        size_t gdescs_cnt                                           = 0;
        const rd_kafka_error_t **glists_errors                      = NULL;
        size_t glists_error_cnt                                     = 0;
        const rd_kafka_topic_partition_list_t *offsets              = NULL;
        const rd_kafka_DeleteAcls_result_response_t **delete_aclres = NULL;
        size_t delete_aclres_cnt                                    = 0;

        rkev = test_wait_admin_result(q, evtype, tmout);

        if ((err = rd_kafka_event_error(rkev))) {
                TEST_WARN("%s failed: %s\n", rd_kafka_event_name(rkev),
                          rd_kafka_event_error_string(rkev));
                rd_kafka_event_destroy(rkev);
                return err;
        }

        if (evtype == RD_KAFKA_EVENT_CREATETOPICS_RESULT) {
                const rd_kafka_CreateTopics_result_t *res;
                if (!(res = rd_kafka_event_CreateTopics_result(rkev)))
                        TEST_FAIL("Expected a CreateTopics result, not %s",
                                  rd_kafka_event_name(rkev));

                terr = rd_kafka_CreateTopics_result_topics(res, &terr_cnt);

        } else if (evtype == RD_KAFKA_EVENT_DELETETOPICS_RESULT) {
                const rd_kafka_DeleteTopics_result_t *res;
                if (!(res = rd_kafka_event_DeleteTopics_result(rkev)))
                        TEST_FAIL("Expected a DeleteTopics result, not %s",
                                  rd_kafka_event_name(rkev));

                terr = rd_kafka_DeleteTopics_result_topics(res, &terr_cnt);

        } else if (evtype == RD_KAFKA_EVENT_CREATEPARTITIONS_RESULT) {
                const rd_kafka_CreatePartitions_result_t *res;
                if (!(res = rd_kafka_event_CreatePartitions_result(rkev)))
                        TEST_FAIL("Expected a CreatePartitions result, not %s",
                                  rd_kafka_event_name(rkev));

                terr = rd_kafka_CreatePartitions_result_topics(res, &terr_cnt);

        } else if (evtype == RD_KAFKA_EVENT_DESCRIBECONFIGS_RESULT) {
                const rd_kafka_DescribeConfigs_result_t *res;

                if (!(res = rd_kafka_event_DescribeConfigs_result(rkev)))
                        TEST_FAIL("Expected a DescribeConfigs result, not %s",
                                  rd_kafka_event_name(rkev));

                cres =
                    rd_kafka_DescribeConfigs_result_resources(res, &cres_cnt);

        } else if (evtype == RD_KAFKA_EVENT_ALTERCONFIGS_RESULT) {
                const rd_kafka_AlterConfigs_result_t *res;

                if (!(res = rd_kafka_event_AlterConfigs_result(rkev)))
                        TEST_FAIL("Expected a AlterConfigs result, not %s",
                                  rd_kafka_event_name(rkev));

                cres = rd_kafka_AlterConfigs_result_resources(res, &cres_cnt);

        } else if (evtype == RD_KAFKA_EVENT_INCREMENTALALTERCONFIGS_RESULT) {
                const rd_kafka_IncrementalAlterConfigs_result_t *res;

                if (!(res =
                          rd_kafka_event_IncrementalAlterConfigs_result(rkev)))
                        TEST_FAIL(
                            "Expected a IncrementalAlterConfigs result, not %s",
                            rd_kafka_event_name(rkev));

                cres = rd_kafka_IncrementalAlterConfigs_result_resources(
                    res, &cres_cnt);
        } else if (evtype == RD_KAFKA_EVENT_CREATEACLS_RESULT) {
                const rd_kafka_CreateAcls_result_t *res;

                if (!(res = rd_kafka_event_CreateAcls_result(rkev)))
                        TEST_FAIL("Expected a CreateAcls result, not %s",
                                  rd_kafka_event_name(rkev));

                aclres = rd_kafka_CreateAcls_result_acls(res, &aclres_cnt);
        } else if (evtype == RD_KAFKA_EVENT_DELETEACLS_RESULT) {
                const rd_kafka_DeleteAcls_result_t *res;

                if (!(res = rd_kafka_event_DeleteAcls_result(rkev)))
                        TEST_FAIL("Expected a DeleteAcls result, not %s",
                                  rd_kafka_event_name(rkev));

                delete_aclres = rd_kafka_DeleteAcls_result_responses(
                    res, &delete_aclres_cnt);
        } else if (evtype == RD_KAFKA_EVENT_LISTCONSUMERGROUPS_RESULT) {
                const rd_kafka_ListConsumerGroups_result_t *res;
                if (!(res = rd_kafka_event_ListConsumerGroups_result(rkev)))
                        TEST_FAIL(
                            "Expected a ListConsumerGroups result, not %s",
                            rd_kafka_event_name(rkev));

                glists_errors = rd_kafka_ListConsumerGroups_result_errors(
                    res, &glists_error_cnt);
        } else if (evtype == RD_KAFKA_EVENT_DESCRIBECONSUMERGROUPS_RESULT) {
                const rd_kafka_DescribeConsumerGroups_result_t *res;
                if (!(res = rd_kafka_event_DescribeConsumerGroups_result(rkev)))
                        TEST_FAIL(
                            "Expected a DescribeConsumerGroups result, not %s",
                            rd_kafka_event_name(rkev));

                gdescs = rd_kafka_DescribeConsumerGroups_result_groups(
                    res, &gdescs_cnt);
        } else if (evtype == RD_KAFKA_EVENT_DELETEGROUPS_RESULT) {
                const rd_kafka_DeleteGroups_result_t *res;
                if (!(res = rd_kafka_event_DeleteGroups_result(rkev)))
                        TEST_FAIL("Expected a DeleteGroups result, not %s",
                                  rd_kafka_event_name(rkev));

                gres = rd_kafka_DeleteGroups_result_groups(res, &gres_cnt);

        } else if (evtype == RD_KAFKA_EVENT_DELETERECORDS_RESULT) {
                const rd_kafka_DeleteRecords_result_t *res;
                if (!(res = rd_kafka_event_DeleteRecords_result(rkev)))
                        TEST_FAIL("Expected a DeleteRecords result, not %s",
                                  rd_kafka_event_name(rkev));

                offsets = rd_kafka_DeleteRecords_result_offsets(res);

        } else if (evtype == RD_KAFKA_EVENT_DELETECONSUMERGROUPOFFSETS_RESULT) {
                const rd_kafka_DeleteConsumerGroupOffsets_result_t *res;
                if (!(res = rd_kafka_event_DeleteConsumerGroupOffsets_result(
                          rkev)))
                        TEST_FAIL(
                            "Expected a DeleteConsumerGroupOffsets "
                            "result, not %s",
                            rd_kafka_event_name(rkev));

                gres = rd_kafka_DeleteConsumerGroupOffsets_result_groups(
                    rkev, &gres_cnt);

        } else {
                TEST_FAIL("Bad evtype: %d", evtype);
                RD_NOTREACHED();
        }

        /* Check topic errors */
        for (i = 0; i < terr_cnt; i++) {
                if (rd_kafka_topic_result_error(terr[i])) {
                        TEST_WARN("..Topics result: %s: error: %s\n",
                                  rd_kafka_topic_result_name(terr[i]),
                                  rd_kafka_topic_result_error_string(terr[i]));
                        if (!(errcnt++))
                                err = rd_kafka_topic_result_error(terr[i]);
                }
        }

        /* Check resource errors */
        for (i = 0; i < cres_cnt; i++) {
                if (rd_kafka_ConfigResource_error(cres[i])) {
                        TEST_WARN(
                            "ConfigResource result: %d,%s: error: %s\n",
                            rd_kafka_ConfigResource_type(cres[i]),
                            rd_kafka_ConfigResource_name(cres[i]),
                            rd_kafka_ConfigResource_error_string(cres[i]));
                        if (!(errcnt++))
                                err = rd_kafka_ConfigResource_error(cres[i]);
                }
        }

        /* Check ACL errors */
        for (i = 0; i < aclres_cnt; i++) {
                const rd_kafka_error_t *error =
                    rd_kafka_acl_result_error(aclres[i]);
                if (error) {
                        TEST_WARN("AclResult error: %s: %s\n",
                                  rd_kafka_error_name(error),
                                  rd_kafka_error_string(error));
                        if (!(errcnt++))
                                err = rd_kafka_error_code(error);
                }
        }

        /* Check list groups errors */
        for (i = 0; i < glists_error_cnt; i++) {
                const rd_kafka_error_t *error = glists_errors[i];
                TEST_WARN("%s error: %s\n", rd_kafka_event_name(rkev),
                          rd_kafka_error_string(error));
                if (!(errcnt++))
                        err = rd_kafka_error_code(error);
        }

        /* Check describe groups errors */
        for (i = 0; i < gdescs_cnt; i++) {
                const rd_kafka_error_t *error;
                if ((error =
                         rd_kafka_ConsumerGroupDescription_error(gdescs[i]))) {
                        TEST_WARN("%s result: %s: error: %s\n",
                                  rd_kafka_event_name(rkev),
                                  rd_kafka_ConsumerGroupDescription_group_id(
                                      gdescs[i]),
                                  rd_kafka_error_string(error));
                        if (!(errcnt++))
                                err = rd_kafka_error_code(error);
                }
        }

        /* Check group errors */
        for (i = 0; i < gres_cnt; i++) {
                const rd_kafka_topic_partition_list_t *parts;

                if (rd_kafka_group_result_error(gres[i])) {

                        TEST_WARN("%s result: %s: error: %s\n",
                                  rd_kafka_event_name(rkev),
                                  rd_kafka_group_result_name(gres[i]),
                                  rd_kafka_error_string(
                                      rd_kafka_group_result_error(gres[i])));
                        if (!(errcnt++))
                                err = rd_kafka_error_code(
                                    rd_kafka_group_result_error(gres[i]));
                }

                parts = rd_kafka_group_result_partitions(gres[i]);
                if (parts) {
                        int j;
                        for (j = 0; j < parts->cnt; i++) {
                                if (!parts->elems[j].err)
                                        continue;

                                TEST_WARN(
                                    "%s result: %s: "
                                    "%s [%" PRId32 "] error: %s\n",
                                    rd_kafka_event_name(rkev),
                                    rd_kafka_group_result_name(gres[i]),
                                    parts->elems[j].topic,
                                    parts->elems[j].partition,
                                    rd_kafka_err2str(parts->elems[j].err));
                                errcnt++;
                        }
                }
        }

        /* Check offset errors */
        for (i = 0; (offsets && i < (size_t)offsets->cnt); i++) {
                if (offsets->elems[i].err) {
                        TEST_WARN("DeleteRecords result: %s [%d]: error: %s\n",
                                  offsets->elems[i].topic,
                                  offsets->elems[i].partition,
                                  rd_kafka_err2str(offsets->elems[i].err));
                        if (!(errcnt++))
                                err = offsets->elems[i].err;
                }
        }

        /* Check delete ACL errors. */
        for (i = 0; i < delete_aclres_cnt; i++) {
                const rd_kafka_DeleteAcls_result_response_t *res_resp =
                    delete_aclres[i];
                const rd_kafka_error_t *error =
                    rd_kafka_DeleteAcls_result_response_error(res_resp);
                if (error) {
                        TEST_WARN("DeleteAcls result error: %s\n",
                                  rd_kafka_error_string(error));
                        if ((errcnt++) == 0)
                                err = rd_kafka_error_code(error);
                }
        }

        if (!err && retevent)
                *retevent = rkev;
        else
                rd_kafka_event_destroy(rkev);

        return err;
}



/**
 * @brief Topic Admin API helpers
 *
 * @param useq Makes the call async and posts the response in this queue.
 *             If NULL this call will be synchronous and return the error
 *             result.
 *
 * @remark Fails the current test on failure.
 */

rd_kafka_resp_err_t test_CreateTopics_simple(rd_kafka_t *rk,
                                             rd_kafka_queue_t *useq,
                                             char **topics,
                                             size_t topic_cnt,
                                             int num_partitions,
                                             void *opaque) {
        rd_kafka_NewTopic_t **new_topics;
        rd_kafka_AdminOptions_t *options;
        rd_kafka_queue_t *q;
        size_t i;
        const int tmout = 30 * 1000;
        rd_kafka_resp_err_t err;

        new_topics = malloc(sizeof(*new_topics) * topic_cnt);

        for (i = 0; i < topic_cnt; i++) {
                char errstr[512];
                new_topics[i] = rd_kafka_NewTopic_new(
                    topics[i], num_partitions, 1, errstr, sizeof(errstr));
                TEST_ASSERT(new_topics[i],
                            "Failed to NewTopic(\"%s\", %d) #%" PRIusz ": %s",
                            topics[i], num_partitions, i, errstr);
        }

        options = rd_kafka_AdminOptions_new(rk, RD_KAFKA_ADMIN_OP_CREATETOPICS);
        rd_kafka_AdminOptions_set_opaque(options, opaque);

        if (!useq) {
                char errstr[512];

                err = rd_kafka_AdminOptions_set_request_timeout(
                    options, tmout, errstr, sizeof(errstr));
                TEST_ASSERT(!err, "set_request_timeout: %s", errstr);
                err = rd_kafka_AdminOptions_set_operation_timeout(
                    options, tmout - 5000, errstr, sizeof(errstr));
                TEST_ASSERT(!err, "set_operation_timeout: %s", errstr);

                q = rd_kafka_queue_new(rk);
        } else {
                q = useq;
        }

        TEST_SAY("Creating %" PRIusz " topics\n", topic_cnt);

        rd_kafka_CreateTopics(rk, new_topics, topic_cnt, options, q);

        rd_kafka_AdminOptions_destroy(options);

        rd_kafka_NewTopic_destroy_array(new_topics, topic_cnt);
        free(new_topics);

        if (useq)
                return RD_KAFKA_RESP_ERR_NO_ERROR;


        err = test_wait_topic_admin_result(
            q, RD_KAFKA_EVENT_CREATETOPICS_RESULT, NULL, tmout + 5000);

        rd_kafka_queue_destroy(q);

        if (err)
                TEST_FAIL("Failed to create %d topic(s): %s", (int)topic_cnt,
                          rd_kafka_err2str(err));

        return err;
}


rd_kafka_resp_err_t test_CreatePartitions_simple(rd_kafka_t *rk,
                                                 rd_kafka_queue_t *useq,
                                                 const char *topic,
                                                 size_t total_part_cnt,
                                                 void *opaque) {
        rd_kafka_NewPartitions_t *newp[1];
        rd_kafka_AdminOptions_t *options;
        rd_kafka_queue_t *q;
        const int tmout = 30 * 1000;
        rd_kafka_resp_err_t err;
        char errstr[512];

        newp[0] = rd_kafka_NewPartitions_new(topic, total_part_cnt, errstr,
                                             sizeof(errstr));
        TEST_ASSERT(newp[0], "Failed to NewPartitions(\"%s\", %" PRIusz "): %s",
                    topic, total_part_cnt, errstr);

        options =
            rd_kafka_AdminOptions_new(rk, RD_KAFKA_ADMIN_OP_CREATEPARTITIONS);
        rd_kafka_AdminOptions_set_opaque(options, opaque);

        if (!useq) {
                err = rd_kafka_AdminOptions_set_request_timeout(
                    options, tmout, errstr, sizeof(errstr));
                TEST_ASSERT(!err, "set_request_timeout: %s", errstr);
                err = rd_kafka_AdminOptions_set_operation_timeout(
                    options, tmout - 5000, errstr, sizeof(errstr));
                TEST_ASSERT(!err, "set_operation_timeout: %s", errstr);

                q = rd_kafka_queue_new(rk);
        } else {
                q = useq;
        }

        TEST_SAY("Creating (up to) %" PRIusz " partitions for topic \"%s\"\n",
                 total_part_cnt, topic);

        rd_kafka_CreatePartitions(rk, newp, 1, options, q);

        rd_kafka_AdminOptions_destroy(options);

        rd_kafka_NewPartitions_destroy(newp[0]);

        if (useq)
                return RD_KAFKA_RESP_ERR_NO_ERROR;


        err = test_wait_topic_admin_result(
            q, RD_KAFKA_EVENT_CREATEPARTITIONS_RESULT, NULL, tmout + 5000);

        rd_kafka_queue_destroy(q);

        if (err)
                TEST_FAIL("Failed to create partitions: %s",
                          rd_kafka_err2str(err));

        return err;
}


rd_kafka_resp_err_t test_DeleteTopics_simple(rd_kafka_t *rk,
                                             rd_kafka_queue_t *useq,
                                             char **topics,
                                             size_t topic_cnt,
                                             void *opaque) {
        rd_kafka_queue_t *q;
        rd_kafka_DeleteTopic_t **del_topics;
        rd_kafka_AdminOptions_t *options;
        size_t i;
        rd_kafka_resp_err_t err;
        const int tmout = 30 * 1000;

        del_topics = malloc(sizeof(*del_topics) * topic_cnt);

        for (i = 0; i < topic_cnt; i++) {
                del_topics[i] = rd_kafka_DeleteTopic_new(topics[i]);
                TEST_ASSERT(del_topics[i]);
        }

        options = rd_kafka_AdminOptions_new(rk, RD_KAFKA_ADMIN_OP_DELETETOPICS);
        rd_kafka_AdminOptions_set_opaque(options, opaque);

        if (!useq) {
                char errstr[512];

                err = rd_kafka_AdminOptions_set_request_timeout(
                    options, tmout, errstr, sizeof(errstr));
                TEST_ASSERT(!err, "set_request_timeout: %s", errstr);
                err = rd_kafka_AdminOptions_set_operation_timeout(
                    options, tmout - 5000, errstr, sizeof(errstr));
                TEST_ASSERT(!err, "set_operation_timeout: %s", errstr);

                q = rd_kafka_queue_new(rk);
        } else {
                q = useq;
        }

        TEST_SAY("Deleting %" PRIusz " topics\n", topic_cnt);

        rd_kafka_DeleteTopics(rk, del_topics, topic_cnt, options, q);

        rd_kafka_AdminOptions_destroy(options);

        rd_kafka_DeleteTopic_destroy_array(del_topics, topic_cnt);

        free(del_topics);

        if (useq)
                return RD_KAFKA_RESP_ERR_NO_ERROR;

        err = test_wait_topic_admin_result(
            q, RD_KAFKA_EVENT_DELETETOPICS_RESULT, NULL, tmout + 5000);

        rd_kafka_queue_destroy(q);

        if (err)
                TEST_FAIL("Failed to delete topics: %s", rd_kafka_err2str(err));

        return err;
}

rd_kafka_resp_err_t test_DeleteGroups_simple(rd_kafka_t *rk,
                                             rd_kafka_queue_t *useq,
                                             char **groups,
                                             size_t group_cnt,
                                             void *opaque) {
        rd_kafka_queue_t *q;
        rd_kafka_DeleteGroup_t **del_groups;
        rd_kafka_AdminOptions_t *options;
        size_t i;
        rd_kafka_resp_err_t err;
        const int tmout = 30 * 1000;

        del_groups = malloc(sizeof(*del_groups) * group_cnt);

        for (i = 0; i < group_cnt; i++) {
                del_groups[i] = rd_kafka_DeleteGroup_new(groups[i]);
                TEST_ASSERT(del_groups[i]);
        }

        options = rd_kafka_AdminOptions_new(rk, RD_KAFKA_ADMIN_OP_DELETEGROUPS);
        rd_kafka_AdminOptions_set_opaque(options, opaque);

        if (!useq) {
                char errstr[512];

                err = rd_kafka_AdminOptions_set_request_timeout(
                    options, tmout, errstr, sizeof(errstr));
                TEST_ASSERT(!err, "set_request_timeout: %s", errstr);

                q = rd_kafka_queue_new(rk);
        } else {
                q = useq;
        }

        TEST_SAY("Deleting %" PRIusz " groups\n", group_cnt);

        rd_kafka_DeleteGroups(rk, del_groups, group_cnt, options, q);

        rd_kafka_AdminOptions_destroy(options);

        rd_kafka_DeleteGroup_destroy_array(del_groups, group_cnt);
        free(del_groups);

        if (useq)
                return RD_KAFKA_RESP_ERR_NO_ERROR;

        err = test_wait_topic_admin_result(
            q, RD_KAFKA_EVENT_DELETEGROUPS_RESULT, NULL, tmout + 5000);

        rd_kafka_queue_destroy(q);

        if (err)
                TEST_FAIL("Failed to delete groups: %s", rd_kafka_err2str(err));

        return err;
}

rd_kafka_resp_err_t
test_DeleteRecords_simple(rd_kafka_t *rk,
                          rd_kafka_queue_t *useq,
                          const rd_kafka_topic_partition_list_t *offsets,
                          void *opaque) {
        rd_kafka_queue_t *q;
        rd_kafka_AdminOptions_t *options;
        rd_kafka_resp_err_t err;
        rd_kafka_DeleteRecords_t *del_records =
            rd_kafka_DeleteRecords_new(offsets);
        const int tmout = 30 * 1000;

        options =
            rd_kafka_AdminOptions_new(rk, RD_KAFKA_ADMIN_OP_DELETERECORDS);
        rd_kafka_AdminOptions_set_opaque(options, opaque);

        if (!useq) {
                char errstr[512];

                err = rd_kafka_AdminOptions_set_request_timeout(
                    options, tmout, errstr, sizeof(errstr));
                TEST_ASSERT(!err, "set_request_timeout: %s", errstr);
                err = rd_kafka_AdminOptions_set_operation_timeout(
                    options, tmout - 5000, errstr, sizeof(errstr));
                TEST_ASSERT(!err, "set_operation_timeout: %s", errstr);

                q = rd_kafka_queue_new(rk);
        } else {
                q = useq;
        }

        TEST_SAY("Deleting offsets from %d partitions\n", offsets->cnt);

        rd_kafka_DeleteRecords(rk, &del_records, 1, options, q);

        rd_kafka_DeleteRecords_destroy(del_records);

        rd_kafka_AdminOptions_destroy(options);

        if (useq)
                return RD_KAFKA_RESP_ERR_NO_ERROR;

        err = test_wait_topic_admin_result(
            q, RD_KAFKA_EVENT_DELETERECORDS_RESULT, NULL, tmout + 5000);

        rd_kafka_queue_destroy(q);

        if (err)
                TEST_FAIL("Failed to delete records: %s",
                          rd_kafka_err2str(err));

        return err;
}

rd_kafka_resp_err_t test_DeleteConsumerGroupOffsets_simple(
    rd_kafka_t *rk,
    rd_kafka_queue_t *useq,
    const char *group_id,
    const rd_kafka_topic_partition_list_t *offsets,
    void *opaque) {
        rd_kafka_queue_t *q;
        rd_kafka_AdminOptions_t *options;
        rd_kafka_resp_err_t err;
        const int tmout = 30 * 1000;
        rd_kafka_DeleteConsumerGroupOffsets_t *cgoffsets;

        options = rd_kafka_AdminOptions_new(
            rk, RD_KAFKA_ADMIN_OP_DELETECONSUMERGROUPOFFSETS);
        rd_kafka_AdminOptions_set_opaque(options, opaque);

        if (!useq) {
                char errstr[512];

                err = rd_kafka_AdminOptions_set_request_timeout(
                    options, tmout, errstr, sizeof(errstr));
                TEST_ASSERT(!err, "set_request_timeout: %s", errstr);
                err = rd_kafka_AdminOptions_set_operation_timeout(
                    options, tmout - 5000, errstr, sizeof(errstr));
                TEST_ASSERT(!err, "set_operation_timeout: %s", errstr);

                q = rd_kafka_queue_new(rk);
        } else {
                q = useq;
        }

        if (offsets) {
                TEST_SAY(
                    "Deleting committed offsets for group %s and "
                    "%d partitions\n",
                    group_id, offsets->cnt);

                cgoffsets =
                    rd_kafka_DeleteConsumerGroupOffsets_new(group_id, offsets);
        } else {
                TEST_SAY("Provoking invalid DeleteConsumerGroupOffsets call\n");
                cgoffsets = NULL;
        }

        rd_kafka_DeleteConsumerGroupOffsets(rk, &cgoffsets, cgoffsets ? 1 : 0,
                                            options, useq);

        if (cgoffsets)
                rd_kafka_DeleteConsumerGroupOffsets_destroy(cgoffsets);

        rd_kafka_AdminOptions_destroy(options);

        if (useq)
                return RD_KAFKA_RESP_ERR_NO_ERROR;

        err = test_wait_topic_admin_result(
            q, RD_KAFKA_EVENT_DELETECONSUMERGROUPOFFSETS_RESULT, NULL,
            tmout + 5000);

        rd_kafka_queue_destroy(q);

        if (err)
                TEST_FAIL("Failed to delete committed offsets: %s",
                          rd_kafka_err2str(err));

        return err;
}

/**
 * @brief Delta Alter configuration for the given resource,
 *        overwriting/setting the configs provided in \p configs.
 *        Existing configuration remains intact.
 *
 * @param configs 'const char *name, const char *value' tuples
 * @param config_cnt is the number of tuples in \p configs
 */
rd_kafka_resp_err_t test_AlterConfigs_simple(rd_kafka_t *rk,
                                             rd_kafka_ResourceType_t restype,
                                             const char *resname,
                                             const char **configs,
                                             size_t config_cnt) {
        rd_kafka_queue_t *q;
        rd_kafka_ConfigResource_t *confres;
        rd_kafka_event_t *rkev;
        size_t i;
        rd_kafka_resp_err_t err;
        const rd_kafka_ConfigResource_t **results;
        size_t result_cnt;
        const rd_kafka_ConfigEntry_t **configents;
        size_t configent_cnt;
        config_cnt = config_cnt * 2;

        q = rd_kafka_queue_new(rk);

        TEST_SAY("Getting configuration for %d %s\n", restype, resname);

        confres = rd_kafka_ConfigResource_new(restype, resname);
        rd_kafka_DescribeConfigs(rk, &confres, 1, NULL, q);

        err = test_wait_topic_admin_result(
            q, RD_KAFKA_EVENT_DESCRIBECONFIGS_RESULT, &rkev, 15 * 1000);
        if (err) {
                rd_kafka_queue_destroy(q);
                rd_kafka_ConfigResource_destroy(confres);
                return err;
        }

        results = rd_kafka_DescribeConfigs_result_resources(
            rd_kafka_event_DescribeConfigs_result(rkev), &result_cnt);
        TEST_ASSERT(result_cnt == 1,
                    "expected 1 DescribeConfigs result, not %" PRIusz,
                    result_cnt);

        configents =
            rd_kafka_ConfigResource_configs(results[0], &configent_cnt);
        TEST_ASSERT(configent_cnt > 0,
                    "expected > 0 ConfigEntry:s, not %" PRIusz, configent_cnt);

        TEST_SAY("Altering configuration for %d %s\n", restype, resname);

        /* Apply all existing configuration entries to resource object that
         * will later be passed to AlterConfigs. */
        for (i = 0; i < configent_cnt; i++) {
                const char *entry_name =
                    rd_kafka_ConfigEntry_name(configents[i]);

                if (test_broker_version >= TEST_BRKVER(3, 2, 0, 0)) {
                        /* Skip entries that are overwritten to
                         * avoid duplicates, that cause an error since
                         * this broker version. */
                        size_t j;
                        for (j = 0; j < config_cnt; j += 2) {
                                if (!strcmp(configs[j], entry_name)) {
                                        break;
                                }
                        }

                        if (j < config_cnt)
                                continue;
                }

                err = rd_kafka_ConfigResource_set_config(
                    confres, entry_name,
                    rd_kafka_ConfigEntry_value(configents[i]));
                TEST_ASSERT(!err,
                            "Failed to set read-back config %s=%s "
                            "on local resource object",
                            entry_name,
                            rd_kafka_ConfigEntry_value(configents[i]));
        }

        rd_kafka_event_destroy(rkev);

        /* Then apply the configuration to change. */
        for (i = 0; i < config_cnt; i += 2) {
                err = rd_kafka_ConfigResource_set_config(confres, configs[i],
                                                         configs[i + 1]);
                TEST_ASSERT(!err,
                            "Failed to set config %s=%s on "
                            "local resource object",
                            configs[i], configs[i + 1]);
        }

        rd_kafka_AlterConfigs(rk, &confres, 1, NULL, q);

        rd_kafka_ConfigResource_destroy(confres);

        err = test_wait_topic_admin_result(
            q, RD_KAFKA_EVENT_ALTERCONFIGS_RESULT, NULL, 15 * 1000);

        rd_kafka_queue_destroy(q);

        return err;
}

/**
 * @brief Delta Incremental Alter configuration for the given resource,
 *        overwriting/setting the configs provided in \p configs.
 *        Existing configuration remains intact.
 *
 * @param configs 'const char *name, const char *op_type', const char *value'
 * tuples
 * @param config_cnt is the number of tuples in \p configs
 */
rd_kafka_resp_err_t
test_IncrementalAlterConfigs_simple(rd_kafka_t *rk,
                                    rd_kafka_ResourceType_t restype,
                                    const char *resname,
                                    const char **configs,
                                    size_t config_cnt) {
        rd_kafka_queue_t *q;
        rd_kafka_ConfigResource_t *confres;
        size_t i;
        rd_kafka_resp_err_t err;
        rd_kafka_error_t *error;


        TEST_SAY("Incrementally altering configuration for %d %s\n", restype,
                 resname);

        q          = rd_kafka_queue_new(rk);
        confres    = rd_kafka_ConfigResource_new(restype, resname);
        config_cnt = config_cnt * 3;

        /* Apply the configuration to change. */
        for (i = 0; i < config_cnt; i += 3) {
                const char *confname  = configs[i];
                const char *op_string = configs[i + 1];
                const char *confvalue = configs[i + 2];
                rd_kafka_AlterConfigOpType_t op_type =
                    RD_KAFKA_ALTER_CONFIG_OP_TYPE__CNT;

                if (!strcmp(op_string, "SET"))
                        op_type = RD_KAFKA_ALTER_CONFIG_OP_TYPE_SET;
                else if (!strcmp(op_string, "DELETE"))
                        op_type = RD_KAFKA_ALTER_CONFIG_OP_TYPE_DELETE;
                else if (!strcmp(op_string, "APPEND"))
                        op_type = RD_KAFKA_ALTER_CONFIG_OP_TYPE_APPEND;
                else if (!strcmp(op_string, "SUBTRACT"))
                        op_type = RD_KAFKA_ALTER_CONFIG_OP_TYPE_SUBTRACT;
                else
                        TEST_FAIL("Unknown op type %s\n", op_string);

                error = rd_kafka_ConfigResource_add_incremental_config(
                    confres, confname, op_type, confvalue);
                TEST_ASSERT(!error,
                            "Failed to set incremental %s config %s=%s on "
                            "local resource object",
                            op_string, confname, confvalue);
        }

        rd_kafka_IncrementalAlterConfigs(rk, &confres, 1, NULL, q);

        rd_kafka_ConfigResource_destroy(confres);

        err = test_wait_topic_admin_result(
            q, RD_KAFKA_EVENT_INCREMENTALALTERCONFIGS_RESULT, NULL, 15 * 1000);

        rd_kafka_queue_destroy(q);

        return err;
}

/**
 * @brief Topic Admin API helpers
 *
 * @param useq Makes the call async and posts the response in this queue.
 *             If NULL this call will be synchronous and return the error
 *             result.
 *
 * @remark Fails the current test on failure.
 */

rd_kafka_resp_err_t test_CreateAcls_simple(rd_kafka_t *rk,
                                           rd_kafka_queue_t *useq,
                                           rd_kafka_AclBinding_t **acls,
                                           size_t acl_cnt,
                                           void *opaque) {
        rd_kafka_AdminOptions_t *options;
        rd_kafka_queue_t *q;
        rd_kafka_resp_err_t err;
        const int tmout = 30 * 1000;

        options = rd_kafka_AdminOptions_new(rk, RD_KAFKA_ADMIN_OP_CREATEACLS);
        rd_kafka_AdminOptions_set_opaque(options, opaque);

        if (!useq) {
                q = rd_kafka_queue_new(rk);
        } else {
                q = useq;
        }

        TEST_SAY("Creating %" PRIusz " acls\n", acl_cnt);

        rd_kafka_CreateAcls(rk, acls, acl_cnt, options, q);

        rd_kafka_AdminOptions_destroy(options);

        if (useq)
                return RD_KAFKA_RESP_ERR_NO_ERROR;

        err = test_wait_topic_admin_result(q, RD_KAFKA_EVENT_CREATEACLS_RESULT,
                                           NULL, tmout + 5000);

        rd_kafka_queue_destroy(q);

        if (err)
                TEST_FAIL("Failed to create %d acl(s): %s", (int)acl_cnt,
                          rd_kafka_err2str(err));

        return err;
}

/**
 * @brief Topic Admin API helpers
 *
 * @param useq Makes the call async and posts the response in this queue.
 *             If NULL this call will be synchronous and return the error
 *             result.
 *
 * @remark Fails the current test on failure.
 */

rd_kafka_resp_err_t
test_DeleteAcls_simple(rd_kafka_t *rk,
                       rd_kafka_queue_t *useq,
                       rd_kafka_AclBindingFilter_t **acl_filters,
                       size_t acl_filters_cnt,
                       void *opaque) {
        rd_kafka_AdminOptions_t *options;
        rd_kafka_queue_t *q;
        rd_kafka_resp_err_t err;
        const int tmout = 30 * 1000;

        options = rd_kafka_AdminOptions_new(rk, RD_KAFKA_ADMIN_OP_DELETEACLS);
        rd_kafka_AdminOptions_set_opaque(options, opaque);

        if (!useq) {
                q = rd_kafka_queue_new(rk);
        } else {
                q = useq;
        }

        TEST_SAY("Deleting acls using %" PRIusz " filters\n", acl_filters_cnt);

        rd_kafka_DeleteAcls(rk, acl_filters, acl_filters_cnt, options, q);

        rd_kafka_AdminOptions_destroy(options);

        if (useq)
                return RD_KAFKA_RESP_ERR_NO_ERROR;

        err = test_wait_topic_admin_result(q, RD_KAFKA_EVENT_DELETEACLS_RESULT,
                                           NULL, tmout + 5000);

        rd_kafka_queue_destroy(q);

        if (err)
                TEST_FAIL("Failed to delete acl(s): %s", rd_kafka_err2str(err));

        return err;
}

static void test_free_string_array(char **strs, size_t cnt) {
        size_t i;
        for (i = 0; i < cnt; i++)
                free(strs[i]);
        free(strs);
}


/**
 * @return an array of all topics in the cluster matching our the
 *         rdkafka test prefix.
 */
static rd_kafka_resp_err_t
test_get_all_test_topics(rd_kafka_t *rk, char ***topicsp, size_t *topic_cntp) {
        size_t test_topic_prefix_len = strlen(test_topic_prefix);
        const rd_kafka_metadata_t *md;
        char **topics    = NULL;
        size_t topic_cnt = 0;
        int i;
        rd_kafka_resp_err_t err;

        *topic_cntp = 0;
        if (topicsp)
                *topicsp = NULL;

        /* Retrieve list of topics */
        err = rd_kafka_metadata(rk, 1 /*all topics*/, NULL, &md,
                                tmout_multip(10000));
        if (err) {
                TEST_WARN(
                    "%s: Failed to acquire metadata: %s: "
                    "not deleting any topics\n",
                    __FUNCTION__, rd_kafka_err2str(err));
                return err;
        }

        if (md->topic_cnt == 0) {
                TEST_WARN("%s: No topics in cluster\n", __FUNCTION__);
                rd_kafka_metadata_destroy(md);
                return RD_KAFKA_RESP_ERR_NO_ERROR;
        }

        if (topicsp)
                topics = malloc(sizeof(*topics) * md->topic_cnt);

        for (i = 0; i < md->topic_cnt; i++) {
                if (strlen(md->topics[i].topic) >= test_topic_prefix_len &&
                    !strncmp(md->topics[i].topic, test_topic_prefix,
                             test_topic_prefix_len)) {
                        if (topicsp)
                                topics[topic_cnt++] =
                                    rd_strdup(md->topics[i].topic);
                        else
                                topic_cnt++;
                }
        }

        if (topic_cnt == 0) {
                TEST_SAY(
                    "%s: No topics (out of %d) matching our "
                    "test prefix (%s)\n",
                    __FUNCTION__, md->topic_cnt, test_topic_prefix);
                rd_kafka_metadata_destroy(md);
                if (topics)
                        test_free_string_array(topics, topic_cnt);
                return RD_KAFKA_RESP_ERR_NO_ERROR;
        }

        rd_kafka_metadata_destroy(md);

        if (topicsp)
                *topicsp = topics;
        *topic_cntp = topic_cnt;

        return RD_KAFKA_RESP_ERR_NO_ERROR;
}

/**
 * @brief Delete all test topics using the Kafka Admin API.
 */
rd_kafka_resp_err_t test_delete_all_test_topics(int timeout_ms) {
        rd_kafka_t *rk;
        char **topics;
        size_t topic_cnt = 0;
        rd_kafka_resp_err_t err;
        int i;
        rd_kafka_AdminOptions_t *options;
        rd_kafka_queue_t *q;
        char errstr[256];
        int64_t abs_timeout = test_clock() + ((int64_t)timeout_ms * 1000);

        rk = test_create_producer();

        err = test_get_all_test_topics(rk, &topics, &topic_cnt);
        if (err) {
                /* Error already reported by test_get_all_test_topics() */
                rd_kafka_destroy(rk);
                return err;
        }

        if (topic_cnt == 0) {
                rd_kafka_destroy(rk);
                return RD_KAFKA_RESP_ERR_NO_ERROR;
        }

        q = rd_kafka_queue_get_main(rk);

        options = rd_kafka_AdminOptions_new(rk, RD_KAFKA_ADMIN_OP_DELETETOPICS);
        if (rd_kafka_AdminOptions_set_operation_timeout(options, 2 * 60 * 1000,
                                                        errstr, sizeof(errstr)))
                TEST_SAY(_C_YEL
                         "Failed to set DeleteTopics timeout: %s: "
                         "ignoring\n",
                         errstr);

        TEST_SAY(_C_MAG
                 "====> Deleting all test topics with <===="
                 "a timeout of 2 minutes\n");

        test_DeleteTopics_simple(rk, q, topics, topic_cnt, options);

        rd_kafka_AdminOptions_destroy(options);

        while (1) {
                rd_kafka_event_t *rkev;
                const rd_kafka_DeleteTopics_result_t *res;

                rkev = rd_kafka_queue_poll(q, -1);

                res = rd_kafka_event_DeleteTopics_result(rkev);
                if (!res) {
                        TEST_SAY("%s: Ignoring event: %s: %s\n", __FUNCTION__,
                                 rd_kafka_event_name(rkev),
                                 rd_kafka_event_error_string(rkev));
                        rd_kafka_event_destroy(rkev);
                        continue;
                }

                if (rd_kafka_event_error(rkev)) {
                        TEST_WARN("%s: DeleteTopics for %" PRIusz
                                  " topics "
                                  "failed: %s\n",
                                  __FUNCTION__, topic_cnt,
                                  rd_kafka_event_error_string(rkev));
                        err = rd_kafka_event_error(rkev);
                } else {
                        const rd_kafka_topic_result_t **terr;
                        size_t tcnt;
                        int okcnt = 0;

                        terr = rd_kafka_DeleteTopics_result_topics(res, &tcnt);

                        for (i = 0; i < (int)tcnt; i++) {
                                if (!rd_kafka_topic_result_error(terr[i])) {
                                        okcnt++;
                                        continue;
                                }

                                TEST_WARN("%s: Failed to delete topic %s: %s\n",
                                          __FUNCTION__,
                                          rd_kafka_topic_result_name(terr[i]),
                                          rd_kafka_topic_result_error_string(
                                              terr[i]));
                        }

                        TEST_SAY(
                            "%s: DeleteTopics "
                            "succeeded for %d/%" PRIusz " topics\n",
                            __FUNCTION__, okcnt, topic_cnt);
                        err = RD_KAFKA_RESP_ERR_NO_ERROR;
                }

                rd_kafka_event_destroy(rkev);
                break;
        }

        rd_kafka_queue_destroy(q);

        test_free_string_array(topics, topic_cnt);

        /* Wait for topics to be fully deleted */
        while (1) {
                err = test_get_all_test_topics(rk, NULL, &topic_cnt);

                if (!err && topic_cnt == 0)
                        break;

                if (abs_timeout < test_clock()) {
                        TEST_WARN(
                            "%s: Timed out waiting for "
                            "remaining %" PRIusz
                            " deleted topics "
                            "to disappear from cluster metadata\n",
                            __FUNCTION__, topic_cnt);
                        break;
                }

                TEST_SAY("Waiting for remaining %" PRIusz
                         " delete topics "
                         "to disappear from cluster metadata\n",
                         topic_cnt);

                rd_sleep(1);
        }

        rd_kafka_destroy(rk);

        return err;
}



void test_fail0(const char *file,
                int line,
                const char *function,
                int do_lock,
                int fail_now,
                const char *fmt,
                ...) {
        char buf[512];
        int is_thrd = 0;
        size_t of;
        va_list ap;
        char *t;
        char timestr[32];
        time_t tnow = time(NULL);

#ifdef __MINGW32__
        strftime(timestr, sizeof(timestr), "%a %b %d %H:%M:%S %Y",
                 localtime(&tnow));
#elif defined(_WIN32)
        ctime_s(timestr, sizeof(timestr), &tnow);
#else
        ctime_r(&tnow, timestr);
#endif
        t = strchr(timestr, '\n');
        if (t)
                *t = '\0';

        of = rd_snprintf(buf, sizeof(buf), "%s%s%s():%i: ", test_curr->subtest,
                         *test_curr->subtest ? ": " : "", function, line);
        rd_assert(of < sizeof(buf));

        va_start(ap, fmt);
        rd_vsnprintf(buf + of, sizeof(buf) - of, fmt, ap);
        va_end(ap);

        /* Remove trailing newline */
        if ((t = strchr(buf, '\n')) && !*(t + 1))
                *t = '\0';

        TEST_SAYL(0, "TEST FAILURE\n");
        fprintf(stderr,
                "\033[31m### Test \"%s%s%s%s\" failed at %s:%i:%s() at %s: "
                "###\n"
                "%s\n",
                test_curr->name, *test_curr->subtest ? " (" : "",
                test_curr->subtest, *test_curr->subtest ? ")" : "", file, line,
                function, timestr, buf + of);
        if (do_lock)
                TEST_LOCK();
        test_curr->state = TEST_FAILED;
        test_curr->failcnt += 1;
        test_curr->is_fatal_cb = NULL;

        if (!*test_curr->failstr) {
                strncpy(test_curr->failstr, buf, sizeof(test_curr->failstr));
                test_curr->failstr[sizeof(test_curr->failstr) - 1] = '\0';
        }
        if (fail_now && test_curr->mainfunc) {
                tests_running_cnt--;
                is_thrd = 1;
        }
        if (do_lock)
                TEST_UNLOCK();
        if (!fail_now)
                return;
        if (test_assert_on_fail || !is_thrd)
                assert(0);
        else
                thrd_exit(0);
}


/**
 * @brief Destroy a mock cluster and its underlying rd_kafka_t handle
 */
void test_mock_cluster_destroy(rd_kafka_mock_cluster_t *mcluster) {
        rd_kafka_t *rk = rd_kafka_mock_cluster_handle(mcluster);
        rd_kafka_mock_cluster_destroy(mcluster);
        rd_kafka_destroy(rk);
}



/**
 * @brief Create a standalone mock cluster that can be used by multiple
 *        rd_kafka_t instances.
 */
rd_kafka_mock_cluster_t *test_mock_cluster_new(int broker_cnt,
                                               const char **bootstraps) {
        rd_kafka_t *rk;
        rd_kafka_conf_t *conf = rd_kafka_conf_new();
        rd_kafka_mock_cluster_t *mcluster;
        char errstr[256];

        test_conf_common_init(conf, 0);

        test_conf_set(conf, "client.id", "MOCK");

        rk = rd_kafka_new(RD_KAFKA_PRODUCER, conf, errstr, sizeof(errstr));
        TEST_ASSERT(rk, "Failed to create mock cluster rd_kafka_t: %s", errstr);

        mcluster = rd_kafka_mock_cluster_new(rk, broker_cnt);
        TEST_ASSERT(mcluster, "Failed to acquire mock cluster");

        if (bootstraps)
                *bootstraps = rd_kafka_mock_cluster_bootstraps(mcluster);

        return mcluster;
}



/**
 * @name Sub-tests
 */


/**
 * @brief Start a sub-test. \p fmt is optional and allows additional
 *        sub-test info to be displayed, e.g., test parameters.
 *
 * @returns 0 if sub-test should not be run, else 1.
 */
int test_sub_start(const char *func,
                   int line,
                   int is_quick,
                   const char *fmt,
                   ...) {

        if (!is_quick && test_quick)
                return 0;

        if (fmt && *fmt) {
                va_list ap;
                char buf[256];

                va_start(ap, fmt);
                rd_vsnprintf(buf, sizeof(buf), fmt, ap);
                va_end(ap);

                rd_snprintf(test_curr->subtest, sizeof(test_curr->subtest),
                            "%s:%d: %s", func, line, buf);
        } else {
                rd_snprintf(test_curr->subtest, sizeof(test_curr->subtest),
                            "%s:%d", func, line);
        }

        if (subtests_to_run && !strstr(test_curr->subtest, subtests_to_run)) {
                *test_curr->subtest = '\0';
                return 0;
        }

        test_curr->subtest_quick = is_quick;

        TIMING_START(&test_curr->subtest_duration, "SUBTEST");

        TEST_SAY(_C_MAG "[ %s ]\n", test_curr->subtest);

        return 1;
}


/**
 * @brief Reset the current subtest state.
 */
static void test_sub_reset(void) {
        *test_curr->subtest      = '\0';
        test_curr->is_fatal_cb   = NULL;
        test_curr->ignore_dr_err = rd_false;
        test_curr->exp_dr_err    = RD_KAFKA_RESP_ERR_NO_ERROR;
        /* Don't check msg status by default */
        test_curr->exp_dr_status = (rd_kafka_msg_status_t)-1;
        test_curr->dr_mv         = NULL;
}

/**
 * @brief Sub-test has passed.
 */
void test_sub_pass(void) {

        TEST_ASSERT(*test_curr->subtest);

        TEST_SAYL(1, _C_GRN "[ %s: PASS (%.02fs) ]\n", test_curr->subtest,
                  (float)(TIMING_DURATION(&test_curr->subtest_duration) /
                          1000000.0f));

        if (test_curr->subtest_quick && test_quick && !test_on_ci &&
            TIMING_DURATION(&test_curr->subtest_duration) > 45 * 1000 * 1000)
                TEST_WARN(
                    "Subtest %s marked as QUICK but took %.02fs to "
                    "finish: either fix the test or "
                    "remove the _QUICK identifier (limit is 45s)\n",
                    test_curr->subtest,
                    (float)(TIMING_DURATION(&test_curr->subtest_duration) /
                            1000000.0f));

        test_sub_reset();
}


/**
 * @brief Skip sub-test (must have been started with SUB_TEST*()).
 */
void test_sub_skip(const char *fmt, ...) {
        va_list ap;
        char buf[256];

        TEST_ASSERT(*test_curr->subtest);

        va_start(ap, fmt);
        rd_vsnprintf(buf, sizeof(buf), fmt, ap);
        va_end(ap);

        TEST_SAYL(1, _C_YEL "[ %s: SKIP: %s ]\n", test_curr->subtest, buf);

        test_sub_reset();
}<|MERGE_RESOLUTION|>--- conflicted
+++ resolved
@@ -254,11 +254,8 @@
 _TEST_DECL(0139_offset_validation_mock);
 _TEST_DECL(0140_commit_metadata);
 _TEST_DECL(0142_reauthentication);
-<<<<<<< HEAD
+_TEST_DECL(0143_exponential_backoff_mock);
 _TEST_DECL(0144_idempotence_mock);
-=======
-_TEST_DECL(0143_exponential_backoff_mock);
->>>>>>> 7ebc19a8
 
 /* Manual tests */
 _TEST_DECL(8000_idle);
@@ -510,11 +507,8 @@
     _TEST(0139_offset_validation_mock, 0),
     _TEST(0140_commit_metadata, 0),
     _TEST(0142_reauthentication, 0, TEST_BRKVER(2, 2, 0, 0)),
-<<<<<<< HEAD
+    _TEST(0143_exponential_backoff_mock, TEST_F_LOCAL),
     _TEST(0144_idempotence_mock, TEST_F_LOCAL, TEST_BRKVER(0, 11, 0, 0)),
-=======
-    _TEST(0143_exponential_backoff_mock, TEST_F_LOCAL),
->>>>>>> 7ebc19a8
 
 
     /* Manual tests */
