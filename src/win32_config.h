/*
* librdkafka - Apache Kafka C library
*
* Copyright (c) 2012-2015 Magnus Edenhill
* All rights reserved.
*
* Redistribution and use in source and binary forms, with or without
* modification, are permitted provided that the following conditions are met:
*
* 1. Redistributions of source code must retain the above copyright notice,
*    this list of conditions and the following disclaimer.
* 2. Redistributions in binary form must reproduce the above copyright notice,
*    this list of conditions and the following disclaimer in the documentation
*    and/or other materials provided with the distribution.
*
* THIS SOFTWARE IS PROVIDED BY THE COPYRIGHT HOLDERS AND CONTRIBUTORS "AS IS"
* AND ANY EXPRESS OR IMPLIED WARRANTIES, INCLUDING, BUT NOT LIMITED TO, THE
* IMPLIED WARRANTIES OF MERCHANTABILITY AND FITNESS FOR A PARTICULAR PURPOSE
* ARE DISCLAIMED. IN NO EVENT SHALL THE COPYRIGHT OWNER OR CONTRIBUTORS BE
* LIABLE FOR ANY DIRECT, INDIRECT, INCIDENTAL, SPECIAL, EXEMPLARY, OR
* CONSEQUENTIAL DAMAGES (INCLUDING, BUT NOT LIMITED TO, PROCUREMENT OF
* SUBSTITUTE GOODS OR SERVICES; LOSS OF USE, DATA, OR PROFITS; OR BUSINESS
* INTERRUPTION) HOWEVER CAUSED AND ON ANY THEORY OF LIABILITY, WHETHER IN
* CONTRACT, STRICT LIABILITY, OR TORT (INCLUDING NEGLIGENCE OR OTHERWISE)
* ARISING IN ANY WAY OUT OF THE USE OF THIS SOFTWARE, EVEN IF ADVISED OF THE
* POSSIBILITY OF SUCH DAMAGE.
*/

/**
 * Hand-crafted config header file for Win32 builds.
 */
#ifndef _RD_WIN32_CONFIG_H_
#define _RD_WIN32_CONFIG_H_

#ifndef WITHOUT_WIN32_CONFIG
#define WITH_SSL 1
#define WITH_ZLIB 1
#define WITH_SNAPPY 1
#define WITH_SASL_SCRAM 1
#define ENABLE_DEVEL 0
#define WITH_PLUGINS 1
#endif
<<<<<<< HEAD
#define SOLIB_EXT ".dll"
=======
#define SOLIB_EXT ".dll"

#endif /* _RD_WIN32_CONFIG_H_ */
>>>>>>> ca7a8297
<|MERGE_RESOLUTION|>--- conflicted
+++ resolved
@@ -40,10 +40,6 @@
 #define ENABLE_DEVEL 0
 #define WITH_PLUGINS 1
 #endif
-<<<<<<< HEAD
-#define SOLIB_EXT ".dll"
-=======
 #define SOLIB_EXT ".dll"
 
-#endif /* _RD_WIN32_CONFIG_H_ */
->>>>>>> ca7a8297
+#endif /* _RD_WIN32_CONFIG_H_ */