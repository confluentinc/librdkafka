/*
 * librdkafka - The Apache Kafka C/C++ library
 *
 * Copyright (c) 2015-2022, Magnus Edenhill,
 *               2023, Confluent Inc.
 * All rights reserved.
 *
 * Redistribution and use in source and binary forms, with or without
 * modification, are permitted provided that the following conditions are met:
 *
 * 1. Redistributions of source code must retain the above copyright notice,
 *    this list of conditions and the following disclaimer.
 * 2. Redistributions in binary form must reproduce the above copyright notice,
 *    this list of conditions and the following disclaimer in the documentation
 *    and/or other materials provided with the distribution.
 *
 * THIS SOFTWARE IS PROVIDED BY THE COPYRIGHT HOLDERS AND CONTRIBUTORS "AS IS"
 * AND ANY EXPRESS OR IMPLIED WARRANTIES, INCLUDING, BUT NOT LIMITED TO, THE
 * IMPLIED WARRANTIES OF MERCHANTABILITY AND FITNESS FOR A PARTICULAR PURPOSE
 * ARE DISCLAIMED. IN NO EVENT SHALL THE COPYRIGHT OWNER OR CONTRIBUTORS BE
 * LIABLE FOR ANY DIRECT, INDIRECT, INCIDENTAL, SPECIAL, EXEMPLARY, OR
 * CONSEQUENTIAL DAMAGES (INCLUDING, BUT NOT LIMITED TO, PROCUREMENT OF
 * SUBSTITUTE GOODS OR SERVICES; LOSS OF USE, DATA, OR PROFITS; OR BUSINESS
 * INTERRUPTION) HOWEVER CAUSED AND ON ANY THEORY OF LIABILITY, WHETHER IN
 * CONTRACT, STRICT LIABILITY, OR TORT (INCLUDING NEGLIGENCE OR OTHERWISE)
 * ARISING IN ANY WAY OUT OF THE USE OF THIS SOFTWARE, EVEN IF ADVISED OF THE
 * POSSIBILITY OF SUCH DAMAGE.
 */
#include "rdkafka_int.h"
#include "rdkafka_topic.h"
#include "rdkafka_broker.h"
#include "rdkafka_request.h"
#include "rdkafka_offset.h"
#include "rdkafka_partition.h"
#include "rdkafka_fetcher.h"
#include "rdregex.h"
#include "rdports.h" /* rd_qsort_r() */

#include "rdunittest.h"

const char *rd_kafka_fetch_states[] = {"none",        "stopping",
                                       "stopped",     "offset-query",
                                       "offset-wait", "validate-epoch-wait",
                                       "active"};


static rd_kafka_op_res_t rd_kafka_toppar_op_serve(rd_kafka_t *rk,
                                                  rd_kafka_q_t *rkq,
                                                  rd_kafka_op_t *rko,
                                                  rd_kafka_q_cb_type_t cb_type,
                                                  void *opaque);

static void rd_kafka_toppar_offset_retry(rd_kafka_toppar_t *rktp,
                                         int backoff_ms,
                                         const char *reason);


static RD_INLINE int32_t
rd_kafka_toppar_version_new_barrier0(rd_kafka_toppar_t *rktp,
                                     const char *func,
                                     int line) {
        int32_t version = rd_atomic32_add(&rktp->rktp_version, 1);
        rd_kafka_dbg(rktp->rktp_rkt->rkt_rk, TOPIC, "BARRIER",
                     "%s [%" PRId32 "]: %s:%d: new version barrier v%" PRId32,
                     rktp->rktp_rkt->rkt_topic->str, rktp->rktp_partition, func,
                     line, version);
        return version;
}

#define rd_kafka_toppar_version_new_barrier(rktp)                              \
        rd_kafka_toppar_version_new_barrier0(rktp, __FUNCTION__, __LINE__)


/**
 * Toppar based OffsetResponse handling.
 * This is used for updating the low water mark for consumer lag.
 */
static void rd_kafka_toppar_lag_handle_Offset(rd_kafka_t *rk,
                                              rd_kafka_broker_t *rkb,
                                              rd_kafka_resp_err_t err,
                                              rd_kafka_buf_t *rkbuf,
                                              rd_kafka_buf_t *request,
                                              void *opaque) {
        rd_kafka_toppar_t *rktp = opaque;
        rd_kafka_topic_partition_list_t *offsets;
        rd_kafka_topic_partition_t *rktpar;

        offsets = rd_kafka_topic_partition_list_new(1);

        /* Parse and return Offset */
        err = rd_kafka_handle_ListOffsets(rk, rkb, err, rkbuf, request, offsets,
                                          NULL);

        if (err == RD_KAFKA_RESP_ERR__IN_PROGRESS) {
                rd_kafka_topic_partition_list_destroy(offsets);
                return; /* Retrying */
        }

        if (!err && !(rktpar = rd_kafka_topic_partition_list_find(
                          offsets, rktp->rktp_rkt->rkt_topic->str,
                          rktp->rktp_partition)))
                err = RD_KAFKA_RESP_ERR__UNKNOWN_PARTITION;

        if (!err && !rktpar->err) {
                rd_kafka_toppar_lock(rktp);
                rktp->rktp_lo_offset = rktpar->offset;
                rd_kafka_toppar_unlock(rktp);
        }

        rd_kafka_topic_partition_list_destroy(offsets);

        rktp->rktp_wait_consumer_lag_resp = 0;

        rd_kafka_toppar_destroy(rktp); /* from request.opaque */
}



/**
 * Request information from broker to keep track of consumer lag.
 *
 * @locality toppar handle thread
 * @locks none
 */
static void rd_kafka_toppar_consumer_lag_req(rd_kafka_toppar_t *rktp) {
        rd_kafka_topic_partition_list_t *partitions;
        rd_kafka_topic_partition_t *rktpar;

        if (rktp->rktp_wait_consumer_lag_resp)
                return; /* Previous request not finished yet */

        rd_kafka_toppar_lock(rktp);

        /* Offset requests can only be sent to the leader replica.
         *
         * Note: If rktp is delegated to a preferred replica, it is
         * certain that FETCH >= v5 and so rktp_lo_offset will be
         * updated via LogStartOffset in the FETCH response.
         */
        if (!rktp->rktp_leader || (rktp->rktp_leader != rktp->rktp_broker)) {
                rd_kafka_toppar_unlock(rktp);
                return;
        }

        /* Also don't send a timed log start offset request if leader
         * broker supports FETCH >= v5, since this will be set when
         * doing fetch requests.
         */
        if (rd_kafka_broker_ApiVersion_supported(
                rktp->rktp_broker, RD_KAFKAP_Fetch, 0, 5, NULL) == 5) {
                rd_kafka_toppar_unlock(rktp);
                return;
        }

        rktp->rktp_wait_consumer_lag_resp = 1;

        partitions = rd_kafka_topic_partition_list_new(1);
        rktpar     = rd_kafka_topic_partition_list_add(
            partitions, rktp->rktp_rkt->rkt_topic->str, rktp->rktp_partition);
        rktpar->offset = RD_KAFKA_OFFSET_BEGINNING;
        rd_kafka_topic_partition_set_current_leader_epoch(
            rktpar, rktp->rktp_leader_epoch);

        /* Ask for oldest offset. The newest offset is automatically
         * propagated in FetchResponse.HighwaterMark. */
        rd_kafka_ListOffsetsRequest(rktp->rktp_broker, partitions,
                                    RD_KAFKA_REPLYQ(rktp->rktp_ops, 0),
                                    rd_kafka_toppar_lag_handle_Offset,
                                    -1, /* don't set an absolute timeout */
                                    rd_kafka_toppar_keep(rktp));

        rd_kafka_toppar_unlock(rktp);

        rd_kafka_topic_partition_list_destroy(partitions);
}



/**
 * Request earliest offset for a partition
 *
 * Locality: toppar handler thread
 */
static void rd_kafka_toppar_consumer_lag_tmr_cb(rd_kafka_timers_t *rkts,
                                                void *arg) {
        rd_kafka_toppar_t *rktp = arg;
        rd_kafka_toppar_consumer_lag_req(rktp);
}

/**
 * @brief Update rktp_op_version.
 *        Enqueue an RD_KAFKA_OP_BARRIER type of operation
 *        when the op_version is updated.
 *
 * @locks_required rd_kafka_toppar_lock() must be held.
 * @locality Toppar handler thread
 */
void rd_kafka_toppar_op_version_bump(rd_kafka_toppar_t *rktp, int32_t version) {
        rd_kafka_op_t *rko;

        rktp->rktp_op_version = version;
        rko                   = rd_kafka_op_new(RD_KAFKA_OP_BARRIER);
        rko->rko_version      = version;
        rko->rko_prio         = RD_KAFKA_PRIO_FLASH;
        rko->rko_rktp         = rd_kafka_toppar_keep(rktp);
        rd_kafka_q_enq(rktp->rktp_fetchq, rko);
}


/**
 * Add new partition to topic.
 *
 * Locks: rd_kafka_topic_wrlock() must be held.
 * Locks: rd_kafka_wrlock() must be held.
 */
rd_kafka_toppar_t *rd_kafka_toppar_new0(rd_kafka_topic_t *rkt,
                                        int32_t partition,
                                        const char *func,
                                        int line) {
        rd_kafka_toppar_t *rktp;

        rktp = rd_calloc(1, sizeof(*rktp));

        rktp->rktp_partition    = partition;
        rktp->rktp_rkt          = rkt;
        rktp->rktp_leader_id    = -1;
        rktp->rktp_broker_id    = -1;
        rktp->rktp_leader_epoch = -1;
        rd_interval_init(&rktp->rktp_lease_intvl);
        rd_interval_init(&rktp->rktp_new_lease_intvl);
        rd_interval_init(&rktp->rktp_new_lease_log_intvl);
        rd_interval_init(&rktp->rktp_metadata_intvl);
        /* Mark partition as unknown (does not exist) until we see the
         * partition in topic metadata. */
        if (partition != RD_KAFKA_PARTITION_UA)
                rktp->rktp_flags |= RD_KAFKA_TOPPAR_F_UNKNOWN;
        rktp->rktp_fetch_state = RD_KAFKA_TOPPAR_FETCH_NONE;
        rktp->rktp_fetch_msg_max_bytes =
            rkt->rkt_rk->rk_conf.fetch_msg_max_bytes;
        rktp->rktp_offset_fp = NULL;
        rd_kafka_offset_stats_reset(&rktp->rktp_offsets);
        rd_kafka_offset_stats_reset(&rktp->rktp_offsets_fin);
        rktp->rktp_ls_offset = RD_KAFKA_OFFSET_INVALID;
        rktp->rktp_hi_offset = RD_KAFKA_OFFSET_INVALID;
        rktp->rktp_lo_offset = RD_KAFKA_OFFSET_INVALID;
        rd_kafka_fetch_pos_init(&rktp->rktp_query_pos);
        rd_kafka_fetch_pos_init(&rktp->rktp_next_fetch_start);
        rd_kafka_fetch_pos_init(&rktp->rktp_last_next_fetch_start);
        rd_kafka_fetch_pos_init(&rktp->rktp_offset_validation_pos);
        rd_kafka_fetch_pos_init(&rktp->rktp_app_pos);
        rd_kafka_fetch_pos_init(&rktp->rktp_stored_pos);
        rd_kafka_fetch_pos_init(&rktp->rktp_committing_pos);
        rd_kafka_fetch_pos_init(&rktp->rktp_committed_pos);
        rd_kafka_msgq_init(&rktp->rktp_msgq);
        rd_kafka_msgq_init(&rktp->rktp_xmit_msgq);
        mtx_init(&rktp->rktp_lock, mtx_plain);

        rd_refcnt_init(&rktp->rktp_refcnt, 0);
        rktp->rktp_fetchq          = rd_kafka_consume_q_new(rkt->rkt_rk);
        rktp->rktp_ops             = rd_kafka_q_new(rkt->rkt_rk);
        rktp->rktp_ops->rkq_serve  = rd_kafka_toppar_op_serve;
        rktp->rktp_ops->rkq_opaque = rktp;
        rd_atomic32_init(&rktp->rktp_version, 1);
        rktp->rktp_op_version = rd_atomic32_get(&rktp->rktp_version);

        rd_atomic32_init(&rktp->rktp_msgs_inflight, 0);
        rd_kafka_pid_reset(&rktp->rktp_eos.pid);

        /* Consumer: If statistics is available we query the log start offset
         * of each partition.
         * Since the oldest offset only moves on log retention, we cap this
         * value on the low end to a reasonable value to avoid flooding
         * the brokers with OffsetRequests when our statistics interval is low.
         * FIXME: Use a global timer to collect offsets for all partitions
         * FIXME: This timer is superfulous for FETCH >= v5 because the log
         *        start offset is included in fetch responses.
         * */
        if (rktp->rktp_rkt->rkt_rk->rk_conf.stats_interval_ms > 0 &&
            rkt->rkt_rk->rk_type == RD_KAFKA_CONSUMER &&
            rktp->rktp_partition != RD_KAFKA_PARTITION_UA) {
                int intvl = rkt->rkt_rk->rk_conf.stats_interval_ms;
                if (intvl < 10 * 1000 /* 10s */)
                        intvl = 10 * 1000;
                rd_kafka_timer_start(
                    &rkt->rkt_rk->rk_timers, &rktp->rktp_consumer_lag_tmr,
                    intvl * 1000ll, rd_kafka_toppar_consumer_lag_tmr_cb, rktp);
        }

        rktp->rktp_rkt = rd_kafka_topic_keep(rkt);

        rd_kafka_q_fwd_set(rktp->rktp_ops, rkt->rkt_rk->rk_ops);
        rd_kafka_dbg(rkt->rkt_rk, TOPIC, "TOPPARNEW",
                     "NEW %s [%" PRId32 "] %p refcnt %p (at %s:%d)",
                     rkt->rkt_topic->str, rktp->rktp_partition, rktp,
                     &rktp->rktp_refcnt, func, line);

        return rd_kafka_toppar_keep(rktp);
}



/**
 * Removes a toppar from its duties, global lists, etc.
 *
 * Locks: rd_kafka_toppar_lock() MUST be held
 */
static void rd_kafka_toppar_remove(rd_kafka_toppar_t *rktp) {
        rd_kafka_dbg(rktp->rktp_rkt->rkt_rk, TOPIC, "TOPPARREMOVE",
                     "Removing toppar %s [%" PRId32 "] %p",
                     rktp->rktp_rkt->rkt_topic->str, rktp->rktp_partition,
                     rktp);

        rd_kafka_timer_stop(&rktp->rktp_rkt->rkt_rk->rk_timers,
                            &rktp->rktp_validate_tmr, 1 /*lock*/);
        rd_kafka_timer_stop(&rktp->rktp_rkt->rkt_rk->rk_timers,
                            &rktp->rktp_offset_query_tmr, 1 /*lock*/);
        rd_kafka_timer_stop(&rktp->rktp_rkt->rkt_rk->rk_timers,
                            &rktp->rktp_consumer_lag_tmr, 1 /*lock*/);

        rd_kafka_q_fwd_set(rktp->rktp_ops, NULL);
}


/**
 * Final destructor for partition.
 */
void rd_kafka_toppar_destroy_final(rd_kafka_toppar_t *rktp) {

        rd_kafka_toppar_remove(rktp);

        rd_kafka_dbg(rktp->rktp_rkt->rkt_rk, TOPIC, "DESTROY",
                     "%s [%" PRId32 "]: %p DESTROY_FINAL",
                     rktp->rktp_rkt->rkt_topic->str, rktp->rktp_partition,
                     rktp);

        /* Clear queues */
        rd_kafka_assert(rktp->rktp_rkt->rkt_rk,
                        rd_kafka_msgq_len(&rktp->rktp_xmit_msgq) == 0);
        rd_kafka_dr_msgq(rktp->rktp_rkt, &rktp->rktp_msgq,
                         RD_KAFKA_RESP_ERR__DESTROY);
        rd_kafka_q_destroy_owner(rktp->rktp_fetchq);
        rd_kafka_q_destroy_owner(rktp->rktp_ops);

        rd_kafka_replyq_destroy(&rktp->rktp_replyq);

        rd_kafka_topic_destroy0(rktp->rktp_rkt);

        mtx_destroy(&rktp->rktp_lock);

        if (rktp->rktp_leader)
                rd_kafka_broker_destroy(rktp->rktp_leader);

        rd_refcnt_destroy(&rktp->rktp_refcnt);

        rd_free(rktp->rktp_stored_metadata);
        rd_free(rktp);
}


/**
 * Set toppar fetching state.
 *
 * @locality any
 * @locks_required rd_kafka_toppar_lock() MUST be held.
 */
void rd_kafka_toppar_set_fetch_state(rd_kafka_toppar_t *rktp, int fetch_state) {
        if ((int)rktp->rktp_fetch_state == fetch_state)
                return;

        rd_kafka_dbg(
            rktp->rktp_rkt->rkt_rk, TOPIC, "PARTSTATE",
            "Partition %.*s [%" PRId32 "] changed fetch state %s -> %s",
            RD_KAFKAP_STR_PR(rktp->rktp_rkt->rkt_topic), rktp->rktp_partition,
            rd_kafka_fetch_states[rktp->rktp_fetch_state],
            rd_kafka_fetch_states[fetch_state]);

        rktp->rktp_fetch_state = fetch_state;

        if (fetch_state == RD_KAFKA_TOPPAR_FETCH_ACTIVE)
                rd_kafka_dbg(
                    rktp->rktp_rkt->rkt_rk, CONSUMER | RD_KAFKA_DBG_TOPIC,
                    "FETCH",
                    "Partition %.*s [%" PRId32 "] start fetching at %s",
                    RD_KAFKAP_STR_PR(rktp->rktp_rkt->rkt_topic),
                    rktp->rktp_partition,
                    rd_kafka_fetch_pos2str(rktp->rktp_next_fetch_start));
}


/**
 * Returns the appropriate toppar for a given rkt and partition.
 * The returned toppar has increased refcnt and must be unreffed by calling
 *  rd_kafka_toppar_destroy().
 * May return NULL.
 *
 * If 'ua_on_miss' is true the UA (unassigned) toppar is returned if
 * 'partition' was not known locally, else NULL is returned.
 *
 * Locks: Caller must hold rd_kafka_topic_*lock()
 */
rd_kafka_toppar_t *rd_kafka_toppar_get0(const char *func,
                                        int line,
                                        const rd_kafka_topic_t *rkt,
                                        int32_t partition,
                                        int ua_on_miss) {
        rd_kafka_toppar_t *rktp;

        if (partition >= 0 && partition < rkt->rkt_partition_cnt)
                rktp = rkt->rkt_p[partition];
        else if (partition == RD_KAFKA_PARTITION_UA || ua_on_miss)
                rktp = rkt->rkt_ua;
        else
                return NULL;

        if (rktp)
                return rd_kafka_toppar_keep_fl(func, line, rktp);

        return NULL;
}


/**
 * Same as rd_kafka_toppar_get() but no need for locking and
 * looks up the topic first.
 *
 * Locality: any
 * Locks: none
 */
rd_kafka_toppar_t *rd_kafka_toppar_get2(rd_kafka_t *rk,
                                        const char *topic,
                                        int32_t partition,
                                        int ua_on_miss,
                                        int create_on_miss) {
        rd_kafka_topic_t *rkt;
        rd_kafka_toppar_t *rktp;

        rd_kafka_wrlock(rk);

        /* Find or create topic */
        if (unlikely(!(rkt = rd_kafka_topic_find(rk, topic, 0 /*no-lock*/)))) {
                if (!create_on_miss) {
                        rd_kafka_wrunlock(rk);
                        return NULL;
                }
                rkt = rd_kafka_topic_new0(rk, topic, NULL, NULL, 0 /*no-lock*/);
                if (!rkt) {
                        rd_kafka_wrunlock(rk);
                        rd_kafka_log(rk, LOG_ERR, "TOPIC",
                                     "Failed to create local topic \"%s\": %s",
                                     topic, rd_strerror(errno));
                        return NULL;
                }
        }

        rd_kafka_wrunlock(rk);

        rd_kafka_topic_wrlock(rkt);
        rktp = rd_kafka_toppar_desired_add(rkt, partition);
        rd_kafka_topic_wrunlock(rkt);

        rd_kafka_topic_destroy0(rkt);

        return rktp;
}


/**
 * Returns a toppar if it is available in the cluster.
 * '*errp' is set to the error-code if lookup fails.
 *
 * Locks: topic_*lock() MUST be held
 */
rd_kafka_toppar_t *rd_kafka_toppar_get_avail(const rd_kafka_topic_t *rkt,
                                             int32_t partition,
                                             int ua_on_miss,
                                             rd_kafka_resp_err_t *errp) {
        rd_kafka_toppar_t *rktp;

        switch (rkt->rkt_state) {
        case RD_KAFKA_TOPIC_S_UNKNOWN:
                /* No metadata received from cluster yet.
                 * Put message in UA partition and re-run partitioner when
                 * cluster comes up. */
                partition = RD_KAFKA_PARTITION_UA;
                break;

        case RD_KAFKA_TOPIC_S_NOTEXISTS:
                /* Topic not found in cluster.
                 * Fail message immediately. */
                *errp = RD_KAFKA_RESP_ERR__UNKNOWN_TOPIC;
                return NULL;

        case RD_KAFKA_TOPIC_S_ERROR:
                /* Permanent topic error. */
                *errp = rkt->rkt_err;
                return NULL;

        case RD_KAFKA_TOPIC_S_EXISTS:
                /* Topic exists in cluster. */

                /* Topic exists but has no partitions.
                 * This is usually an transient state following the
                 * auto-creation of a topic. */
                if (unlikely(rkt->rkt_partition_cnt == 0)) {
                        partition = RD_KAFKA_PARTITION_UA;
                        break;
                }

                /* Check that partition exists. */
                if (partition >= rkt->rkt_partition_cnt) {
                        *errp = RD_KAFKA_RESP_ERR__UNKNOWN_PARTITION;
                        return NULL;
                }
                break;

        default:
                rd_kafka_assert(rkt->rkt_rk, !*"NOTREACHED");
                break;
        }

        /* Get new partition */
        rktp = rd_kafka_toppar_get(rkt, partition, 0);

        if (unlikely(!rktp)) {
                /* Unknown topic or partition */
                if (rkt->rkt_state == RD_KAFKA_TOPIC_S_NOTEXISTS)
                        *errp = RD_KAFKA_RESP_ERR__UNKNOWN_TOPIC;
                else
                        *errp = RD_KAFKA_RESP_ERR__UNKNOWN_PARTITION;

                return NULL;
        }

        return rktp;
}


/**
 * Looks for partition 'i' in topic 'rkt's desired list.
 *
 * The desired partition list is the list of partitions that are desired
 * (e.g., by the consumer) but not yet seen on a broker.
 * As soon as the partition is seen on a broker the toppar is moved from
 * the desired list and onto the normal rkt_p array.
 * When the partition on the broker goes away a desired partition is put
 * back on the desired list.
 *
 * Locks: rd_kafka_topic_*lock() must be held.
 * Note: 'rktp' refcount is increased.
 */

rd_kafka_toppar_t *rd_kafka_toppar_desired_get(rd_kafka_topic_t *rkt,
                                               int32_t partition) {
        rd_kafka_toppar_t *rktp;
        int i;

        RD_LIST_FOREACH(rktp, &rkt->rkt_desp, i) {
                if (rktp->rktp_partition == partition)
                        return rd_kafka_toppar_keep(rktp);
        }

        return NULL;
}


/**
 * Link toppar on desired list.
 *
 * Locks: rd_kafka_topic_wrlock() and toppar_lock() must be held.
 */
void rd_kafka_toppar_desired_link(rd_kafka_toppar_t *rktp) {

        if (rktp->rktp_flags & RD_KAFKA_TOPPAR_F_ON_DESP)
                return; /* Already linked */

        rd_kafka_toppar_keep(rktp);
        rd_list_add(&rktp->rktp_rkt->rkt_desp, rktp);
        rd_interval_reset(&rktp->rktp_rkt->rkt_desp_refresh_intvl);
        rktp->rktp_flags |= RD_KAFKA_TOPPAR_F_ON_DESP;
}

/**
 * Unlink toppar from desired list.
 *
 * Locks: rd_kafka_topic_wrlock() and toppar_lock() must be held.
 */
void rd_kafka_toppar_desired_unlink(rd_kafka_toppar_t *rktp) {
        if (!(rktp->rktp_flags & RD_KAFKA_TOPPAR_F_ON_DESP))
                return; /* Not linked */

        rktp->rktp_flags &= ~RD_KAFKA_TOPPAR_F_ON_DESP;
        rd_list_remove(&rktp->rktp_rkt->rkt_desp, rktp);
        rd_interval_reset(&rktp->rktp_rkt->rkt_desp_refresh_intvl);
        rd_kafka_toppar_destroy(rktp);
}


/**
 * @brief If rktp is not already desired:
 *  - mark as DESIRED|~REMOVE
 *  - add to desired list if unknown
 *
 * @remark toppar_lock() MUST be held
 */
void rd_kafka_toppar_desired_add0(rd_kafka_toppar_t *rktp) {
        if ((rktp->rktp_flags & RD_KAFKA_TOPPAR_F_DESIRED))
                return;

        rd_kafka_dbg(rktp->rktp_rkt->rkt_rk, TOPIC, "DESIRED",
                     "%s [%" PRId32 "]: marking as DESIRED",
                     rktp->rktp_rkt->rkt_topic->str, rktp->rktp_partition);

        /* If toppar was marked for removal this is no longer
         * the case since the partition is now desired. */
        rktp->rktp_flags &= ~RD_KAFKA_TOPPAR_F_REMOVE;

        rktp->rktp_flags |= RD_KAFKA_TOPPAR_F_DESIRED;

        if (rktp->rktp_flags & RD_KAFKA_TOPPAR_F_UNKNOWN) {
                rd_kafka_dbg(rktp->rktp_rkt->rkt_rk, TOPIC, "DESIRED",
                             "%s [%" PRId32 "]: adding to DESIRED list",
                             rktp->rktp_rkt->rkt_topic->str,
                             rktp->rktp_partition);
                rd_kafka_toppar_desired_link(rktp);
        }
}


/**
 * Adds 'partition' as a desired partition to topic 'rkt', or updates
 * an existing partition to be desired.
 *
 * Locks: rd_kafka_topic_wrlock() must be held.
 */
rd_kafka_toppar_t *rd_kafka_toppar_desired_add(rd_kafka_topic_t *rkt,
                                               int32_t partition) {
        rd_kafka_toppar_t *rktp;

        rktp = rd_kafka_toppar_get(rkt, partition, 0 /*no_ua_on_miss*/);

        if (!rktp)
                rktp = rd_kafka_toppar_desired_get(rkt, partition);

        if (!rktp)
                rktp = rd_kafka_toppar_new(rkt, partition);

        rd_kafka_toppar_lock(rktp);
        rd_kafka_toppar_desired_add0(rktp);
        rd_kafka_toppar_unlock(rktp);

        return rktp; /* Callers refcount */
}



/**
 * Unmarks an 'rktp' as desired.
 *
 * Locks: rd_kafka_topic_wrlock() and rd_kafka_toppar_lock() MUST be held.
 */
void rd_kafka_toppar_desired_del(rd_kafka_toppar_t *rktp) {

        if (!(rktp->rktp_flags & RD_KAFKA_TOPPAR_F_DESIRED))
                return;

        rktp->rktp_flags &= ~RD_KAFKA_TOPPAR_F_DESIRED;
        rd_kafka_toppar_desired_unlink(rktp);

        rd_kafka_dbg(rktp->rktp_rkt->rkt_rk, TOPIC, "DESP",
                     "Removing (un)desired topic %s [%" PRId32 "]",
                     rktp->rktp_rkt->rkt_topic->str, rktp->rktp_partition);

        if (rktp->rktp_flags & RD_KAFKA_TOPPAR_F_UNKNOWN) {
                /* If this partition does not exist in the cluster
                 * and is no longer desired, remove it. */
                rd_kafka_toppar_broker_leave_for_remove(rktp);
        }
}



/**
 * Append message at tail of 'rktp' message queue.
 */
void rd_kafka_toppar_enq_msg(rd_kafka_toppar_t *rktp,
                             rd_kafka_msg_t *rkm,
                             rd_ts_t now) {
        rd_kafka_q_t *wakeup_q = NULL;

        rd_kafka_toppar_lock(rktp);

        if (!rkm->rkm_u.producer.msgid &&
            rktp->rktp_partition != RD_KAFKA_PARTITION_UA)
                rkm->rkm_u.producer.msgid = ++rktp->rktp_msgid;

        if (rktp->rktp_partition == RD_KAFKA_PARTITION_UA ||
            rktp->rktp_rkt->rkt_conf.queuing_strategy == RD_KAFKA_QUEUE_FIFO) {
                /* No need for enq_sorted(), this is the oldest message. */
                rd_kafka_msgq_enq(&rktp->rktp_msgq, rkm);
        } else {
                rd_kafka_msgq_enq_sorted(rktp->rktp_rkt, &rktp->rktp_msgq, rkm);
        }

        if (unlikely(rktp->rktp_partition != RD_KAFKA_PARTITION_UA &&
                     rd_kafka_msgq_may_wakeup(&rktp->rktp_msgq, now) &&
                     (wakeup_q = rktp->rktp_msgq_wakeup_q))) {
                /* Wake-up broker thread */
                rktp->rktp_msgq.rkmq_wakeup.signalled = rd_true;
                rd_kafka_q_keep(wakeup_q);
        }

        rd_kafka_toppar_unlock(rktp);

        if (unlikely(wakeup_q != NULL)) {
                rd_kafka_q_yield(wakeup_q);
                rd_kafka_q_destroy(wakeup_q);
        }
}


/**
 * @brief Insert \p srcq before \p insert_before in \p destq.
 *
 * If \p srcq and \p destq overlaps only part of the \p srcq will be inserted.
 *
 * Upon return \p srcq will contain any remaining messages that require
 * another insert position in \p destq.
 */
static void rd_kafka_msgq_insert_msgq_before(rd_kafka_msgq_t *destq,
                                             rd_kafka_msg_t *insert_before,
                                             rd_kafka_msgq_t *srcq,
                                             int (*cmp)(const void *a,
                                                        const void *b)) {
        rd_kafka_msg_t *slast;
        rd_kafka_msgq_t tmpq;

        if (!insert_before) {
                /* Append all of srcq to destq */
                rd_kafka_msgq_concat(destq, srcq);
                rd_kafka_msgq_verify_order(NULL, destq, 0, rd_false);
                return;
        }

        slast = rd_kafka_msgq_last(srcq);
        rd_dassert(slast);

        if (cmp(slast, insert_before) > 0) {
                rd_kafka_msg_t *new_sfirst;
                int cnt;
                int64_t bytes;

                /* destq insert_before resides somewhere between
                 * srcq.first and srcq.last, find the first message in
                 * srcq that is > insert_before and split srcq into
                 * a left part that contains the messages to insert before
                 * insert_before, and a right part that will need another
                 * insert position. */

                new_sfirst = rd_kafka_msgq_find_pos(srcq, NULL, insert_before,
                                                    cmp, &cnt, &bytes);
                rd_assert(new_sfirst);

                /* split srcq into two parts using the divider message */
                rd_kafka_msgq_split(srcq, &tmpq, new_sfirst, cnt, bytes);

                rd_kafka_msgq_verify_order(NULL, srcq, 0, rd_false);
                rd_kafka_msgq_verify_order(NULL, &tmpq, 0, rd_false);
        } else {
                rd_kafka_msgq_init(&tmpq);
        }

        /* srcq now contains messages up to the first message in destq,
         * insert srcq at insert_before in destq. */
        rd_dassert(!TAILQ_EMPTY(&destq->rkmq_msgs));
        rd_dassert(!TAILQ_EMPTY(&srcq->rkmq_msgs));
        TAILQ_INSERT_LIST_BEFORE(&destq->rkmq_msgs, insert_before,
                                 &srcq->rkmq_msgs, rd_kafka_msgs_head_s,
                                 rd_kafka_msg_t *, rkm_link);
        destq->rkmq_msg_cnt += srcq->rkmq_msg_cnt;
        destq->rkmq_msg_bytes += srcq->rkmq_msg_bytes;
        srcq->rkmq_msg_cnt   = 0;
        srcq->rkmq_msg_bytes = 0;

        rd_kafka_msgq_verify_order(NULL, destq, 0, rd_false);
        rd_kafka_msgq_verify_order(NULL, srcq, 0, rd_false);

        /* tmpq contains the remaining messages in srcq, move it over. */
        rd_kafka_msgq_move(srcq, &tmpq);

        rd_kafka_msgq_verify_order(NULL, srcq, 0, rd_false);
}


/**
 * @brief Insert all messages from \p srcq into \p destq in their sorted
 *        position (using \p cmp)
 */
void rd_kafka_msgq_insert_msgq(rd_kafka_msgq_t *destq,
                               rd_kafka_msgq_t *srcq,
                               int (*cmp)(const void *a, const void *b)) {
        rd_kafka_msg_t *sfirst, *dlast, *start_pos = NULL;

        if (unlikely(RD_KAFKA_MSGQ_EMPTY(srcq))) {
                /* srcq is empty */
                return;
        }

        if (unlikely(RD_KAFKA_MSGQ_EMPTY(destq))) {
                /* destq is empty, simply move the srcq. */
                rd_kafka_msgq_move(destq, srcq);
                rd_kafka_msgq_verify_order(NULL, destq, 0, rd_false);
                return;
        }

        /* Optimize insertion by bulk-moving messages in place.
         * We know that:
         *  - destq is sorted but might not be continous (1,2,3,7)
         *  - srcq is sorted but might not be continous (4,5,6,8)
         *  - there migt be (multiple) overlaps between the two, e.g:
         *     destq = (1,2,3,7), srcq = (4,5,6,8)
         *  - there may be millions of messages.
         */

        rd_kafka_msgq_verify_order(NULL, destq, 0, rd_false);
        rd_kafka_msgq_verify_order(NULL, srcq, 0, rd_false);

        dlast  = rd_kafka_msgq_last(destq);
        sfirst = rd_kafka_msgq_first(srcq);

        /* Most common case, all of srcq goes after destq */
        if (likely(cmp(dlast, sfirst) < 0)) {
                rd_kafka_msgq_concat(destq, srcq);

                rd_kafka_msgq_verify_order(NULL, destq, 0, rd_false);

                rd_assert(RD_KAFKA_MSGQ_EMPTY(srcq));
                return;
        }

        /* Insert messages from srcq into destq in non-overlapping
         * chunks until srcq is exhausted. */
        while (likely(sfirst != NULL)) {
                rd_kafka_msg_t *insert_before;

                /* Get insert position in destq of first element in srcq */
                insert_before = rd_kafka_msgq_find_pos(destq, start_pos, sfirst,
                                                       cmp, NULL, NULL);

                /* Insert as much of srcq as possible at insert_before */
                rd_kafka_msgq_insert_msgq_before(destq, insert_before, srcq,
                                                 cmp);

                /* Remember the current destq position so the next find_pos()
                 * does not have to re-scan destq and what was
                 * added from srcq. */
                start_pos = insert_before;

                /* For next iteration */
                sfirst = rd_kafka_msgq_first(srcq);

                rd_kafka_msgq_verify_order(NULL, destq, 0, rd_false);
                rd_kafka_msgq_verify_order(NULL, srcq, 0, rd_false);
        }

        rd_kafka_msgq_verify_order(NULL, destq, 0, rd_false);

        rd_assert(RD_KAFKA_MSGQ_EMPTY(srcq));
}


/**
 * @brief Inserts messages from \p srcq according to their sorted position
 *        into \p destq, filtering out messages that can not be retried.
 *
 * @param incr_retry Increment retry count for messages.
 * @param max_retries Maximum retries allowed per message.
 * @param backoff Absolute retry backoff for retried messages.
 * @param exponential_backoff If true the backoff should be exponential with
 *                            2**(retry_count - 1)*retry_ms with jitter. The
 *                            \p backoff is ignored.
 * @param retry_ms The retry ms used for exponential backoff calculation
 * @param retry_max_ms The max backoff limit for exponential backoff calculation
 *
 * @returns 0 if all messages were retried, or 1 if some messages
 *          could not be retried.
 */
int rd_kafka_retry_msgq(rd_kafka_msgq_t *destq,
                        rd_kafka_msgq_t *srcq,
                        int incr_retry,
                        int max_retries,
                        rd_ts_t backoff,
                        rd_kafka_msg_status_t status,
                        int (*cmp)(const void *a, const void *b),
                        rd_bool_t exponential_backoff,
                        int retry_ms,
                        int retry_max_ms) {
        rd_kafka_msgq_t retryable = RD_KAFKA_MSGQ_INITIALIZER(retryable);
        rd_kafka_msg_t *rkm, *tmp;
        int64_t jitter = rd_jitter(100 - RD_KAFKA_RETRY_JITTER_PERCENT,
                                   100 + RD_KAFKA_RETRY_JITTER_PERCENT);
        /* Scan through messages to see which ones are eligible for retry,
         * move the retryable ones to temporary queue and
         * set backoff time for first message and optionally
         * increase retry count for each message.
         * Sorted insert is not necessary since the original order
         * srcq order is maintained. */
        TAILQ_FOREACH_SAFE(rkm, &srcq->rkmq_msgs, rkm_link, tmp) {
                if (rkm->rkm_u.producer.retries + incr_retry > max_retries)
                        continue;

                rd_kafka_msgq_deq(srcq, rkm, 1);
                rd_kafka_msgq_enq(&retryable, rkm);

                rkm->rkm_u.producer.retries += incr_retry;
                if (exponential_backoff) {
                        /* In some cases, like failed Produce requests do not
                         * increment the retry count, see
                         * rd_kafka_handle_Produce_error. */
                        if (rkm->rkm_u.producer.retries > 0)
                                backoff =
                                    (1 << (rkm->rkm_u.producer.retries - 1)) *
                                    retry_ms;
                        else
                                backoff = retry_ms;
                        /* Multiplied by 10 as backoff should be in nano
                         * seconds. */
                        backoff = jitter * backoff * 10;
                        if (backoff > retry_max_ms * 1000)
                                backoff = retry_max_ms * 1000;
                        backoff = rd_clock() + backoff;
                }
                rkm->rkm_u.producer.ts_backoff = backoff;

                /* Don't downgrade a message from any form of PERSISTED
                 * to NOT_PERSISTED, since the original cause of indicating
                 * PERSISTED can't be changed.
                 * E.g., a previous ack or in-flight timeout. */
                if (likely(!(status == RD_KAFKA_MSG_STATUS_NOT_PERSISTED &&
                             rkm->rkm_status !=
                                 RD_KAFKA_MSG_STATUS_NOT_PERSISTED)))
                        rkm->rkm_status = status;
        }

        /* No messages are retryable */
        if (RD_KAFKA_MSGQ_EMPTY(&retryable))
                return 0;

        /* Insert retryable list at sorted position */
        rd_kafka_msgq_insert_msgq(destq, &retryable, cmp);

        return 1;
}

/**
 * @brief Inserts messages from \p rkmq according to their sorted position
 *        into the partition's message queue.
 *
 * @param incr_retry Increment retry count for messages.
 * @param status Set status on each message.
 *
 * @returns 0 if all messages were retried, or 1 if some messages
 *          could not be retried.
 *
 * @locality Broker thread (but not necessarily the leader broker thread)
 */

int rd_kafka_toppar_retry_msgq(rd_kafka_toppar_t *rktp,
                               rd_kafka_msgq_t *rkmq,
                               int incr_retry,
                               rd_kafka_msg_status_t status) {
        rd_kafka_t *rk   = rktp->rktp_rkt->rkt_rk;
        int retry_ms     = rk->rk_conf.retry_backoff_ms;
        int retry_max_ms = rk->rk_conf.retry_backoff_max_ms;
        int r;

        if (rd_kafka_terminating(rk))
                return 1;

        rd_kafka_toppar_lock(rktp);
        /* Exponential backoff applied. */
        r = rd_kafka_retry_msgq(&rktp->rktp_msgq, rkmq, incr_retry,
                                rk->rk_conf.max_retries,
                                0 /* backoff will be calculated */, status,
                                rktp->rktp_rkt->rkt_conf.msg_order_cmp, rd_true,
                                retry_ms, retry_max_ms);
        rd_kafka_toppar_unlock(rktp);

        return r;
}

/**
 * @brief Insert sorted message list \p rkmq at sorted position in \p rktp 's
 *        message queue. The queues must not overlap.
 * @remark \p rkmq will be cleared.
 */
void rd_kafka_toppar_insert_msgq(rd_kafka_toppar_t *rktp,
                                 rd_kafka_msgq_t *rkmq) {
        rd_kafka_toppar_lock(rktp);
        rd_kafka_msgq_insert_msgq(&rktp->rktp_msgq, rkmq,
                                  rktp->rktp_rkt->rkt_conf.msg_order_cmp);
        rd_kafka_toppar_unlock(rktp);
}



/**
 * Helper method for purging queues when removing a toppar.
 * Locks: rd_kafka_toppar_lock() MUST be held
 */
void rd_kafka_toppar_purge_and_disable_queues(rd_kafka_toppar_t *rktp) {
        rd_kafka_q_disable(rktp->rktp_fetchq);
        rd_kafka_q_purge(rktp->rktp_fetchq);
        rd_kafka_q_disable(rktp->rktp_ops);
        rd_kafka_q_purge(rktp->rktp_ops);
}


/**
 * @brief Migrate rktp from (optional) \p old_rkb to (optional) \p new_rkb,
 *        but at least one is required to be non-NULL.
 *
 * This is an async operation.
 *
 * @locks rd_kafka_toppar_lock() MUST be held
 */
static void rd_kafka_toppar_broker_migrate(rd_kafka_toppar_t *rktp,
                                           rd_kafka_broker_t *old_rkb,
                                           rd_kafka_broker_t *new_rkb) {
        rd_kafka_op_t *rko;
        rd_kafka_broker_t *dest_rkb;
        int had_next_broker = rktp->rktp_next_broker ? 1 : 0;

        rd_assert(old_rkb || new_rkb);

        /* Update next broker */
        if (new_rkb)
                rd_kafka_broker_keep(new_rkb);
        if (rktp->rktp_next_broker)
                rd_kafka_broker_destroy(rktp->rktp_next_broker);
        rktp->rktp_next_broker = new_rkb;

        /* If next_broker is set it means there is already an async
         * migration op going on and we should not send a new one
         * but simply change the next_broker (which we did above). */
        if (had_next_broker)
                return;

        /* Revert from offset-wait state back to offset-query
         * prior to leaving the broker to avoid stalling
         * on the new broker waiting for a offset reply from
         * this old broker (that might not come and thus need
         * to time out..slowly) */
        if (rktp->rktp_fetch_state == RD_KAFKA_TOPPAR_FETCH_OFFSET_WAIT)
                rd_kafka_toppar_offset_retry(rktp, 500,
                                             "migrating to new broker");

        if (old_rkb) {
                /* If there is an existing broker for this toppar we let it
                 * first handle its own leave and then trigger the join for
                 * the next broker, if any. */
                rko      = rd_kafka_op_new(RD_KAFKA_OP_PARTITION_LEAVE);
                dest_rkb = old_rkb;
        } else {
                /* No existing broker, send join op directly to new broker. */
                rko      = rd_kafka_op_new(RD_KAFKA_OP_PARTITION_JOIN);
                dest_rkb = new_rkb;
        }

        rko->rko_rktp = rd_kafka_toppar_keep(rktp);

        rd_kafka_dbg(
            rktp->rktp_rkt->rkt_rk, TOPIC, "BRKMIGR",
            "Migrating topic %.*s [%" PRId32
            "] %p from %s to %s "
            "(sending %s to %s)",
            RD_KAFKAP_STR_PR(rktp->rktp_rkt->rkt_topic), rktp->rktp_partition,
            rktp, old_rkb ? rd_kafka_broker_name(old_rkb) : "(none)",
            new_rkb ? rd_kafka_broker_name(new_rkb) : "(none)",
            rd_kafka_op2str(rko->rko_type), rd_kafka_broker_name(dest_rkb));

        rd_kafka_q_enq(dest_rkb->rkb_ops, rko);
}


/**
 * Async toppar leave from broker.
 * Only use this when partitions are to be removed.
 *
 * Locks: rd_kafka_toppar_lock() MUST be held
 */
void rd_kafka_toppar_broker_leave_for_remove(rd_kafka_toppar_t *rktp) {
        rd_kafka_op_t *rko;
        rd_kafka_broker_t *dest_rkb;

        rktp->rktp_flags |= RD_KAFKA_TOPPAR_F_REMOVE;

        if (rktp->rktp_next_broker)
                dest_rkb = rktp->rktp_next_broker;
        else if (rktp->rktp_broker)
                dest_rkb = rktp->rktp_broker;
        else {
                rd_kafka_dbg(rktp->rktp_rkt->rkt_rk, TOPIC, "TOPPARDEL",
                             "%.*s [%" PRId32
                             "] %p not handled by any broker: "
                             "not sending LEAVE for remove",
                             RD_KAFKAP_STR_PR(rktp->rktp_rkt->rkt_topic),
                             rktp->rktp_partition, rktp);
                return;
        }


        /* Revert from offset-wait state back to offset-query
         * prior to leaving the broker to avoid stalling
         * on the new broker waiting for a offset reply from
         * this old broker (that might not come and thus need
         * to time out..slowly) */
        if (rktp->rktp_fetch_state == RD_KAFKA_TOPPAR_FETCH_OFFSET_WAIT)
                rd_kafka_toppar_set_fetch_state(
                    rktp, RD_KAFKA_TOPPAR_FETCH_OFFSET_QUERY);

        rko           = rd_kafka_op_new(RD_KAFKA_OP_PARTITION_LEAVE);
        rko->rko_rktp = rd_kafka_toppar_keep(rktp);

        rd_kafka_dbg(
            rktp->rktp_rkt->rkt_rk, TOPIC, "BRKMIGR",
            "%.*s [%" PRId32 "] %p sending final LEAVE for removal by %s",
            RD_KAFKAP_STR_PR(rktp->rktp_rkt->rkt_topic), rktp->rktp_partition,
            rktp, rd_kafka_broker_name(dest_rkb));

        rd_kafka_q_enq(dest_rkb->rkb_ops, rko);
}


/**
 * @brief Delegates toppar 'rktp' to broker 'rkb'. 'rkb' may be NULL to
 *        undelegate broker.
 *
 * @locks Caller must have rd_kafka_toppar_lock(rktp) held.
 */
void rd_kafka_toppar_broker_delegate(rd_kafka_toppar_t *rktp,
                                     rd_kafka_broker_t *rkb) {
        rd_kafka_t *rk        = rktp->rktp_rkt->rkt_rk;
        int internal_fallback = 0;

        rd_kafka_dbg(rktp->rktp_rkt->rkt_rk, TOPIC, "BRKDELGT",
                     "%s [%" PRId32
                     "]: delegate to broker %s "
                     "(rktp %p, term %d, ref %d)",
                     rktp->rktp_rkt->rkt_topic->str, rktp->rktp_partition,
                     rkb ? rkb->rkb_name : "(none)", rktp,
                     rd_kafka_terminating(rk),
                     rd_refcnt_get(&rktp->rktp_refcnt));

        /* Undelegated toppars are delgated to the internal
         * broker for bookkeeping. */
        if (!rkb && !rd_kafka_terminating(rk)) {
                rkb               = rd_kafka_broker_internal(rk);
                internal_fallback = 1;
        }

        if (rktp->rktp_broker == rkb && !rktp->rktp_next_broker) {
                rd_kafka_dbg(rktp->rktp_rkt->rkt_rk, TOPIC, "BRKDELGT",
                             "%.*s [%" PRId32
                             "]: not updating broker: "
                             "already on correct broker %s",
                             RD_KAFKAP_STR_PR(rktp->rktp_rkt->rkt_topic),
                             rktp->rktp_partition,
                             rkb ? rd_kafka_broker_name(rkb) : "(none)");

                if (internal_fallback)
                        rd_kafka_broker_destroy(rkb);
                return;
        }

        if (rktp->rktp_broker)
                rd_kafka_dbg(rktp->rktp_rkt->rkt_rk, TOPIC, "BRKDELGT",
                             "%.*s [%" PRId32
                             "]: no longer delegated to "
                             "broker %s",
                             RD_KAFKAP_STR_PR(rktp->rktp_rkt->rkt_topic),
                             rktp->rktp_partition,
                             rd_kafka_broker_name(rktp->rktp_broker));


        if (rkb) {
                rd_kafka_dbg(rktp->rktp_rkt->rkt_rk, TOPIC, "BRKDELGT",
                             "%.*s [%" PRId32
                             "]: delegating to broker %s "
                             "for partition with %i messages "
                             "(%" PRIu64 " bytes) queued",
                             RD_KAFKAP_STR_PR(rktp->rktp_rkt->rkt_topic),
                             rktp->rktp_partition, rd_kafka_broker_name(rkb),
                             rktp->rktp_msgq.rkmq_msg_cnt,
                             rktp->rktp_msgq.rkmq_msg_bytes);


        } else {
                rd_kafka_dbg(rktp->rktp_rkt->rkt_rk, TOPIC, "BRKDELGT",
                             "%.*s [%" PRId32 "]: no broker delegated",
                             RD_KAFKAP_STR_PR(rktp->rktp_rkt->rkt_topic),
                             rktp->rktp_partition);
        }

        if (rktp->rktp_broker || rkb)
                rd_kafka_toppar_broker_migrate(rktp, rktp->rktp_broker, rkb);

        if (internal_fallback)
                rd_kafka_broker_destroy(rkb);
}



void rd_kafka_toppar_offset_commit_result(
    rd_kafka_toppar_t *rktp,
    rd_kafka_resp_err_t err,
    rd_kafka_topic_partition_list_t *offsets) {
        if (err)
                rd_kafka_consumer_err(
                    rktp->rktp_fetchq,
                    /* FIXME: propagate broker_id */
                    RD_KAFKA_NODEID_UA, err, 0 /* FIXME:VERSION*/, NULL, rktp,
                    RD_KAFKA_OFFSET_INVALID, "Offset commit failed: %s",
                    rd_kafka_err2str(err));

        rd_kafka_toppar_lock(rktp);
        if (!err)
                rktp->rktp_committed_pos =
                    rd_kafka_topic_partition_get_fetch_pos(&offsets->elems[0]);

        /* When stopping toppars:
         * Final commit is now done (or failed), propagate. */
        if (rktp->rktp_fetch_state == RD_KAFKA_TOPPAR_FETCH_STOPPING)
                rd_kafka_toppar_fetch_stopped(rktp, err);

        rd_kafka_toppar_unlock(rktp);
}



/**
 * Handle the next offset to consume for a toppar.
 * This is used during initial setup when trying to figure out what
 * offset to start consuming from.
 *
 * Locality: toppar handler thread.
 * Locks: toppar_lock(rktp) must be held
 */
void rd_kafka_toppar_next_offset_handle(rd_kafka_toppar_t *rktp,
                                        rd_kafka_fetch_pos_t next_pos) {

        if (RD_KAFKA_OFFSET_IS_LOGICAL(next_pos.offset)) {
                /* Offset storage returned logical offset (e.g. "end"),
                 * look it up. */

                /* Save next offset, even if logical, so that e.g.,
                 * assign(BEGINNING) survives a pause+resume, etc.
                 * See issue #2105. */
                rd_kafka_toppar_set_next_fetch_position(rktp, next_pos);

                rd_kafka_offset_reset(rktp, RD_KAFKA_NODEID_UA, next_pos,
                                      RD_KAFKA_RESP_ERR_NO_ERROR, "update");
                return;
        }

        /* Adjust by TAIL count if, if wanted */
        if (rktp->rktp_query_pos.offset <= RD_KAFKA_OFFSET_TAIL_BASE) {
                int64_t orig_offset = next_pos.offset;
                int64_t tail_cnt    = llabs(rktp->rktp_query_pos.offset -
                                         RD_KAFKA_OFFSET_TAIL_BASE);

                if (tail_cnt > next_pos.offset)
                        next_pos.offset = 0;
                else
                        next_pos.offset -= tail_cnt;

                rd_kafka_dbg(rktp->rktp_rkt->rkt_rk, TOPIC, "OFFSET",
                             "OffsetReply for topic %s [%" PRId32
                             "]: "
                             "offset %" PRId64
                             ": adjusting for "
                             "OFFSET_TAIL(%" PRId64 "): effective %s",
                             rktp->rktp_rkt->rkt_topic->str,
                             rktp->rktp_partition, orig_offset, tail_cnt,
                             rd_kafka_fetch_pos2str(next_pos));
        }

        rd_kafka_toppar_set_next_fetch_position(rktp, next_pos);

        rd_kafka_toppar_set_fetch_state(rktp, RD_KAFKA_TOPPAR_FETCH_ACTIVE);

        /* Wake-up broker thread which might be idling on IO */
        if (rktp->rktp_broker)
                rd_kafka_broker_wakeup(rktp->rktp_broker, "ready to fetch");
}



/**
 * Fetch committed offset for a single partition. (simple consumer)
 *
 * Locality: toppar thread
 */
void rd_kafka_toppar_offset_fetch(rd_kafka_toppar_t *rktp,
                                  rd_kafka_replyq_t replyq) {
        rd_kafka_t *rk = rktp->rktp_rkt->rkt_rk;
        rd_kafka_topic_partition_list_t *part;
        rd_kafka_op_t *rko;

        rd_kafka_dbg(rk, TOPIC, "OFFSETREQ",
                     "Partition %.*s [%" PRId32
                     "]: querying cgrp for "
                     "committed offset (opv %d)",
                     RD_KAFKAP_STR_PR(rktp->rktp_rkt->rkt_topic),
                     rktp->rktp_partition, replyq.version);

        part = rd_kafka_topic_partition_list_new(1);
        rd_kafka_topic_partition_list_add0(__FUNCTION__, __LINE__, part,
                                           rktp->rktp_rkt->rkt_topic->str,
                                           rktp->rktp_partition, rktp, NULL);

        rko             = rd_kafka_op_new(RD_KAFKA_OP_OFFSET_FETCH);
        rko->rko_rktp   = rd_kafka_toppar_keep(rktp);
        rko->rko_replyq = replyq;

        rko->rko_u.offset_fetch.partitions = part;
        rko->rko_u.offset_fetch.require_stable_offsets =
            rk->rk_conf.isolation_level == RD_KAFKA_READ_COMMITTED;
        rko->rko_u.offset_fetch.do_free = 1;

        rd_kafka_q_enq(rktp->rktp_cgrp->rkcg_ops, rko);
}



/**
 * Toppar based OffsetResponse handling.
 * This is used for finding the next offset to Fetch.
 *
 * Locality: toppar handler thread
 */
static void rd_kafka_toppar_handle_Offset(rd_kafka_t *rk,
                                          rd_kafka_broker_t *rkb,
                                          rd_kafka_resp_err_t err,
                                          rd_kafka_buf_t *rkbuf,
                                          rd_kafka_buf_t *request,
                                          void *opaque) {
        rd_kafka_toppar_t *rktp = opaque;
        rd_kafka_topic_partition_list_t *offsets;
        rd_kafka_topic_partition_t *rktpar;
        int actions = 0;

        rd_kafka_toppar_lock(rktp);
        /* Drop reply from previous partition leader */
        if (err != RD_KAFKA_RESP_ERR__DESTROY && rktp->rktp_broker != rkb)
                err = RD_KAFKA_RESP_ERR__OUTDATED;
        rd_kafka_toppar_unlock(rktp);

        offsets = rd_kafka_topic_partition_list_new(1);

        rd_rkb_dbg(rkb, TOPIC, "OFFSET",
                   "Offset reply for "
                   "topic %.*s [%" PRId32 "] (v%d vs v%d)",
                   RD_KAFKAP_STR_PR(rktp->rktp_rkt->rkt_topic),
                   rktp->rktp_partition, request->rkbuf_replyq.version,
                   rktp->rktp_op_version);

        rd_dassert(request->rkbuf_replyq.version > 0);
        if (err != RD_KAFKA_RESP_ERR__DESTROY &&
            rd_kafka_buf_version_outdated(request, rktp->rktp_op_version)) {
                /* Outdated request response, ignore. */
                err = RD_KAFKA_RESP_ERR__OUTDATED;
        }

        /* Parse and return Offset */
        if (err != RD_KAFKA_RESP_ERR__OUTDATED)
                err = rd_kafka_handle_ListOffsets(rk, rkb, err, rkbuf, request,
                                                  offsets, &actions);

        if (!err && !(rktpar = rd_kafka_topic_partition_list_find(
                          offsets, rktp->rktp_rkt->rkt_topic->str,
                          rktp->rktp_partition))) {
                /* Requested partition not found in response */
                err = RD_KAFKA_RESP_ERR__UNKNOWN_PARTITION;
                actions |= RD_KAFKA_ERR_ACTION_PERMANENT;
        }

        if (err) {
                rd_rkb_dbg(rkb, TOPIC, "OFFSET",
                           "Offset reply error for "
                           "topic %.*s [%" PRId32 "] (v%d, %s): %s",
                           RD_KAFKAP_STR_PR(rktp->rktp_rkt->rkt_topic),
                           rktp->rktp_partition, request->rkbuf_replyq.version,
                           rd_kafka_err2str(err),
                           rd_kafka_actions2str(actions));

                rd_kafka_topic_partition_list_destroy(offsets);

                if (err == RD_KAFKA_RESP_ERR__DESTROY ||
                    err == RD_KAFKA_RESP_ERR__OUTDATED) {
                        /* Termination or outdated, quick cleanup. */

                        if (err == RD_KAFKA_RESP_ERR__OUTDATED) {
                                rd_kafka_toppar_lock(rktp);
                                rd_kafka_toppar_offset_retry(
                                    rktp, 500, "outdated offset response");
                                rd_kafka_toppar_unlock(rktp);
                        }

                        /* from request.opaque */
                        rd_kafka_toppar_destroy(rktp);
                        return;

                } else if (err == RD_KAFKA_RESP_ERR__IN_PROGRESS)
                        return; /* Retry in progress */


                rd_kafka_toppar_lock(rktp);

                if (!(actions & (RD_KAFKA_ERR_ACTION_RETRY |
                                 RD_KAFKA_ERR_ACTION_REFRESH))) {
                        /* Permanent error. Trigger auto.offset.reset policy
                         * and signal error back to application. */

                        rd_kafka_offset_reset(rktp, rkb->rkb_nodeid,
                                              rktp->rktp_query_pos, err,
                                              "failed to query logical offset");

                        rd_kafka_consumer_err(
                            rktp->rktp_fetchq, rkb->rkb_nodeid, err, 0, NULL,
                            rktp,
                            (rktp->rktp_query_pos.offset <=
                                     RD_KAFKA_OFFSET_TAIL_BASE
                                 ? rktp->rktp_query_pos.offset -
                                       RD_KAFKA_OFFSET_TAIL_BASE
                                 : rktp->rktp_query_pos.offset),
                            "Failed to query logical offset %s: %s",
                            rd_kafka_offset2str(rktp->rktp_query_pos.offset),
                            rd_kafka_err2str(err));

                } else {
                        /* Temporary error. Schedule retry. */
                        char tmp[256];

                        rd_snprintf(
                            tmp, sizeof(tmp),
                            "failed to query logical offset %s: %s",
                            rd_kafka_offset2str(rktp->rktp_query_pos.offset),
                            rd_kafka_err2str(err));

                        rd_kafka_toppar_offset_retry(rktp, 500, tmp);
                }

                rd_kafka_toppar_unlock(rktp);

                rd_kafka_toppar_destroy(rktp); /* from request.opaque */
                return;
        }


        rd_kafka_toppar_lock(rktp);
        rd_kafka_dbg(rktp->rktp_rkt->rkt_rk, TOPIC, "OFFSET",
                     "Offset %s request for %.*s [%" PRId32
                     "] "
                     "returned offset %s (%" PRId64 ") leader epoch %" PRId32,
                     rd_kafka_offset2str(rktp->rktp_query_pos.offset),
                     RD_KAFKAP_STR_PR(rktp->rktp_rkt->rkt_topic),
                     rktp->rktp_partition, rd_kafka_offset2str(rktpar->offset),
                     rktpar->offset,
                     rd_kafka_topic_partition_get_leader_epoch(rktpar));


        rd_kafka_toppar_next_offset_handle(
            rktp, RD_KAFKA_FETCH_POS(
                      rktpar->offset,
                      rd_kafka_topic_partition_get_leader_epoch(rktpar)));
        rd_kafka_toppar_unlock(rktp);

        rd_kafka_topic_partition_list_destroy(offsets);

        rd_kafka_toppar_destroy(rktp); /* from request.opaque */
}


/**
 * @brief An Offset fetch failed (for whatever reason) in
 *        the RD_KAFKA_TOPPAR_FETCH_OFFSET_WAIT state:
 *        set the state back to FETCH_OFFSET_QUERY and start the
 *        offset_query_tmr to trigger a new request eventually.
 *
 * @locality toppar handler thread
 * @locks toppar_lock() MUST be held
 */
static void rd_kafka_toppar_offset_retry(rd_kafka_toppar_t *rktp,
                                         int backoff_ms,
                                         const char *reason) {
        rd_ts_t tmr_next;
        int restart_tmr;

        /* (Re)start timer if not started or the current timeout
         * is larger than \p backoff_ms. */
        tmr_next = rd_kafka_timer_next(&rktp->rktp_rkt->rkt_rk->rk_timers,
                                       &rktp->rktp_offset_query_tmr, 1);

        restart_tmr =
            (tmr_next == -1 || tmr_next > rd_clock() + (backoff_ms * 1000ll));

        rd_kafka_dbg(rktp->rktp_rkt->rkt_rk, TOPIC, "OFFSET",
                     "%s [%" PRId32 "]: %s: %s for %s",
                     rktp->rktp_rkt->rkt_topic->str, rktp->rktp_partition,
                     reason,
                     restart_tmr ? "(re)starting offset query timer"
                                 : "offset query timer already scheduled",
                     rd_kafka_fetch_pos2str(rktp->rktp_query_pos));

        rd_kafka_toppar_set_fetch_state(rktp,
                                        RD_KAFKA_TOPPAR_FETCH_OFFSET_QUERY);

        if (restart_tmr)
                rd_kafka_timer_start(&rktp->rktp_rkt->rkt_rk->rk_timers,
                                     &rktp->rktp_offset_query_tmr,
                                     backoff_ms * 1000ll,
                                     rd_kafka_offset_query_tmr_cb, rktp);
}



/**
 * Send OffsetRequest for toppar.
 *
 * If \p backoff_ms is non-zero only the query timer is started,
 * otherwise a query is triggered directly.
 *
 * Locality: toppar handler thread
 * Locks: toppar_lock() must be held
 */
void rd_kafka_toppar_offset_request(rd_kafka_toppar_t *rktp,
                                    rd_kafka_fetch_pos_t query_pos,
                                    int backoff_ms) {
        rd_kafka_broker_t *rkb;

        rd_kafka_assert(NULL,
                        thrd_is_current(rktp->rktp_rkt->rkt_rk->rk_thread));

        rkb = rktp->rktp_broker;

        if (!backoff_ms && (!rkb || rkb->rkb_source == RD_KAFKA_INTERNAL))
                backoff_ms = 500;

        if (backoff_ms) {
                rd_kafka_toppar_offset_retry(
                    rktp, backoff_ms,
                    !rkb ? "no current leader for partition" : "backoff");
                return;
        }


        rd_kafka_timer_stop(&rktp->rktp_rkt->rkt_rk->rk_timers,
                            &rktp->rktp_offset_query_tmr, 1 /*lock*/);


        if (query_pos.offset == RD_KAFKA_OFFSET_STORED &&
            rktp->rktp_rkt->rkt_conf.offset_store_method ==
                RD_KAFKA_OFFSET_METHOD_BROKER) {
                /*
                 * Get stored offset from broker based storage:
                 * ask cgrp manager for offsets
                 */
                rd_kafka_toppar_offset_fetch(
                    rktp,
                    RD_KAFKA_REPLYQ(rktp->rktp_ops, rktp->rktp_op_version));

        } else {
                rd_kafka_topic_partition_list_t *offsets;
                rd_kafka_topic_partition_t *rktpar;

                /*
                 * Look up logical offset (end,beginning,tail,..)
                 */

                rd_rkb_dbg(rkb, TOPIC, "OFFREQ",
                           "Partition %.*s [%" PRId32
                           "]: querying for logical "
                           "offset %s (opv %d)",
                           RD_KAFKAP_STR_PR(rktp->rktp_rkt->rkt_topic),
                           rktp->rktp_partition,
                           rd_kafka_offset2str(query_pos.offset),
                           rktp->rktp_op_version);

                rd_kafka_toppar_keep(rktp); /* refcnt for OffsetRequest opaque*/

                if (query_pos.offset <= RD_KAFKA_OFFSET_TAIL_BASE)
                        query_pos.offset = RD_KAFKA_OFFSET_END;

                offsets = rd_kafka_topic_partition_list_new(1);
                rktpar  = rd_kafka_topic_partition_list_add(
                    offsets, rktp->rktp_rkt->rkt_topic->str,
                    rktp->rktp_partition);
                rd_kafka_topic_partition_set_from_fetch_pos(rktpar, query_pos);
                rd_kafka_topic_partition_set_current_leader_epoch(
                    rktpar, rktp->rktp_leader_epoch);

                rd_kafka_ListOffsetsRequest(
                    rkb, offsets,
                    RD_KAFKA_REPLYQ(rktp->rktp_ops, rktp->rktp_op_version),
                    rd_kafka_toppar_handle_Offset,
                    -1, /* don't set an absolute timeout */
                    rktp);

                rd_kafka_topic_partition_list_destroy(offsets);
        }

        rd_kafka_toppar_set_fetch_state(rktp,
                                        RD_KAFKA_TOPPAR_FETCH_OFFSET_WAIT);
}


/**
 * Start fetching toppar.
 *
 * Locality: toppar handler thread
 * Locks: none
 */
static void rd_kafka_toppar_fetch_start(rd_kafka_toppar_t *rktp,
                                        rd_kafka_fetch_pos_t pos,
                                        rd_kafka_op_t *rko_orig) {
        rd_kafka_cgrp_t *rkcg   = rko_orig->rko_u.fetch_start.rkcg;
        rd_kafka_resp_err_t err = 0;
        int32_t version         = rko_orig->rko_version;

        rd_kafka_toppar_lock(rktp);

        rd_kafka_dbg(rktp->rktp_rkt->rkt_rk, TOPIC, "FETCH",
                     "Start fetch for %.*s [%" PRId32
                     "] in "
                     "state %s at %s (v%" PRId32 ")",
                     RD_KAFKAP_STR_PR(rktp->rktp_rkt->rkt_topic),
                     rktp->rktp_partition,
                     rd_kafka_fetch_states[rktp->rktp_fetch_state],
                     rd_kafka_fetch_pos2str(pos), version);

        if (rktp->rktp_fetch_state == RD_KAFKA_TOPPAR_FETCH_STOPPING) {
                err = RD_KAFKA_RESP_ERR__PREV_IN_PROGRESS;
                rd_kafka_toppar_unlock(rktp);
                goto err_reply;
        }

        rd_kafka_toppar_op_version_bump(rktp, version);

        if (rkcg) {
                rd_kafka_assert(rktp->rktp_rkt->rkt_rk, !rktp->rktp_cgrp);
                /* Attach toppar to cgrp */
                rktp->rktp_cgrp = rkcg;
                rd_kafka_cgrp_op(rkcg, rktp, RD_KAFKA_NO_REPLYQ,
                                 RD_KAFKA_OP_PARTITION_JOIN, 0);
        }


        if (pos.offset == RD_KAFKA_OFFSET_BEGINNING ||
            pos.offset == RD_KAFKA_OFFSET_END ||
            pos.offset <= RD_KAFKA_OFFSET_TAIL_BASE) {
                rd_kafka_toppar_next_offset_handle(rktp, pos);

        } else if (pos.offset == RD_KAFKA_OFFSET_STORED) {
                rd_kafka_offset_store_init(rktp);

        } else if (pos.offset == RD_KAFKA_OFFSET_INVALID) {
                rd_kafka_offset_reset(rktp, RD_KAFKA_NODEID_UA, pos,
                                      RD_KAFKA_RESP_ERR__NO_OFFSET,
                                      "no previously committed offset "
                                      "available");

        } else {
                rd_kafka_toppar_set_next_fetch_position(rktp, pos);

                rd_kafka_toppar_set_fetch_state(rktp,
                                                RD_KAFKA_TOPPAR_FETCH_ACTIVE);

                /* Wake-up broker thread which might be idling on IO */
                if (rktp->rktp_broker)
                        rd_kafka_broker_wakeup(rktp->rktp_broker,
                                               "fetch start");
        }

        rktp->rktp_offsets_fin.eof_offset = RD_KAFKA_OFFSET_INVALID;

        rd_kafka_toppar_unlock(rktp);

        /* Signal back to caller thread that start has commenced, or err */
err_reply:
        if (rko_orig->rko_replyq.q) {
                rd_kafka_op_t *rko;

                rko = rd_kafka_op_new(RD_KAFKA_OP_FETCH_START);

                rko->rko_err  = err;
                rko->rko_rktp = rd_kafka_toppar_keep(rktp);

                rd_kafka_replyq_enq(&rko_orig->rko_replyq, rko, 0);
        }
}



/**
 * Mark toppar's fetch state as stopped (all decommissioning is done,
 * offsets are stored, etc).
 *
 * Locality: toppar handler thread
 * Locks: toppar_lock(rktp) MUST be held
 */
void rd_kafka_toppar_fetch_stopped(rd_kafka_toppar_t *rktp,
                                   rd_kafka_resp_err_t err) {


        rd_kafka_toppar_set_fetch_state(rktp, RD_KAFKA_TOPPAR_FETCH_STOPPED);

        rktp->rktp_app_pos.offset       = RD_KAFKA_OFFSET_INVALID;
        rktp->rktp_app_pos.leader_epoch = -1;

        if (rktp->rktp_cgrp) {
                /* Detach toppar from cgrp */
                rd_kafka_cgrp_op(rktp->rktp_cgrp, rktp, RD_KAFKA_NO_REPLYQ,
                                 RD_KAFKA_OP_PARTITION_LEAVE, 0);
                rktp->rktp_cgrp = NULL;
        }

        /* Signal back to application thread that stop is done. */
        if (rktp->rktp_replyq.q) {
                rd_kafka_op_t *rko;
                rko =
                    rd_kafka_op_new(RD_KAFKA_OP_FETCH_STOP | RD_KAFKA_OP_REPLY);
                rko->rko_err  = err;
                rko->rko_rktp = rd_kafka_toppar_keep(rktp);

                rd_kafka_replyq_enq(&rktp->rktp_replyq, rko, 0);
        }
}


/**
 * Stop toppar fetcher.
 * This is usually an async operation.
 *
 * Locality: toppar handler thread
 */
void rd_kafka_toppar_fetch_stop(rd_kafka_toppar_t *rktp,
                                rd_kafka_op_t *rko_orig) {
        int32_t version = rko_orig->rko_version;

        rd_kafka_toppar_lock(rktp);

        rd_kafka_dbg(rktp->rktp_rkt->rkt_rk, TOPIC, "FETCH",
                     "Stopping fetch for %.*s [%" PRId32 "] in state %s (v%d)",
                     RD_KAFKAP_STR_PR(rktp->rktp_rkt->rkt_topic),
                     rktp->rktp_partition,
                     rd_kafka_fetch_states[rktp->rktp_fetch_state], version);

        rd_kafka_toppar_op_version_bump(rktp, version);

        /* Abort pending offset lookups. */
        if (rktp->rktp_fetch_state == RD_KAFKA_TOPPAR_FETCH_OFFSET_QUERY)
                rd_kafka_timer_stop(&rktp->rktp_rkt->rkt_rk->rk_timers,
                                    &rktp->rktp_offset_query_tmr, 1 /*lock*/);

        /* Clear out the forwarding queue. */
        rd_kafka_q_fwd_set(rktp->rktp_fetchq, NULL);

        /* Assign the future replyq to propagate stop results. */
        rd_kafka_assert(rktp->rktp_rkt->rkt_rk, rktp->rktp_replyq.q == NULL);
        rktp->rktp_replyq = rko_orig->rko_replyq;
        rd_kafka_replyq_clear(&rko_orig->rko_replyq);

        rd_kafka_toppar_set_fetch_state(rktp, RD_KAFKA_TOPPAR_FETCH_STOPPING);

        /* Stop offset store (possibly async).
         * NOTE: will call .._stopped() if store finishes immediately,
         *       so no more operations after this call! */
        rd_kafka_offset_store_stop(rktp);

        rd_kafka_toppar_unlock(rktp);
}


/**
 * Update a toppars offset.
 * The toppar must have been previously FETCH_START:ed
 *
 * Locality: toppar handler thread
 */
void rd_kafka_toppar_seek(rd_kafka_toppar_t *rktp,
                          rd_kafka_fetch_pos_t pos,
                          rd_kafka_op_t *rko_orig) {
        rd_kafka_resp_err_t err = 0;
        int32_t version         = rko_orig->rko_version;

        rd_kafka_toppar_lock(rktp);

        rd_kafka_dbg(rktp->rktp_rkt->rkt_rk, TOPIC, "FETCH",
                     "Seek %.*s [%" PRId32 "] to %s in state %s (v%" PRId32 ")",
                     RD_KAFKAP_STR_PR(rktp->rktp_rkt->rkt_topic),
                     rktp->rktp_partition, rd_kafka_fetch_pos2str(pos),
                     rd_kafka_fetch_states[rktp->rktp_fetch_state], version);


        if (rktp->rktp_fetch_state == RD_KAFKA_TOPPAR_FETCH_STOPPING) {
                err = RD_KAFKA_RESP_ERR__PREV_IN_PROGRESS;
                goto err_reply;
        } else if (!RD_KAFKA_TOPPAR_FETCH_IS_STARTED(rktp->rktp_fetch_state)) {
                err = RD_KAFKA_RESP_ERR__STATE;
                goto err_reply;
        } else if (pos.offset == RD_KAFKA_OFFSET_STORED) {
                err = RD_KAFKA_RESP_ERR__INVALID_ARG;
                goto err_reply;
        }

        rd_kafka_toppar_op_version_bump(rktp, version);

        /* Reset app offsets since seek()ing is analogue to a (re)assign(),
         * and we want to avoid using the current app offset on resume()
         * following a seek (#3567). */
        rktp->rktp_app_pos.offset       = RD_KAFKA_OFFSET_INVALID;
        rktp->rktp_app_pos.leader_epoch = -1;

        /* Abort pending offset lookups. */
        if (rktp->rktp_fetch_state == RD_KAFKA_TOPPAR_FETCH_OFFSET_QUERY)
                rd_kafka_timer_stop(&rktp->rktp_rkt->rkt_rk->rk_timers,
                                    &rktp->rktp_offset_query_tmr, 1 /*lock*/);

        if (pos.offset <= 0 || pos.validated) {
                rd_kafka_toppar_next_offset_handle(rktp, pos);
        } else {
                rd_kafka_toppar_set_fetch_state(
                    rktp, RD_KAFKA_TOPPAR_FETCH_VALIDATE_EPOCH_WAIT);
                rd_kafka_toppar_set_next_fetch_position(rktp, pos);
                rd_kafka_toppar_set_offset_validation_position(rktp, pos);
                rd_kafka_offset_validate(rktp, "seek");
        }

        /* Signal back to caller thread that seek has commenced, or err */
err_reply:
        rd_kafka_toppar_unlock(rktp);

        if (rko_orig->rko_replyq.q) {
                rd_kafka_op_t *rko;

                rko = rd_kafka_op_new(RD_KAFKA_OP_SEEK | RD_KAFKA_OP_REPLY);

                rko->rko_err               = err;
                rko->rko_u.fetch_start.pos = rko_orig->rko_u.fetch_start.pos;
                rko->rko_rktp              = rd_kafka_toppar_keep(rktp);

                rd_kafka_replyq_enq(&rko_orig->rko_replyq, rko, 0);
        }
}


/**
 * @brief Pause/resume toppar.
 *
 * This is the internal handler of the pause/resume op.
 *
 * @locality toppar's handler thread
 */
static void rd_kafka_toppar_pause_resume(rd_kafka_toppar_t *rktp,
                                         rd_kafka_op_t *rko_orig) {
        rd_kafka_t *rk  = rktp->rktp_rkt->rkt_rk;
        int pause       = rko_orig->rko_u.pause.pause;
        int flag        = rko_orig->rko_u.pause.flag;
        int32_t version = rko_orig->rko_version;

        rd_kafka_toppar_lock(rktp);

        rd_kafka_toppar_op_version_bump(rktp, version);

        if (!pause && (rktp->rktp_flags & flag) != flag) {
                rd_kafka_dbg(rk, TOPIC, "RESUME",
                             "Not resuming %s [%" PRId32
                             "]: "
                             "partition is not paused by %s",
                             rktp->rktp_rkt->rkt_topic->str,
                             rktp->rktp_partition,
                             (flag & RD_KAFKA_TOPPAR_F_APP_PAUSE ? "application"
                                                                 : "library"));
                rd_kafka_toppar_unlock(rktp);
                return;
        }

        if (pause) {
                /* Pause partition by setting either
                 * RD_KAFKA_TOPPAR_F_APP_PAUSE or
                 * RD_KAFKA_TOPPAR_F_LIB_PAUSE */
                rktp->rktp_flags |= flag;

                if (rk->rk_type == RD_KAFKA_CONSUMER) {
                        /* Save offset of last consumed message+1 as the
                         * next message to fetch on resume. */
                        if (rktp->rktp_app_pos.offset !=
                            RD_KAFKA_OFFSET_INVALID)
                                rd_kafka_toppar_set_next_fetch_position(
                                    rktp, rktp->rktp_app_pos);

                        rd_kafka_dbg(
                            rk, TOPIC, pause ? "PAUSE" : "RESUME",
                            "%s %s [%" PRId32 "]: at %s (state %s, v%d)",
                            pause ? "Pause" : "Resume",
                            rktp->rktp_rkt->rkt_topic->str,
                            rktp->rktp_partition,
                            rd_kafka_fetch_pos2str(rktp->rktp_next_fetch_start),
                            rd_kafka_fetch_states[rktp->rktp_fetch_state],
                            version);
                } else {
                        rd_kafka_dbg(
                            rk, TOPIC, pause ? "PAUSE" : "RESUME",
                            "%s %s [%" PRId32 "] (state %s, v%d)",
                            pause ? "Pause" : "Resume",
                            rktp->rktp_rkt->rkt_topic->str,
                            rktp->rktp_partition,
                            rd_kafka_fetch_states[rktp->rktp_fetch_state],
                            version);
                }

        } else {
                /* Unset the RD_KAFKA_TOPPAR_F_APP_PAUSE or
                 * RD_KAFKA_TOPPAR_F_LIB_PAUSE flag */
                rktp->rktp_flags &= ~flag;

                if (rk->rk_type == RD_KAFKA_CONSUMER) {
                        rd_kafka_dbg(
                            rk, TOPIC, pause ? "PAUSE" : "RESUME",
                            "%s %s [%" PRId32 "]: at %s (state %s, v%d)",
                            rktp->rktp_fetch_state ==
                                    RD_KAFKA_TOPPAR_FETCH_ACTIVE
                                ? "Resuming"
                                : "Not resuming stopped",
                            rktp->rktp_rkt->rkt_topic->str,
                            rktp->rktp_partition,
                            rd_kafka_fetch_pos2str(rktp->rktp_next_fetch_start),
                            rd_kafka_fetch_states[rktp->rktp_fetch_state],
                            version);

                        /* If the resuming offset is logical we
                         * need to trigger a seek (that performs the
                         * logical->absolute lookup logic) to get
                         * things going.
                         * Typical case is when a partition is paused
                         * before anything has been consumed by app
                         * yet thus having rktp_app_offset=INVALID. */
                        if (!RD_KAFKA_TOPPAR_IS_PAUSED(rktp) &&
                            (rktp->rktp_fetch_state ==
                                 RD_KAFKA_TOPPAR_FETCH_ACTIVE ||
                             rktp->rktp_fetch_state ==
                                 RD_KAFKA_TOPPAR_FETCH_OFFSET_WAIT) &&
                            rktp->rktp_next_fetch_start.offset ==
                                RD_KAFKA_OFFSET_INVALID)
                                rd_kafka_toppar_next_offset_handle(
                                    rktp, rktp->rktp_next_fetch_start);

                } else
                        rd_kafka_dbg(
                            rk, TOPIC, pause ? "PAUSE" : "RESUME",
                            "%s %s [%" PRId32 "] (state %s, v%d)",
                            pause ? "Pause" : "Resume",
                            rktp->rktp_rkt->rkt_topic->str,
                            rktp->rktp_partition,
                            rd_kafka_fetch_states[rktp->rktp_fetch_state],
                            version);
        }
        rd_kafka_toppar_unlock(rktp);

        if (pause && rk->rk_type == RD_KAFKA_CONSUMER) {
                /* Flush partition's fetch queue */
                rd_kafka_q_purge_toppar_version(rktp->rktp_fetchq, rktp,
                                                rko_orig->rko_version);
        }
}



/**
 * @brief Serve a toppar in a consumer broker thread.
 *        This is considered the fast path and should be minimal,
 *        mostly focusing on fetch related mechanisms.
 *
 * @returns the partition's Fetch backoff timestamp, or 0 if no backoff.
 *
 * @locality broker thread
 * @locks none
 */
rd_ts_t rd_kafka_broker_consumer_toppar_serve(rd_kafka_broker_t *rkb,
                                              rd_kafka_toppar_t *rktp) {
        return rd_kafka_toppar_fetch_decide(rktp, rkb, 0);
}



/**
 * @brief Serve a toppar op
 *
 * @param rktp may be NULL for certain ops (OP_RECV_BUF)
 *
 * Will send an empty reply op if the request rko has a replyq set,
 * providing synchronous operation.
 *
 * @locality toppar handler thread
 */
static rd_kafka_op_res_t rd_kafka_toppar_op_serve(rd_kafka_t *rk,
                                                  rd_kafka_q_t *rkq,
                                                  rd_kafka_op_t *rko,
                                                  rd_kafka_q_cb_type_t cb_type,
                                                  void *opaque) {
        rd_kafka_toppar_t *rktp = NULL;
        int outdated            = 0;

        if (rko->rko_rktp)
                rktp = rko->rko_rktp;

        if (rktp) {
                outdated =
                    rd_kafka_op_version_outdated(rko, rktp->rktp_op_version);

                rd_kafka_dbg(rktp->rktp_rkt->rkt_rk, TOPIC, "OP",
                             "%.*s [%" PRId32
                             "] received %sop %s "
                             "(v%" PRId32 ") in fetch-state %s (opv%d)",
                             RD_KAFKAP_STR_PR(rktp->rktp_rkt->rkt_topic),
                             rktp->rktp_partition, outdated ? "outdated " : "",
                             rd_kafka_op2str(rko->rko_type), rko->rko_version,
                             rd_kafka_fetch_states[rktp->rktp_fetch_state],
                             rktp->rktp_op_version);

                if (outdated) {
#if ENABLE_DEVEL
                        rd_kafka_op_print(stdout, "PART_OUTDATED", rko);
#endif
                        rd_kafka_op_reply(rko, RD_KAFKA_RESP_ERR__OUTDATED);
                        return RD_KAFKA_OP_RES_HANDLED;
                }
        }

        switch ((int)rko->rko_type) {
        case RD_KAFKA_OP_FETCH_START:
                rd_kafka_toppar_fetch_start(rktp, rko->rko_u.fetch_start.pos,
                                            rko);
                break;

        case RD_KAFKA_OP_FETCH_STOP:
                rd_kafka_toppar_fetch_stop(rktp, rko);
                break;

        case RD_KAFKA_OP_SEEK:
                rd_kafka_toppar_seek(rktp, rko->rko_u.fetch_start.pos, rko);
                break;

        case RD_KAFKA_OP_PAUSE:
                rd_kafka_toppar_pause_resume(rktp, rko);
                break;

        case RD_KAFKA_OP_OFFSET_COMMIT | RD_KAFKA_OP_REPLY:
                rd_kafka_assert(NULL, rko->rko_u.offset_commit.cb);
                rko->rko_u.offset_commit.cb(rk, rko->rko_err,
                                            rko->rko_u.offset_commit.partitions,
                                            rko->rko_u.offset_commit.opaque);
                break;

        case RD_KAFKA_OP_OFFSET_FETCH | RD_KAFKA_OP_REPLY: {
                /* OffsetFetch reply */
                rd_kafka_topic_partition_list_t *offsets =
                    rko->rko_u.offset_fetch.partitions;
                rd_kafka_fetch_pos_t pos = {RD_KAFKA_OFFSET_INVALID, -1};

                rktp = rd_kafka_topic_partition_get_toppar(
                    rk, &offsets->elems[0], rd_true /*create-on-miss*/);

                if (!rko->rko_err) {
                        /* Request succeeded but per-partition might have failed
                         */
                        rko->rko_err = offsets->elems[0].err;
                        pos          = rd_kafka_topic_partition_get_fetch_pos(
                            &offsets->elems[0]);
                }

                rd_kafka_topic_partition_list_destroy(offsets);
                rko->rko_u.offset_fetch.partitions = NULL;

                rd_kafka_timer_stop(&rktp->rktp_rkt->rkt_rk->rk_timers,
                                    &rktp->rktp_offset_query_tmr, 1 /*lock*/);

                rd_kafka_toppar_lock(rktp);

                if (rko->rko_err) {
                        rd_kafka_dbg(
                            rktp->rktp_rkt->rkt_rk, TOPIC, "OFFSET",
                            "Failed to fetch offset for "
                            "%.*s [%" PRId32 "]: %s",
                            RD_KAFKAP_STR_PR(rktp->rktp_rkt->rkt_topic),
                            rktp->rktp_partition,
                            rd_kafka_err2str(rko->rko_err));

                        /* Keep on querying until we succeed. */
                        rd_kafka_toppar_offset_retry(rktp, 500,
                                                     "failed to fetch offsets");
                        rd_kafka_toppar_unlock(rktp);


                        /* Propagate error to application */
                        if (rko->rko_err != RD_KAFKA_RESP_ERR__WAIT_COORD &&
                            rko->rko_err !=
                                RD_KAFKA_RESP_ERR_UNSTABLE_OFFSET_COMMIT)
                                rd_kafka_consumer_err(
                                    rktp->rktp_fetchq, RD_KAFKA_NODEID_UA,
                                    rko->rko_err, 0, NULL, rktp,
                                    RD_KAFKA_OFFSET_INVALID,
                                    "Failed to fetch "
                                    "offsets from brokers: %s",
                                    rd_kafka_err2str(rko->rko_err));

                        /* Refcount from get_toppar() */
                        rd_kafka_toppar_destroy(rktp);

                        break;
                }

                rd_kafka_dbg(rktp->rktp_rkt->rkt_rk, TOPIC, "OFFSET",
                             "%.*s [%" PRId32 "]: OffsetFetch returned %s",
                             RD_KAFKAP_STR_PR(rktp->rktp_rkt->rkt_topic),
                             rktp->rktp_partition, rd_kafka_fetch_pos2str(pos));

                if (pos.offset > 0)
                        rktp->rktp_committed_pos = pos;

                if (pos.offset >= 0)
                        rd_kafka_toppar_next_offset_handle(rktp, pos);
                else
                        rd_kafka_offset_reset(rktp, RD_KAFKA_NODEID_UA, pos,
                                              RD_KAFKA_RESP_ERR__NO_OFFSET,
                                              "no previously committed offset "
                                              "available");
                rd_kafka_toppar_unlock(rktp);

                /* Refcount from get_toppar() */
                rd_kafka_toppar_destroy(rktp);
        } break;

        default:
                rd_kafka_assert(NULL, !*"unknown type");
                break;
        }

        rd_kafka_op_reply(rko, RD_KAFKA_RESP_ERR_NO_ERROR);

        return RD_KAFKA_OP_RES_HANDLED;
}



/**
 * Send command op to toppar (handled by toppar's thread).
 *
 * Locality: any thread
 */
static void rd_kafka_toppar_op0(rd_kafka_toppar_t *rktp,
                                rd_kafka_op_t *rko,
                                rd_kafka_replyq_t replyq) {
        rko->rko_rktp   = rd_kafka_toppar_keep(rktp);
        rko->rko_replyq = replyq;

        rd_kafka_q_enq(rktp->rktp_ops, rko);
}


/**
 * Send command op to toppar (handled by toppar's thread).
 *
 * Locality: any thread
 */
static void rd_kafka_toppar_op(rd_kafka_toppar_t *rktp,
                               rd_kafka_op_type_t type,
                               int32_t version,
                               rd_kafka_fetch_pos_t pos,
                               rd_kafka_cgrp_t *rkcg,
                               rd_kafka_replyq_t replyq) {
        rd_kafka_op_t *rko;

        rko              = rd_kafka_op_new(type);
        rko->rko_version = version;
        if (type == RD_KAFKA_OP_FETCH_START || type == RD_KAFKA_OP_SEEK) {
                if (rkcg)
                        rko->rko_u.fetch_start.rkcg = rkcg;
                rko->rko_u.fetch_start.pos = pos;
        }

        rd_kafka_toppar_op0(rktp, rko, replyq);
}



/**
 * Start consuming partition (async operation).
 *  'offset' is the initial offset
 *  'fwdq' is an optional queue to forward messages to, if this is NULL
 *  then messages will be enqueued on rktp_fetchq.
 *  'replyq' is an optional queue for handling the consume_start ack.
 *
 * This is the thread-safe interface that can be called from any thread.
 */
rd_kafka_resp_err_t rd_kafka_toppar_op_fetch_start(rd_kafka_toppar_t *rktp,
                                                   rd_kafka_fetch_pos_t pos,
                                                   rd_kafka_q_t *fwdq,
                                                   rd_kafka_replyq_t replyq) {
        int32_t version;

        rd_kafka_q_lock(rktp->rktp_fetchq);
        if (fwdq && !(rktp->rktp_fetchq->rkq_flags & RD_KAFKA_Q_F_FWD_APP))
                rd_kafka_q_fwd_set0(rktp->rktp_fetchq, fwdq, 0, /* no do_lock */
                                    0 /* no fwd_app */);
        rd_kafka_q_unlock(rktp->rktp_fetchq);

        /* Bump version barrier. */
        version = rd_kafka_toppar_version_new_barrier(rktp);

        rd_kafka_dbg(rktp->rktp_rkt->rkt_rk, TOPIC, "CONSUMER",
                     "Start consuming %.*s [%" PRId32 "] at %s (v%" PRId32 ")",
                     RD_KAFKAP_STR_PR(rktp->rktp_rkt->rkt_topic),
                     rktp->rktp_partition, rd_kafka_fetch_pos2str(pos),
                     version);

        rd_kafka_toppar_op(rktp, RD_KAFKA_OP_FETCH_START, version, pos,
                           rktp->rktp_rkt->rkt_rk->rk_cgrp, replyq);

        return RD_KAFKA_RESP_ERR_NO_ERROR;
}


/**
 * Stop consuming partition (async operatoin)
 * This is thread-safe interface that can be called from any thread.
 *
 * Locality: any thread
 */
rd_kafka_resp_err_t rd_kafka_toppar_op_fetch_stop(rd_kafka_toppar_t *rktp,
                                                  rd_kafka_replyq_t replyq) {
        int32_t version;

        /* Bump version barrier. */
        version = rd_kafka_toppar_version_new_barrier(rktp);

        rd_kafka_dbg(rktp->rktp_rkt->rkt_rk, TOPIC, "CONSUMER",
                     "Stop consuming %.*s [%" PRId32 "] (v%" PRId32 ")",
                     RD_KAFKAP_STR_PR(rktp->rktp_rkt->rkt_topic),
                     rktp->rktp_partition, version);

        rd_kafka_toppar_op(rktp, RD_KAFKA_OP_FETCH_STOP, version,
                           RD_KAFKA_FETCH_POS(-1, -1), NULL, replyq);

        return RD_KAFKA_RESP_ERR_NO_ERROR;
}


/**
 * @brief Set/Seek offset of a consumed partition (async operation).
 *
 * @param offset is the target offset.
 * @param leader_epoch is the partition leader epoch, or -1.
 * @param replyq is an optional queue for handling the ack.
 *
 * This is the thread-safe interface that can be called from any thread.
 */
rd_kafka_resp_err_t rd_kafka_toppar_op_seek(rd_kafka_toppar_t *rktp,
                                            rd_kafka_fetch_pos_t pos,
                                            rd_kafka_replyq_t replyq) {
        int32_t version;

        /* Bump version barrier. */
        version = rd_kafka_toppar_version_new_barrier(rktp);

        rd_kafka_dbg(rktp->rktp_rkt->rkt_rk, TOPIC, "CONSUMER",
                     "Seek %.*s [%" PRId32 "] to %s (v%" PRId32 ")",
                     RD_KAFKAP_STR_PR(rktp->rktp_rkt->rkt_topic),
                     rktp->rktp_partition, rd_kafka_fetch_pos2str(pos),
                     version);

        rd_kafka_toppar_op(rktp, RD_KAFKA_OP_SEEK, version, pos, NULL, replyq);

        return RD_KAFKA_RESP_ERR_NO_ERROR;
}


/**
 * @brief Pause/resume partition (async operation).
 *
 * @param flag is either RD_KAFKA_TOPPAR_F_APP_PAUSE or .._F_LIB_PAUSE
 *             depending on if the app paused or librdkafka.
 * @param pause is 1 for pausing or 0 for resuming.
 *
 * @locality any
 */
rd_kafka_resp_err_t rd_kafka_toppar_op_pause_resume(rd_kafka_toppar_t *rktp,
                                                    int pause,
                                                    int flag,
                                                    rd_kafka_replyq_t replyq) {
        int32_t version;
        rd_kafka_op_t *rko;

        /* Bump version barrier. */
        version = rd_kafka_toppar_version_new_barrier(rktp);

        rd_kafka_dbg(rktp->rktp_rkt->rkt_rk, TOPIC, pause ? "PAUSE" : "RESUME",
                     "%s %.*s [%" PRId32 "] (v%" PRId32 ")",
                     pause ? "Pause" : "Resume",
                     RD_KAFKAP_STR_PR(rktp->rktp_rkt->rkt_topic),
                     rktp->rktp_partition, version);

        rko                    = rd_kafka_op_new(RD_KAFKA_OP_PAUSE);
        rko->rko_version       = version;
        rko->rko_u.pause.pause = pause;
        rko->rko_u.pause.flag  = flag;

        rd_kafka_toppar_op0(rktp, rko, replyq);

        return RD_KAFKA_RESP_ERR_NO_ERROR;
}


/**
 * @brief Pause a toppar (asynchronous).
 *
 * @param flag is either RD_KAFKA_TOPPAR_F_APP_PAUSE or .._F_LIB_PAUSE
 *             depending on if the app paused or librdkafka.
 *
 * @locality any
 * @locks none needed
 */
void rd_kafka_toppar_pause(rd_kafka_toppar_t *rktp, int flag) {
        rd_kafka_toppar_op_pause_resume(rktp, 1 /*pause*/, flag,
                                        RD_KAFKA_NO_REPLYQ);
}

/**
 * @brief Resume a toppar (asynchronous).
 *
 * @param flag is either RD_KAFKA_TOPPAR_F_APP_PAUSE or .._F_LIB_PAUSE
 *             depending on if the app paused or librdkafka.
 *
 * @locality any
 * @locks none needed
 */
void rd_kafka_toppar_resume(rd_kafka_toppar_t *rktp, int flag) {
        rd_kafka_toppar_op_pause_resume(rktp, 1 /*pause*/, flag,
                                        RD_KAFKA_NO_REPLYQ);
}



/**
 * @brief Pause or resume a list of partitions.
 *
 * @param flag is either RD_KAFKA_TOPPAR_F_APP_PAUSE or .._F_LIB_PAUSE
 *             depending on if the app paused or librdkafka.
 * @param pause true for pausing, false for resuming.
 * @param async RD_SYNC to wait for background thread to handle op,
 *              RD_ASYNC for asynchronous operation.
 *
 * @locality any
 *
 * @remark This is an asynchronous call, the actual pause/resume is performed
 *         by toppar_pause() in the toppar's handler thread.
 */
rd_kafka_resp_err_t
rd_kafka_toppars_pause_resume(rd_kafka_t *rk,
                              rd_bool_t pause,
                              rd_async_t async,
                              int flag,
                              rd_kafka_topic_partition_list_t *partitions) {
        int i;
        int waitcnt        = 0;
        rd_kafka_q_t *tmpq = NULL;

        if (!async)
                tmpq = rd_kafka_q_new(rk);

        rd_kafka_dbg(
            rk, TOPIC, pause ? "PAUSE" : "RESUME", "%s %s %d partition(s)",
            flag & RD_KAFKA_TOPPAR_F_APP_PAUSE ? "Application" : "Library",
            pause ? "pausing" : "resuming", partitions->cnt);

        for (i = 0; i < partitions->cnt; i++) {
                rd_kafka_topic_partition_t *rktpar = &partitions->elems[i];
                rd_kafka_toppar_t *rktp;

                rktp =
                    rd_kafka_topic_partition_get_toppar(rk, rktpar, rd_false);
                if (!rktp) {
                        rd_kafka_dbg(rk, TOPIC, pause ? "PAUSE" : "RESUME",
                                     "%s %s [%" PRId32
                                     "]: skipped: "
                                     "unknown partition",
                                     pause ? "Pause" : "Resume", rktpar->topic,
                                     rktpar->partition);

                        rktpar->err = RD_KAFKA_RESP_ERR__UNKNOWN_PARTITION;
                        continue;
                }

                rd_kafka_toppar_op_pause_resume(rktp, pause, flag,
                                                RD_KAFKA_REPLYQ(tmpq, 0));

                if (!async)
                        waitcnt++;

                rd_kafka_toppar_destroy(rktp);

                rktpar->err = RD_KAFKA_RESP_ERR_NO_ERROR;
        }

        if (!async) {
                while (waitcnt-- > 0)
                        rd_kafka_q_wait_result(tmpq, RD_POLL_INFINITE);

                rd_kafka_q_destroy_owner(tmpq);
        }

        return RD_KAFKA_RESP_ERR_NO_ERROR;
}



/**
 * Propagate error for toppar
 */
void rd_kafka_toppar_enq_error(rd_kafka_toppar_t *rktp,
                               rd_kafka_resp_err_t err,
                               const char *reason) {
        rd_kafka_op_t *rko;
        char buf[512];

        rko           = rd_kafka_op_new(RD_KAFKA_OP_ERR);
        rko->rko_err  = err;
        rko->rko_rktp = rd_kafka_toppar_keep(rktp);

        rd_snprintf(buf, sizeof(buf), "%.*s [%" PRId32 "]: %s (%s)",
                    RD_KAFKAP_STR_PR(rktp->rktp_rkt->rkt_topic),
                    rktp->rktp_partition, reason, rd_kafka_err2str(err));

        rko->rko_u.err.errstr = rd_strdup(buf);

        rd_kafka_q_enq(rktp->rktp_fetchq, rko);
}



/**
 * Returns the currently delegated broker for this toppar.
 * If \p proper_broker is set NULL will be returned if current handler
 * is not a proper broker (INTERNAL broker).
 *
 * The returned broker has an increased refcount.
 *
 * Locks: none
 */
rd_kafka_broker_t *rd_kafka_toppar_broker(rd_kafka_toppar_t *rktp,
                                          int proper_broker) {
        rd_kafka_broker_t *rkb;
        rd_kafka_toppar_lock(rktp);
        rkb = rktp->rktp_broker;
        if (rkb) {
                if (proper_broker && rkb->rkb_source == RD_KAFKA_INTERNAL)
                        rkb = NULL;
                else
                        rd_kafka_broker_keep(rkb);
        }
        rd_kafka_toppar_unlock(rktp);

        return rkb;
}


/**
 * @brief Take action when partition broker becomes unavailable.
 *        This should be called when requests fail with
 *        NOT_LEADER_FOR.. or similar error codes, e.g. ProduceRequest.
 *
 * @locks none
 * @locality any
 */
void rd_kafka_toppar_leader_unavailable(rd_kafka_toppar_t *rktp,
                                        const char *reason,
                                        rd_kafka_resp_err_t err) {
        rd_kafka_topic_t *rkt = rktp->rktp_rkt;

        rd_kafka_dbg(rkt->rkt_rk, TOPIC, "BROKERUA",
                     "%s [%" PRId32 "]: broker unavailable: %s: %s",
                     rkt->rkt_topic->str, rktp->rktp_partition, reason,
                     rd_kafka_err2str(err));

        rd_kafka_topic_wrlock(rkt);
        rkt->rkt_flags |= RD_KAFKA_TOPIC_F_LEADER_UNAVAIL;
        rd_kafka_topic_wrunlock(rkt);

        rd_kafka_topic_fast_leader_query(rkt->rkt_rk);
}


const char *
rd_kafka_topic_partition_topic(const rd_kafka_topic_partition_t *rktpar) {
        const rd_kafka_toppar_t *rktp = (const rd_kafka_toppar_t *)rktpar;
        return rktp->rktp_rkt->rkt_topic->str;
}

int32_t
rd_kafka_topic_partition_partition(const rd_kafka_topic_partition_t *rktpar) {
        const rd_kafka_toppar_t *rktp = (const rd_kafka_toppar_t *)rktpar;
        return rktp->rktp_partition;
}

void rd_kafka_topic_partition_get(const rd_kafka_topic_partition_t *rktpar,
                                  const char **name,
                                  int32_t *partition) {
        const rd_kafka_toppar_t *rktp = (const rd_kafka_toppar_t *)rktpar;
        *name                         = rktp->rktp_rkt->rkt_topic->str;
        *partition                    = rktp->rktp_partition;
}


/**
 *
 * rd_kafka_topic_partition_t lists
 * Fixed-size non-growable list of partitions for propagation to application.
 *
 */


static void
rd_kafka_topic_partition_list_grow(rd_kafka_topic_partition_list_t *rktparlist,
                                   int add_size) {
        if (add_size < rktparlist->size)
                add_size = RD_MAX(rktparlist->size, 32);

        rktparlist->size += add_size;
        rktparlist->elems = rd_realloc(
            rktparlist->elems, sizeof(*rktparlist->elems) * rktparlist->size);
}


/**
 * @brief Initialize a list for fitting \p size partitions.
 */
void rd_kafka_topic_partition_list_init(
    rd_kafka_topic_partition_list_t *rktparlist,
    int size) {
        memset(rktparlist, 0, sizeof(*rktparlist));

        if (size > 0)
                rd_kafka_topic_partition_list_grow(rktparlist, size);
}


/**
 * Create a list for fitting 'size' topic_partitions (rktp).
 */
rd_kafka_topic_partition_list_t *rd_kafka_topic_partition_list_new(int size) {
        rd_kafka_topic_partition_list_t *rktparlist;

        rktparlist = rd_calloc(1, sizeof(*rktparlist));

        if (size > 0)
                rd_kafka_topic_partition_list_grow(rktparlist, size);

        return rktparlist;
}



rd_kafka_topic_partition_t *rd_kafka_topic_partition_new(const char *topic,
                                                         int32_t partition) {
        rd_kafka_topic_partition_t *rktpar = rd_calloc(1, sizeof(*rktpar));

        rktpar->topic     = rd_strdup(topic);
        rktpar->partition = partition;

        return rktpar;
}

/**
 * @brief Update \p dst with info from \p src.
 */
static void
rd_kafka_topic_partition_update(rd_kafka_topic_partition_t *dst,
                                const rd_kafka_topic_partition_t *src) {
        const rd_kafka_topic_partition_private_t *srcpriv;
        rd_kafka_topic_partition_private_t *dstpriv;

        rd_dassert(!strcmp(dst->topic, src->topic));
        rd_dassert(dst->partition == src->partition);
        rd_dassert(dst != src);

        dst->offset = src->offset;
        dst->opaque = src->opaque;
        dst->err    = src->err;

        if (src->metadata_size > 0) {
                dst->metadata      = rd_malloc(src->metadata_size);
                dst->metadata_size = src->metadata_size;
                ;
                memcpy(dst->metadata, src->metadata, dst->metadata_size);
        }

        if ((srcpriv = src->_private)) {
                dstpriv = rd_kafka_topic_partition_get_private(dst);
                if (srcpriv->rktp && !dstpriv->rktp)
                        dstpriv->rktp = rd_kafka_toppar_keep(srcpriv->rktp);

                rd_assert(dstpriv->rktp == srcpriv->rktp);

                dstpriv->leader_epoch = srcpriv->leader_epoch;

                dstpriv->current_leader_epoch = srcpriv->current_leader_epoch;

                dstpriv->topic_id = srcpriv->topic_id;

        } else if ((dstpriv = dst->_private)) {
                /* No private object in source, reset the fields. */
                dstpriv->leader_epoch         = -1;
                dstpriv->current_leader_epoch = -1;
                dstpriv->topic_id             = RD_KAFKA_UUID_ZERO;
        }
}


rd_kafka_topic_partition_t *
rd_kafka_topic_partition_copy(const rd_kafka_topic_partition_t *src) {
        rd_kafka_topic_partition_t *dst =
            rd_kafka_topic_partition_new(src->topic, src->partition);

        rd_kafka_topic_partition_update(dst, src);

        return dst;
}


/** Same as above but with generic void* signature */
void *rd_kafka_topic_partition_copy_void(const void *src) {
        return rd_kafka_topic_partition_copy(src);
}


rd_kafka_topic_partition_t *
rd_kafka_topic_partition_new_from_rktp(rd_kafka_toppar_t *rktp) {
        rd_kafka_topic_partition_t *rktpar = rd_calloc(1, sizeof(*rktpar));

        rktpar->topic     = RD_KAFKAP_STR_DUP(rktp->rktp_rkt->rkt_topic);
        rktpar->partition = rktp->rktp_partition;

        return rktpar;
}

/**
 * @brief Destroy a partition private glue object.
 */
static void rd_kafka_topic_partition_private_destroy(
    rd_kafka_topic_partition_private_t *parpriv) {
        if (parpriv->rktp)
                rd_kafka_toppar_destroy(parpriv->rktp);
        rd_free(parpriv);
}

static void
rd_kafka_topic_partition_destroy0(rd_kafka_topic_partition_t *rktpar,
                                  int do_free) {
        if (rktpar->topic)
                rd_free(rktpar->topic);
        if (rktpar->metadata)
                rd_free(rktpar->metadata);
        if (rktpar->_private)
                rd_kafka_topic_partition_private_destroy(
                    (rd_kafka_topic_partition_private_t *)rktpar->_private);

        if (do_free)
                rd_free(rktpar);
}


int32_t rd_kafka_topic_partition_get_leader_epoch(
    const rd_kafka_topic_partition_t *rktpar) {
        const rd_kafka_topic_partition_private_t *parpriv;

        if (!(parpriv = rktpar->_private))
                return -1;

        return parpriv->leader_epoch;
}

void rd_kafka_topic_partition_set_leader_epoch(
    rd_kafka_topic_partition_t *rktpar,
    int32_t leader_epoch) {
        rd_kafka_topic_partition_private_t *parpriv;

        /* Avoid allocating private_t if clearing the epoch */
        if (leader_epoch == -1 && !rktpar->_private)
                return;

        parpriv = rd_kafka_topic_partition_get_private(rktpar);

        parpriv->leader_epoch = leader_epoch;
}

int32_t rd_kafka_topic_partition_get_current_leader_epoch(
    const rd_kafka_topic_partition_t *rktpar) {
        const rd_kafka_topic_partition_private_t *parpriv;

        if (!(parpriv = rktpar->_private))
                return -1;

        return parpriv->current_leader_epoch;
}

/**
 * @brief Sets topic id for partition \p rktpar.
 *
 * @param rktpar Topic partition.
 * @param topic_id Topic id to set.
 */
void rd_kafka_topic_partition_set_topic_id(rd_kafka_topic_partition_t *rktpar,
                                           rd_kafka_Uuid_t topic_id) {
        rd_kafka_topic_partition_private_t *parpriv;

        /* Avoid allocating private_t if clearing the epoch */
        if (!rd_kafka_Uuid_cmp(topic_id, RD_KAFKA_UUID_ZERO) &&
            !rktpar->_private)
                return;

        parpriv = rd_kafka_topic_partition_get_private(rktpar);

        parpriv->topic_id = topic_id;
}

/**
 * @brief Gets topic id from topic-partition \p rktpar.
 *
 * @param rktpar Topic partition.
 * @return Topic id, or RD_KAFKA_UUID_ZERO.
 */
rd_kafka_Uuid_t rd_kafka_topic_partition_get_topic_id(
    const rd_kafka_topic_partition_t *rktpar) {
        const rd_kafka_topic_partition_private_t *parpriv;

        if (!(parpriv = rktpar->_private))
                return RD_KAFKA_UUID_ZERO;

        return parpriv->topic_id;
}

void rd_kafka_topic_partition_set_current_leader_epoch(
    rd_kafka_topic_partition_t *rktpar,
    int32_t current_leader_epoch) {
        rd_kafka_topic_partition_private_t *parpriv;

        /* Avoid allocating private_t if clearing the epoch */
        if (current_leader_epoch == -1 && !rktpar->_private)
                return;

        parpriv = rd_kafka_topic_partition_get_private(rktpar);

        parpriv->current_leader_epoch = current_leader_epoch;
}

/**
 * @brief Set offset and leader epoch from a fetchpos.
 */
void rd_kafka_topic_partition_set_from_fetch_pos(
    rd_kafka_topic_partition_t *rktpar,
    const rd_kafka_fetch_pos_t fetchpos) {
        rktpar->offset = fetchpos.offset;
        rd_kafka_topic_partition_set_leader_epoch(rktpar,
                                                  fetchpos.leader_epoch);
}

/**
 * @brief Set partition metadata from rktp stored one.
 */
void rd_kafka_topic_partition_set_metadata_from_rktp_stored(
    rd_kafka_topic_partition_t *rktpar,
    const rd_kafka_toppar_t *rktp) {
        rktpar->metadata_size = rktp->rktp_stored_metadata_size;
        if (rktp->rktp_stored_metadata) {
                rktpar->metadata = rd_malloc(rktp->rktp_stored_metadata_size);
                memcpy(rktpar->metadata, rktp->rktp_stored_metadata,
                       rktpar->metadata_size);
        }
}


/**
 * @brief Destroy all partitions in list.
 *
 * @remark The allocated size of the list will not shrink.
 */
void rd_kafka_topic_partition_list_clear(
    rd_kafka_topic_partition_list_t *rktparlist) {
        int i;

        for (i = 0; i < rktparlist->cnt; i++)
                rd_kafka_topic_partition_destroy0(&rktparlist->elems[i], 0);

        rktparlist->cnt = 0;
}


void rd_kafka_topic_partition_destroy_free(void *ptr) {
        rd_kafka_topic_partition_destroy0(ptr, rd_true /*do_free*/);
}

void rd_kafka_topic_partition_destroy(rd_kafka_topic_partition_t *rktpar) {
        rd_kafka_topic_partition_destroy0(rktpar, 1);
}


/**
 * Destroys a list previously created with .._list_new() and drops
 * any references to contained toppars.
 */
void rd_kafka_topic_partition_list_destroy(
    rd_kafka_topic_partition_list_t *rktparlist) {
        int i;

        for (i = 0; i < rktparlist->cnt; i++)
                rd_kafka_topic_partition_destroy0(&rktparlist->elems[i], 0);

        if (rktparlist->elems)
                rd_free(rktparlist->elems);

        rd_free(rktparlist);
}


/**
 * @brief Wrapper for rd_kafka_topic_partition_list_destroy() that
 *        matches the standard free(void *) signature, for callback use.
 */
void rd_kafka_topic_partition_list_destroy_free(void *ptr) {
        rd_kafka_topic_partition_list_destroy(
            (rd_kafka_topic_partition_list_t *)ptr);
}

/**
 * @brief Add a partition to an rktpar list.
 * The list must have enough room to fit it.
 *
 * @param rktp Optional partition object that will be stored on the
 * ._private object (with refcount increased).
 *
 * @returns a pointer to the added element.
 */
rd_kafka_topic_partition_t *rd_kafka_topic_partition_list_add0(
    const char *func,
    int line,
    rd_kafka_topic_partition_list_t *rktparlist,
    const char *topic,
    int32_t partition,
    rd_kafka_toppar_t *rktp,
    const rd_kafka_topic_partition_private_t *parpriv) {
        rd_kafka_topic_partition_t *rktpar;
        if (rktparlist->cnt == rktparlist->size)
                rd_kafka_topic_partition_list_grow(rktparlist, 1);
        rd_kafka_assert(NULL, rktparlist->cnt < rktparlist->size);

        rktpar = &rktparlist->elems[rktparlist->cnt++];
        memset(rktpar, 0, sizeof(*rktpar));
<<<<<<< HEAD
        if(topic)
                rktpar->topic     = rd_strdup(topic);
=======
        if (topic)
                rktpar->topic = rd_strdup(topic);
>>>>>>> 13a979ea
        rktpar->partition = partition;
        rktpar->offset    = RD_KAFKA_OFFSET_INVALID;

        if (parpriv) {
                rd_kafka_topic_partition_private_t *parpriv_copy =
                    rd_kafka_topic_partition_get_private(rktpar);
                if (parpriv->rktp) {
                        parpriv_copy->rktp =
                            rd_kafka_toppar_keep_fl(func, line, parpriv->rktp);
                }
                parpriv_copy->leader_epoch = parpriv->leader_epoch;
                parpriv_copy->current_leader_epoch =
                    parpriv->current_leader_epoch;
                parpriv_copy->topic_id = parpriv->topic_id;
        } else if (rktp) {
                rd_kafka_topic_partition_private_t *parpriv_copy =
                    rd_kafka_topic_partition_get_private(rktpar);
                parpriv_copy->rktp = rd_kafka_toppar_keep_fl(func, line, rktp);
        }

        return rktpar;
}


rd_kafka_topic_partition_t *
rd_kafka_topic_partition_list_add(rd_kafka_topic_partition_list_t *rktparlist,
                                  const char *topic,
                                  int32_t partition) {
        return rd_kafka_topic_partition_list_add0(
            __FUNCTION__, __LINE__, rktparlist, topic, partition, NULL, NULL);
}


rd_kafka_topic_partition_t *rd_kafka_topic_partition_list_add_with_topic_id(
    rd_kafka_topic_partition_list_t *rktparlist,
    rd_kafka_Uuid_t topic_id,
<<<<<<< HEAD
    const char *topic_name,
    int32_t partition) {
        rd_kafka_topic_partition_t *rktpar;
        rktpar            = rd_kafka_topic_partition_list_add0(
            __FUNCTION__, __LINE__, rktparlist, topic_name, partition, NULL, NULL);
=======
    int32_t partition) {
        rd_kafka_topic_partition_t *rktpar;
        rktpar = rd_kafka_topic_partition_list_add0(
            __FUNCTION__, __LINE__, rktparlist, NULL, partition, NULL, NULL);
>>>>>>> 13a979ea
        rd_kafka_topic_partition_private_t *parpriv =
            rd_kafka_topic_partition_get_private(rktpar);
        parpriv->topic_id = topic_id;
        return rktpar;
}


/**
 * Adds a consecutive list of partitions to a list
 */
void rd_kafka_topic_partition_list_add_range(
    rd_kafka_topic_partition_list_t *rktparlist,
    const char *topic,
    int32_t start,
    int32_t stop) {

        for (; start <= stop; start++)
                rd_kafka_topic_partition_list_add(rktparlist, topic, start);
}


rd_kafka_topic_partition_t *rd_kafka_topic_partition_list_upsert(
    rd_kafka_topic_partition_list_t *rktparlist,
    const char *topic,
    int32_t partition) {
        rd_kafka_topic_partition_t *rktpar;

        if ((rktpar = rd_kafka_topic_partition_list_find(rktparlist, topic,
                                                         partition)))
                return rktpar;

        return rd_kafka_topic_partition_list_add(rktparlist, topic, partition);
}



/**
 * @brief Creates a copy of \p rktpar and adds it to \p rktparlist
 */
void rd_kafka_topic_partition_list_add_copy(
    rd_kafka_topic_partition_list_t *rktparlist,
    const rd_kafka_topic_partition_t *rktpar) {
        rd_kafka_topic_partition_t *dst;

        dst = rd_kafka_topic_partition_list_add0(
            __FUNCTION__, __LINE__, rktparlist, rktpar->topic,
            rktpar->partition, NULL, rktpar->_private);
        rd_kafka_topic_partition_update(dst, rktpar);
}



/**
 * Create and return a copy of list 'src'
 */
rd_kafka_topic_partition_list_t *
rd_kafka_topic_partition_list_copy(const rd_kafka_topic_partition_list_t *src) {
        rd_kafka_topic_partition_list_t *dst;
        int i;

        dst = rd_kafka_topic_partition_list_new(src->size);

        for (i = 0; i < src->cnt; i++)
                rd_kafka_topic_partition_list_add_copy(dst, &src->elems[i]);
        return dst;
}

/**
 * @brief Same as rd_kafka_topic_partition_list_copy() but suitable for
 *        rd_list_copy(). The \p opaque is ignored.
 */
void *rd_kafka_topic_partition_list_copy_opaque(const void *src, void *opaque) {
        return rd_kafka_topic_partition_list_copy(src);
}

/**
 * @brief Append copies of all elements in \p src to \p dst.
 *        No duplicate-checks are performed.
 */
void rd_kafka_topic_partition_list_add_list(
    rd_kafka_topic_partition_list_t *dst,
    const rd_kafka_topic_partition_list_t *src) {
        int i;

        if (src->cnt == 0)
                return;

        if (dst->size < dst->cnt + src->cnt)
                rd_kafka_topic_partition_list_grow(dst, src->cnt);

        for (i = 0; i < src->cnt; i++)
                rd_kafka_topic_partition_list_add_copy(dst, &src->elems[i]);
}


/**
 * @brief Compare two partition lists using partition comparator \p cmp.
 *
 * @warning This is an O(Na*Nb) operation.
 */
int rd_kafka_topic_partition_list_cmp(const void *_a,
                                      const void *_b,
                                      int (*cmp)(const void *, const void *)) {
        const rd_kafka_topic_partition_list_t *a = _a, *b = _b;
        int r;
        int i;

        r = a->cnt - b->cnt;
        if (r || a->cnt == 0)
                return r;

        /* Since the lists may not be sorted we need to scan all of B
         * for each element in A.
         * FIXME: If the list sizes are larger than X we could create a
         *        temporary hash map instead. */
        for (i = 0; i < a->cnt; i++) {
                int j;

                for (j = 0; j < b->cnt; j++) {
                        r = cmp(&a->elems[i], &b->elems[j]);
                        if (!r)
                                break;
                }

                if (j == b->cnt)
                        return 1;
        }

        return 0;
}


/**
 * @brief Ensures the \p rktpar has a toppar set in _private.
 *
 * @returns the toppar object (or possibly NULL if \p create_on_miss is true)
 *          WITHOUT refcnt increased.
 */
rd_kafka_toppar_t *
rd_kafka_topic_partition_ensure_toppar(rd_kafka_t *rk,
                                       rd_kafka_topic_partition_t *rktpar,
                                       rd_bool_t create_on_miss) {
        rd_kafka_topic_partition_private_t *parpriv;

        parpriv = rd_kafka_topic_partition_get_private(rktpar);

        if (!parpriv->rktp)
                parpriv->rktp = rd_kafka_toppar_get2(
                    rk, rktpar->topic, rktpar->partition,
                    0 /* not ua on miss */, create_on_miss);

        return parpriv->rktp;
}


int rd_kafka_topic_partition_cmp(const void *_a, const void *_b) {
        const rd_kafka_topic_partition_t *a = _a;
        const rd_kafka_topic_partition_t *b = _b;
        int r                               = strcmp(a->topic, b->topic);
        if (r)
                return r;
        else
                return RD_CMP(a->partition, b->partition);
}

/**
 * @brief Compare topic partitions \p a and \p b by topic id first
 *        and then by partition.
 */
int rd_kafka_topic_partition_by_id_cmp(const void *_a, const void *_b) {
        const rd_kafka_topic_partition_t *a = _a;
        const rd_kafka_topic_partition_t *b = _b;
        rd_kafka_Uuid_t topic_id_a = rd_kafka_topic_partition_get_topic_id(a);
        rd_kafka_Uuid_t topic_id_b = rd_kafka_topic_partition_get_topic_id(b);
        int r                      = rd_kafka_Uuid_cmp(topic_id_a, topic_id_b);
        if (r)
                return r;
        else
                return RD_CMP(a->partition, b->partition);
}

/** @brief Compare only the topic */
int rd_kafka_topic_partition_cmp_topic(const void *_a, const void *_b) {
        const rd_kafka_topic_partition_t *a = _a;
        const rd_kafka_topic_partition_t *b = _b;
        return strcmp(a->topic, b->topic);
}

static int rd_kafka_topic_partition_cmp_opaque(const void *_a,
                                               const void *_b,
                                               void *opaque) {
        return rd_kafka_topic_partition_cmp(_a, _b);
}

/** @returns a hash of the topic and partition */
unsigned int rd_kafka_topic_partition_hash(const void *_a) {
        const rd_kafka_topic_partition_t *a = _a;
        int r                               = 31 * 17 + a->partition;
        return 31 * r + rd_string_hash(a->topic, -1);
}



/**
 * @brief Search 'rktparlist' for 'topic' and 'partition'.
 * @returns the elems[] index or -1 on miss.
 */
static int rd_kafka_topic_partition_list_find0(
    const rd_kafka_topic_partition_list_t *rktparlist,
    const char *topic,
    int32_t partition,
    int (*cmp)(const void *, const void *)) {
        rd_kafka_topic_partition_t skel;
        int i;

        skel.topic     = (char *)topic;
        skel.partition = partition;

        for (i = 0; i < rktparlist->cnt; i++) {
                if (!cmp(&skel, &rktparlist->elems[i]))
                        return i;
        }

        return -1;
}

/**
 * @brief Search 'rktparlist' for \p topic_id and \p partition with comparator
 *        \p cmp.
 * @returns the elems[] index or -1 on miss.
 */
static int rd_kafka_topic_partition_list_find_by_id0(
    const rd_kafka_topic_partition_list_t *rktparlist,
    rd_kafka_Uuid_t topic_id,
    int32_t partition,
    int (*cmp)(const void *, const void *)) {
        rd_kafka_topic_partition_t *rktpar =
            rd_kafka_topic_partition_new("", partition);
        int i, ret = -1;

        rd_kafka_topic_partition_set_topic_id(rktpar, topic_id);

        for (i = 0; i < rktparlist->cnt; i++) {
                if (!cmp(rktpar, &rktparlist->elems[i])) {
                        ret = i;
                        break;
                }
        }

        rd_kafka_topic_partition_destroy(rktpar);
        return ret;
}

rd_kafka_topic_partition_t *rd_kafka_topic_partition_list_find(
    const rd_kafka_topic_partition_list_t *rktparlist,
    const char *topic,
    int32_t partition) {
        int i = rd_kafka_topic_partition_list_find0(
            rktparlist, topic, partition, rd_kafka_topic_partition_cmp);
        if (i == -1)
                return NULL;
        else
                return &rktparlist->elems[i];
}

/**
 * @brief Search 'rktparlist' for 'topic_id' and 'partition'.
 * @returns Found topic partition or NULL.
 */
rd_kafka_topic_partition_t *rd_kafka_topic_partition_list_find_by_id(
    const rd_kafka_topic_partition_list_t *rktparlist,
    rd_kafka_Uuid_t topic_id,
    int32_t partition) {
        int i = rd_kafka_topic_partition_list_find_by_id0(
            rktparlist, topic_id, partition,
            rd_kafka_topic_partition_by_id_cmp);
        if (i == -1)
                return NULL;
        else
                return &rktparlist->elems[i];
}

int rd_kafka_topic_partition_list_find_idx(
    const rd_kafka_topic_partition_list_t *rktparlist,
    const char *topic,
    int32_t partition) {
        return rd_kafka_topic_partition_list_find0(
            rktparlist, topic, partition, rd_kafka_topic_partition_cmp);
}

/**
 * @brief Search 'rktparlist' for \p topic_id and \p partition.
 * @returns the elems[] index or -1 on miss.
 */
int rd_kafka_topic_partition_list_find_by_id_idx(
    const rd_kafka_topic_partition_list_t *rktparlist,
    rd_kafka_Uuid_t topic_id,
    int32_t partition) {
        return rd_kafka_topic_partition_list_find_by_id0(
            rktparlist, topic_id, partition,
            rd_kafka_topic_partition_by_id_cmp);
}


/**
 * @returns the first element that matches \p topic, regardless of partition.
 */
rd_kafka_topic_partition_t *rd_kafka_topic_partition_list_find_topic(
    const rd_kafka_topic_partition_list_t *rktparlist,
    const char *topic) {
        int i = rd_kafka_topic_partition_list_find0(
            rktparlist, topic, RD_KAFKA_PARTITION_UA,
            rd_kafka_topic_partition_cmp_topic);
        if (i == -1)
                return NULL;
        else
                return &rktparlist->elems[i];
}


int rd_kafka_topic_partition_list_del_by_idx(
    rd_kafka_topic_partition_list_t *rktparlist,
    int idx) {
        if (unlikely(idx < 0 || idx >= rktparlist->cnt))
                return 0;

        rd_kafka_topic_partition_destroy0(&rktparlist->elems[idx], 0);
        memmove(&rktparlist->elems[idx], &rktparlist->elems[idx + 1],
                (rktparlist->cnt - idx - 1) * sizeof(rktparlist->elems[idx]));
        rktparlist->cnt--;

        return 1;
}


int rd_kafka_topic_partition_list_del(
    rd_kafka_topic_partition_list_t *rktparlist,
    const char *topic,
    int32_t partition) {
        int i = rd_kafka_topic_partition_list_find0(
            rktparlist, topic, partition, rd_kafka_topic_partition_cmp);
        if (i == -1)
                return 0;

        return rd_kafka_topic_partition_list_del_by_idx(rktparlist, i);
}



/**
 * Returns true if 'topic' matches the 'rktpar', else false.
 * On match, if rktpar is a regex pattern then 'matched_by_regex' is set to 1.
 */
int rd_kafka_topic_partition_match(rd_kafka_t *rk,
                                   const rd_kafka_group_member_t *rkgm,
                                   const rd_kafka_topic_partition_t *rktpar,
                                   const char *topic,
                                   int *matched_by_regex) {
        int ret = 0;

        if (*rktpar->topic == '^') {
                char errstr[128];

                ret = rd_regex_match(rktpar->topic, topic, errstr,
                                     sizeof(errstr));
                if (ret == -1) {
                        rd_kafka_dbg(rk, CGRP, "SUBMATCH",
                                     "Invalid regex for member "
                                     "\"%.*s\" subscription \"%s\": %s",
                                     RD_KAFKAP_STR_PR(rkgm->rkgm_member_id),
                                     rktpar->topic, errstr);
                        return 0;
                }

                if (ret && matched_by_regex)
                        *matched_by_regex = 1;

        } else if (!strcmp(rktpar->topic, topic)) {

                if (matched_by_regex)
                        *matched_by_regex = 0;

                ret = 1;
        }

        return ret;
}



void rd_kafka_topic_partition_list_sort(
    rd_kafka_topic_partition_list_t *rktparlist,
    int (*cmp)(const void *, const void *, void *),
    void *opaque) {

        if (!cmp)
                cmp = rd_kafka_topic_partition_cmp_opaque;

        rd_qsort_r(rktparlist->elems, rktparlist->cnt,
                   sizeof(*rktparlist->elems), cmp, opaque);
}


void rd_kafka_topic_partition_list_sort_by_topic(
    rd_kafka_topic_partition_list_t *rktparlist) {
        rd_kafka_topic_partition_list_sort(
            rktparlist, rd_kafka_topic_partition_cmp_opaque, NULL);
}

rd_kafka_resp_err_t rd_kafka_topic_partition_list_set_offset(
    rd_kafka_topic_partition_list_t *rktparlist,
    const char *topic,
    int32_t partition,
    int64_t offset) {
        rd_kafka_topic_partition_t *rktpar;

        if (!(rktpar = rd_kafka_topic_partition_list_find(rktparlist, topic,
                                                          partition)))
                return RD_KAFKA_RESP_ERR__UNKNOWN_PARTITION;

        rktpar->offset = offset;

        return RD_KAFKA_RESP_ERR_NO_ERROR;
}


/**
 * @brief Reset all offsets to the provided value.
 */
void rd_kafka_topic_partition_list_reset_offsets(
    rd_kafka_topic_partition_list_t *rktparlist,
    int64_t offset) {

        int i;
        for (i = 0; i < rktparlist->cnt; i++)
                rktparlist->elems[i].offset = offset;
}


/**
 * Set offset values in partition list based on toppar's last stored offset.
 *
 *  from_rktp - true: set rktp's last stored offset, false: set def_value
 *  unless a concrete offset is set.
 *  is_commit: indicates that set offset is to be committed (for debug log)
 *
 * Returns the number of valid non-logical offsets (>=0).
 */
int rd_kafka_topic_partition_list_set_offsets(
    rd_kafka_t *rk,
    rd_kafka_topic_partition_list_t *rktparlist,
    int from_rktp,
    int64_t def_value,
    int is_commit) {
        int i;
        int valid_cnt = 0;

        for (i = 0; i < rktparlist->cnt; i++) {
                rd_kafka_topic_partition_t *rktpar = &rktparlist->elems[i];
                const char *verb                   = "setting";
                char preamble[128];

                *preamble = '\0'; /* Avoid warning */

                if (from_rktp) {
                        rd_kafka_toppar_t *rktp =
                            rd_kafka_topic_partition_ensure_toppar(rk, rktpar,
                                                                   rd_true);
                        rd_kafka_toppar_lock(rktp);

                        if (rk->rk_conf.debug &
                            (RD_KAFKA_DBG_CGRP | RD_KAFKA_DBG_TOPIC))
                                rd_snprintf(preamble, sizeof(preamble),
                                            "stored %s, committed %s: ",
                                            rd_kafka_fetch_pos2str(
                                                rktp->rktp_stored_pos),
                                            rd_kafka_fetch_pos2str(
                                                rktp->rktp_committed_pos));

                        if (rd_kafka_fetch_pos_cmp(&rktp->rktp_stored_pos,
                                                   &rktp->rktp_committed_pos) >
                            0) {
                                verb = "setting stored";
                                rd_kafka_topic_partition_set_from_fetch_pos(
                                    rktpar, rktp->rktp_stored_pos);
                                rd_kafka_topic_partition_set_metadata_from_rktp_stored(
                                    rktpar, rktp);
                        } else {
                                rktpar->offset = RD_KAFKA_OFFSET_INVALID;
                        }
                        rd_kafka_toppar_unlock(rktp);
                } else {
                        if (RD_KAFKA_OFFSET_IS_LOGICAL(rktpar->offset)) {
                                verb           = "setting default";
                                rktpar->offset = def_value;
                                rd_kafka_topic_partition_set_leader_epoch(
                                    rktpar, -1);
                        } else
                                verb = "keeping";
                }

                if (is_commit && rktpar->offset == RD_KAFKA_OFFSET_INVALID)
                        rd_kafka_dbg(rk, CGRP | RD_KAFKA_DBG_TOPIC, "OFFSET",
                                     "Topic %s [%" PRId32
                                     "]: "
                                     "%snot including in commit",
                                     rktpar->topic, rktpar->partition,
                                     preamble);
                else
                        rd_kafka_dbg(
                            rk, CGRP | RD_KAFKA_DBG_TOPIC, "OFFSET",
                            "Topic %s [%" PRId32
                            "]: "
                            "%s%s offset %s (leader epoch %" PRId32 ") %s",
                            rktpar->topic, rktpar->partition, preamble, verb,
                            rd_kafka_offset2str(rktpar->offset),
                            rd_kafka_topic_partition_get_leader_epoch(rktpar),
                            is_commit ? " for commit" : "");

                if (!RD_KAFKA_OFFSET_IS_LOGICAL(rktpar->offset))
                        valid_cnt++;
        }

        return valid_cnt;
}


/**
 * @returns the number of partitions with absolute (non-logical) offsets set.
 */
int rd_kafka_topic_partition_list_count_abs_offsets(
    const rd_kafka_topic_partition_list_t *rktparlist) {
        int i;
        int valid_cnt = 0;

        for (i = 0; i < rktparlist->cnt; i++)
                if (!RD_KAFKA_OFFSET_IS_LOGICAL(rktparlist->elems[i].offset))
                        valid_cnt++;

        return valid_cnt;
}


/**
 * @brief Update _private (toppar) field to point to valid rktp
 *        for each parition.
 *
 * @param create_on_miss Create partition (and topic_t object) if necessary.
 */
void rd_kafka_topic_partition_list_update_toppars(
    rd_kafka_t *rk,
    rd_kafka_topic_partition_list_t *rktparlist,
    rd_bool_t create_on_miss) {
        int i;
        for (i = 0; i < rktparlist->cnt; i++) {
                rd_kafka_topic_partition_t *rktpar = &rktparlist->elems[i];

                rd_kafka_topic_partition_ensure_toppar(rk, rktpar,
                                                       create_on_miss);
        }
}


/**
 * @brief Populate \p leaders with the leaders+partitions for the partitions in
 *        \p rktparlist. Duplicates are suppressed.
 *
 *        If no leader is found for a partition that element's \c .err will
 *        be set to RD_KAFKA_RESP_ERR_LEADER_NOT_AVAILABLE.
 *
 *        If the partition does not exist \c .err will be set to
 *        RD_KAFKA_RESP_ERR__UNKNOWN_PARTITION.
 *
 * @param rktparlist The partitions to look up leaders for, the .err field
 *                   will be set according to outcome, e.g., ERR_NO_ERROR,
 *                   ERR_UNKNOWN_TOPIC_OR_PART, etc.
 * @param leaders rd_list_t of allocated (struct rd_kafka_partition_leader *)
 * @param query_topics (optional) rd_list of strdupped (char *)
 * @param query_unknown Add unknown topics to \p query_topics.
 * @param eonce (optional) For triggering asynchronously on cache change
 *              in case not all leaders are known now.
 *
 * @remark This is based on the current topic_t and partition state
 *         which may lag behind the last metadata update due to internal
 *         threading and also the fact that no topic_t may have been created.
 *
 * @param leaders rd_list_t of type (struct rd_kafka_partition_leader *)
 *
 * @returns true if all partitions have leaders, else false.
 *
 * @sa rd_kafka_topic_partition_list_get_leaders_by_metadata
 *
 * @locks rd_kafka_*lock() MUST NOT be held
 */
static rd_bool_t rd_kafka_topic_partition_list_get_leaders(
    rd_kafka_t *rk,
    rd_kafka_topic_partition_list_t *rktparlist,
    rd_list_t *leaders,
    rd_list_t *query_topics,
    rd_bool_t query_unknown,
    rd_kafka_enq_once_t *eonce) {
        rd_bool_t complete;
        int cnt = 0;
        int i;

        if (eonce)
                rd_kafka_wrlock(rk);
        else
                rd_kafka_rdlock(rk);

        for (i = 0; i < rktparlist->cnt; i++) {
                rd_kafka_topic_partition_t *rktpar = &rktparlist->elems[i];
                rd_kafka_topic_partition_t *rktpar2;
                rd_kafka_broker_t *rkb = NULL;
                struct rd_kafka_partition_leader leader_skel;
                struct rd_kafka_partition_leader *leader;
                const rd_kafka_metadata_topic_t *mtopic;
                const rd_kafka_metadata_partition_t *mpart;
                rd_bool_t topic_wait_cache;

                rd_kafka_metadata_cache_topic_partition_get(
                    rk, &mtopic, &mpart, rktpar->topic, rktpar->partition,
                    0 /*negative entries too*/);

                topic_wait_cache =
                    !mtopic ||
                    RD_KAFKA_METADATA_CACHE_ERR_IS_TEMPORARY(mtopic->err);

                if (!topic_wait_cache && mtopic &&
                    mtopic->err != RD_KAFKA_RESP_ERR_NO_ERROR &&
                    mtopic->err != RD_KAFKA_RESP_ERR_LEADER_NOT_AVAILABLE) {
                        /* Topic permanently errored */
                        rktpar->err = mtopic->err;
                        continue;
                }

                if (mtopic && !mpart && mtopic->partition_cnt > 0) {
                        /* Topic exists but partition doesnt.
                         * This is a permanent error. */
                        rktpar->err = RD_KAFKA_RESP_ERR__UNKNOWN_PARTITION;
                        continue;
                }

                if (mpart &&
                    (mpart->leader == -1 ||
                     !(rkb = rd_kafka_broker_find_by_nodeid0(
                           rk, mpart->leader, -1 /*any state*/, rd_false)))) {
                        /* Partition has no (valid) leader.
                         * This is a permanent error. */
                        rktpar->err =
                            mtopic->err
                                ? mtopic->err
                                : RD_KAFKA_RESP_ERR_LEADER_NOT_AVAILABLE;
                        continue;
                }

                if (topic_wait_cache || !rkb) {
                        /* Topic unknown or no current leader for partition,
                         * add topic to query list. */
                        rktpar->err = RD_KAFKA_RESP_ERR__IN_PROGRESS;
                        if (query_topics &&
                            !rd_list_find(query_topics, rktpar->topic,
                                          (void *)strcmp))
                                rd_list_add(query_topics,
                                            rd_strdup(rktpar->topic));
                        continue;
                }

                /* Leader exists, add to leader list. */

                rktpar->err = RD_KAFKA_RESP_ERR_NO_ERROR;

                memset(&leader_skel, 0, sizeof(leader_skel));
                leader_skel.rkb = rkb;

                leader = rd_list_find(leaders, &leader_skel,
                                      rd_kafka_partition_leader_cmp);

                if (!leader) {
                        leader = rd_kafka_partition_leader_new(rkb);
                        rd_list_add(leaders, leader);
                }

                rktpar2 = rd_kafka_topic_partition_list_find(
                    leader->partitions, rktpar->topic, rktpar->partition);
                if (rktpar2) {
                        /* Already exists in partitions list, just update. */
                        rd_kafka_topic_partition_update(rktpar2, rktpar);
                } else {
                        /* Make a copy of rktpar and add to partitions list */
                        rd_kafka_topic_partition_list_add_copy(
                            leader->partitions, rktpar);
                }

                rktpar->err = RD_KAFKA_RESP_ERR_NO_ERROR;

                rd_kafka_broker_destroy(rkb); /* loose refcount */
                cnt++;
        }

        complete = cnt == rktparlist->cnt;

        if (!complete && eonce)
                /* Add eonce to cache observers */
                rd_kafka_metadata_cache_wait_state_change_async(rk, eonce);

        if (eonce)
                rd_kafka_wrunlock(rk);
        else
                rd_kafka_rdunlock(rk);

        return complete;
}


/**
 * @brief Timer timeout callback for query_leaders_async rko's eonce object.
 */
static void
rd_kafka_partition_leader_query_eonce_timeout_cb(rd_kafka_timers_t *rkts,
                                                 void *arg) {
        rd_kafka_enq_once_t *eonce = arg;
        rd_kafka_enq_once_trigger(eonce, RD_KAFKA_RESP_ERR__TIMED_OUT,
                                  "timeout timer");
}


/**
 * @brief Query timer callback for query_leaders_async rko's eonce object.
 */
static void
rd_kafka_partition_leader_query_eonce_timer_cb(rd_kafka_timers_t *rkts,
                                               void *arg) {
        rd_kafka_enq_once_t *eonce = arg;
        rd_kafka_enq_once_trigger(eonce, RD_KAFKA_RESP_ERR_NO_ERROR,
                                  "query timer");
}


/**
 * @brief Query metadata cache for partition leaders, or trigger metadata
 *        refresh if leaders not known.
 *
 * @locks_required none
 * @locality any
 */
static rd_kafka_op_res_t
rd_kafka_topic_partition_list_query_leaders_async_worker(rd_kafka_op_t *rko) {
        rd_kafka_t *rk = rko->rko_rk;
        rd_list_t query_topics, *leaders = NULL;
        rd_kafka_op_t *reply;

        RD_KAFKA_OP_TYPE_ASSERT(rko, RD_KAFKA_OP_LEADERS);

        if (rko->rko_err)
                goto reply; /* Timeout or ERR__DESTROY */

        /* Since we're iterating over get_leaders() until all partition leaders
         * are known we need to re-enable the eonce to be triggered again (which
         * is not necessary the first time we get here, but there
         * is no harm doing it then either). */
        rd_kafka_enq_once_reenable(rko->rko_u.leaders.eonce, rko,
                                   RD_KAFKA_REPLYQ(rk->rk_ops, 0));

        /* Look up the leaders in the metadata cache, if not all leaders
         * are known the eonce is registered for metadata cache changes
         * which will cause our function to be called
         * again on (any) metadata cache change.
         *
         * When we are called again we perform the cache lookup again and
         * hopefully get all leaders, otherwise defer a new async wait.
         * Repeat until success or timeout. */

        rd_list_init(&query_topics, 4 + rko->rko_u.leaders.partitions->cnt / 2,
                     rd_free);

        leaders = rd_list_new(1 + rko->rko_u.leaders.partitions->cnt / 2,
                              rd_kafka_partition_leader_destroy_free);

        if (rd_kafka_topic_partition_list_get_leaders(
                rk, rko->rko_u.leaders.partitions, leaders, &query_topics,
                /* Add unknown topics to query_topics only on the
                 * first query, after that we consider them permanently
                 * non-existent */
                rko->rko_u.leaders.query_cnt == 0, rko->rko_u.leaders.eonce)) {
                /* All leaders now known (or failed), reply to caller */
                rd_list_destroy(&query_topics);
                goto reply;
        }

        if (rd_list_empty(&query_topics)) {
                /* Not all leaders known but no topics left to query,
                 * reply to caller. */
                rd_list_destroy(&query_topics);
                goto reply;
        }

        /* Need to refresh topic metadata, but at most every interval. */
        if (!rd_kafka_timer_is_started(&rk->rk_timers,
                                       &rko->rko_u.leaders.query_tmr)) {

                rko->rko_u.leaders.query_cnt++;

                /* Add query interval timer. */
                rd_kafka_enq_once_add_source(rko->rko_u.leaders.eonce,
                                             "query timer");
                rd_kafka_timer_start_oneshot(
                    &rk->rk_timers, &rko->rko_u.leaders.query_tmr, rd_true,
                    3 * 1000 * 1000 /* 3s */,
                    rd_kafka_partition_leader_query_eonce_timer_cb,
                    rko->rko_u.leaders.eonce);

                /* Request metadata refresh */
                rd_kafka_metadata_refresh_topics(
                    rk, NULL, &query_topics, rd_true /*force*/,
                    rd_false /*!allow_auto_create*/, rd_false /*!cgrp_update*/,
                    "query partition leaders");
        }

        rd_list_destroy(leaders);
        rd_list_destroy(&query_topics);

        /* Wait for next eonce trigger */
        return RD_KAFKA_OP_RES_KEEP; /* rko is still used */

reply:
        /* Decommission worker state and reply to caller */

        if (rd_kafka_timer_stop(&rk->rk_timers, &rko->rko_u.leaders.query_tmr,
                                RD_DO_LOCK))
                rd_kafka_enq_once_del_source(rko->rko_u.leaders.eonce,
                                             "query timer");
        if (rd_kafka_timer_stop(&rk->rk_timers, &rko->rko_u.leaders.timeout_tmr,
                                RD_DO_LOCK))
                rd_kafka_enq_once_del_source(rko->rko_u.leaders.eonce,
                                             "timeout timer");

        if (rko->rko_u.leaders.eonce) {
                rd_kafka_enq_once_disable(rko->rko_u.leaders.eonce);
                rko->rko_u.leaders.eonce = NULL;
        }

        /* No leaders found, set a request-level error */
        if (leaders && rd_list_cnt(leaders) == 0) {
                if (!rko->rko_err)
                        rko->rko_err = RD_KAFKA_RESP_ERR__NOENT;
                rd_list_destroy(leaders);
                leaders = NULL;
        }

        /* Create and enqueue reply rko */
        if (rko->rko_u.leaders.replyq.q) {
                reply = rd_kafka_op_new_cb(rk, RD_KAFKA_OP_LEADERS,
                                           rko->rko_u.leaders.cb);
                rd_kafka_op_get_reply_version(reply, rko);
                reply->rko_err = rko->rko_err;
                reply->rko_u.leaders.partitions =
                    rko->rko_u.leaders.partitions; /* Transfer ownership for
                                                    * partition list that
                                                    * now contains
                                                    * per-partition errors*/
                rko->rko_u.leaders.partitions = NULL;
                reply->rko_u.leaders.leaders  = leaders; /* Possibly NULL */
                reply->rko_u.leaders.opaque   = rko->rko_u.leaders.opaque;

                rd_kafka_replyq_enq(&rko->rko_u.leaders.replyq, reply, 0);
        }

        return RD_KAFKA_OP_RES_HANDLED;
}


static rd_kafka_op_res_t
rd_kafka_topic_partition_list_query_leaders_async_worker_op_cb(
    rd_kafka_t *rk,
    rd_kafka_q_t *rkq,
    rd_kafka_op_t *rko) {
        return rd_kafka_topic_partition_list_query_leaders_async_worker(rko);
}

/**
 * @brief Async variant of rd_kafka_topic_partition_list_query_leaders().
 *
 * The reply rko op will contain:
 * - .leaders which is a list of leaders and their partitions, this may be
 *    NULL for overall errors (such as no leaders are found), or a
 *    partial or complete list of leaders.
 * - .partitions which is a copy of the input list of partitions with the
 *   .err field set to the outcome of the leader query, typically ERR_NO_ERROR
 *   or ERR_UNKNOWN_TOPIC_OR_PART.
 *
 * @locks_acquired rd_kafka_*lock()
 *
 * @remark rd_kafka_*lock() MUST NOT be held
 */
void rd_kafka_topic_partition_list_query_leaders_async(
    rd_kafka_t *rk,
    const rd_kafka_topic_partition_list_t *rktparlist,
    int timeout_ms,
    rd_kafka_replyq_t replyq,
    rd_kafka_op_cb_t *cb,
    void *opaque) {
        rd_kafka_op_t *rko;

        rd_assert(rktparlist && rktparlist->cnt > 0);
        rd_assert(replyq.q);

        rko = rd_kafka_op_new_cb(
            rk, RD_KAFKA_OP_LEADERS,
            rd_kafka_topic_partition_list_query_leaders_async_worker_op_cb);
        rko->rko_u.leaders.replyq = replyq;
        rko->rko_u.leaders.partitions =
            rd_kafka_topic_partition_list_copy(rktparlist);
        rko->rko_u.leaders.ts_timeout = rd_timeout_init(timeout_ms);
        rko->rko_u.leaders.cb         = cb;
        rko->rko_u.leaders.opaque     = opaque;

        /* Create an eonce to be triggered either by metadata cache update
         * (from refresh_topics()), query interval, or timeout. */
        rko->rko_u.leaders.eonce =
            rd_kafka_enq_once_new(rko, RD_KAFKA_REPLYQ(rk->rk_ops, 0));

        rd_kafka_enq_once_add_source(rko->rko_u.leaders.eonce, "timeout timer");
        rd_kafka_timer_start_oneshot(
            &rk->rk_timers, &rko->rko_u.leaders.timeout_tmr, rd_true,
            rd_timeout_remains_us(rko->rko_u.leaders.ts_timeout),
            rd_kafka_partition_leader_query_eonce_timeout_cb,
            rko->rko_u.leaders.eonce);

        if (rd_kafka_topic_partition_list_query_leaders_async_worker(rko) ==
            RD_KAFKA_OP_RES_HANDLED)
                rd_kafka_op_destroy(rko); /* Reply queue already disabled */
}


/**
 * @brief Get leaders for all partitions in \p rktparlist, querying metadata
 *        if needed.
 *
 * @param leaders is a pre-initialized (empty) list which will be populated
 *        with the leader brokers and their partitions
 *        (struct rd_kafka_partition_leader *)
 *
 * @remark Will not trigger topic auto creation (unless configured).
 *
 * @returns an error code on error.
 *
 * @locks rd_kafka_*lock() MUST NOT be held
 */
rd_kafka_resp_err_t rd_kafka_topic_partition_list_query_leaders(
    rd_kafka_t *rk,
    rd_kafka_topic_partition_list_t *rktparlist,
    rd_list_t *leaders,
    int timeout_ms) {
        rd_ts_t ts_end   = rd_timeout_init(timeout_ms);
        rd_ts_t ts_query = 0;
        rd_ts_t now;
        int query_cnt = 0;
        int i         = 0;

        /* Get all the partition leaders, try multiple times:
         * if there are no leaders after the first run fire off a leader
         * query and wait for broker state update before trying again,
         * keep trying and re-querying at increasing intervals until
         * success or timeout. */
        do {
                rd_list_t query_topics;
                int query_intvl;

                rd_list_init(&query_topics, rktparlist->cnt, rd_free);

                rd_kafka_topic_partition_list_get_leaders(
                    rk, rktparlist, leaders, &query_topics,
                    /* Add unknown topics to query_topics only on the
                     * first query, after that we consider them
                     * permanently non-existent */
                    query_cnt == 0, NULL);

                if (rd_list_empty(&query_topics)) {
                        /* No remaining topics to query: leader-list complete.*/
                        rd_list_destroy(&query_topics);

                        /* No leader(s) for partitions means all partitions
                         * are unknown. */
                        if (rd_list_empty(leaders))
                                return RD_KAFKA_RESP_ERR__UNKNOWN_PARTITION;

                        return RD_KAFKA_RESP_ERR_NO_ERROR;
                }

                now = rd_clock();

                /*
                 * Missing leader for some partitions
                 */
                query_intvl = (i + 1) * 100; /* add 100ms per iteration */
                if (query_intvl > 2 * 1000)
                        query_intvl = 2 * 1000; /* Cap to 2s */

                if (now >= ts_query + (query_intvl * 1000)) {
                        /* Query metadata for missing leaders,
                         * possibly creating the topic. */
                        rd_kafka_metadata_refresh_topics(
                            rk, NULL, &query_topics, rd_true /*force*/,
                            rd_false /*!allow_auto_create*/,
                            rd_false /*!cgrp_update*/,
                            "query partition leaders");
                        ts_query = now;
                        query_cnt++;

                } else {
                        /* Wait for broker ids to be updated from
                         * metadata refresh above. */
                        int wait_ms =
                            rd_timeout_remains_limit(ts_end, query_intvl);
                        rd_kafka_metadata_cache_wait_change(rk, wait_ms);
                }

                rd_list_destroy(&query_topics);

                i++;
        } while (ts_end == RD_POLL_INFINITE ||
                 now < ts_end); /* now is deliberately outdated here
                                 * since wait_change() will block.
                                 * This gives us one more chance to spin thru*/

        if (rd_atomic32_get(&rk->rk_broker_up_cnt) == 0)
                return RD_KAFKA_RESP_ERR__ALL_BROKERS_DOWN;

        return RD_KAFKA_RESP_ERR__TIMED_OUT;
}


/**
 * @brief Populate \p rkts with the rd_kafka_topic_t objects for the
 *        partitions in. Duplicates are suppressed.
 *
 * @returns the number of topics added.
 */
int rd_kafka_topic_partition_list_get_topics(
    rd_kafka_t *rk,
    rd_kafka_topic_partition_list_t *rktparlist,
    rd_list_t *rkts) {
        int cnt = 0;

        int i;
        for (i = 0; i < rktparlist->cnt; i++) {
                rd_kafka_topic_partition_t *rktpar = &rktparlist->elems[i];
                rd_kafka_toppar_t *rktp;

                rktp =
                    rd_kafka_topic_partition_get_toppar(rk, rktpar, rd_false);
                if (!rktp) {
                        rktpar->err = RD_KAFKA_RESP_ERR__UNKNOWN_PARTITION;
                        continue;
                }

                if (!rd_list_find(rkts, rktp->rktp_rkt,
                                  rd_kafka_topic_cmp_rkt)) {
                        rd_list_add(rkts, rd_kafka_topic_keep(rktp->rktp_rkt));
                        cnt++;
                }

                rd_kafka_toppar_destroy(rktp);
        }

        return cnt;
}


/**
 * @brief Populate \p topics with the strdupped topic names in \p rktparlist.
 *        Duplicates are suppressed.
 *
 * @param include_regex: include regex topics
 *
 * @returns the number of topics added.
 */
int rd_kafka_topic_partition_list_get_topic_names(
    const rd_kafka_topic_partition_list_t *rktparlist,
    rd_list_t *topics,
    int include_regex) {
        int cnt = 0;
        int i;

        for (i = 0; i < rktparlist->cnt; i++) {
                const rd_kafka_topic_partition_t *rktpar =
                    &rktparlist->elems[i];

                if (!include_regex && *rktpar->topic == '^')
                        continue;

                if (!rd_list_find(topics, rktpar->topic, (void *)strcmp)) {
                        rd_list_add(topics, rd_strdup(rktpar->topic));
                        cnt++;
                }
        }

        return cnt;
}


/**
 * @brief Create a copy of \p rktparlist only containing the partitions
 *        matched by \p match function.
 *
 * \p match shall return 1 for match, else 0.
 *
 * @returns a new list
 */
rd_kafka_topic_partition_list_t *rd_kafka_topic_partition_list_match(
    const rd_kafka_topic_partition_list_t *rktparlist,
    int (*match)(const void *elem, const void *opaque),
    void *opaque) {
        rd_kafka_topic_partition_list_t *newlist;
        int i;

        newlist = rd_kafka_topic_partition_list_new(0);

        for (i = 0; i < rktparlist->cnt; i++) {
                const rd_kafka_topic_partition_t *rktpar =
                    &rktparlist->elems[i];

                if (!match(rktpar, opaque))
                        continue;

                rd_kafka_topic_partition_list_add_copy(newlist, rktpar);
        }

        return newlist;
}

void rd_kafka_topic_partition_list_log(
    rd_kafka_t *rk,
    const char *fac,
    int dbg,
    const rd_kafka_topic_partition_list_t *rktparlist) {
        int i;

        rd_kafka_dbg(rk, NONE | dbg, fac,
                     "List with %d partition(s):", rktparlist->cnt);
        for (i = 0; i < rktparlist->cnt; i++) {
                const rd_kafka_topic_partition_t *rktpar =
                    &rktparlist->elems[i];
                rd_kafka_dbg(rk, NONE | dbg, fac,
                             " %s [%" PRId32 "] offset %s%s%s", rktpar->topic,
                             rktpar->partition,
                             rd_kafka_offset2str(rktpar->offset),
                             rktpar->err ? ": error: " : "",
                             rktpar->err ? rd_kafka_err2str(rktpar->err) : "");
        }
}

/**
 * @returns a comma-separated list of partitions.
 */
const char *rd_kafka_topic_partition_list_str(
    const rd_kafka_topic_partition_list_t *rktparlist,
    char *dest,
    size_t dest_size,
    int fmt_flags) {
        int i;
        size_t of = 0;

        for (i = 0; i < rktparlist->cnt; i++) {
                const rd_kafka_topic_partition_t *rktpar =
                    &rktparlist->elems[i];
                char errstr[128];
                char offsetstr[32];
                int r;

                if (!rktpar->err && (fmt_flags & RD_KAFKA_FMT_F_ONLY_ERR))
                        continue;

                if (rktpar->err && !(fmt_flags & RD_KAFKA_FMT_F_NO_ERR))
                        rd_snprintf(errstr, sizeof(errstr), "(%s)",
                                    rd_kafka_err2str(rktpar->err));
                else
                        errstr[0] = '\0';

                if (rktpar->offset != RD_KAFKA_OFFSET_INVALID)
                        rd_snprintf(offsetstr, sizeof(offsetstr), "@%" PRId64,
                                    rktpar->offset);
                else
                        offsetstr[0] = '\0';

                r = rd_snprintf(&dest[of], dest_size - of,
                                "%s"
                                "%s[%" PRId32
                                "]"
                                "%s"
                                "%s",
                                of == 0 ? "" : ", ", rktpar->topic,
                                rktpar->partition, offsetstr, errstr);

                if ((size_t)r >= dest_size - of) {
                        rd_snprintf(&dest[dest_size - 4], 4, "...");
                        break;
                }

                of += r;
        }

        return dest;
}



/**
 * @brief Update \p dst with info from \p src.
 *
 * Fields updated:
 *  - metadata
 *  - metadata_size
 *  - offset
 *  - offset leader epoch
 *  - err
 *
 * Will only update partitions that are in both dst and src, other partitions
 * will remain unchanged.
 */
void rd_kafka_topic_partition_list_update(
    rd_kafka_topic_partition_list_t *dst,
    const rd_kafka_topic_partition_list_t *src) {
        int i;

        for (i = 0; i < dst->cnt; i++) {
                rd_kafka_topic_partition_t *d = &dst->elems[i];
                rd_kafka_topic_partition_t *s;
                rd_kafka_topic_partition_private_t *s_priv, *d_priv;

                if (!(s = rd_kafka_topic_partition_list_find(
                          (rd_kafka_topic_partition_list_t *)src, d->topic,
                          d->partition)))
                        continue;

                d->offset = s->offset;
                d->err    = s->err;
                if (d->metadata) {
                        rd_free(d->metadata);
                        d->metadata      = NULL;
                        d->metadata_size = 0;
                }
                if (s->metadata_size > 0) {
                        d->metadata      = rd_malloc(s->metadata_size);
                        d->metadata_size = s->metadata_size;
                        memcpy((void *)d->metadata, s->metadata,
                               s->metadata_size);
                }

                s_priv               = rd_kafka_topic_partition_get_private(s);
                d_priv               = rd_kafka_topic_partition_get_private(d);
                d_priv->leader_epoch = s_priv->leader_epoch;
                d_priv->current_leader_epoch = s_priv->current_leader_epoch;
                d_priv->topic_id             = s_priv->topic_id;
        }
}


/**
 * @returns the sum of \p cb called for each element.
 */
size_t rd_kafka_topic_partition_list_sum(
    const rd_kafka_topic_partition_list_t *rktparlist,
    size_t (*cb)(const rd_kafka_topic_partition_t *rktpar, void *opaque),
    void *opaque) {
        int i;
        size_t sum = 0;

        for (i = 0; i < rktparlist->cnt; i++) {
                const rd_kafka_topic_partition_t *rktpar =
                    &rktparlist->elems[i];
                sum += cb(rktpar, opaque);
        }

        return sum;
}


/**
 * @returns rd_true if there are duplicate topic/partitions in the list,
 *          rd_false if not.
 *
 * @remarks sorts the elements of the list.
 */
rd_bool_t rd_kafka_topic_partition_list_has_duplicates(
    rd_kafka_topic_partition_list_t *rktparlist,
    rd_bool_t ignore_partition) {

        int i;

        if (rktparlist->cnt <= 1)
                return rd_false;

        rd_kafka_topic_partition_list_sort_by_topic(rktparlist);

        for (i = 1; i < rktparlist->cnt; i++) {
                const rd_kafka_topic_partition_t *p1 =
                    &rktparlist->elems[i - 1];
                const rd_kafka_topic_partition_t *p2 = &rktparlist->elems[i];

                if (((p1->partition == p2->partition) || ignore_partition) &&
                    !strcmp(p1->topic, p2->topic)) {
                        return rd_true;
                }
        }

        return rd_false;
}


/**
 * @brief Set \c .err field \p err on all partitions in list.
 */
void rd_kafka_topic_partition_list_set_err(
    rd_kafka_topic_partition_list_t *rktparlist,
    rd_kafka_resp_err_t err) {
        int i;

        for (i = 0; i < rktparlist->cnt; i++)
                rktparlist->elems[i].err = err;
}

/**
 * @brief Get the first set error in the partition list.
 */
rd_kafka_resp_err_t rd_kafka_topic_partition_list_get_err(
    const rd_kafka_topic_partition_list_t *rktparlist) {
        int i;

        for (i = 0; i < rktparlist->cnt; i++)
                if (rktparlist->elems[i].err)
                        return rktparlist->elems[i].err;

        return RD_KAFKA_RESP_ERR_NO_ERROR;
}


/**
 * @returns the number of wildcard/regex topics
 */
int rd_kafka_topic_partition_list_regex_cnt(
    const rd_kafka_topic_partition_list_t *rktparlist) {
        int i;
        int cnt = 0;

        for (i = 0; i < rktparlist->cnt; i++) {
                const rd_kafka_topic_partition_t *rktpar =
                    &rktparlist->elems[i];
                cnt += *rktpar->topic == '^';
        }
        return cnt;
}


/**
 * @brief Reset base sequence for this toppar.
 *
 * See rd_kafka_toppar_pid_change() below.
 *
 * @warning Toppar must be completely drained.
 *
 * @locality toppar handler thread
 * @locks toppar_lock MUST be held.
 */
static void rd_kafka_toppar_reset_base_msgid(rd_kafka_toppar_t *rktp,
                                             uint64_t new_base_msgid) {
        rd_kafka_dbg(
            rktp->rktp_rkt->rkt_rk, TOPIC | RD_KAFKA_DBG_EOS, "RESETSEQ",
            "%.*s [%" PRId32
            "] "
            "resetting epoch base seq from %" PRIu64 " to %" PRIu64,
            RD_KAFKAP_STR_PR(rktp->rktp_rkt->rkt_topic), rktp->rktp_partition,
            rktp->rktp_eos.epoch_base_msgid, new_base_msgid);

        rktp->rktp_eos.next_ack_seq     = 0;
        rktp->rktp_eos.next_err_seq     = 0;
        rktp->rktp_eos.epoch_base_msgid = new_base_msgid;
}


/**
 * @brief Update/change the Producer ID for this toppar.
 *
 * Must only be called when pid is different from the current toppar pid.
 *
 * The epoch base sequence will be set to \p base_msgid, which must be the
 * first message in the partition
 * queue. However, if there are outstanding messages in-flight to the broker
 * we will need to wait for these ProduceRequests to finish (most likely
 * with failure) and have their messages re-enqueued to maintain original order.
 * In this case the pid will not be updated and this function should be
 * called again when there are no outstanding messages.
 *
 * @remark This function must only be called when rktp_xmitq is non-empty.
 *
 * @returns 1 if a new pid was set, else 0.
 *
 * @locality toppar handler thread
 * @locks none
 */
int rd_kafka_toppar_pid_change(rd_kafka_toppar_t *rktp,
                               rd_kafka_pid_t pid,
                               uint64_t base_msgid) {
        int inflight = rd_atomic32_get(&rktp->rktp_msgs_inflight);

        if (unlikely(inflight > 0)) {
                rd_kafka_dbg(
                    rktp->rktp_rkt->rkt_rk, TOPIC | RD_KAFKA_DBG_EOS, "NEWPID",
                    "%.*s [%" PRId32
                    "] will not change %s -> %s yet: "
                    "%d message(s) still in-flight from current "
                    "epoch",
                    RD_KAFKAP_STR_PR(rktp->rktp_rkt->rkt_topic),
                    rktp->rktp_partition, rd_kafka_pid2str(rktp->rktp_eos.pid),
                    rd_kafka_pid2str(pid), inflight);
                return 0;
        }

        rd_assert(base_msgid != 0 &&
                  *"BUG: pid_change() must only be called with "
                  "non-empty xmitq");

        rd_kafka_toppar_lock(rktp);
        rd_kafka_dbg(rktp->rktp_rkt->rkt_rk, TOPIC | RD_KAFKA_DBG_EOS, "NEWPID",
                     "%.*s [%" PRId32
                     "] changed %s -> %s "
                     "with base MsgId %" PRIu64,
                     RD_KAFKAP_STR_PR(rktp->rktp_rkt->rkt_topic),
                     rktp->rktp_partition, rd_kafka_pid2str(rktp->rktp_eos.pid),
                     rd_kafka_pid2str(pid), base_msgid);

        rktp->rktp_eos.pid = pid;
        rd_kafka_toppar_reset_base_msgid(rktp, base_msgid);

        rd_kafka_toppar_unlock(rktp);

        return 1;
}


/**
 * @brief Purge messages in partition queues.
 *        Delivery reports will be enqueued for all purged messages, the error
 *        code is set to RD_KAFKA_RESP_ERR__PURGE_QUEUE.
 *
 * @param include_xmit_msgq If executing from the rktp's current broker handler
 *                          thread, also include the xmit message queue.
 *
 * @warning Only to be used with the producer.
 *
 * @returns the number of messages purged
 *
 * @locality any thread.
 * @locks_acquired rd_kafka_toppar_lock()
 * @locks_required none
 */
int rd_kafka_toppar_purge_queues(rd_kafka_toppar_t *rktp,
                                 int purge_flags,
                                 rd_bool_t include_xmit_msgq) {
        rd_kafka_t *rk       = rktp->rktp_rkt->rkt_rk;
        rd_kafka_msgq_t rkmq = RD_KAFKA_MSGQ_INITIALIZER(rkmq);
        int cnt;

        rd_assert(rk->rk_type == RD_KAFKA_PRODUCER);

        rd_kafka_dbg(rk, TOPIC, "PURGE",
                     "%s [%" PRId32
                     "]: purging queues "
                     "(purge_flags 0x%x, %s xmit_msgq)",
                     rktp->rktp_rkt->rkt_topic->str, rktp->rktp_partition,
                     purge_flags, include_xmit_msgq ? "include" : "exclude");

        if (!(purge_flags & RD_KAFKA_PURGE_F_QUEUE))
                return 0;

        if (include_xmit_msgq) {
                /* xmit_msgq is owned by the toppar handler thread
                 * (broker thread) and requires no locking. */
                rd_assert(rktp->rktp_broker);
                rd_assert(thrd_is_current(rktp->rktp_broker->rkb_thread));
                rd_kafka_msgq_concat(&rkmq, &rktp->rktp_xmit_msgq);
        }

        rd_kafka_toppar_lock(rktp);
        rd_kafka_msgq_concat(&rkmq, &rktp->rktp_msgq);
        cnt = rd_kafka_msgq_len(&rkmq);

        if (cnt > 0 && purge_flags & RD_KAFKA_PURGE_F_ABORT_TXN) {
                /* All messages in-queue are purged
                 * on abort_transaction(). Since these messages
                 * will not be produced (retried) we need to adjust the
                 * idempotence epoch's base msgid to skip the messages. */
                rktp->rktp_eos.epoch_base_msgid += cnt;
                rd_kafka_dbg(rk, TOPIC | RD_KAFKA_DBG_EOS, "ADVBASE",
                             "%.*s [%" PRId32
                             "] "
                             "advancing epoch base msgid to %" PRIu64
                             " due to %d message(s) in aborted transaction",
                             RD_KAFKAP_STR_PR(rktp->rktp_rkt->rkt_topic),
                             rktp->rktp_partition,
                             rktp->rktp_eos.epoch_base_msgid, cnt);
        }
        rd_kafka_toppar_unlock(rktp);

        rd_kafka_dr_msgq(rktp->rktp_rkt, &rkmq, RD_KAFKA_RESP_ERR__PURGE_QUEUE);

        return cnt;
}


/**
 * @brief Purge queues for the unassigned toppars of all known topics.
 *
 * @locality application thread
 * @locks none
 */
void rd_kafka_purge_ua_toppar_queues(rd_kafka_t *rk) {
        rd_kafka_topic_t *rkt;
        int msg_cnt = 0, part_cnt = 0;

        rd_kafka_rdlock(rk);
        TAILQ_FOREACH(rkt, &rk->rk_topics, rkt_link) {
                rd_kafka_toppar_t *rktp;
                int r;

                rd_kafka_topic_rdlock(rkt);
                rktp = rkt->rkt_ua;
                if (rktp)
                        rd_kafka_toppar_keep(rktp);
                rd_kafka_topic_rdunlock(rkt);

                if (unlikely(!rktp))
                        continue;


                rd_kafka_toppar_lock(rktp);

                r = rd_kafka_msgq_len(&rktp->rktp_msgq);
                rd_kafka_dr_msgq(rkt, &rktp->rktp_msgq,
                                 RD_KAFKA_RESP_ERR__PURGE_QUEUE);
                rd_kafka_toppar_unlock(rktp);
                rd_kafka_toppar_destroy(rktp);

                if (r > 0) {
                        msg_cnt += r;
                        part_cnt++;
                }
        }
        rd_kafka_rdunlock(rk);

        rd_kafka_dbg(rk, QUEUE | RD_KAFKA_DBG_TOPIC, "PURGEQ",
                     "Purged %i message(s) from %d UA-partition(s)", msg_cnt,
                     part_cnt);
}


void rd_kafka_partition_leader_destroy_free(void *ptr) {
        struct rd_kafka_partition_leader *leader = ptr;
        rd_kafka_partition_leader_destroy(leader);
}


const char *rd_kafka_fetch_pos2str(const rd_kafka_fetch_pos_t fetchpos) {
        static RD_TLS char ret[2][64];
        static int idx;

        idx = (idx + 1) % 2;

        rd_snprintf(
            ret[idx], sizeof(ret[idx]), "offset %s (leader epoch %" PRId32 ")",
            rd_kafka_offset2str(fetchpos.offset), fetchpos.leader_epoch);

        return ret[idx];
}<|MERGE_RESOLUTION|>--- conflicted
+++ resolved
@@ -2865,13 +2865,8 @@
 
         rktpar = &rktparlist->elems[rktparlist->cnt++];
         memset(rktpar, 0, sizeof(*rktpar));
-<<<<<<< HEAD
-        if(topic)
-                rktpar->topic     = rd_strdup(topic);
-=======
         if (topic)
                 rktpar->topic = rd_strdup(topic);
->>>>>>> 13a979ea
         rktpar->partition = partition;
         rktpar->offset    = RD_KAFKA_OFFSET_INVALID;
 
@@ -2908,18 +2903,10 @@
 rd_kafka_topic_partition_t *rd_kafka_topic_partition_list_add_with_topic_id(
     rd_kafka_topic_partition_list_t *rktparlist,
     rd_kafka_Uuid_t topic_id,
-<<<<<<< HEAD
-    const char *topic_name,
-    int32_t partition) {
-        rd_kafka_topic_partition_t *rktpar;
-        rktpar            = rd_kafka_topic_partition_list_add0(
-            __FUNCTION__, __LINE__, rktparlist, topic_name, partition, NULL, NULL);
-=======
     int32_t partition) {
         rd_kafka_topic_partition_t *rktpar;
         rktpar = rd_kafka_topic_partition_list_add0(
             __FUNCTION__, __LINE__, rktparlist, NULL, partition, NULL, NULL);
->>>>>>> 13a979ea
         rd_kafka_topic_partition_private_t *parpriv =
             rd_kafka_topic_partition_get_private(rktpar);
         parpriv->topic_id = topic_id;
