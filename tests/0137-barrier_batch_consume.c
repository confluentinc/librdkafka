/*
 * librdkafka - Apache Kafka C library
 *
 * Copyright (c) 2022, Magnus Edenhill
 *               2023, Confluent Inc.
 * All rights reserved.
 *
 * Redistribution and use in source and binary forms, with or without
 * modification, are permitted provided that the following conditions are met:
 *
 * 1. Redistributions of source code must retain the above copyright notice,
 *    this list of conditions and the following disclaimer.
 * 2. Redistributions in binary form must reproduce the above copyright notice,
 *    this list of conditions and the following disclaimer in the documentation
 *    and/or other materials provided with the distribution.
 *
 * THIS SOFTWARE IS PROVIDED BY THE COPYRIGHT HOLDERS AND CONTRIBUTORS "AS IS"
 * AND ANY EXPRESS OR IMPLIED WARRANTIES, INCLUDING, BUT NOT LIMITED TO, THE
 * IMPLIED WARRANTIES OF MERCHANTABILITY AND FITNESS FOR A PARTICULAR PURPOSE
 * ARE DISCLAIMED. IN NO EVENT SHALL THE COPYRIGHT OWNER OR CONTRIBUTORS BE
 * LIABLE FOR ANY DIRECT, INDIRECT, INCIDENTAL, SPECIAL, EXEMPLARY, OR
 * CONSEQUENTIAL DAMAGES (INCLUDING, BUT NOT LIMITED TO, PROCUREMENT OF
 * SUBSTITUTE GOODS OR SERVICES; LOSS OF USE, DATA, OR PROFITS; OR BUSINESS
 * INTERRUPTION) HOWEVER CAUSED AND ON ANY THEORY OF LIABILITY, WHETHER IN
 * CONTRACT, STRICT LIABILITY, OR TORT (INCLUDING NEGLIGENCE OR OTHERWISE)
 * ARISING IN ANY WAY OUT OF THE USE OF THIS SOFTWARE, EVEN IF ADVISED OF THE
 * POSSIBILITY OF SUCH DAMAGE.
 */

#include "test.h"
/* Typical include path would be <librdkafka/rdkafka.h>, but this program
 * is built from within the librdkafka source tree and thus differs. */
#include "rdkafka.h" /* for Kafka driver */

typedef struct consumer_s {
        const char *what;
        rd_kafka_queue_t *rkq;
        int timeout_ms;
        int consume_msg_cnt;
        int expected_msg_cnt;
        rd_kafka_t *rk;
        uint64_t testid;
        test_msgver_t *mv;
        struct test *test;
} consumer_t;

static int consumer_batch_queue(void *arg) {
        consumer_t *arguments = arg;
        int msg_cnt           = 0;
        int i; /* err_cnt = 0; */ /* Error counting not available in librdkafka 2.1.x */
        test_timing_t t_cons;

        rd_kafka_queue_t *rkq     = arguments->rkq;
        int timeout_ms            = arguments->timeout_ms;
        const int consume_msg_cnt = arguments->consume_msg_cnt;
        rd_kafka_t *rk            = arguments->rk;
        uint64_t testid           = arguments->testid;
        rd_kafka_message_t **rkmessage =
            malloc(consume_msg_cnt * sizeof(*rkmessage));

        if (arguments->test)
                test_curr = arguments->test;

        TEST_SAY(
            "%s calling consume_batch_queue(timeout=%d, msgs=%d) "
            "and expecting %d messages back\n",
            rd_kafka_name(rk), timeout_ms, consume_msg_cnt,
            arguments->expected_msg_cnt);

        TIMING_START(&t_cons, "CONSUME");
        msg_cnt = (int)rd_kafka_consume_batch_queue(rkq, timeout_ms, rkmessage,
                                                    consume_msg_cnt);
        TIMING_STOP(&t_cons);

        for (i = 0; i < msg_cnt; i++) {
<<<<<<< HEAD
                if (rd_kafka_version() >= 0x02020000) {  /* Enhanced error handling available since librdkafka 2.2.0 */
                        rd_kafka_message_t *rkm = rkmessage[i];
                        if (rkm->err) {
                                TEST_WARN("Consumer error: %s: %s\n",
                                          rd_kafka_err2name(rkm->err),
                                          rd_kafka_message_errstr(rkm));
                                err_cnt++;
                        } else if (test_msgver_add_msg(rk, arguments->mv,
                                                       rkmessage[i]) == 0) {
                                TEST_FAIL(
                                    "The message is not from testid "
                                    "%" PRId64,
                                    testid);
                        }
                } else {
                        if (test_msgver_add_msg(rk, arguments->mv, rkmessage[i]) == 0) {
                                TEST_FAIL(
                                    "The message is not from testid "
                                    "%" PRId64,
                                    testid);
                        }
=======
                /* Error handling not available in librdkafka 2.1.x - commented out */
                /*
                rd_kafka_message_t *rkm = rkmessage[i];
                if (rkm->err) {
                        TEST_WARN("Consumer error: %s: %s\n",
                                  rd_kafka_err2name(rkm->err),
                                  rd_kafka_message_errstr(rkm));
                        err_cnt++;
                } else if (test_msgver_add_msg(rk, arguments->mv,
                                               rkmessage[i]) == 0) {
                */
                if (test_msgver_add_msg(rk, arguments->mv, rkmessage[i]) == 0) {
                        TEST_FAIL(
                            "The message is not from testid "
                            "%" PRId64,
                            testid);
>>>>>>> 37bc02b3
                }
        }
        TEST_SAY("%s consumed %d/%d/%d message(s)\n", rd_kafka_name(rk),
                 msg_cnt, arguments->consume_msg_cnt,
                 arguments->expected_msg_cnt);
<<<<<<< HEAD
        if (rd_kafka_version() >= 0x02020000) {  /* Enhanced error handling available since librdkafka 2.2.0 */
                TEST_ASSERT(msg_cnt - err_cnt == arguments->expected_msg_cnt,
                            "consumed %d messages (%d errors), expected %d", 
                            msg_cnt, err_cnt, arguments->expected_msg_cnt);
        } else {
                TEST_ASSERT(msg_cnt == arguments->expected_msg_cnt,
                            "consumed %d messages, expected %d", msg_cnt,
                            arguments->expected_msg_cnt);
        }
=======
        /* Error counting not available in librdkafka 2.1.x - use original logic */
        TEST_ASSERT(msg_cnt == arguments->expected_msg_cnt,
                    "consumed %d messages, expected %d", msg_cnt,
                    arguments->expected_msg_cnt);
>>>>>>> 37bc02b3

        for (i = 0; i < msg_cnt; i++) {
                rd_kafka_message_destroy(rkmessage[i]);
        }

        rd_free(rkmessage);

        return 0;
}


static void do_test_consume_batch_with_seek(void) {
        rd_kafka_queue_t *rkq;
        const char *topic;
        rd_kafka_t *consumer;
        int p;
        uint64_t testid;
        rd_kafka_conf_t *conf;
        consumer_t consumer_args = RD_ZERO_INIT;
        test_msgver_t mv;
        thrd_t thread_id;
        rd_kafka_error_t *err;
        rd_kafka_topic_partition_list_t *seek_toppars;
        const int partition_cnt      = 2;
        const int timeout_ms         = 10000;
        const int consume_msg_cnt    = 10;
        const int produce_msg_cnt    = 8;
        const int32_t seek_partition = 0;
        const int64_t seek_offset    = 1;
        const int expected_msg_cnt   = produce_msg_cnt - seek_offset;

        SUB_TEST();

        test_conf_init(&conf, NULL, 60);
        test_conf_set(conf, "enable.auto.commit", "false");
        test_conf_set(conf, "auto.offset.reset", "earliest");

        testid = test_id_generate();
        test_msgver_init(&mv, testid);

        /* Produce messages */
        topic = test_mk_topic_name("0137-barrier_batch_consume", 1);

        test_create_topic_wait_exists(NULL, topic, partition_cnt, -1, 5000);

        if (test_k2_cluster){
            rd_sleep(5);
        }

        for (p = 0; p < partition_cnt; p++)
                test_produce_msgs_easy(topic, testid, p,
                                       produce_msg_cnt / partition_cnt);

        /* Create consumers */
        consumer = test_create_consumer(topic, NULL, conf, NULL);

        test_consumer_subscribe(consumer, topic);
        test_consumer_wait_assignment(consumer, rd_false);

        /* Create generic consume queue */
        rkq = rd_kafka_queue_get_consumer(consumer);

        consumer_args.what             = "CONSUMER";
        consumer_args.rkq              = rkq;
        consumer_args.timeout_ms       = timeout_ms;
        consumer_args.consume_msg_cnt  = consume_msg_cnt;
        consumer_args.expected_msg_cnt = expected_msg_cnt;
        consumer_args.rk               = consumer;
        consumer_args.testid           = testid;
        consumer_args.mv               = &mv;
        consumer_args.test             = test_curr;
        if (thrd_create(&thread_id, consumer_batch_queue, &consumer_args) !=
            thrd_success)
                TEST_FAIL("Failed to create thread for %s", "CONSUMER");

        seek_toppars = rd_kafka_topic_partition_list_new(1);
        rd_kafka_topic_partition_list_add(seek_toppars, topic, seek_partition);
        rd_kafka_topic_partition_list_set_offset(seek_toppars, topic,
                                                 seek_partition, seek_offset);
        err = rd_kafka_seek_partitions(consumer, seek_toppars, 2000);

        TEST_ASSERT(
            !err, "Failed to seek partition %d for topic %s to offset %" PRId64,
            seek_partition, topic, seek_offset);

        thrd_join(thread_id, NULL);

        test_msgver_verify("CONSUME", &mv,
                           TEST_MSGVER_ORDER | TEST_MSGVER_DUP |
                               TEST_MSGVER_BY_OFFSET,
                           0, expected_msg_cnt);
        test_msgver_clear(&mv);

        rd_kafka_topic_partition_list_destroy(seek_toppars);

        rd_kafka_queue_destroy(rkq);

        test_consumer_close(consumer);

        rd_kafka_destroy(consumer);

        SUB_TEST_PASS();
}


static void do_test_consume_batch_with_pause_and_resume_different_batch(void) {
        rd_kafka_queue_t *rkq;
        const char *topic;
        rd_kafka_t *consumer;
        int p;
        uint64_t testid;
        rd_kafka_conf_t *conf;
        consumer_t consumer_args = RD_ZERO_INIT;
        test_msgver_t mv;
        thrd_t thread_id;
        rd_kafka_resp_err_t err;
        rd_kafka_topic_partition_list_t *pause_partition_list;
        const int timeout_ms       = 2000;
        const int consume_msg_cnt  = 10;
        const int produce_msg_cnt  = 8;
        const int partition_cnt    = 2;
        const int expected_msg_cnt = 4;
        int32_t pause_partition    = 0;
        int32_t running_partition  = 1;

        SUB_TEST();

        test_conf_init(&conf, NULL, 60);
        test_conf_set(conf, "enable.auto.commit", "false");
        test_conf_set(conf, "auto.offset.reset", "earliest");

        testid = test_id_generate();
        test_msgver_init(&mv, testid);

        /* Produce messages */
        topic = test_mk_topic_name("0137-barrier_batch_consume", 1);

        test_create_topic_wait_exists(NULL, topic, partition_cnt, -1, 5000);

        if (test_k2_cluster){
            rd_sleep(5);
        }

        for (p = 0; p < partition_cnt; p++)
                test_produce_msgs_easy(topic, testid, p,
                                       produce_msg_cnt / partition_cnt);

        /* Create consumers */
        consumer = test_create_consumer(topic, NULL, conf, NULL);

        test_consumer_subscribe(consumer, topic);
        test_consumer_wait_assignment(consumer, rd_false);

        /* Create generic consume queue */
        rkq = rd_kafka_queue_get_consumer(consumer);

        consumer_args.what             = "CONSUMER";
        consumer_args.rkq              = rkq;
        consumer_args.timeout_ms       = timeout_ms;
        consumer_args.consume_msg_cnt  = consume_msg_cnt;
        consumer_args.expected_msg_cnt = expected_msg_cnt;
        consumer_args.rk               = consumer;
        consumer_args.testid           = testid;
        consumer_args.mv               = &mv;
        consumer_args.test             = test_curr;
        if (thrd_create(&thread_id, consumer_batch_queue, &consumer_args) !=
            thrd_success)
                TEST_FAIL("Failed to create thread for %s", "CONSUMER");

        pause_partition_list = rd_kafka_topic_partition_list_new(1);
        rd_kafka_topic_partition_list_add(pause_partition_list, topic,
                                          pause_partition);

        rd_sleep(1);
        err = rd_kafka_pause_partitions(consumer, pause_partition_list);

        TEST_ASSERT(!err, "Failed to pause partition %d for topic %s",
                    pause_partition, topic);

        thrd_join(thread_id, NULL);

        test_msgver_verify_part("CONSUME", &mv,
                                TEST_MSGVER_ORDER | TEST_MSGVER_DUP |
                                    TEST_MSGVER_BY_OFFSET,
                                topic, running_partition, 0, expected_msg_cnt);

        test_msgver_clear(&mv);
        test_msgver_init(&mv, testid);
        consumer_args.mv = &mv;

        err = rd_kafka_resume_partitions(consumer, pause_partition_list);

        TEST_ASSERT(!err, "Failed to resume partition %d for topic %s",
                    pause_partition, topic);

        consumer_batch_queue(&consumer_args);

        test_msgver_verify_part("CONSUME", &mv,
                                TEST_MSGVER_ORDER | TEST_MSGVER_DUP |
                                    TEST_MSGVER_BY_OFFSET,
                                topic, pause_partition, 0, expected_msg_cnt);

        rd_kafka_topic_partition_list_destroy(pause_partition_list);

        test_msgver_clear(&mv);

        rd_kafka_queue_destroy(rkq);

        test_consumer_close(consumer);

        rd_kafka_destroy(consumer);

        SUB_TEST_PASS();
}


static void do_test_consume_batch_with_pause_and_resume_same_batch(void) {
        rd_kafka_queue_t *rkq;
        const char *topic;
        rd_kafka_t *consumer;
        int p;
        uint64_t testid;
        rd_kafka_conf_t *conf;
        consumer_t consumer_args = RD_ZERO_INIT;
        test_msgver_t mv;
        thrd_t thread_id;
        rd_kafka_resp_err_t err;
        rd_kafka_topic_partition_list_t *pause_partition_list;
        const int timeout_ms      = 10000;
        const int consume_msg_cnt = 10;
        const int produce_msg_cnt = 8;
        const int partition_cnt   = 2;
        int32_t pause_partition   = 0;

        SUB_TEST();

        test_conf_init(&conf, NULL, 60);
        test_conf_set(conf, "enable.auto.commit", "false");
        test_conf_set(conf, "auto.offset.reset", "earliest");

        testid = test_id_generate();
        test_msgver_init(&mv, testid);

        /* Produce messages */
        topic = test_mk_topic_name("0137-barrier_batch_consume", 1);

        test_create_topic(NULL, topic, partition_cnt, -1);

        test_create_topic_wait_exists(NULL, topic, partition_cnt, -1, 5000);

        if (test_k2_cluster) {
                rd_sleep(10);  /* K2 clusters need much longer time */
        } else {
                rd_sleep(2);
        }


        for (p = 0; p < partition_cnt; p++)
                test_produce_msgs_easy(topic, testid, p,
                                       produce_msg_cnt / partition_cnt);

        /* Create consumers */
        consumer = test_create_consumer(topic, NULL, conf, NULL);

        test_consumer_subscribe(consumer, topic);
        test_consumer_wait_assignment(consumer, rd_false);

        /* Create generic consume queue */
        rkq = rd_kafka_queue_get_consumer(consumer);

        consumer_args.what             = "CONSUMER";
        consumer_args.rkq              = rkq;
        consumer_args.timeout_ms       = timeout_ms;
        consumer_args.consume_msg_cnt  = consume_msg_cnt;
        consumer_args.expected_msg_cnt = produce_msg_cnt;
        consumer_args.rk               = consumer;
        consumer_args.testid           = testid;
        consumer_args.mv               = &mv;
        consumer_args.test             = test_curr;
        if (thrd_create(&thread_id, consumer_batch_queue, &consumer_args) !=
            thrd_success)
                TEST_FAIL("Failed to create thread for %s", "CONSUMER");

        pause_partition_list = rd_kafka_topic_partition_list_new(1);
        rd_kafka_topic_partition_list_add(pause_partition_list, topic,
                                          pause_partition);

        rd_sleep(1);
        err = rd_kafka_pause_partitions(consumer, pause_partition_list);

        TEST_ASSERT(!err, "Failed to pause partition %d for topic %s",
                    pause_partition, topic);

        rd_sleep(1);

        err = rd_kafka_resume_partitions(consumer, pause_partition_list);

        TEST_ASSERT(!err, "Failed to resume partition %d for topic %s",
                    pause_partition, topic);

        thrd_join(thread_id, NULL);

        test_msgver_verify("CONSUME", &mv,
                           TEST_MSGVER_ORDER | TEST_MSGVER_DUP |
                               TEST_MSGVER_BY_OFFSET,
                           0, produce_msg_cnt);

        rd_kafka_topic_partition_list_destroy(pause_partition_list);

        test_msgver_clear(&mv);

        rd_kafka_queue_destroy(rkq);

        test_consumer_close(consumer);

        rd_kafka_destroy(consumer);

        SUB_TEST_PASS();
}


static void do_test_consume_batch_store_offset(void) {
        rd_kafka_queue_t *rkq;
        const char *topic;
        rd_kafka_t *consumer;
        int p;
        int i;
        uint64_t testid;
        rd_kafka_conf_t *conf;
        consumer_t consumer_args = RD_ZERO_INIT;
        test_msgver_t mv;
        const int partition_cnt    = 1;
        const int timeout_ms       = 10000;
        const int consume_msg_cnt  = 4;
        const int no_of_consume    = 2;
        const int produce_msg_cnt  = 8;
        const int expected_msg_cnt = produce_msg_cnt;

        SUB_TEST();

        test_conf_init(&conf, NULL, 60);
        test_conf_set(conf, "enable.auto.commit", "false");
        test_conf_set(conf, "enable.auto.offset.store", "true");
        test_conf_set(conf, "auto.offset.reset", "earliest");

        testid = test_id_generate();
        test_msgver_init(&mv, testid);

        /* Produce messages */
        topic = test_mk_topic_name("0137-barrier_batch_consume", 1);

        test_create_topic_wait_exists(NULL, topic, partition_cnt, -1, 5000);

        if (test_k2_cluster) {
            rd_sleep(5);
        }

        for (p = 0; p < partition_cnt; p++)
                test_produce_msgs_easy(topic, testid, p,
                                       produce_msg_cnt / partition_cnt);

        for (i = 0; i < no_of_consume; i++) {

                /* Create consumers */
                consumer = test_create_consumer(topic, NULL,
                                                rd_kafka_conf_dup(conf), NULL);
                test_consumer_subscribe(consumer, topic);
                test_consumer_wait_assignment(consumer, rd_false);

                /* Create generic consume queue */
                rkq = rd_kafka_queue_get_consumer(consumer);

                consumer_args.what            = "CONSUMER";
                consumer_args.rkq             = rkq;
                consumer_args.timeout_ms      = timeout_ms;
                consumer_args.consume_msg_cnt = consume_msg_cnt;
                consumer_args.expected_msg_cnt =
                    produce_msg_cnt / no_of_consume;
                consumer_args.rk     = consumer;
                consumer_args.testid = testid;
                consumer_args.mv     = &mv;
                consumer_args.test   = test_curr;

                consumer_batch_queue(&consumer_args);
                rd_kafka_commit(consumer, NULL, rd_false);

                rd_kafka_queue_destroy(rkq);
                test_consumer_close(consumer);
                rd_kafka_destroy(consumer);
        }

        test_msgver_verify("CONSUME", &mv,
                           TEST_MSGVER_ORDER | TEST_MSGVER_DUP |
                               TEST_MSGVER_BY_OFFSET,
                           0, expected_msg_cnt);

        test_msgver_clear(&mv);

        rd_kafka_conf_destroy(conf);

        SUB_TEST_PASS();
}


static void do_test_consume_batch_control_msgs(void) {
        const char *topic = test_mk_topic_name("0137-barrier_batch_consume", 1);
        const int32_t partition = 0;
        rd_kafka_conf_t *conf, *c_conf;
        rd_kafka_t *producer, *consumer;
        uint64_t testid;
        const int msgcnt[2] = {2, 3};
        test_msgver_t mv;
        rd_kafka_queue_t *rkq;
        consumer_t consumer_args   = RD_ZERO_INIT;
        const int partition_cnt    = 1;
        const int timeout_ms       = 5000;
        const int consume_msg_cnt  = 10;
        const int expected_msg_cnt = 2;
        int32_t pause_partition    = 0;
        int64_t expected_offset    = msgcnt[0] + msgcnt[1] + 2;
        rd_kafka_topic_partition_list_t *pause_partition_list;
        rd_kafka_resp_err_t err;
        thrd_t thread_id;

        SUB_TEST("Testing control msgs flow");

        testid = test_id_generate();

        test_conf_init(&conf, NULL, 30);

        test_conf_set(conf, "transactional.id", topic);
        test_conf_set(conf, "batch.num.messages", "1");
        rd_kafka_conf_set_dr_msg_cb(conf, test_dr_msg_cb);

        producer = test_create_handle(RD_KAFKA_PRODUCER, conf);

        test_create_topic_wait_exists(producer, topic, partition_cnt, -1, 5000);

        TEST_CALL_ERROR__(rd_kafka_init_transactions(producer, 30 * 1000));

        /*
         * Transaction 1
         */
        TEST_SAY("Transaction 1: %d msgs\n", msgcnt[0]);
        TEST_CALL_ERROR__(rd_kafka_begin_transaction(producer));
        test_produce_msgs2(producer, topic, testid, partition, 0, msgcnt[0],
                           NULL, 0);
        TEST_CALL_ERROR__(rd_kafka_commit_transaction(producer, -1));

        /*
         * Transaction 2
         */
        TEST_SAY("Transaction 2: %d msgs\n", msgcnt[1]);
        TEST_CALL_ERROR__(rd_kafka_begin_transaction(producer));
        test_produce_msgs2(producer, topic, testid, partition, 0, msgcnt[1],
                           NULL, 0);
        TEST_CALL_ERROR__(rd_kafka_abort_transaction(producer, -1));

        rd_kafka_destroy(producer);

        rd_sleep(2);

        /*
         * Consumer
         */
        test_conf_init(&c_conf, NULL, 0);
        test_conf_set(c_conf, "enable.auto.commit", "false");
        test_conf_set(c_conf, "enable.auto.offset.store", "true");
        test_conf_set(c_conf, "auto.offset.reset", "earliest");
        consumer = test_create_consumer(topic, NULL, c_conf, NULL);

        test_consumer_subscribe(consumer, topic);
        test_consumer_wait_assignment(consumer, rd_false);

        /* Create generic consume queue */
        rkq = rd_kafka_queue_get_consumer(consumer);

        test_msgver_init(&mv, testid);
        test_msgver_ignore_eof(&mv);

        consumer_args.what             = "CONSUMER";
        consumer_args.rkq              = rkq;
        consumer_args.timeout_ms       = timeout_ms;
        consumer_args.consume_msg_cnt  = consume_msg_cnt;
        consumer_args.expected_msg_cnt = expected_msg_cnt;
        consumer_args.rk               = consumer;
        consumer_args.testid           = testid;
        consumer_args.mv               = &mv;
        consumer_args.test             = test_curr;


        if (thrd_create(&thread_id, consumer_batch_queue, &consumer_args) !=
            thrd_success)
                TEST_FAIL("Failed to create thread for %s", "CONSUMER");

        pause_partition_list = rd_kafka_topic_partition_list_new(1);
        rd_kafka_topic_partition_list_add(pause_partition_list, topic,
                                          pause_partition);

        rd_sleep(1);
        err = rd_kafka_pause_partitions(consumer, pause_partition_list);

        TEST_ASSERT(!err, "Failed to pause partition %d for topic %s",
                    pause_partition, topic);

        rd_sleep(1);

        err = rd_kafka_resume_partitions(consumer, pause_partition_list);

        TEST_ASSERT(!err, "Failed to resume partition %d for topic %s",
                    pause_partition, topic);

        thrd_join(thread_id, NULL);

        rd_kafka_commit(consumer, NULL, rd_false);

        rd_kafka_committed(consumer, pause_partition_list, timeout_ms);

        TEST_ASSERT(pause_partition_list->elems[0].offset == expected_offset,
                    "Expected offset should be %" PRId64 ", but it is %" PRId64,
                    expected_offset, pause_partition_list->elems[0].offset);

        rd_kafka_topic_partition_list_destroy(pause_partition_list);

        rd_kafka_queue_destroy(rkq);

        test_msgver_clear(&mv);

        test_consumer_close(consumer);

        rd_kafka_destroy(consumer);

        SUB_TEST_PASS();
}


int main_0137_barrier_batch_consume(int argc, char **argv) {
        if (rd_kafka_version() >= 0x020b00ff) {
                do_test_consume_batch_with_seek();
                do_test_consume_batch_store_offset();
                do_test_consume_batch_with_pause_and_resume_different_batch();
                do_test_consume_batch_with_pause_and_resume_same_batch();
        } else {
                do_test_consume_batch_with_seek();
        }

        return 0;
}


int main_0137_barrier_batch_consume_idempotent(int argc, char **argv) {
        do_test_consume_batch_control_msgs();
        return 0;
}<|MERGE_RESOLUTION|>--- conflicted
+++ resolved
@@ -47,7 +47,7 @@
 static int consumer_batch_queue(void *arg) {
         consumer_t *arguments = arg;
         int msg_cnt           = 0;
-        int i; /* err_cnt = 0; */ /* Error counting not available in librdkafka 2.1.x */
+        int i, err_cnt = 0;
         test_timing_t t_cons;
 
         rd_kafka_queue_t *rkq     = arguments->rkq;
@@ -73,7 +73,6 @@
         TIMING_STOP(&t_cons);
 
         for (i = 0; i < msg_cnt; i++) {
-<<<<<<< HEAD
                 if (rd_kafka_version() >= 0x02020000) {  /* Enhanced error handling available since librdkafka 2.2.0 */
                         rd_kafka_message_t *rkm = rkmessage[i];
                         if (rkm->err) {
@@ -95,30 +94,11 @@
                                     "%" PRId64,
                                     testid);
                         }
-=======
-                /* Error handling not available in librdkafka 2.1.x - commented out */
-                /*
-                rd_kafka_message_t *rkm = rkmessage[i];
-                if (rkm->err) {
-                        TEST_WARN("Consumer error: %s: %s\n",
-                                  rd_kafka_err2name(rkm->err),
-                                  rd_kafka_message_errstr(rkm));
-                        err_cnt++;
-                } else if (test_msgver_add_msg(rk, arguments->mv,
-                                               rkmessage[i]) == 0) {
-                */
-                if (test_msgver_add_msg(rk, arguments->mv, rkmessage[i]) == 0) {
-                        TEST_FAIL(
-                            "The message is not from testid "
-                            "%" PRId64,
-                            testid);
->>>>>>> 37bc02b3
                 }
         }
         TEST_SAY("%s consumed %d/%d/%d message(s)\n", rd_kafka_name(rk),
                  msg_cnt, arguments->consume_msg_cnt,
                  arguments->expected_msg_cnt);
-<<<<<<< HEAD
         if (rd_kafka_version() >= 0x02020000) {  /* Enhanced error handling available since librdkafka 2.2.0 */
                 TEST_ASSERT(msg_cnt - err_cnt == arguments->expected_msg_cnt,
                             "consumed %d messages (%d errors), expected %d", 
@@ -128,12 +108,6 @@
                             "consumed %d messages, expected %d", msg_cnt,
                             arguments->expected_msg_cnt);
         }
-=======
-        /* Error counting not available in librdkafka 2.1.x - use original logic */
-        TEST_ASSERT(msg_cnt == arguments->expected_msg_cnt,
-                    "consumed %d messages, expected %d", msg_cnt,
-                    arguments->expected_msg_cnt);
->>>>>>> 37bc02b3
 
         for (i = 0; i < msg_cnt; i++) {
                 rd_kafka_message_destroy(rkmessage[i]);
