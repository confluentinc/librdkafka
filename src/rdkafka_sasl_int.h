--- conflicted
+++ resolved
@@ -79,22 +79,15 @@
 extern const struct rd_kafka_sasl_provider rd_kafka_sasl_oauthbearer_provider;
 #endif
 
-<<<<<<< HEAD
 #if WITH_SASL_AWS_MSK_IAM
 extern const struct rd_kafka_sasl_provider rd_kafka_sasl_aws_msk_iam_provider;
 #endif
 
-void rd_kafka_sasl_auth_done (rd_kafka_transport_t *rktrans);
-int rd_kafka_sasl_send (rd_kafka_transport_t *rktrans,
-                        const void *payload, int len,
-                        char *errstr, size_t errstr_size);
-=======
 void rd_kafka_sasl_auth_done(rd_kafka_transport_t *rktrans);
 int rd_kafka_sasl_send(rd_kafka_transport_t *rktrans,
                        const void *payload,
                        int len,
                        char *errstr,
                        size_t errstr_size);
->>>>>>> 2a8bb418
 
 #endif /* _RDKAFKA_SASL_INT_H_ */