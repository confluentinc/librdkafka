--- conflicted
+++ resolved
@@ -216,11 +216,10 @@
 #ifndef __OS400__
         rd_tmpabuf_new(&tbuf,
                        RD_ROUNDUP(sizeof(*rkmce), 8) +
-<<<<<<< HEAD
-                       RD_ROUNDUP(topic_len, 8) +
-                       (mtopic->partition_cnt *
-                        RD_ROUNDUP(sizeof(*mtopic->partitions), 8)),
-                       1/*assert on fail*/);
+                           RD_ROUNDUP(topic_len, 8) +
+                           (mtopic->partition_cnt *
+                            RD_ROUNDUP(sizeof(*mtopic->partitions), 8)),
+                       1 /*assert on fail*/);
 #else
         /* 16-bytes pointer alignment */
         rd_tmpabuf_new(&tbuf,
@@ -230,13 +229,6 @@
                         RD_ROUNDUP(sizeof(*mtopic->partitions), 16)),
                        1/*assert on fail*/);
 #endif
-=======
-                           RD_ROUNDUP(topic_len, 8) +
-                           (mtopic->partition_cnt *
-                            RD_ROUNDUP(sizeof(*mtopic->partitions), 8)),
-                       1 /*assert on fail*/);
->>>>>>> cd955b13
-
         rkmce = rd_tmpabuf_alloc(&tbuf, sizeof(*rkmce));
 
         rkmce->rkmce_mtopic = *mtopic;
