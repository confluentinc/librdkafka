/*
 * librdkafka - Apache Kafka C library
 *
 * Copyright (c) 2016 Magnus Edenhill
 * All rights reserved.
 *
 * Redistribution and use in source and binary forms, with or without
 * modification, are permitted provided that the following conditions are met:
 *
 * 1. Redistributions of source code must retain the above copyright notice,
 *    this list of conditions and the following disclaimer.
 * 2. Redistributions in binary form must reproduce the above copyright notice,
 *    this list of conditions and the following disclaimer in the documentation
 *    and/or other materials provided with the distribution.
 *
 * THIS SOFTWARE IS PROVIDED BY THE COPYRIGHT HOLDERS AND CONTRIBUTORS "AS IS"
 * AND ANY EXPRESS OR IMPLIED WARRANTIES, INCLUDING, BUT NOT LIMITED TO, THE
 * IMPLIED WARRANTIES OF MERCHANTABILITY AND FITNESS FOR A PARTICULAR PURPOSE
 * ARE DISCLAIMED. IN NO EVENT SHALL THE COPYRIGHT OWNER OR CONTRIBUTORS BE
 * LIABLE FOR ANY DIRECT, INDIRECT, INCIDENTAL, SPECIAL, EXEMPLARY, OR
 * CONSEQUENTIAL DAMAGES (INCLUDING, BUT NOT LIMITED TO, PROCUREMENT OF
 * SUBSTITUTE GOODS OR SERVICES; LOSS OF USE, DATA, OR PROFITS; OR BUSINESS
 * INTERRUPTION) HOWEVER CAUSED AND ON ANY THEORY OF LIABILITY, WHETHER IN
 * CONTRACT, STRICT LIABILITY, OR TORT (INCLUDING NEGLIGENCE OR OTHERWISE)
 * ARISING IN ANY WAY OUT OF THE USE OF THIS SOFTWARE, EVEN IF ADVISED OF THE
 * POSSIBILITY OF SUCH DAMAGE.
 */

#include "rdkafka_int.h"
#include "rdkafka_event.h"
#include "rd.h"

rd_kafka_event_type_t rd_kafka_event_type(const rd_kafka_event_t *rkev) {
        return rkev ? rkev->rko_evtype : RD_KAFKA_EVENT_NONE;
}

<<<<<<< HEAD
const char *rd_kafka_event_name (const rd_kafka_event_t *rkev) {
	switch (rkev ? rkev->rko_evtype : RD_KAFKA_EVENT_NONE)
	{
	case RD_KAFKA_EVENT_NONE:
		return "(NONE)";
	case RD_KAFKA_EVENT_DR:
		return "DeliveryReport";
	case RD_KAFKA_EVENT_FETCH:
		return "Fetch";
	case RD_KAFKA_EVENT_LOG:
		return "Log";
	case RD_KAFKA_EVENT_ERROR:
		return "Error";
	case RD_KAFKA_EVENT_REBALANCE:
		return "Rebalance";
	case RD_KAFKA_EVENT_OFFSET_COMMIT:
		return "OffsetCommit";
	case RD_KAFKA_EVENT_STATS:
		return "Stats";
	case RD_KAFKA_EVENT_CREATETOPICS_RESULT:
		return "CreateTopicsResult";
	case RD_KAFKA_EVENT_DELETETOPICS_RESULT:
		return "DeleteTopicsResult";
	case RD_KAFKA_EVENT_CREATEPARTITIONS_RESULT:
		return "CreatePartitionsResult";
	case RD_KAFKA_EVENT_ALTERCONFIGS_RESULT:
		return "AlterConfigsResult";
	case RD_KAFKA_EVENT_DESCRIBECONFIGS_RESULT:
		return "DescribeConfigsResult";
	case RD_KAFKA_EVENT_DELETERECORDS_RESULT:
		return "DeleteRecordsResult";
	case RD_KAFKA_EVENT_DELETEGROUPS_RESULT:
		return "DeleteGroupsResult";
	case RD_KAFKA_EVENT_DELETECONSUMERGROUPOFFSETS_RESULT:
		return "DeleteConsumerGroupOffsetsResult";
	case RD_KAFKA_EVENT_OAUTHBEARER_TOKEN_REFRESH:
		return "SaslOAuthBearerTokenRefresh";
	case RD_KAFKA_EVENT_AWS_MSK_IAM_CREDENTIAL_REFRESH:
		return "SaslAwsMskIamCredentialRefresh";
	default:
		return "?unknown?";
	}
=======
const char *rd_kafka_event_name(const rd_kafka_event_t *rkev) {
        switch (rkev ? rkev->rko_evtype : RD_KAFKA_EVENT_NONE) {
        case RD_KAFKA_EVENT_NONE:
                return "(NONE)";
        case RD_KAFKA_EVENT_DR:
                return "DeliveryReport";
        case RD_KAFKA_EVENT_FETCH:
                return "Fetch";
        case RD_KAFKA_EVENT_LOG:
                return "Log";
        case RD_KAFKA_EVENT_ERROR:
                return "Error";
        case RD_KAFKA_EVENT_REBALANCE:
                return "Rebalance";
        case RD_KAFKA_EVENT_OFFSET_COMMIT:
                return "OffsetCommit";
        case RD_KAFKA_EVENT_STATS:
                return "Stats";
        case RD_KAFKA_EVENT_CREATETOPICS_RESULT:
                return "CreateTopicsResult";
        case RD_KAFKA_EVENT_DELETETOPICS_RESULT:
                return "DeleteTopicsResult";
        case RD_KAFKA_EVENT_CREATEPARTITIONS_RESULT:
                return "CreatePartitionsResult";
        case RD_KAFKA_EVENT_ALTERCONFIGS_RESULT:
                return "AlterConfigsResult";
        case RD_KAFKA_EVENT_DESCRIBECONFIGS_RESULT:
                return "DescribeConfigsResult";
        case RD_KAFKA_EVENT_DELETERECORDS_RESULT:
                return "DeleteRecordsResult";
        case RD_KAFKA_EVENT_DELETEGROUPS_RESULT:
                return "DeleteGroupsResult";
        case RD_KAFKA_EVENT_DELETECONSUMERGROUPOFFSETS_RESULT:
                return "DeleteConsumerGroupOffsetsResult";
        case RD_KAFKA_EVENT_OAUTHBEARER_TOKEN_REFRESH:
                return "SaslOAuthBearerTokenRefresh";
        default:
                return "?unknown?";
        }
>>>>>>> 2a8bb418
}



void rd_kafka_event_destroy(rd_kafka_event_t *rkev) {
        if (unlikely(!rkev))
                return;
        rd_kafka_op_destroy(rkev);
}


/**
 * @returns the next message from the event's message queue.
 * @remark messages will be freed automatically when event is destroyed,
 *         application MUST NOT call rd_kafka_message_destroy()
 */
const rd_kafka_message_t *rd_kafka_event_message_next(rd_kafka_event_t *rkev) {
        rd_kafka_op_t *rko = rkev;
        rd_kafka_msg_t *rkm;
        rd_kafka_msgq_t *rkmq, *rkmq2;
        rd_kafka_message_t *rkmessage;

        switch (rkev->rko_type) {
        case RD_KAFKA_OP_DR:
                rkmq  = &rko->rko_u.dr.msgq;
                rkmq2 = &rko->rko_u.dr.msgq2;
                break;

        case RD_KAFKA_OP_FETCH:
                /* Just one message */
                if (rko->rko_u.fetch.evidx++ > 0)
                        return NULL;

                rkmessage = rd_kafka_message_get(rko);
                if (unlikely(!rkmessage))
                        return NULL;

                /* Store offset */
                rd_kafka_op_offset_store(NULL, rko);

                return rkmessage;


        default:
                return NULL;
        }

        if (unlikely(!(rkm = TAILQ_FIRST(&rkmq->rkmq_msgs))))
                return NULL;

        rd_kafka_msgq_deq(rkmq, rkm, 1);

        /* Put rkm on secondary message queue which will be purged later. */
        rd_kafka_msgq_enq(rkmq2, rkm);

        return rd_kafka_message_get_from_rkm(rko, rkm);
}


size_t rd_kafka_event_message_array(rd_kafka_event_t *rkev,
                                    const rd_kafka_message_t **rkmessages,
                                    size_t size) {
        size_t cnt = 0;
        const rd_kafka_message_t *rkmessage;

        while (cnt < size && (rkmessage = rd_kafka_event_message_next(rkev)))
                rkmessages[cnt++] = rkmessage;

        return cnt;
}


size_t rd_kafka_event_message_count(rd_kafka_event_t *rkev) {
        switch (rkev->rko_evtype) {
        case RD_KAFKA_EVENT_DR:
                return (size_t)rkev->rko_u.dr.msgq.rkmq_msg_cnt;
        case RD_KAFKA_EVENT_FETCH:
                return 1;
        default:
                return 0;
        }
}


const char *rd_kafka_event_config_string(rd_kafka_event_t *rkev) {
        switch (rkev->rko_evtype) {
#if WITH_SASL_OAUTHBEARER
        case RD_KAFKA_EVENT_OAUTHBEARER_TOKEN_REFRESH:
                return rkev->rko_rk->rk_conf.sasl.oauthbearer_config;
#endif
        default:
                return NULL;
        }
}

rd_kafka_resp_err_t rd_kafka_event_error(rd_kafka_event_t *rkev) {
        return rkev->rko_err;
}

const char *rd_kafka_event_error_string(rd_kafka_event_t *rkev) {
        switch (rkev->rko_type) {
        case RD_KAFKA_OP_ERR:
        case RD_KAFKA_OP_CONSUMER_ERR:
                if (rkev->rko_u.err.errstr)
                        return rkev->rko_u.err.errstr;
                break;
        case RD_KAFKA_OP_ADMIN_RESULT:
                if (rkev->rko_u.admin_result.errstr)
                        return rkev->rko_u.admin_result.errstr;
                break;
        default:
                break;
        }

        return rd_kafka_err2str(rkev->rko_err);
}

int rd_kafka_event_error_is_fatal(rd_kafka_event_t *rkev) {
        return rkev->rko_u.err.fatal;
}


void *rd_kafka_event_opaque(rd_kafka_event_t *rkev) {
        switch (rkev->rko_type & ~RD_KAFKA_OP_FLAGMASK) {
        case RD_KAFKA_OP_OFFSET_COMMIT:
                return rkev->rko_u.offset_commit.opaque;
        case RD_KAFKA_OP_ADMIN_RESULT:
                return rkev->rko_u.admin_result.opaque;
        default:
                return NULL;
        }
}


int rd_kafka_event_log(rd_kafka_event_t *rkev,
                       const char **fac,
                       const char **str,
                       int *level) {
        if (unlikely(rkev->rko_evtype != RD_KAFKA_EVENT_LOG))
                return -1;

        if (likely(fac != NULL))
                *fac = rkev->rko_u.log.fac;
        if (likely(str != NULL))
                *str = rkev->rko_u.log.str;
        if (likely(level != NULL))
                *level = rkev->rko_u.log.level;

        return 0;
}

int rd_kafka_event_debug_contexts(rd_kafka_event_t *rkev,
                                  char *dst,
                                  size_t dstsize) {
        static const char *names[] = {
            "generic", "broker",      "topic",    "metadata", "feature",
            "queue",   "msg",         "protocol", "cgrp",     "security",
            "fetch",   "interceptor", "plugin",   "consumer", "admin",
            "eos",     "mock",        NULL};
        if (unlikely(rkev->rko_evtype != RD_KAFKA_EVENT_LOG))
                return -1;
        rd_flags2str(dst, dstsize, names, rkev->rko_u.log.ctx);
        return 0;
}

const char *rd_kafka_event_stats(rd_kafka_event_t *rkev) {
        return rkev->rko_u.stats.json;
}

rd_kafka_topic_partition_list_t *
rd_kafka_event_topic_partition_list(rd_kafka_event_t *rkev) {
        switch (rkev->rko_evtype) {
        case RD_KAFKA_EVENT_REBALANCE:
                return rkev->rko_u.rebalance.partitions;
        case RD_KAFKA_EVENT_OFFSET_COMMIT:
                return rkev->rko_u.offset_commit.partitions;
        default:
                return NULL;
        }
}


rd_kafka_topic_partition_t *
rd_kafka_event_topic_partition(rd_kafka_event_t *rkev) {
        rd_kafka_topic_partition_t *rktpar;

        if (unlikely(!rkev->rko_rktp))
                return NULL;

        rktpar = rd_kafka_topic_partition_new_from_rktp(rkev->rko_rktp);

        switch (rkev->rko_type) {
        case RD_KAFKA_OP_ERR:
        case RD_KAFKA_OP_CONSUMER_ERR:
                rktpar->offset = rkev->rko_u.err.offset;
                break;
        default:
                break;
        }

        rktpar->err = rkev->rko_err;

        return rktpar;
}



const rd_kafka_CreateTopics_result_t *
rd_kafka_event_CreateTopics_result(rd_kafka_event_t *rkev) {
        if (!rkev || rkev->rko_evtype != RD_KAFKA_EVENT_CREATETOPICS_RESULT)
                return NULL;
        else
                return (const rd_kafka_CreateTopics_result_t *)rkev;
}


const rd_kafka_DeleteTopics_result_t *
rd_kafka_event_DeleteTopics_result(rd_kafka_event_t *rkev) {
        if (!rkev || rkev->rko_evtype != RD_KAFKA_EVENT_DELETETOPICS_RESULT)
                return NULL;
        else
                return (const rd_kafka_DeleteTopics_result_t *)rkev;
}


const rd_kafka_CreatePartitions_result_t *
rd_kafka_event_CreatePartitions_result(rd_kafka_event_t *rkev) {
        if (!rkev || rkev->rko_evtype != RD_KAFKA_EVENT_CREATEPARTITIONS_RESULT)
                return NULL;
        else
                return (const rd_kafka_CreatePartitions_result_t *)rkev;
}


const rd_kafka_AlterConfigs_result_t *
rd_kafka_event_AlterConfigs_result(rd_kafka_event_t *rkev) {
        if (!rkev || rkev->rko_evtype != RD_KAFKA_EVENT_ALTERCONFIGS_RESULT)
                return NULL;
        else
                return (const rd_kafka_AlterConfigs_result_t *)rkev;
}


const rd_kafka_DescribeConfigs_result_t *
rd_kafka_event_DescribeConfigs_result(rd_kafka_event_t *rkev) {
        if (!rkev || rkev->rko_evtype != RD_KAFKA_EVENT_DESCRIBECONFIGS_RESULT)
                return NULL;
        else
                return (const rd_kafka_DescribeConfigs_result_t *)rkev;
}

const rd_kafka_DeleteRecords_result_t *
rd_kafka_event_DeleteRecords_result(rd_kafka_event_t *rkev) {
        if (!rkev || rkev->rko_evtype != RD_KAFKA_EVENT_DELETERECORDS_RESULT)
                return NULL;
        else
                return (const rd_kafka_DeleteRecords_result_t *)rkev;
}

const rd_kafka_DeleteGroups_result_t *
rd_kafka_event_DeleteGroups_result(rd_kafka_event_t *rkev) {
        if (!rkev || rkev->rko_evtype != RD_KAFKA_EVENT_DELETEGROUPS_RESULT)
                return NULL;
        else
                return (const rd_kafka_DeleteGroups_result_t *)rkev;
}

const rd_kafka_DeleteConsumerGroupOffsets_result_t *
rd_kafka_event_DeleteConsumerGroupOffsets_result(rd_kafka_event_t *rkev) {
        if (!rkev || rkev->rko_evtype !=
                         RD_KAFKA_EVENT_DELETECONSUMERGROUPOFFSETS_RESULT)
                return NULL;
        else
                return (
                    const rd_kafka_DeleteConsumerGroupOffsets_result_t *)rkev;
}<|MERGE_RESOLUTION|>--- conflicted
+++ resolved
@@ -34,50 +34,6 @@
         return rkev ? rkev->rko_evtype : RD_KAFKA_EVENT_NONE;
 }
 
-<<<<<<< HEAD
-const char *rd_kafka_event_name (const rd_kafka_event_t *rkev) {
-	switch (rkev ? rkev->rko_evtype : RD_KAFKA_EVENT_NONE)
-	{
-	case RD_KAFKA_EVENT_NONE:
-		return "(NONE)";
-	case RD_KAFKA_EVENT_DR:
-		return "DeliveryReport";
-	case RD_KAFKA_EVENT_FETCH:
-		return "Fetch";
-	case RD_KAFKA_EVENT_LOG:
-		return "Log";
-	case RD_KAFKA_EVENT_ERROR:
-		return "Error";
-	case RD_KAFKA_EVENT_REBALANCE:
-		return "Rebalance";
-	case RD_KAFKA_EVENT_OFFSET_COMMIT:
-		return "OffsetCommit";
-	case RD_KAFKA_EVENT_STATS:
-		return "Stats";
-	case RD_KAFKA_EVENT_CREATETOPICS_RESULT:
-		return "CreateTopicsResult";
-	case RD_KAFKA_EVENT_DELETETOPICS_RESULT:
-		return "DeleteTopicsResult";
-	case RD_KAFKA_EVENT_CREATEPARTITIONS_RESULT:
-		return "CreatePartitionsResult";
-	case RD_KAFKA_EVENT_ALTERCONFIGS_RESULT:
-		return "AlterConfigsResult";
-	case RD_KAFKA_EVENT_DESCRIBECONFIGS_RESULT:
-		return "DescribeConfigsResult";
-	case RD_KAFKA_EVENT_DELETERECORDS_RESULT:
-		return "DeleteRecordsResult";
-	case RD_KAFKA_EVENT_DELETEGROUPS_RESULT:
-		return "DeleteGroupsResult";
-	case RD_KAFKA_EVENT_DELETECONSUMERGROUPOFFSETS_RESULT:
-		return "DeleteConsumerGroupOffsetsResult";
-	case RD_KAFKA_EVENT_OAUTHBEARER_TOKEN_REFRESH:
-		return "SaslOAuthBearerTokenRefresh";
-	case RD_KAFKA_EVENT_AWS_MSK_IAM_CREDENTIAL_REFRESH:
-		return "SaslAwsMskIamCredentialRefresh";
-	default:
-		return "?unknown?";
-	}
-=======
 const char *rd_kafka_event_name(const rd_kafka_event_t *rkev) {
         switch (rkev ? rkev->rko_evtype : RD_KAFKA_EVENT_NONE) {
         case RD_KAFKA_EVENT_NONE:
@@ -114,10 +70,11 @@
                 return "DeleteConsumerGroupOffsetsResult";
         case RD_KAFKA_EVENT_OAUTHBEARER_TOKEN_REFRESH:
                 return "SaslOAuthBearerTokenRefresh";
+        case RD_KAFKA_EVENT_AWS_MSK_IAM_CREDENTIAL_REFRESH:
+		return "SaslAwsMskIamCredentialRefresh";
         default:
                 return "?unknown?";
         }
->>>>>>> 2a8bb418
 }
 
 
