--- conflicted
+++ resolved
@@ -915,23 +915,10 @@
   DefaultRebalanceCb rebalance_cb2;
   RdKafka::KafkaConsumer *c2 = make_consumer(
       "C_2", group_name, "cooperative-sticky", NULL, &rebalance_cb2, 25);
-<<<<<<< HEAD
 
   if (test_k2_cluster) {
     test_wait_topic_exists(c1->c_ptr(), topic_name.c_str(), 30 * 1000);
-    rd_sleep(5);
-=======
-  
-  // Wait for topic metadata to be available
-  test_wait_topic_exists(c1->c_ptr(), topic_name.c_str(), 30 * 1000);
-  
-  /* Version-specific wait for topic metadata to be fully available */
-  if (rd_kafka_version() >= 0x020100ff) {
-    rd_sleep(5);
-  } else {
-    /* librdkafka 2.0 needs more time for metadata propagation in cloud environments */
-    rd_sleep(test_k2_cluster ? 15 : 8);
->>>>>>> 37bc02b3
+    rd_sleep(10);
   }
 
   Test::subscribe(c1, topic_name);
@@ -939,7 +926,7 @@
   bool c2_subscribed = false;
   while (true) {
     /* Version-specific poll timeouts for cooperative rebalancing */
-    int poll_timeout = (rd_kafka_version() >= 0x020100ff) ? 500 : 
+    int poll_timeout = (rd_kafka_version() >= 0x020100ff) ? 500 :
                        (test_k2_cluster ? 2000 : 1000);
     Test::poll_once(c1, poll_timeout);
     Test::poll_once(c2, poll_timeout);
@@ -960,26 +947,13 @@
           continue;
         break;
       }
-<<<<<<< HEAD
     if (test_k2_cluster) {
       // Additional delay in polling loop to allow rebalance events to fully propagate
       // This prevents the rapid-fire rebalancing that causes assignment confusion
       if (c2_subscribed)
-        rd_sleep(1);
-    }
-
-=======
-    // Additional delay in polling loop to allow rebalance events to fully propagate
-    // This prevents the rapid-fire rebalancing that causes assignment confusion
-    if (c2_subscribed) {
-      if (rd_kafka_version() >= 0x020100ff) {
-        rd_sleep(1);
-      } else {
-        /* librdkafka 2.0 needs more time for cooperative rebalancing in cloud environments */
-        rd_sleep(test_k2_cluster ? 5 : 2);
-      }
-    }
->>>>>>> 37bc02b3
+        rd_sleep(5);
+    }
+
   }
 
   /* Sequence of events:
@@ -2099,12 +2073,11 @@
         expected_lost_cnt++;
       }
 
-      /* Accept different lost_call_cnt values between librdkafka versions */
-      TEST_ASSERT(rebalance_cb1.lost_call_cnt >= 0 && rebalance_cb1.lost_call_cnt <= expected_lost_cnt,
-                  "Expecting C_1's lost_call_cnt to be 0-%d not %d",
+      TEST_ASSERT(rebalance_cb1.lost_call_cnt == expected_lost_cnt,
+                  "Expecting C_1's lost_call_cnt to be %d not %d",
                   expected_lost_cnt, rebalance_cb1.lost_call_cnt);
-      TEST_ASSERT(rebalance_cb2.lost_call_cnt >= 0 && rebalance_cb2.lost_call_cnt <= expected_lost_cnt,
-                  "Expecting C_2's lost_call_cnt to be 0-%d not %d",
+      TEST_ASSERT(rebalance_cb2.lost_call_cnt == expected_lost_cnt,
+                  "Expecting C_2's lost_call_cnt to be %d not %d",
                   expected_lost_cnt, rebalance_cb2.lost_call_cnt);
 
       /* Consumers will rejoin group after revoking the lost partitions.
@@ -2146,15 +2119,19 @@
               "Expecting C_2's assign_call_cnt to be %d not %d",
               last_cb2_assign_call_cnt, rebalance_cb2.assign_call_cnt);
 
-  /* Accept different revoke_call_cnt values between librdkafka versions */
-  TEST_ASSERT(rebalance_cb1.revoke_call_cnt >= 2 && rebalance_cb1.revoke_call_cnt <= 3,
-              "Expecting C_1's revoke_call_cnt to be 2-3 not %d",
+  TEST_ASSERT(rebalance_cb1.revoke_call_cnt == 2,
+              "Expecting C_1's revoke_call_cnt to be 2 not %d",
               rebalance_cb1.revoke_call_cnt);
-  TEST_ASSERT(rebalance_cb2.revoke_call_cnt >= 2 && rebalance_cb2.revoke_call_cnt <= 3,
-              "Expecting C_2's revoke_call_cnt to be 2-3 not %d",
+  TEST_ASSERT(rebalance_cb2.revoke_call_cnt == 2,
+              "Expecting C_2's revoke_call_cnt to be 2 not %d",
               rebalance_cb2.revoke_call_cnt);
 
-  /* Remove duplicate - handled below */
+  TEST_ASSERT(rebalance_cb1.lost_call_cnt == expected_lost_cnt,
+              "Expecting C_1's lost_call_cnt to be %d, not %d",
+              expected_lost_cnt, rebalance_cb1.lost_call_cnt);
+  TEST_ASSERT(rebalance_cb2.lost_call_cnt == expected_lost_cnt,
+              "Expecting C_2's lost_call_cnt to be %d, not %d",
+              expected_lost_cnt, rebalance_cb2.lost_call_cnt);
 
   delete c1;
   delete c2;
@@ -2469,10 +2446,6 @@
       Test::Fail(tostr() << "Expected consumer 1 revoke count to be "
                          << expected_cb1_revoke_call_cnt
                          << ", not: " << rebalance_cb1.revoke_call_cnt);
-<<<<<<< HEAD
-=======
-    /* K2 environment: Allow more flexible revoke count due to cooperative rebalancing differences */
->>>>>>> 37bc02b3
     if (test_k2_cluster) {
       if (rebalance_cb2.revoke_call_cnt < expected_cb2_revoke_call_cnt || 
           rebalance_cb2.revoke_call_cnt > expected_cb2_revoke_call_cnt + 2)
@@ -2852,17 +2825,17 @@
         for (i = 0; i < partitions->cnt; i++) {
                 const rd_kafka_topic_partition_t *p = &partitions->elems[i];
                 int64_t leader_epoch = -1;
-                
+
                 /* Only call leader epoch API if available (librdkafka >= 2.1.0) */
                 if (rd_kafka_version() >= 0x020100ff) {
                         leader_epoch = rd_kafka_topic_partition_get_leader_epoch(p);
                 }
-                
+
                 if (leader_epoch != -1) {
-                        TEST_SAY("  %s [%d] offset %"PRId64" leader epoch %"PRId64"\n", 
+                        TEST_SAY("  %s [%d] offset %"PRId64" leader epoch %"PRId64"\n",
                                 p->topic, p->partition, p->offset, leader_epoch);
                 } else {
-                        TEST_SAY("  %s [%d] offset %"PRId64"\n", 
+                        TEST_SAY("  %s [%d] offset %"PRId64"\n",
                                 p->topic, p->partition, p->offset);
                 }
         }
@@ -3402,12 +3375,6 @@
     rd_sleep(5);
   }
 
-  /* K2 environment: Add extra delay after topic creation for partition readiness before producing */
-  if (test_k2_cluster) {
-    TEST_SAY("K2 environment: Waiting for topic/partition readiness before producing\n");
-    rd_sleep(5);
-  }
-
   for (i = 0; i < partition_cnt; i++) {
     test_produce_msgs2(p, topic, testid, i, i * msgcnt_per_partition,
                        msgcnt_per_partition, NULL, 0);
@@ -3498,12 +3465,6 @@
   test_create_topic_wait_exists(NULL, topic, 6, -1, topic_timeout_ms2);
 
   if (test_k2_cluster){
-    rd_sleep(5);
-  }
-
-  /* K2 environment: Add extra delay after topic creation for partition readiness before consumer subscription */
-  if (test_k2_cluster) {
-    TEST_SAY("K2 environment: Waiting for topic/partition readiness before consumer subscription\n");
     rd_sleep(5);
   }
 
