# librdkafka v2.0.3

librdkafka v2.0.3 is a bugfix release:

* Fix a reference count issue blocking the consumer from closing (#4187).
* Fix a protocol issue with ListGroups API, where an extra
  field was appended for API Versions greater than or equal to 3.
* Fix an issue with `max.poll.interval.ms`, where polling any queue would cause
  the timeout to be reset (#4176).
* Fix seek partition timeout, was one thousand times lower than the passed
  value (#4230).
* Batch consumer fixes: TODO: describe (#4208).
<<<<<<< HEAD
* Update lz4.c from upstream. Fixes [CVE-2021-3520](https://github.com/advisories/GHSA-gmc7-pqv9-966m)
  (by @filimonov, #4232).
=======
* Upgrade OpenSSL to v3.0.8 with various security fixes,
  check the [release notes](https://www.openssl.org/news/cl30.txt) (#4215).
>>>>>>> f2b8d019


## Fixes

### Consumer fixes

 * A reference count issue was blocking the consumer from closing.
   The problem would happen when a partition is lost, because forcibly
   unassigned from the consumer or if the corresponding topic is deleted.
 * When using `rd_kafka_seek_partitions`, the remaining timeout was
   converted from microseconds to milliseconds but the expected unit
   for that parameter is microseconds.



# librdkafka v2.0.2

librdkafka v2.0.2 is a bugfix release:

* Fix OpenSSL version in Win32 nuget package (#4152).



# librdkafka v2.0.1

librdkafka v2.0.1 is a bugfix release:

* Fixed nuget package for Linux ARM64 release (#4150).



# librdkafka v2.0.0

librdkafka v2.0.0 is a feature release:

 * [KIP-88](https://cwiki.apache.org/confluence/display/KAFKA/KIP-88%3A+OffsetFetch+Protocol+Update)
   OffsetFetch Protocol Update (#3995).
 * [KIP-222](https://cwiki.apache.org/confluence/display/KAFKA/KIP-222+-+Add+Consumer+Group+operations+to+Admin+API)
   Add Consumer Group operations to Admin API (started by @lesterfan, #3995).
 * [KIP-518](https://cwiki.apache.org/confluence/display/KAFKA/KIP-518%3A+Allow+listing+consumer+groups+per+state)
   Allow listing consumer groups per state (#3995).
 * [KIP-396](https://cwiki.apache.org/confluence/pages/viewpage.action?pageId=97551484)
   Partially implemented: support for AlterConsumerGroupOffsets
   (started by @lesterfan, #3995).
 * OpenSSL 3.0.x support - the maximum bundled OpenSSL version is now 3.0.7 (previously 1.1.1q).
 * Fixes to the transactional and idempotent producer.


## Upgrade considerations

### OpenSSL 3.0.x

#### OpenSSL default ciphers

The introduction of OpenSSL 3.0.x in the self-contained librdkafka bundles
changes the default set of available ciphers, in particular all obsolete
or insecure ciphers and algorithms as listed in the
OpenSSL [legacy](https://www.openssl.org/docs/man3.0/man7/OSSL_PROVIDER-legacy.html)
manual page are now disabled by default.

**WARNING**: These ciphers are disabled for security reasons and it is
highly recommended NOT to use them.

Should you need to use any of these old ciphers you'll need to explicitly
enable the `legacy` provider by configuring `ssl.providers=default,legacy`
on the librdkafka client.

#### OpenSSL engines and providers

OpenSSL 3.0.x deprecates the use of engines, which is being replaced by
providers. As such librdkafka will emit a deprecation warning if
`ssl.engine.location` is configured.

OpenSSL providers may be configured with the new `ssl.providers`
configuration property.

### Broker TLS certificate hostname verification

The default value for `ssl.endpoint.identification.algorithm` has been
changed from `none` (no hostname verification) to `https`, which enables
broker hostname verification (to counter man-in-the-middle
impersonation attacks) by default.

To restore the previous behaviour, set `ssl.endpoint.identification.algorithm` to `none`.

## Known Issues

### Poor Consumer batch API messaging guarantees

The Consumer Batch APIs `rd_kafka_consume_batch()` and `rd_kafka_consume_batch_queue()`
are not thread safe if `rkmessages_size` is greater than 1 and any of the **seek**,
**pause**, **resume** or **rebalancing** operation is performed in parallel with any of
the above APIs. Some of the messages might be lost, or erroneously returned to the
application, in the above scenario.

It is strongly recommended to use the Consumer Batch APIs and the mentioned
operations in sequential order in order to get consistent result.

For **rebalancing** operation to work in sequencial manner, please set `rebalance_cb`
configuration property (refer [examples/rdkafka_complex_consumer_example.c]
(examples/rdkafka_complex_consumer_example.c) for the help with the usage) for the consumer.

## Enhancements

 * Self-contained static libraries can now be built on Linux arm64 (#4005).
 * Updated to zlib 1.2.13, zstd 1.5.2, and curl 7.86.0 in self-contained
   librdkafka bundles.
 * Added `on_broker_state_change()` interceptor
 * The C++ API no longer returns strings by const value, which enables better move optimization in callers.
 * Added `rd_kafka_sasl_set_credentials()` API to update SASL credentials.
 * Setting `allow.auto.create.topics` will no longer give a warning if used by a producer, since that is an expected use case.
  Improvement in documentation for this property.
 * Added a `resolve_cb` configuration setting that permits using custom DNS resolution logic.
 * Added `rd_kafka_mock_broker_error_stack_cnt()`.
 * The librdkafka.redist NuGet package has been updated to have fewer external
   dependencies for its bundled librdkafka builds, as everything but cyrus-sasl
   is now built-in. There are bundled builds with and without linking to
   cyrus-sasl for maximum compatibility.
 * Admin API DescribeGroups() now provides the group instance id
   for static members [KIP-345](https://cwiki.apache.org/confluence/display/KAFKA/KIP-345%3A+Introduce+static+membership+protocol+to+reduce+consumer+rebalances) (#3995).


## Fixes

### General fixes

 * Windows: couldn't read a PKCS#12 keystore correctly because binary mode
   wasn't explicitly set and Windows defaults to text mode.
 * Fixed memory leak when loading SSL certificates (@Mekk, #3930)
 * Load all CA certificates from `ssl.ca.pem`, not just the first one.
 * Each HTTP request made when using OAUTHBEARER OIDC would leak a small
   amount of memory.

### Transactional producer fixes

 * When a PID epoch bump is requested and the producer is waiting
   to reconnect to the transaction coordinator, a failure in a find coordinator
   request could cause an assert to fail. This is fixed by retrying when the
   coordinator is known (#4020).
 * Transactional APIs (except `send_offsets_for_transaction()`) that
   timeout due to low timeout_ms may now be resumed by calling the same API
   again, as the operation continues in the background.
 * For fatal idempotent producer errors that may be recovered by bumping the
   epoch the current transaction must first be aborted prior to the epoch bump.
   This is now handled correctly, which fixes issues seen with fenced
   transactional producers on fatal idempotency errors.
 * Timeouts for EndTxn requests (transaction commits and aborts) are now
   automatically retried and the error raised to the application is also
   a retriable error.
 * TxnOffsetCommitRequests were retried immediately upon temporary errors in
   `send_offsets_to_transactions()`, causing excessive network requests.
   These retries are now delayed 500ms.
 * If `init_transactions()` is called with an infinite timeout (-1),
   the timeout will be limited to 2 * `transaction.timeout.ms`.
   The application may retry and resume the call if a retriable error is
   returned.


### Consumer fixes

 * Back-off and retry JoinGroup request if coordinator load is in progress.
 * Fix `rd_kafka_consume_batch()` and `rd_kafka_consume_batch_queue()` skipping
   other partitions' offsets intermittently when **seek**, **pause**, **resume**
   or **rebalancing** is used for a partition.
 * Fix `rd_kafka_consume_batch()` and `rd_kafka_consume_batch_queue()`
   intermittently returing incorrect partitions' messages if **rebalancing**
   happens during these operations.

# librdkafka v1.9.2

librdkafka v1.9.2 is a maintenance release:

 * The SASL OAUTHBEAR OIDC POST field was sometimes truncated by one byte (#3192).
 * The bundled version of OpenSSL has been upgraded to version 1.1.1q for non-Windows builds. Windows builds remain on OpenSSL 1.1.1n for the time being.
 * The bundled version of Curl has been upgraded to version 7.84.0.



# librdkafka v1.9.1

librdkafka v1.9.1 is a maintenance release:

 * The librdkafka.redist NuGet package now contains OSX M1/arm64 builds.
 * Self-contained static libraries can now be built on OSX M1 too, thanks to
   disabling curl's configure runtime check.



# librdkafka v1.9.0

librdkafka v1.9.0 is a feature release:

 * Added KIP-768 OUATHBEARER OIDC support (by @jliunyu, #3560)
 * Added KIP-140 Admin API ACL support (by @emasab, #2676)


## Upgrade considerations

 * Consumer:
   `rd_kafka_offsets_store()` (et.al) will now return an error for any
   partition that is not currently assigned (through `rd_kafka_*assign()`).
   This prevents a race condition where an application would store offsets
   after the assigned partitions had been revoked (which resets the stored
   offset), that could cause these old stored offsets to be committed later
   when the same partitions were assigned to this consumer again - effectively
   overwriting any committed offsets by any consumers that were assigned the
   same partitions previously. This would typically result in the offsets
   rewinding and messages to be reprocessed.
   As an extra effort to avoid this situation the stored offset is now
   also reset when partitions are assigned (through `rd_kafka_*assign()`).
   Applications that explicitly call `..offset*_store()` will now need
   to handle the case where `RD_KAFKA_RESP_ERR__STATE` is returned
   in the per-partition `.err` field - meaning the partition is no longer
   assigned to this consumer and the offset could not be stored for commit.


## Enhancements

 * Improved producer queue scheduling. Fixes the performance regression
   introduced in v1.7.0 for some produce patterns. (#3538, #2912)
 * Windows: Added native Win32 IO/Queue scheduling. This removes the
   internal TCP loopback connections that were previously used for timely
   queue wakeups.
 * Added `socket.connection.setup.timeout.ms` (default 30s).
   The maximum time allowed for broker connection setups (TCP connection as
   well as SSL and SASL handshakes) is now limited to this value.
   This fixes the issue with stalled broker connections in the case of network
   or load balancer problems.
   The Java clients has an exponential backoff to this timeout which is
   limited by `socket.connection.setup.timeout.max.ms` - this was not
   implemented in librdkafka due to differences in connection handling and
   `ERR__ALL_BROKERS_DOWN` error reporting. Having a lower initial connection
   setup timeout and then increase the timeout for the next attempt would
   yield possibly false-positive `ERR__ALL_BROKERS_DOWN` too early.
 * SASL OAUTHBEARER refresh callbacks can now be scheduled for execution
   on librdkafka's background thread. This solves the problem where an
   application has a custom SASL OAUTHBEARER refresh callback and thus needs to
   call `rd_kafka_poll()` (et.al.) at least once to trigger the
   refresh callback before being able to connect to brokers.
   With the new `rd_kafka_conf_enable_sasl_queue()` configuration API and
   `rd_kafka_sasl_background_callbacks_enable()` the refresh callbacks
   can now be triggered automatically on the librdkafka background thread.
 * `rd_kafka_queue_get_background()` now creates the background thread
   if not already created.
 * Added `rd_kafka_consumer_close_queue()` and `rd_kafka_consumer_closed()`.
   This allow applications and language bindings to implement asynchronous
   consumer close.
 * Bundled zlib upgraded to version 1.2.12.
 * Bundled OpenSSL upgraded to 1.1.1n.
 * Added `test.mock.broker.rtt` to simulate RTT/latency for mock brokers.


## Fixes

### General fixes

 * Fix various 1 second delays due to internal broker threads blocking on IO
   even though there are events to handle.
   These delays could be seen randomly in any of the non produce/consume
   request APIs, such as `commit_transaction()`, `list_groups()`, etc.
 * Windows: some applications would crash with an error message like
   `no OPENSSL_Applink()` written to the console if `ssl.keystore.location`
   was configured.
   This regression was introduced in v1.8.0 due to use of vcpkgs and how
   keystore file was read. #3554.
 * Windows 32-bit only: 64-bit atomic reads were in fact not atomic and could
   in rare circumstances yield incorrect values.
   One manifestation of this issue was the `max.poll.interval.ms` consumer
   timer expiring even though the application was polling according to profile.
   Fixed by @WhiteWind (#3815).
 * `rd_kafka_clusterid()` would previously fail with timeout if
   called on cluster with no visible topics (#3620).
   The clusterid is now returned as soon as metadata has been retrieved.
 * Fix hang in `rd_kafka_list_groups()` if there are no available brokers
   to connect to (#3705).
 * Millisecond timeouts (`timeout_ms`) in various APIs, such as `rd_kafka_poll()`,
   was limited to roughly 36 hours before wrapping. (#3034)
 * If a metadata request triggered by `rd_kafka_metadata()` or consumer group rebalancing
   encountered a non-retriable error it would not be propagated to the caller and thus
   cause a stall or timeout, this has now been fixed. (@aiquestion, #3625)
 * AdminAPI `DeleteGroups()` and `DeleteConsumerGroupOffsets()`:
   if the given coordinator connection was not up by the time these calls were
   initiated and the first connection attempt failed then no further connection
   attempts were performed, ulimately leading to the calls timing out.
   This is now fixed by keep retrying to connect to the group coordinator
   until the connection is successful or the call times out.
   Additionally, the coordinator will be now re-queried once per second until
   the coordinator comes up or the call times out, to detect change in
   coordinators.
 * Mock cluster `rd_kafka_mock_broker_set_down()` would previously
   accept and then disconnect new connections, it now refuses new connections.


### Consumer fixes

 * `rd_kafka_offsets_store()` (et.al) will now return an error for any
   partition that is not currently assigned (through `rd_kafka_*assign()`).
   See **Upgrade considerations** above for more information.
 * `rd_kafka_*assign()` will now reset/clear the stored offset.
   See **Upgrade considerations** above for more information.
 * `seek()` followed by `pause()` would overwrite the seeked offset when
   later calling `resume()`. This is now fixed. (#3471).
   **Note**: Avoid storing offsets (`offsets_store()`) after calling
   `seek()` as this may later interfere with resuming a paused partition,
   instead store offsets prior to calling seek.
 * A `ERR_MSG_SIZE_TOO_LARGE` consumer error would previously be raised
   if the consumer received a maximum sized FetchResponse only containing
   (transaction) aborted messages with no control messages. The fetching did
   not stop, but some applications would terminate upon receiving this error.
   No error is now raised in this case. (#2993)
   Thanks to @jacobmikesell for providing an application to reproduce the
   issue.
 * The consumer no longer backs off the next fetch request (default 500ms) when
   the parsed fetch response is truncated (which is a valid case).
   This should speed up the message fetch rate in case of maximum sized
   fetch responses.
 * Fix consumer crash (`assert: rkbuf->rkbuf_rkb`) when parsing
   malformed JoinGroupResponse consumer group metadata state.
 * Fix crash (`cant handle op type`) when using `consume_batch_queue()` (et.al)
   and an OAUTHBEARER refresh callback was set.
   The callback is now triggered by the consume call. (#3263)
 * Fix `partition.assignment.strategy` ordering when multiple strategies are configured.
   If there is more than one eligible strategy, preference is determined by the
   configured order of strategies. The partitions are assigned to group members according
   to the strategy order preference now. (#3818)
 * Any form of unassign*() (absolute or incremental) is now allowed during
   consumer close rebalancing and they're all treated as absolute unassigns.
   (@kevinconaway)


### Transactional producer fixes

 * Fix message loss in idempotent/transactional producer.
   A corner case has been identified that may cause idempotent/transactional
   messages to be lost despite being reported as successfully delivered:
   During cluster instability a restarting broker may report existing topics
   as non-existent for some time before it is able to acquire up to date
   cluster and topic metadata.
   If an idempotent/transactional producer updates its topic metadata cache
   from such a broker the producer will consider the topic to be removed from
   the cluster and thus remove its local partition objects for the given topic.
   This also removes the internal message sequence number counter for the given
   partitions.
   If the producer later receives proper topic metadata for the cluster the
   previously "removed" topics will be rediscovered and new partition objects
   will be created in the producer. These new partition objects, with no
   knowledge of previous incarnations, would start counting partition messages
   at zero again.
   If new messages were produced for these partitions by the same producer
   instance, the same message sequence numbers would be sent to the broker.
   If the broker still maintains state for the producer's PID and Epoch it could
   deem that these messages with reused sequence numbers had already been
   written to the log and treat them as legit duplicates.
   This would seem to the producer that these new messages were successfully
   written to the partition log by the broker when they were in fact discarded
   as duplicates, leading to silent message loss.
   The fix included in this release is to save the per-partition idempotency
   state when a partition is removed, and then recover and use that saved
   state if the partition comes back at a later time.
 * The transactional producer would retry (re)initializing its PID if a
   `PRODUCER_FENCED` error was returned from the
   broker (added in Apache Kafka 2.8), which could cause the producer to
   seemingly hang.
   This error code is now correctly handled by raising a fatal error.
 * If the given group coordinator connection was not up by the time
   `send_offsets_to_transactions()` was called, and the first connection
   attempt failed then no further connection attempts were performed, ulimately
   leading to `send_offsets_to_transactions()` timing out, and possibly
   also the transaction timing out on the transaction coordinator.
   This is now fixed by keep retrying to connect to the group coordinator
   until the connection is successful or the call times out.
   Additionally, the coordinator will be now re-queried once per second until
   the coordinator comes up or the call times out, to detect change in
   coordinators.


### Producer fixes

 * Improved producer queue wakeup scheduling. This should significantly
   decrease the number of wakeups and thus syscalls for high message rate
   producers. (#3538, #2912)
 * The logic for enforcing that `message.timeout.ms` is greather than
   an explicitly configured `linger.ms` was incorrect and instead of
   erroring out early the lingering time was automatically adjusted to the
   message timeout, ignoring the configured `linger.ms`.
   This has now been fixed so that an error is returned when instantiating the
   producer. Thanks to @larry-cdn77 for analysis and test-cases. (#3709)


# librdkafka v1.8.2

librdkafka v1.8.2 is a maintenance release.

## Enhancements

 * Added `ssl.ca.pem` to add CA certificate by PEM string. (#2380)
 * Prebuilt binaries for Mac OSX now contain statically linked OpenSSL v1.1.1l.
   Previously the OpenSSL version was either v1.1.1 or v1.0.2 depending on
   build type.

## Fixes

 * The `librdkafka.redist` 1.8.0 package had two flaws:
   - the linux-arm64 .so build was a linux-x64 build.
   - the included Windows MSVC 140 runtimes for x64 were infact x86.
   The release script has been updated to verify the architectures of
   provided artifacts to avoid this happening in the future.
 * Prebuilt binaries for Mac OSX Sierra (10.12) and older are no longer provided.
   This affects [confluent-kafka-go](https://github.com/confluentinc/confluent-kafka-go).
 * Some of the prebuilt binaries for Linux were built on Ubuntu 14.04,
   these builds are now performed on Ubuntu 16.04 instead.
   This may affect users on ancient Linux distributions.
 * It was not possible to configure `ssl.ca.location` on OSX, the property
   would automatically revert back to `probe` (default value).
   This regression was introduced in v1.8.0. (#3566)
 * librdkafka's internal timers would not start if the timeout was set to 0,
   which would result in some timeout operations not being enforced correctly,
   e.g., the transactional producer API timeouts.
   These timers are now started with a timeout of 1 microsecond.

### Transactional producer fixes

 * Upon quick repeated leader changes the transactional producer could receive
   an `OUT_OF_ORDER_SEQUENCE` error from the broker, which triggered an
   Epoch bump on the producer resulting in an InitProducerIdRequest being sent
   to the transaction coordinator in the middle of a transaction.
   This request would start a new transaction on the coordinator, but the
   producer would still think (erroneously) it was in current transaction.
   Any messages produced in the current transaction prior to this event would
   be silently lost when the application committed the transaction, leading
   to message loss.
   This has been fixed by setting the Abortable transaction error state
   in the producer. #3575.
 * The transactional producer could stall during a transaction if the transaction
   coordinator changed while adding offsets to the transaction (send_offsets_to_transaction()).
   This stall lasted until the coordinator connection went down, the
   transaction timed out, transaction was aborted, or messages were produced
   to a new partition, whichever came first. #3571.



*Note: there was no v1.8.1 librdkafka release*


# librdkafka v1.8.0

librdkafka v1.8.0 is a security release:

 * Upgrade bundled zlib version from 1.2.8 to 1.2.11 in the `librdkafka.redist`
   NuGet package. The updated zlib version fixes CVEs:
   CVE-2016-9840, CVE-2016-9841, CVE-2016-9842, CVE-2016-9843
   See https://github.com/edenhill/librdkafka/issues/2934 for more information.
 * librdkafka now uses [vcpkg](https://vcpkg.io/) for up-to-date Windows
   dependencies in the `librdkafka.redist` NuGet package:
   OpenSSL 1.1.1l, zlib 1.2.11, zstd 1.5.0.
 * The upstream dependency (OpenSSL, zstd, zlib) source archive checksums are
   now verified when building with `./configure --install-deps`.
   These builds are used by the librdkafka builds bundled with
   confluent-kafka-go, confluent-kafka-python and confluent-kafka-dotnet.


## Enhancements

 * Producer `flush()` now overrides the `linger.ms` setting for the duration
   of the `flush()` call, effectively triggering immediate transmission of
   queued messages. (#3489)

## Fixes

### General fixes

 * Correctly detect presence of zlib via compilation check. (Chris Novakovic)
 * `ERR__ALL_BROKERS_DOWN` is no longer emitted when the coordinator
   connection goes down, only when all standard named brokers have been tried.
   This fixes the issue with `ERR__ALL_BROKERS_DOWN` being triggered on
   `consumer_close()`. It is also now only emitted if the connection was fully
   up (past handshake), and not just connected.
 * `rd_kafka_query_watermark_offsets()`, `rd_kafka_offsets_for_times()`,
   `consumer_lag` metric, and `auto.offset.reset` now honour
   `isolation.level` and will return the Last Stable Offset (LSO)
   when `isolation.level` is set to `read_committed` (default), rather than
   the uncommitted high-watermark when it is set to `read_uncommitted`. (#3423)
 * SASL GSSAPI is now usable when `sasl.kerberos.min.time.before.relogin`
   is set to 0 - which disables ticket refreshes (by @mpekalski, #3431).
 * Rename internal crc32c() symbol to rd_crc32c() to avoid conflict with
   other static libraries (#3421).
 * `txidle` and `rxidle` in the statistics object was emitted as 18446744073709551615 when no idle was known. -1 is now emitted instead. (#3519)


### Consumer fixes

 * Automatically retry offset commits on `ERR_REQUEST_TIMED_OUT`,
   `ERR_COORDINATOR_NOT_AVAILABLE`, and `ERR_NOT_COORDINATOR` (#3398).
   Offset commits will be retried twice.
 * Timed auto commits did not work when only using assign() and not subscribe().
   This regression was introduced in v1.7.0.
 * If the topics matching the current subscription changed (or the application
   updated the subscription) while there was an outstanding JoinGroup or
   SyncGroup request, an additional request would sometimes be sent before
   handling the response of the first. This in turn lead to internal state
   issues that could cause a crash or malbehaviour.
   The consumer will now wait for any outstanding JoinGroup or SyncGroup
   responses before re-joining the group.
 * `auto.offset.reset` could previously be triggered by temporary errors,
   such as disconnects and timeouts (after the two retries are exhausted).
   This is now fixed so that the auto offset reset policy is only triggered
   for permanent errors.
 * The error that triggers `auto.offset.reset` is now logged to help the
   application owner identify the reason of the reset.
 * If a rebalance takes longer than a consumer's `session.timeout.ms`, the
   consumer will remain in the group as long as it receives heartbeat responses
   from the broker.


### Admin fixes

 * `DeleteRecords()` could crash if one of the underlying requests
   (for a given partition leader) failed at the transport level (e.g., timeout).
   (#3476).



# librdkafka v1.7.0

librdkafka v1.7.0 is feature release:

 * [KIP-360](https://cwiki.apache.org/confluence/pages/viewpage.action?pageId=89068820) - Improve reliability of transactional producer.
   Requires Apache Kafka 2.5 or later.
 * OpenSSL Engine support (`ssl.engine.location`) by @adinigam and @ajbarb.


## Enhancements

 * Added `connections.max.idle.ms` to automatically close idle broker
   connections.
   This feature is disabled by default unless `bootstrap.servers` contains
   the string `azure` in which case the default is set to <4 minutes to improve
   connection reliability and circumvent limitations with the Azure load
   balancers (see #3109 for more information).
 * Bumped to OpenSSL 1.1.1k in binary librdkafka artifacts.
 * The binary librdkafka artifacts for Alpine are now using Alpine 3.12.
   OpenSSL 1.1.1k.
 * Improved static librdkafka Windows builds using MinGW (@neptoess, #3130).
 * The `librdkafka.redist` NuGet package now has updated zlib, zstd and
   OpenSSL versions (from vcpkg).


## Security considerations

 * The zlib version bundled with the `librdkafka.redist` NuGet package has now been upgraded
   from zlib 1.2.8 to 1.2.11, fixing the following CVEs:
   * CVE-2016-9840: undefined behaviour (compiler dependent) in inflate (decompression) code: this is used by the librdkafka consumer. Risk of successfully exploitation through consumed messages is eastimated very low.
   * CVE-2016-9841: undefined behaviour (compiler dependent) in inflate code: this is used by the librdkafka consumer. Risk of successfully exploitation through consumed messages is eastimated very low.
   * CVE-2016-9842: undefined behaviour in inflateMark(): this API is not used by librdkafka.
   * CVE-2016-9843: issue in crc32_big() which is called from crc32_z(): this API is not used by librdkafka.

## Upgrade considerations

 * The C++ `oauthbearer_token_refresh_cb()` was missing a `Handle *`
   argument that has now been added. This is a breaking change but the original
   function signature is considered a bug.
   This change only affects C++ OAuth developers.
 * [KIP-735](https://cwiki.apache.org/confluence/display/KAFKA/KIP-735%3A+Increase+default+consumer+session+timeout) The consumer `session.timeout.ms`
   default was changed from 10 to 45 seconds to make consumer groups more
   robust and less sensitive to temporary network and cluster issues.
 * Statistics: `consumer_lag` is now using the `committed_offset`,
   while the new `consumer_lag_stored` is using `stored_offset`
   (offset to be committed).
   This is more correct than the previous `consumer_lag` which was using
   either `committed_offset` or `app_offset` (last message passed
   to application).
 * The `librdkafka.redist` NuGet package is now built with MSVC runtime v140
   (VS 2015). Previous versions were built with MSVC runtime v120 (VS 2013).


## Fixes

### General fixes

 * Fix accesses to freed metadata cache mutexes on client termination (#3279)
 * There was a race condition on receiving updated metadata where a broker id
   update (such as bootstrap to proper broker transformation) could finish after
   the topic metadata cache was updated, leading to existing brokers seemingly
   being not available.
   One occurrence of this issue was query_watermark_offsets() that could return
   `ERR__UNKNOWN_PARTITION` for existing partitions shortly after the
   client instance was created.
 * The OpenSSL context is now initialized with `TLS_client_method()`
   (on OpenSSL >= 1.1.0) instead of the deprecated and outdated
   `SSLv23_client_method()`.
 * The initial cluster connection on client instance creation could sometimes
   be delayed up to 1 second if a `group.id` or `transactional.id`
   was configured (#3305).
 * Speed up triggering of new broker connections in certain cases by exiting
   the broker thread io/op poll loop when a wakeup op is received.
 * SASL GSSAPI: The Kerberos kinit refresh command was triggered from
   `rd_kafka_new()` which made this call blocking if the refresh command
   was taking long. The refresh is now performed by the background rdkafka
   main thread.
 * Fix busy-loop (100% CPU on the broker threads) during the handshake phase
   of an SSL connection.
 * Disconnects during SSL handshake are now propagated as transport errors
   rather than SSL errors, since these disconnects are at the transport level
   (e.g., incorrect listener, flaky load balancer, etc) and not due to SSL
   issues.
 * Increment metadata fast refresh interval backoff exponentially (@ajbarb, #3237).
 * Unthrottled requests are no longer counted in the `brokers[].throttle`
   statistics object.
 * Log CONFWARN warning when global topic configuration properties
   are overwritten by explicitly setting a `default_topic_conf`.

### Consumer fixes

 * If a rebalance happened during a `consume_batch..()` call the already
   accumulated messages for revoked partitions were not purged, which would
   pass messages to the application for partitions that were no longer owned
   by the consumer. Fixed by @jliunyu. #3340.
 * Fix balancing and reassignment issues with the cooperative-sticky assignor.
   #3306.
 * Fix incorrect detection of first rebalance in sticky assignor (@hallfox).
 * Aborted transactions with no messages produced to a partition could
   cause further successfully committed messages in the same Fetch response to
   be ignored, resulting in consumer-side message loss.
   A log message along the lines `Abort txn ctrl msg bad order at offset
   7501: expected before or at 7702: messages in aborted transactions may be delivered to the application`
   would be seen.
   This is a rare occurrence where a transactional producer would register with
   the partition but not produce any messages before aborting the transaction.
 * The consumer group deemed cached metadata up to date by checking
   `topic.metadata.refresh.interval.ms`: if this property was set too low
   it would cause cached metadata to be unusable and new metadata to be fetched,
   which could delay the time it took for a rebalance to settle.
   It now correctly uses `metadata.max.age.ms` instead.
 * The consumer group timed auto commit would attempt commits during rebalances,
   which could result in "Illegal generation" errors. This is now fixed, the
   timed auto committer is only employed in the steady state when no rebalances
   are taking places. Offsets are still auto committed when partitions are
   revoked.
 * Retriable FindCoordinatorRequest errors are no longer propagated to
   the application as they are retried automatically.
 * Fix rare crash (assert `rktp_started`) on consumer termination
   (introduced in v1.6.0).
 * Fix unaligned access and possibly corrupted snappy decompression when
   building with MSVC (@azat)
 * A consumer configured with the `cooperative-sticky` assignor did
   not actively Leave the group on unsubscribe(). This delayed the
   rebalance for the remaining group members by up to `session.timeout.ms`.
 * The current subscription list was sometimes leaked when unsubscribing.

### Producer fixes

 * The timeout value of `flush()` was not respected when delivery reports
   were scheduled as events (such as for confluent-kafka-go) rather than
   callbacks.
 * There was a race conditition in `purge()` which could cause newly
   created partition objects, or partitions that were changing leaders, to
   not have their message queues purged. This could cause
   `abort_transaction()` to time out. This issue is now fixed.
 * In certain high-thruput produce rate patterns producing could stall for
   1 second, regardless of `linger.ms`, due to rate-limiting of internal
   queue wakeups. This is now fixed by not rate-limiting queue wakeups but
   instead limiting them to one wakeup per queue reader poll. #2912.

### Transactional Producer fixes

 * KIP-360: Fatal Idempotent producer errors are now recoverable by the
   transactional producer and will raise a `txn_requires_abort()` error.
 * If the cluster went down between `produce()` and `commit_transaction()`
   and before any partitions had been registered with the coordinator, the
   messages would time out but the commit would succeed because nothing
   had been sent to the coordinator. This is now fixed.
 * If the current transaction failed while `commit_transaction()` was
   checking the current transaction state an invalid state transaction could
   occur which in turn would trigger a assertion crash.
   This issue showed up as "Invalid txn state transition: .." crashes, and is
   now fixed by properly synchronizing both checking and transition of state.



# librdkafka v1.6.1

librdkafka v1.6.1 is a maintenance release.

## Upgrade considerations

 * Fatal idempotent producer errors are now also fatal to the transactional
   producer. This is a necessary step to maintain data integrity prior to
   librdkafka supporting KIP-360. Applications should check any transactional
   API errors for the is_fatal flag and decommission the transactional producer
   if the flag is set.
 * The consumer error raised by `auto.offset.reset=error` now has error-code
   set to `ERR__AUTO_OFFSET_RESET` to allow an application to differentiate
   between auto offset resets and other consumer errors.


## Fixes

### General fixes

 * Admin API and transactional `send_offsets_to_transaction()` coordinator
   requests, such as TxnOffsetCommitRequest, could in rare cases be sent
   multiple times which could cause a crash.
 * `ssl.ca.location=probe` is now enabled by default on Mac OSX since the
   librdkafka-bundled OpenSSL might not have the same default CA search paths
   as the system or brew installed OpenSSL. Probing scans all known locations.

### Transactional Producer fixes

 * Fatal idempotent producer errors are now also fatal to the transactional
   producer.
 * The transactional producer could crash if the transaction failed while
   `send_offsets_to_transaction()` was called.
 * Group coordinator requests for transactional
   `send_offsets_to_transaction()` calls would leak memory if the
   underlying request was attempted to be sent after the transaction had
   failed.
 * When gradually producing to multiple partitions (resulting in multiple
   underlying AddPartitionsToTxnRequests) subsequent partitions could get
   stuck in pending state under certain conditions. These pending partitions
   would not send queued messages to the broker and eventually trigger
   message timeouts, failing the current transaction. This is now fixed.
 * Committing an empty transaction (no messages were produced and no
   offsets were sent) would previously raise a fatal error due to invalid state
   on the transaction coordinator. We now allow empty/no-op transactions to
   be committed.

### Consumer fixes

 * The consumer will now retry indefinitely (or until the assignment is changed)
   to retrieve committed offsets. This fixes the issue where only two retries
   were attempted when outstanding transactions were blocking OffsetFetch
   requests with `ERR_UNSTABLE_OFFSET_COMMIT`. #3265





# librdkafka v1.6.0

librdkafka v1.6.0 is feature release:

 * [KIP-429 Incremental rebalancing](https://cwiki.apache.org/confluence/display/KAFKA/KIP-429%3A+Kafka+Consumer+Incremental+Rebalance+Protocol) with sticky
   consumer group partition assignor (KIP-54) (by @mhowlett).
 * [KIP-480 Sticky producer partitioning](https://cwiki.apache.org/confluence/display/KAFKA/KIP-480%3A+Sticky+Partitioner) (`sticky.partitioning.linger.ms`) -
   achieves higher throughput and lower latency through sticky selection
   of random partition (by @abbycriswell).
 * AdminAPI: Add support for `DeleteRecords()`, `DeleteGroups()` and
   `DeleteConsumerGroupOffsets()` (by @gridaphobe)
 * [KIP-447 Producer scalability for exactly once semantics](https://cwiki.apache.org/confluence/display/KAFKA/KIP-447%3A+Producer+scalability+for+exactly+once+semantics) -
   allows a single transactional producer to be used for multiple input
   partitions. Requires Apache Kafka 2.5 or later.
 * Transactional producer fixes and improvements, see **Transactional Producer fixes** below.
 * The [librdkafka.redist](https://www.nuget.org/packages/librdkafka.redist/)
   NuGet package now supports Linux ARM64/Aarch64.


## Upgrade considerations

 * Sticky producer partitioning (`sticky.partitioning.linger.ms`) is
   enabled by default (10 milliseconds) which affects the distribution of
   randomly partitioned messages, where previously these messages would be
   evenly distributed over the available partitions they are now partitioned
   to a single partition for the duration of the sticky time
   (10 milliseconds by default) before a new random sticky partition
   is selected.
 * The new KIP-447 transactional producer scalability guarantees are only
   supported on Apache Kafka 2.5 or later, on earlier releases you will
   need to use one producer per input partition for EOS. This limitation
   is not enforced by the producer or broker.
 * Error handling for the transactional producer has been improved, see
   the **Transactional Producer fixes** below for more information.


## Known issues

 * The Transactional Producer's API timeout handling is inconsistent with the
   underlying protocol requests, it is therefore strongly recommended that
   applications call `rd_kafka_commit_transaction()` and
   `rd_kafka_abort_transaction()` with the `timeout_ms` parameter
   set to `-1`, which will use the remaining transaction timeout.


## Enhancements

 * KIP-107, KIP-204: AdminAPI: Added `DeleteRecords()` (by @gridaphobe).
 * KIP-229: AdminAPI: Added `DeleteGroups()` (by @gridaphobe).
 * KIP-496: AdminAPI: Added `DeleteConsumerGroupOffsets()`.
 * KIP-464: AdminAPI: Added support for broker-side default partition count
   and replication factor for `CreateTopics()`.
 * Windows: Added `ssl.ca.certificate.stores` to specify a list of
   Windows Certificate Stores to read CA certificates from, e.g.,
   `CA,Root`. `Root` remains the default store.
 * Use reentrant `rand_r()` on supporting platforms which decreases lock
   contention (@azat).
 * Added `assignor` debug context for troubleshooting consumer partition
   assignments.
 * Updated to OpenSSL v1.1.1i when building dependencies.
 * Update bundled lz4 (used when `./configure --disable-lz4-ext`) to v1.9.3
   which has vast performance improvements.
 * Added `rd_kafka_conf_get_default_topic_conf()` to retrieve the
   default topic configuration object from a global configuration object.
 * Added `conf` debugging context to `debug` - shows set configuration
   properties on client and topic instantiation. Sensitive properties
   are redacted.
 * Added `rd_kafka_queue_yield()` to cancel a blocking queue call.
 * Will now log a warning when multiple ClusterIds are seen, which is an
   indication that the client might be erroneously configured to connect to
   multiple clusters which is not supported.
 * Added `rd_kafka_seek_partitions()` to seek multiple partitions to
   per-partition specific offsets.


## Fixes

### General fixes

 * Fix a use-after-free crash when certain coordinator requests were retried.
 * The C++ `oauthbearer_set_token()` function would call `free()` on
   a `new`-created pointer, possibly leading to crashes or heap corruption (#3194)

### Consumer fixes

 * The consumer assignment and consumer group implementations have been
   decoupled, simplified and made more strict and robust. This will sort out
   a number of edge cases for the consumer where the behaviour was previously
   undefined.
 * Partition fetch state was not set to STOPPED if OffsetCommit failed.
 * The session timeout is now enforced locally also when the coordinator
   connection is down, which was not previously the case.


### Transactional Producer fixes

 * Transaction commit or abort failures on the broker, such as when the
   producer was fenced by a newer instance, were not propagated to the
   application resulting in failed commits seeming successful.
   This was a critical race condition for applications that had a delay after
   producing messages (or sendings offsets) before committing or
   aborting the transaction. This issue has now been fixed and test coverage
   improved.
 * The transactional producer API would return `RD_KAFKA_RESP_ERR__STATE`
   when API calls were attempted after the transaction had failed, we now
   try to return the error that caused the transaction to fail in the first
   place, such as `RD_KAFKA_RESP_ERR__FENCED` when the producer has
   been fenced, or `RD_KAFKA_RESP_ERR__TIMED_OUT` when the transaction
   has timed out.
 * Transactional producer retry count for transactional control protocol
   requests has been increased from 3 to infinite, retriable errors
   are now automatically retried by the producer until success or the
   transaction timeout is exceeded. This fixes the case where
   `rd_kafka_send_offsets_to_transaction()` would fail the current
   transaction into an abortable state when `CONCURRENT_TRANSACTIONS` was
   returned by the broker (which is a transient error) and the 3 retries
   were exhausted.


### Producer fixes

 * Calling `rd_kafka_topic_new()` with a topic config object with
   `message.timeout.ms` set could sometimes adjust the global `linger.ms`
   property (if not explicitly configured) which was not desired, this is now
   fixed and the auto adjustment is only done based on the
   `default_topic_conf` at producer creation.
 * `rd_kafka_flush()` could previously return `RD_KAFKA_RESP_ERR__TIMED_OUT`
   just as the timeout was reached if the messages had been flushed but
   there were now no more messages. This has been fixed.




# librdkafka v1.5.3

librdkafka v1.5.3 is a maintenance release.

## Upgrade considerations

 * CentOS 6 is now EOL and is no longer included in binary librdkafka packages,
   such as NuGet.

## Fixes

### General fixes

 * Fix a use-after-free crash when certain coordinator requests were retried.
 * Coordinator requests could be left uncollected on instance destroy which
   could lead to hang.
 * Fix rare 1 second stalls by forcing rdkafka main thread wakeup when a new
   next-timer-to-be-fired is scheduled.
 * Fix additional cases where broker-side automatic topic creation might be
   triggered unexpectedly.
 * AdminAPI: The operation_timeout (on-broker timeout) previously defaulted to 0,
   but now defaults to `socket.timeout.ms` (60s).
 * Fix possible crash for Admin API protocol requests that fail at the
   transport layer or prior to sending.


### Consumer fixes

 * Consumer would not filter out messages for aborted transactions
   if the messages were compressed (#3020).
 * Consumer destroy without prior `close()` could hang in certain
   cgrp states (@gridaphobe, #3127).
 * Fix possible null dereference in `Message::errstr()` (#3140).
 * The `roundrobin` partition assignment strategy could get stuck in an
   endless loop or generate uneven assignments in case the group members
   had asymmetric subscriptions (e.g., c1 subscribes to t1,t2 while c2
   subscribes to t2,t3).  (#3159)
 * Mixing committed and logical or absolute offsets in the partitions
   passed to `rd_kafka_assign()` would in previous released ignore the
   logical or absolute offsets and use the committed offsets for all partitions.
   This is now fixed. (#2938)




# librdkafka v1.5.2

librdkafka v1.5.2 is a maintenance release.


## Upgrade considerations

 * The default value for the producer configuration property `retries` has
   been increased from 2 to infinity, effectively limiting Produce retries to
   only `message.timeout.ms`.
   As the reasons for the automatic internal retries vary (various broker error
   codes as well as transport layer issues), it doesn't make much sense to limit
   the number of retries for retriable errors, but instead only limit the
   retries based on the allowed time to produce a message.
 * The default value for the producer configuration property
   `request.timeout.ms` has been increased from 5 to 30 seconds to match
   the Apache Kafka Java producer default.
   This change yields increased robustness for broker-side congestion.


## Enhancements

 * The generated `CONFIGURATION.md` (through `rd_kafka_conf_properties_show())`)
   now include all properties and values, regardless if they were included in
   the build, and setting a disabled property or value through
   `rd_kafka_conf_set()` now returns `RD_KAFKA_CONF_INVALID` and provides
   a more useful error string saying why the property can't be set.
 * Consumer configs on producers and vice versa will now be logged with
   warning messages on client instantiation.

## Fixes

### Security fixes

 * There was an incorrect call to zlib's `inflateGetHeader()` with
   unitialized memory pointers that could lead to the GZIP header of a fetched
   message batch to be copied to arbitrary memory.
   This function call has now been completely removed since the result was
   not used.
   Reported by Ilja van Sprundel.


### General fixes

 * `rd_kafka_topic_opaque()` (used by the C++ API) would cause object
   refcounting issues when used on light-weight (error-only) topic objects
   such as consumer errors (#2693).
 * Handle name resolution failures when formatting IP addresses in error logs,
   and increase printed hostname limit to ~256 bytes (was ~60).
 * Broker sockets would be closed twice (thus leading to potential race
   condition with fd-reuse in other threads) if a custom `socket_cb` would
   return error.

### Consumer fixes

 * The `roundrobin` `partition.assignment.strategy` could crash (assert)
   for certain combinations of members and partitions.
   This is a regression in v1.5.0. (#3024)
 * The C++ `KafkaConsumer` destructor did not destroy the underlying
   C `rd_kafka_t` instance, causing a leak if `close()` was not used.
 * Expose rich error strings for C++ Consumer `Message->errstr()`.
 * The consumer could get stuck if an outstanding commit failed during
   rebalancing (#2933).
 * Topic authorization errors during fetching are now reported only once (#3072).

### Producer fixes

 * Topic authorization errors are now properly propagated for produced messages,
   both through delivery reports and as `ERR_TOPIC_AUTHORIZATION_FAILED`
   return value from `produce*()` (#2215)
 * Treat cluster authentication failures as fatal in the transactional
   producer (#2994).
 * The transactional producer code did not properly reference-count partition
   objects which could in very rare circumstances lead to a use-after-free bug
   if a topic was deleted from the cluster when a transaction was using it.
 * `ERR_KAFKA_STORAGE_ERROR` is now correctly treated as a retriable
   produce error (#3026).
 * Messages that timed out locally would not fail the ongoing transaction.
   If the application did not take action on failed messages in its delivery
   report callback and went on to commit the transaction, the transaction would
   be successfully committed, simply omitting the failed messages.
 * EndTxnRequests (sent on commit/abort) are only retried in allowed
   states (#3041).
   Previously the transaction could hang on commit_transaction() if an abortable
   error was hit and the EndTxnRequest was to be retried.


*Note: there was no v1.5.1 librdkafka release*




# librdkafka v1.5.0

The v1.5.0 release brings usability improvements, enhancements and fixes to
librdkafka.

## Enhancements

 * Improved broker connection error reporting with more useful information and
   hints on the cause of the problem.
 * Consumer: Propagate errors when subscribing to unavailable topics (#1540)
 * Producer: Add `batch.size` producer configuration property (#638)
 * Add `topic.metadata.propagation.max.ms` to allow newly manually created
   topics to be propagated throughout the cluster before reporting them
   as non-existent. This fixes race issues where CreateTopics() is
   quickly followed by produce().
 * Prefer least idle connection for periodic metadata refreshes, et.al.,
   to allow truly idle connections to time out and to avoid load-balancer-killed
   idle connection errors (#2845)
 * Added `rd_kafka_event_debug_contexts()` to get the debug contexts for
   a debug log line (by @wolfchimneyrock).
 * Added Test scenarios which define the cluster configuration.
 * Added MinGW-w64 builds (@ed-alertedh, #2553)
 * `./configure --enable-XYZ` now requires the XYZ check to pass,
   and `--disable-XYZ` disables the feature altogether (@benesch)
 * Added `rd_kafka_produceva()` which takes an array of produce arguments
   for situations where the existing `rd_kafka_producev()` va-arg approach
   can't be used.
 * Added `rd_kafka_message_broker_id()` to see the broker that a message
   was produced or fetched from, or an error was associated with.
 * Added RTT/delay simulation to mock brokers.


## Upgrade considerations

 * Subscribing to non-existent and unauthorized topics will now propagate
   errors `RD_KAFKA_RESP_ERR_UNKNOWN_TOPIC_OR_PART` and
   `RD_KAFKA_RESP_ERR_TOPIC_AUTHORIZATION_FAILED` to the application through
   the standard consumer error (the err field in the message object).
 * Consumer will no longer trigger auto creation of topics,
   `allow.auto.create.topics=true` may be used to re-enable the old deprecated
   functionality.
 * The default consumer pre-fetch queue threshold `queued.max.messages.kbytes`
   has been decreased from 1GB to 64MB to avoid excessive network usage for low
   and medium throughput consumer applications. High throughput consumer
   applications may need to manually set this property to a higher value.
 * The default consumer Fetch wait time has been increased from 100ms to 500ms
   to avoid excessive network usage for low throughput topics.
 * If OpenSSL is linked statically, or `ssl.ca.location=probe` is configured,
   librdkafka will probe known CA certificate paths and automatically use the
   first one found. This should alleviate the need to configure
   `ssl.ca.location` when the statically linked OpenSSL's OPENSSLDIR differs
   from the system's CA certificate path.
 * The heuristics for handling Apache Kafka < 0.10 brokers has been removed to
   improve connection error handling for modern Kafka versions.
   Users on Brokers 0.9.x or older should already be configuring
   `api.version.request=false` and `broker.version.fallback=...` so there
   should be no functional change.
 * The default producer batch accumulation time, `linger.ms`, has been changed
   from 0.5ms to 5ms to improve batch sizes and throughput while reducing
   the per-message protocol overhead.
   Applications that require lower produce latency than 5ms will need to
   manually set `linger.ms` to a lower value.
 * librdkafka's build tooling now requires Python 3.x (python3 interpreter).


## Fixes

### General fixes

 * The client could crash in rare circumstances on ApiVersion or
   SaslHandshake request timeouts (#2326)
 * `./configure --LDFLAGS='a=b, c=d'` with arguments containing = are now
   supported (by @sky92zwq).
 * `./configure` arguments now take precedence over cached `configure` variables
   from previous invocation.
 * Fix theoretical crash on coord request failure.
 * Unknown partition error could be triggered for existing partitions when
   additional partitions were added to a topic (@benesch, #2915)
 * Quickly refresh topic metadata for desired but non-existent partitions.
   This will speed up the initial discovery delay when new partitions are added
   to an existing topic (#2917).


### Consumer fixes

 * The roundrobin partition assignor could crash if subscriptions
   where asymmetrical (different sets from different members of the group).
   Thanks to @ankon and @wilmai for identifying the root cause (#2121).
 * The consumer assignors could ignore some topics if there were more subscribed
   topics than consumers in taking part in the assignment.
 * The consumer would connect to all partition leaders of a topic even
   for partitions that were not being consumed (#2826).
 * Initial consumer group joins should now be a couple of seconds quicker
   thanks expedited query intervals (@benesch).
 * Fix crash and/or inconsistent subscriptions when using multiple consumers
   (in the same process) with wildcard topics on Windows.
 * Don't propagate temporary offset lookup errors to application.
 * Immediately refresh topic metadata when partitions are reassigned to other
   brokers, avoiding a fetch stall of up to `topic.metadata.refresh.interval.ms`. (#2955)
 * Memory for batches containing control messages would not be freed when
   using the batch consume APIs (@pf-qiu, #2990).


### Producer fixes

 * Proper locking for transaction state in EndTxn handler.



# librdkafka v1.4.4

v1.4.4 is a maintenance release with the following fixes and enhancements:

 * Transactional producer could crash on request timeout due to dereferencing
   NULL pointer of non-existent response object.
 * Mark `rd_kafka_send_offsets_to_transaction()` CONCURRENT_TRANSACTION (et.al)
   errors as retriable.
 * Fix crash on transactional coordinator FindCoordinator request failure.
 * Minimize broker re-connect delay when broker's connection is needed to
   send requests.
 * Proper locking for transaction state in EndTxn handler.
 * `socket.timeout.ms` was ignored when `transactional.id` was set.
 * Added RTT/delay simulation to mock brokers.

*Note: there was no v1.4.3 librdkafka release*



# librdkafka v1.4.2

v1.4.2 is a maintenance release with the following fixes and enhancements:

 * Fix produce/consume hang after partition goes away and comes back,
   such as when a topic is deleted and re-created.
 * Consumer: Reset the stored offset when partitions are un-assign()ed (fixes #2782).
    This fixes the case where a manual offset-less commit() or the auto-committer
    would commit a stored offset from a previous assignment before
    a new message was consumed by the application.
 * Probe known CA cert paths and set default `ssl.ca.location` accordingly
   if OpenSSL is statically linked or `ssl.ca.location` is set to `probe`.
 * Per-partition OffsetCommit errors were unhandled (fixes #2791)
 * Seed the PRNG (random number generator) by default, allow application to
   override with `enable.random.seed=false` (#2795)
 * Fix stack overwrite (of 1 byte) when SaslHandshake MechCnt is zero
 * Align bundled c11 threads (tinycthreads) constants to glibc and musl (#2681)
 * Fix return value of rd_kafka_test_fatal_error() (by @ckb42)
 * Ensure CMake sets disabled defines to zero on Windows (@benesch)


*Note: there was no v1.4.1 librdkafka release*





# Older releases

See https://github.com/edenhill/librdkafka/releases<|MERGE_RESOLUTION|>--- conflicted
+++ resolved
@@ -10,13 +10,10 @@
 * Fix seek partition timeout, was one thousand times lower than the passed
   value (#4230).
 * Batch consumer fixes: TODO: describe (#4208).
-<<<<<<< HEAD
 * Update lz4.c from upstream. Fixes [CVE-2021-3520](https://github.com/advisories/GHSA-gmc7-pqv9-966m)
   (by @filimonov, #4232).
-=======
 * Upgrade OpenSSL to v3.0.8 with various security fixes,
   check the [release notes](https://www.openssl.org/news/cl30.txt) (#4215).
->>>>>>> f2b8d019
 
 
 ## Fixes
