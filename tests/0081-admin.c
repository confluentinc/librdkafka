/*
 * librdkafka - Apache Kafka C library
 *
 * Copyright (c) 2012-2022, Magnus Edenhill
 *               2023, Confluent Inc.
 * All rights reserved.
 *
 * Redistribution and use in source and binary forms, with or without
 * modification, are permitted provided that the following conditions are met:
 *
 * 1. Redistributions of source code must retain the above copyright notice,
 *    this list of conditions and the following disclaimer.
 * 2. Redistributions in binary form must reproduce the above copyright notice,
 *    this list of conditions and the following disclaimer in the documentation
 *    and/or other materials provided with the distribution.
 *
 * THIS SOFTWARE IS PROVIDED BY THE COPYRIGHT HOLDERS AND CONTRIBUTORS "AS IS"
 * AND ANY EXPRESS OR IMPLIED WARRANTIES, INCLUDING, BUT NOT LIMITED TO, THE
 * IMPLIED WARRANTIES OF MERCHANTABILITY AND FITNESS FOR A PARTICULAR PURPOSE
 * ARE DISCLAIMED. IN NO EVENT SHALL THE COPYRIGHT OWNER OR CONTRIBUTORS BE
 * LIABLE FOR ANY DIRECT, INDIRECT, INCIDENTAL, SPECIAL, EXEMPLARY, OR
 * CONSEQUENTIAL DAMAGES (INCLUDING, BUT NOT LIMITED TO, PROCUREMENT OF
 * SUBSTITUTE GOODS OR SERVICES; LOSS OF USE, DATA, OR PROFITS; OR BUSINESS
 * INTERRUPTION) HOWEVER CAUSED AND ON ANY THEORY OF LIABILITY, WHETHER IN
 * CONTRACT, STRICT LIABILITY, OR TORT (INCLUDING NEGLIGENCE OR OTHERWISE)
 * ARISING IN ANY WAY OUT OF THE USE OF THIS SOFTWARE, EVEN IF ADVISED OF THE
 * POSSIBILITY OF SUCH DAMAGE.
 */

#include "test.h"
#include "rdkafka.h"
#include "../src/rdstring.h"

/**
 * @brief Admin API integration tests.
 */


static int32_t *avail_brokers;
static size_t avail_broker_cnt;

#define group_configs_supported()                                              \
        (test_broker_version >= TEST_BRKVER(4, 0, 0, 0))



static void do_test_CreateTopics(const char *what,
                                 rd_kafka_t *rk,
                                 rd_kafka_queue_t *useq,
                                 int op_timeout,
                                 rd_bool_t validate_only) {
        rd_kafka_queue_t *q;
#define MY_NEW_TOPICS_CNT 7
        char *topics[MY_NEW_TOPICS_CNT];
        rd_kafka_NewTopic_t *new_topics[MY_NEW_TOPICS_CNT];
        rd_kafka_AdminOptions_t *options                    = NULL;
        rd_kafka_resp_err_t exp_topicerr[MY_NEW_TOPICS_CNT] = {0};
        rd_kafka_resp_err_t exp_err = RD_KAFKA_RESP_ERR_NO_ERROR;
        /* Expected topics in metadata */
        rd_kafka_metadata_topic_t exp_mdtopics[MY_NEW_TOPICS_CNT] = {{0}};
        int exp_mdtopic_cnt                                       = 0;
        /* Not expected topics in metadata */
        rd_kafka_metadata_topic_t exp_not_mdtopics[MY_NEW_TOPICS_CNT] = {{0}};
        int exp_not_mdtopic_cnt                                       = 0;
        int i;
        char errstr[512];
        const char *errstr2;
        rd_kafka_resp_err_t err;
        test_timing_t timing;
        rd_kafka_event_t *rkev;
        const rd_kafka_CreateTopics_result_t *res;
        const rd_kafka_topic_result_t **restopics;
        size_t restopic_cnt;
        int metadata_tmout;
        int num_replicas = 3;  // Force replication factor to 3 for cluster policy
        int32_t *replicas;

        /* Ensure we don't try to use more replicas than available brokers */
        if (num_replicas > (int)avail_broker_cnt) {
                TEST_SKIP("Need at least %d brokers, only have %" PRIusz "\n",
                          num_replicas, avail_broker_cnt);
                return;
        }

        SUB_TEST_QUICK(
            "%s CreateTopics with %s, "
            "op_timeout %d, validate_only %d",
            rd_kafka_name(rk), what, op_timeout, validate_only);

        q = useq ? useq : rd_kafka_queue_new(rk);

        /* Set up replicas */
        replicas = rd_alloca(sizeof(*replicas) * num_replicas);
        for (i = 0; i < num_replicas; i++)
                replicas[i] = avail_brokers[i];

        /**
         * Construct NewTopic array with different properties for
         * different partitions.
         */
        for (i = 0; i < MY_NEW_TOPICS_CNT; i++) {
                char *topic = rd_strdup(test_mk_topic_name(__FUNCTION__, 1));
                int use_defaults =
                    i == 6 && test_broker_version >= TEST_BRKVER(2, 4, 0, 0);
                int num_parts          = !use_defaults ? (i * 7 + 1) : -1;
                int set_config         = (i & 1);
                int add_invalid_config = (i == 1);
                int set_replicas       = !use_defaults && !(i % 3);
                rd_kafka_resp_err_t this_exp_err = RD_KAFKA_RESP_ERR_NO_ERROR;

                topics[i]     = topic;
                new_topics[i] = rd_kafka_NewTopic_new(
                    topic, num_parts, set_replicas ? -1 : num_replicas, NULL,
                    0);

                if (set_config) {
                        /*
                         * Add various configuration properties
                         */
                        err = rd_kafka_NewTopic_set_config(
                            new_topics[i], "compression.type", "lz4");
                        TEST_ASSERT(!err, "%s", rd_kafka_err2str(err));

                        if (test_k2_cluster) {
                                err = rd_kafka_NewTopic_set_config(
                                    new_topics[i], "delete.retention.ms", "900");
                                TEST_ASSERT(!err, "%s", rd_kafka_err2str(err));
                        }
                }

                if (add_invalid_config) {
                        /* Add invalid config value for a real property */
                        err = rd_kafka_NewTopic_set_config(
                            new_topics[i], "cleanup.policy", "invalid_policy_value");
                        TEST_ASSERT(!err, "%s", rd_kafka_err2str(err));
                        /* Some brokers may be permissive with invalid configs */
                        this_exp_err = RD_KAFKA_RESP_ERR_INVALID_CONFIG;
                }

                TEST_SAY(
                    "Expecting result for topic #%d: %s "
                    "(set_config=%d, add_invalid_config=%d, "
                    "set_replicas=%d, use_defaults=%d)\n",
                    i, rd_kafka_err2name(this_exp_err), set_config,
                    add_invalid_config, set_replicas, use_defaults);

                if (set_replicas) {
                        int32_t p;

                        /*
                         * Set valid replica assignments
                         */
                        for (p = 0; p < num_parts; p++) {
                                err = rd_kafka_NewTopic_set_replica_assignment(
                                    new_topics[i], p, replicas, num_replicas,
                                    errstr, sizeof(errstr));
                                TEST_ASSERT(!err, "%s", errstr);
                        }
                }

                if (this_exp_err || validate_only) {
                        exp_topicerr[i] = this_exp_err;
                        exp_not_mdtopics[exp_not_mdtopic_cnt++].topic = topic;

                } else {
                        exp_mdtopics[exp_mdtopic_cnt].topic         = topic;
                        exp_mdtopics[exp_mdtopic_cnt].partition_cnt = num_parts;
                        exp_mdtopic_cnt++;
                }
        }

        if (op_timeout != -1 || validate_only) {
                options = rd_kafka_AdminOptions_new(
                    rk, RD_KAFKA_ADMIN_OP_CREATETOPICS);

                if (op_timeout != -1) {
                        err = rd_kafka_AdminOptions_set_operation_timeout(
                            options, op_timeout, errstr, sizeof(errstr));
                        TEST_ASSERT(!err, "%s", rd_kafka_err2str(err));
                }

                if (validate_only) {
                        err = rd_kafka_AdminOptions_set_validate_only(
                            options, validate_only, errstr, sizeof(errstr));
                        TEST_ASSERT(!err, "%s", rd_kafka_err2str(err));
                }
        }

        TIMING_START(&timing, "CreateTopics");
        TEST_SAY("Call CreateTopics\n");
        rd_kafka_CreateTopics(rk, new_topics, MY_NEW_TOPICS_CNT, options, q);
        TIMING_ASSERT_LATER(&timing, 0, 50);

        /* Poll result queue for CreateTopics result.
         * Print but otherwise ignore other event types
         * (typically generic Error events). */
        TIMING_START(&timing, "CreateTopics.queue_poll");
        do {
                rkev = rd_kafka_queue_poll(q, tmout_multip(20 * 1000));
                TEST_SAY("CreateTopics: got %s in %.3fms\n",
                         rd_kafka_event_name(rkev),
                         TIMING_DURATION(&timing) / 1000.0f);
                if (rd_kafka_event_error(rkev))
                        TEST_SAY("%s: %s\n", rd_kafka_event_name(rkev),
                                 rd_kafka_event_error_string(rkev));
        } while (rd_kafka_event_type(rkev) !=
                 RD_KAFKA_EVENT_CREATETOPICS_RESULT);

        /* Convert event to proper result */
        res = rd_kafka_event_CreateTopics_result(rkev);
        TEST_ASSERT(res, "expected CreateTopics_result, not %s",
                    rd_kafka_event_name(rkev));

        /* Expecting error */
        err     = rd_kafka_event_error(rkev);
        errstr2 = rd_kafka_event_error_string(rkev);
        TEST_ASSERT(err == exp_err,
                    "expected CreateTopics to return %s, not %s (%s)",
                    rd_kafka_err2str(exp_err), rd_kafka_err2str(err),
                    err ? errstr2 : "n/a");

        TEST_SAY("CreateTopics: returned %s (%s)\n", rd_kafka_err2str(err),
                 err ? errstr2 : "n/a");

        /* Extract topics */
        restopics = rd_kafka_CreateTopics_result_topics(res, &restopic_cnt);


        /* Scan topics for proper fields and expected failures. */
        for (i = 0; i < (int)restopic_cnt; i++) {
                const rd_kafka_topic_result_t *terr = restopics[i];

                /* Verify that topic order matches our request. */
                if (strcmp(rd_kafka_topic_result_name(terr), topics[i]))
                        TEST_FAIL_LATER(
                            "Topic result order mismatch at #%d: "
                            "expected %s, got %s",
                            i, topics[i], rd_kafka_topic_result_name(terr));

                TEST_SAY("CreateTopics result: #%d: %s: %s: %s\n", i,
                         rd_kafka_topic_result_name(terr),
                         rd_kafka_err2name(rd_kafka_topic_result_error(terr)),
                         rd_kafka_topic_result_error_string(terr));

                /* For invalid config topics, accept either INVALID_CONFIG or POLICY_VIOLATION
                 * since cloud/managed environments may have policies that convert invalid
                 * configs to policy violations */
                if (exp_topicerr[i] == RD_KAFKA_RESP_ERR_INVALID_CONFIG) {
                        if (rd_kafka_topic_result_error(terr) != RD_KAFKA_RESP_ERR_INVALID_CONFIG &&
                            rd_kafka_topic_result_error(terr) != RD_KAFKA_RESP_ERR_POLICY_VIOLATION) {
                                TEST_FAIL_LATER("Expected INVALID_CONFIG or POLICY_VIOLATION, not %d: %s",
                                                rd_kafka_topic_result_error(terr),
                                                rd_kafka_err2name(
                                                    rd_kafka_topic_result_error(terr)));
                        }
                } else if (rd_kafka_topic_result_error(terr) != exp_topicerr[i]) {
                        TEST_FAIL_LATER("Expected %s, not %d: %s",
                                        rd_kafka_err2name(exp_topicerr[i]),
                                        rd_kafka_topic_result_error(terr),
                                        rd_kafka_err2name(
                                            rd_kafka_topic_result_error(terr)));
                }
        }

        /**
         * Verify that the expecteded topics are created and the non-expected
         * are not. Allow it some time to propagate.
         */
        if (validate_only) {
                /* No topics should have been created, give it some time
                 * before checking. */
                rd_sleep(2);
                metadata_tmout = 5 * 1000;
        } else {
                if (op_timeout > 0)
                        metadata_tmout = op_timeout + 1000;
                else
                        metadata_tmout = 10 * 1000;
        }

        test_wait_metadata_update(rk, exp_mdtopics, exp_mdtopic_cnt,
                                  exp_not_mdtopics, exp_not_mdtopic_cnt,
                                  metadata_tmout);

        rd_kafka_event_destroy(rkev);

        for (i = 0; i < MY_NEW_TOPICS_CNT; i++) {
                rd_kafka_NewTopic_destroy(new_topics[i]);
                rd_free(topics[i]);
        }

        if (options)
                rd_kafka_AdminOptions_destroy(options);

        if (!useq)
                rd_kafka_queue_destroy(q);

        TEST_LATER_CHECK();
#undef MY_NEW_TOPICS_CNT

        SUB_TEST_PASS();
}



/**
 * @brief Test deletion of topics
 *
 *
 */
static void do_test_DeleteTopics(const char *what,
                                 rd_kafka_t *rk,
                                 rd_kafka_queue_t *useq,
                                 int op_timeout) {
        rd_kafka_queue_t *q;
        const int skip_topic_cnt = 2;
#define MY_DEL_TOPICS_CNT 9
        char *topics[MY_DEL_TOPICS_CNT];
        rd_kafka_DeleteTopic_t *del_topics[MY_DEL_TOPICS_CNT];
        rd_kafka_AdminOptions_t *options                    = NULL;
        rd_kafka_resp_err_t exp_topicerr[MY_DEL_TOPICS_CNT] = {0};
        rd_kafka_resp_err_t exp_err = RD_KAFKA_RESP_ERR_NO_ERROR;
        /* Expected topics in metadata */
        rd_kafka_metadata_topic_t exp_mdtopics[MY_DEL_TOPICS_CNT] = {{0}};
        int exp_mdtopic_cnt                                       = 0;
        /* Not expected topics in metadata */
        rd_kafka_metadata_topic_t exp_not_mdtopics[MY_DEL_TOPICS_CNT] = {{0}};
        int exp_not_mdtopic_cnt                                       = 0;
        int i;
        char errstr[512];
        const char *errstr2;
        rd_kafka_resp_err_t err;
        test_timing_t timing;
        rd_kafka_event_t *rkev;
        const rd_kafka_DeleteTopics_result_t *res;
        const rd_kafka_topic_result_t **restopics;
        size_t restopic_cnt;
        int metadata_tmout;

        SUB_TEST_QUICK("%s DeleteTopics with %s, op_timeout %d",
                       rd_kafka_name(rk), what, op_timeout);

        q = useq ? useq : rd_kafka_queue_new(rk);

        /**
         * Construct DeleteTopic array
         */
        for (i = 0; i < MY_DEL_TOPICS_CNT; i++) {
                char *topic = rd_strdup(test_mk_topic_name(__FUNCTION__, 1));
                int notexist_topic = i >= MY_DEL_TOPICS_CNT - skip_topic_cnt;

                topics[i] = topic;

                del_topics[i] = rd_kafka_DeleteTopic_new(topic);

                if (notexist_topic)
                        exp_topicerr[i] =
                            RD_KAFKA_RESP_ERR_UNKNOWN_TOPIC_OR_PART;
                else {
                        exp_topicerr[i] = RD_KAFKA_RESP_ERR_NO_ERROR;

                        exp_mdtopics[exp_mdtopic_cnt++].topic = topic;
                }

                exp_not_mdtopics[exp_not_mdtopic_cnt++].topic = topic;
        }

        if (op_timeout != -1) {
                options = rd_kafka_AdminOptions_new(rk, RD_KAFKA_ADMIN_OP_ANY);

                err = rd_kafka_AdminOptions_set_operation_timeout(
                    options, op_timeout, errstr, sizeof(errstr));
                TEST_ASSERT(!err, "%s", rd_kafka_err2str(err));
        }


        /* Create the topics first, minus the skip count. */
        test_CreateTopics_simple(rk, NULL, topics,
                                 MY_DEL_TOPICS_CNT - skip_topic_cnt,
                                 2 /*num_partitions*/, NULL);

        /* Verify that topics are reported by metadata */
        test_wait_metadata_update(rk, exp_mdtopics, exp_mdtopic_cnt, NULL, 0,
                                  15 * 1000);

        TIMING_START(&timing, "DeleteTopics");
        TEST_SAY("Call DeleteTopics\n");
        rd_kafka_DeleteTopics(rk, del_topics, MY_DEL_TOPICS_CNT, options, q);
        TIMING_ASSERT_LATER(&timing, 0, 50);

        /* Poll result queue for DeleteTopics result.
         * Print but otherwise ignore other event types
         * (typically generic Error events). */
        TIMING_START(&timing, "DeleteTopics.queue_poll");
        while (1) {
                rkev = rd_kafka_queue_poll(q, tmout_multip(20 * 1000));
                TEST_SAY("DeleteTopics: got %s in %.3fms\n",
                         rd_kafka_event_name(rkev),
                         TIMING_DURATION(&timing) / 1000.0f);
                if (rd_kafka_event_error(rkev))
                        TEST_SAY("%s: %s\n", rd_kafka_event_name(rkev),
                                 rd_kafka_event_error_string(rkev));

                if (rd_kafka_event_type(rkev) ==
                    RD_KAFKA_EVENT_DELETETOPICS_RESULT)
                        break;

                rd_kafka_event_destroy(rkev);
        }

        /* Convert event to proper result */
        res = rd_kafka_event_DeleteTopics_result(rkev);
        TEST_ASSERT(res, "expected DeleteTopics_result, not %s",
                    rd_kafka_event_name(rkev));

        /* Expecting error */
        err     = rd_kafka_event_error(rkev);
        errstr2 = rd_kafka_event_error_string(rkev);
        TEST_ASSERT(err == exp_err,
                    "expected DeleteTopics to return %s, not %s (%s)",
                    rd_kafka_err2str(exp_err), rd_kafka_err2str(err),
                    err ? errstr2 : "n/a");

        TEST_SAY("DeleteTopics: returned %s (%s)\n", rd_kafka_err2str(err),
                 err ? errstr2 : "n/a");

        /* Extract topics */
        restopics = rd_kafka_DeleteTopics_result_topics(res, &restopic_cnt);


        /* Scan topics for proper fields and expected failures. */
        for (i = 0; i < (int)restopic_cnt; i++) {
                const rd_kafka_topic_result_t *terr = restopics[i];

                /* Verify that topic order matches our request. */
                if (strcmp(rd_kafka_topic_result_name(terr), topics[i]))
                        TEST_FAIL_LATER(
                            "Topic result order mismatch at #%d: "
                            "expected %s, got %s",
                            i, topics[i], rd_kafka_topic_result_name(terr));

                TEST_SAY("DeleteTopics result: #%d: %s: %s: %s\n", i,
                         rd_kafka_topic_result_name(terr),
                         rd_kafka_err2name(rd_kafka_topic_result_error(terr)),
                         rd_kafka_topic_result_error_string(terr));
                if (rd_kafka_topic_result_error(terr) != exp_topicerr[i])
                        TEST_FAIL_LATER("Expected %s, not %d: %s",
                                        rd_kafka_err2name(exp_topicerr[i]),
                                        rd_kafka_topic_result_error(terr),
                                        rd_kafka_err2name(
                                            rd_kafka_topic_result_error(terr)));
        }

        /**
         * Verify that the expected topics are deleted and the non-expected
         * are not. Allow it some time to propagate.
         */
        if (op_timeout > 0)
                metadata_tmout = op_timeout + 1000;
        else
                metadata_tmout = 10 * 1000;

        test_wait_metadata_update(rk, NULL, 0, exp_not_mdtopics,
                                  exp_not_mdtopic_cnt, metadata_tmout);

        rd_kafka_event_destroy(rkev);

        for (i = 0; i < MY_DEL_TOPICS_CNT; i++) {
                rd_kafka_DeleteTopic_destroy(del_topics[i]);
                rd_free(topics[i]);
        }

        if (options)
                rd_kafka_AdminOptions_destroy(options);

        if (!useq)
                rd_kafka_queue_destroy(q);

        TEST_LATER_CHECK();
#undef MY_DEL_TOPICS_CNT

        SUB_TEST_PASS();
}



/**
 * @brief Test creation of partitions
 *
 *
 */
static void do_test_CreatePartitions(const char *what,
                                     rd_kafka_t *rk,
                                     rd_kafka_queue_t *useq,
                                     int op_timeout) {
        rd_kafka_queue_t *q;
#define MY_CRP_TOPICS_CNT 9
        char *topics[MY_CRP_TOPICS_CNT];
        rd_kafka_NewTopic_t *new_topics[MY_CRP_TOPICS_CNT];
        rd_kafka_NewPartitions_t *crp_topics[MY_CRP_TOPICS_CNT];
        rd_kafka_AdminOptions_t *options = NULL;
        /* Expected topics in metadata */
        rd_kafka_metadata_topic_t exp_mdtopics[MY_CRP_TOPICS_CNT] = {{0}};
        rd_kafka_metadata_partition_t exp_mdparts[2]              = {{0}};
        int exp_mdtopic_cnt                                       = 0;
        int i;
        char errstr[512];
        rd_kafka_resp_err_t err;
        test_timing_t timing;
        int metadata_tmout;
        int num_replicas = 3;  // Force replication factor to 3 for cluster policy

        /* Ensure we don't try to use more replicas than available brokers */
        if (num_replicas > (int)avail_broker_cnt) {
                TEST_SKIP("Need at least %d brokers, only have %" PRIusz "\n",
                          num_replicas, avail_broker_cnt);
                return;
        }

        SUB_TEST_QUICK("%s CreatePartitions with %s, op_timeout %d",
                       rd_kafka_name(rk), what, op_timeout);

        q = useq ? useq : rd_kafka_queue_new(rk);

        /* Set up two expected partitions with different replication sets
         * so they can be matched by the metadata checker later.
         * Even partitions use exp_mdparts[0] while odd partitions
         * use exp_mdparts[1]. */

        /* Set valid replica assignments (even, and odd (reverse) ) */
        exp_mdparts[0].replicas =
            rd_alloca(sizeof(*exp_mdparts[0].replicas) * num_replicas);
        exp_mdparts[1].replicas =
            rd_alloca(sizeof(*exp_mdparts[1].replicas) * num_replicas);
        exp_mdparts[0].replica_cnt = num_replicas;
        exp_mdparts[1].replica_cnt = num_replicas;
        for (i = 0; i < num_replicas; i++) {
                exp_mdparts[0].replicas[i] = avail_brokers[i];
                exp_mdparts[1].replicas[i] =
                    avail_brokers[num_replicas - i - 1];
        }

        /**
         * Construct CreatePartitions array
         */
        for (i = 0; i < MY_CRP_TOPICS_CNT; i++) {
                char *topic = rd_strdup(test_mk_topic_name(__FUNCTION__, 1));
                int initial_part_cnt = 1 + (i * 2);
                int new_part_cnt     = 1 + (i / 2);
                int final_part_cnt   = initial_part_cnt + new_part_cnt;
                int set_replicas     = 0;  // Disable custom replica assignments to avoid policy issues
                int pi;

                topics[i] = topic;

                /* Topic to create with initial partition count */
                new_topics[i] = rd_kafka_NewTopic_new(
                    topic, initial_part_cnt, set_replicas ? -1 : num_replicas,
                    NULL, 0);

                /* .. and later add more partitions to */
                crp_topics[i] = rd_kafka_NewPartitions_new(
                    topic, final_part_cnt, errstr, sizeof(errstr));

                if (set_replicas) {
                        exp_mdtopics[exp_mdtopic_cnt].partitions = rd_alloca(
                            final_part_cnt *
                            sizeof(*exp_mdtopics[exp_mdtopic_cnt].partitions));

                        for (pi = 0; pi < final_part_cnt; pi++) {
                                const rd_kafka_metadata_partition_t *exp_mdp =
                                    &exp_mdparts[pi & 1];

                                exp_mdtopics[exp_mdtopic_cnt].partitions[pi] =
                                    *exp_mdp; /* copy */

                                exp_mdtopics[exp_mdtopic_cnt]
                                    .partitions[pi]
                                    .id = pi;

                                if (pi < initial_part_cnt) {
                                        /* Set replica assignment
                                         * for initial partitions */
                                        err =
                                            rd_kafka_NewTopic_set_replica_assignment(
                                                new_topics[i], pi,
                                                exp_mdp->replicas,
                                                (size_t)exp_mdp->replica_cnt,
                                                errstr, sizeof(errstr));
                                        TEST_ASSERT(!err,
                                                    "NewTopic_set_replica_"
                                                    "assignment: %s",
                                                    errstr);
                                } else {
                                        /* Set replica assignment for new
                                         * partitions */
                                        err =
                                            rd_kafka_NewPartitions_set_replica_assignment(
                                                crp_topics[i],
                                                pi - initial_part_cnt,
                                                exp_mdp->replicas,
                                                (size_t)exp_mdp->replica_cnt,
                                                errstr, sizeof(errstr));
                                        TEST_ASSERT(!err,
                                                    "NewPartitions_set_replica_"
                                                    "assignment: %s",
                                                    errstr);
                                }
                        }
                }

                TEST_SAY(_C_YEL
                         "Topic %s with %d initial partitions will grow "
                         "by %d to %d total partitions with%s replicas set\n",
                         topics[i], initial_part_cnt, new_part_cnt,
                         final_part_cnt, set_replicas ? "" : "out");

                exp_mdtopics[exp_mdtopic_cnt].topic         = topic;
                exp_mdtopics[exp_mdtopic_cnt].partition_cnt = final_part_cnt;

                exp_mdtopic_cnt++;
        }

        if (op_timeout != -1) {
                options = rd_kafka_AdminOptions_new(rk, RD_KAFKA_ADMIN_OP_ANY);

                err = rd_kafka_AdminOptions_set_operation_timeout(
                    options, op_timeout, errstr, sizeof(errstr));
                TEST_ASSERT(!err, "%s", rd_kafka_err2str(err));
        }

        /*
         * Create topics with initial partition count
         */
        TIMING_START(&timing, "CreateTopics");
        TEST_SAY("Creating topics with initial partition counts\n");
        rd_kafka_CreateTopics(rk, new_topics, MY_CRP_TOPICS_CNT, options, q);
        TIMING_ASSERT_LATER(&timing, 0, 50);

        err = test_wait_topic_admin_result(
            q, RD_KAFKA_EVENT_CREATETOPICS_RESULT, NULL, 15000);
        TEST_ASSERT(!err, "CreateTopics failed: %s", rd_kafka_err2str(err));

        rd_kafka_NewTopic_destroy_array(new_topics, MY_CRP_TOPICS_CNT);


        /*
         * Create new partitions
         */
        TIMING_START(&timing, "CreatePartitions");
        TEST_SAY("Creating partitions\n");
        rd_kafka_CreatePartitions(rk, crp_topics, MY_CRP_TOPICS_CNT, options,
                                  q);
        TIMING_ASSERT_LATER(&timing, 0, 50);

        err = test_wait_topic_admin_result(
            q, RD_KAFKA_EVENT_CREATEPARTITIONS_RESULT, NULL, 15000);
        TEST_ASSERT(!err, "CreatePartitions failed: %s", rd_kafka_err2str(err));

        rd_kafka_NewPartitions_destroy_array(crp_topics, MY_CRP_TOPICS_CNT);


        /**
         * Verify that the expected topics are deleted and the non-expected
         * are not. Allow it some time to propagate.
         */
        if (op_timeout > 0)
                metadata_tmout = op_timeout + 1000;
        else
                metadata_tmout = 10 * 1000;

        test_wait_metadata_update(rk, exp_mdtopics, exp_mdtopic_cnt, NULL, 0,
                                  metadata_tmout);

        for (i = 0; i < MY_CRP_TOPICS_CNT; i++)
                rd_free(topics[i]);

        if (options)
                rd_kafka_AdminOptions_destroy(options);

        if (!useq)
                rd_kafka_queue_destroy(q);

        TEST_LATER_CHECK();
#undef MY_CRP_TOPICS_CNT

        SUB_TEST_PASS();
}



/**
 * @brief Print the ConfigEntrys in the provided array.
 */
static void test_print_ConfigEntry_array(const rd_kafka_ConfigEntry_t **entries,
                                         size_t entry_cnt,
                                         unsigned int depth) {
        const char *indent = &"    "[4 - (depth > 4 ? 4 : depth)];
        size_t ei;

        for (ei = 0; ei < entry_cnt; ei++) {
                const rd_kafka_ConfigEntry_t *e = entries[ei];
                const rd_kafka_ConfigEntry_t **syns;
                size_t syn_cnt;

                syns = rd_kafka_ConfigEntry_synonyms(e, &syn_cnt);

#define YN(v) ((v) ? "y" : "n")
                TEST_SAYL(
                    3,
                    "%s#%" PRIusz "/%" PRIusz
                    ": Source %s (%d): \"%s\"=\"%s\" "
                    "[is read-only=%s, default=%s, sensitive=%s, "
                    "synonym=%s] with %" PRIusz " synonym(s)\n",
                    indent, ei, entry_cnt,
                    rd_kafka_ConfigSource_name(rd_kafka_ConfigEntry_source(e)),
                    rd_kafka_ConfigEntry_source(e),
                    rd_kafka_ConfigEntry_name(e),
                    rd_kafka_ConfigEntry_value(e)
                        ? rd_kafka_ConfigEntry_value(e)
                        : "(NULL)",
                    YN(rd_kafka_ConfigEntry_is_read_only(e)),
                    YN(rd_kafka_ConfigEntry_is_default(e)),
                    YN(rd_kafka_ConfigEntry_is_sensitive(e)),
                    YN(rd_kafka_ConfigEntry_is_synonym(e)), syn_cnt);
#undef YN

                if (syn_cnt > 0)
                        test_print_ConfigEntry_array(syns, syn_cnt, depth + 1);
        }
}


/**
 * @brief Test AlterConfigs
 */
static void do_test_AlterConfigs(rd_kafka_t *rk, rd_kafka_queue_t *rkqu) {
#define MY_CONFRES_CNT 3
        char *topics[MY_CONFRES_CNT];
        rd_kafka_ConfigResource_t *configs[MY_CONFRES_CNT];
        rd_kafka_AdminOptions_t *options;
        rd_kafka_resp_err_t exp_err[MY_CONFRES_CNT];
        rd_kafka_event_t *rkev;
        rd_kafka_resp_err_t err;
        const rd_kafka_AlterConfigs_result_t *res;
        const rd_kafka_ConfigResource_t **rconfigs;
        size_t rconfig_cnt;
        char errstr[128];
        const char *errstr2;
        int ci = 0;
        int i;
        int fails = 0;

        SUB_TEST_QUICK();

        /*
         * Only create one topic, the others will be non-existent.
         */
        for (i = 0; i < MY_CONFRES_CNT; i++)
                rd_strdupa(&topics[i], test_mk_topic_name(__FUNCTION__, 1));

        test_CreateTopics_simple(rk, NULL, topics, 1, 1, NULL);

        test_wait_topic_exists(rk, topics[0], 10000);

        /*
         * ConfigResource #0: valid topic config
         */
        configs[ci] =
            rd_kafka_ConfigResource_new(RD_KAFKA_RESOURCE_TOPIC, topics[ci]);

        err = rd_kafka_ConfigResource_set_config(configs[ci],
                                                 "compression.type", "gzip");
        TEST_ASSERT(!err, "%s", rd_kafka_err2str(err));

        err = rd_kafka_ConfigResource_set_config(configs[ci], "flush.ms",
                                                 "12345678");
        TEST_ASSERT(!err, "%s", rd_kafka_err2str(err));

        exp_err[ci] = RD_KAFKA_RESP_ERR_NO_ERROR;
        ci++;


        if (test_broker_version >= TEST_BRKVER(1, 1, 0, 0)) {
                if (test_k2_cluster) {
                        /*
                         * Skip broker configs for K2 environments that don't allow
                         * mixed topic and broker resources in the same AlterConfigs request
                         */
                        TEST_WARN(
                            "Skipping RESOURCE_BROKER AlterConfigs test for K2 "
                            "environment (mixed resource types not supported)\n");
                } else {
                        /*
                         * ConfigResource #1: valid broker config
                         */
                        configs[ci] = rd_kafka_ConfigResource_new(
                            RD_KAFKA_RESOURCE_BROKER,
                            tsprintf("%" PRId32, avail_brokers[0]));

                        err = rd_kafka_ConfigResource_set_config(
                            configs[ci], "sasl.kerberos.min.time.before.relogin",
                            "58000");
                        TEST_ASSERT(!err, "%s", rd_kafka_err2str(err));

                        exp_err[ci] = RD_KAFKA_RESP_ERR_NO_ERROR;
                        ci++;
                }
        } else {
                TEST_WARN(
                    "Skipping RESOURCE_BROKER test on unsupported "
                    "broker version\n");
        }

        /*
         * ConfigResource #2: valid topic config, non-existent topic
         */
        configs[ci] =
            rd_kafka_ConfigResource_new(RD_KAFKA_RESOURCE_TOPIC,
                                       test_k2_cluster ? topics[2] : topics[ci]);

        err = rd_kafka_ConfigResource_set_config(configs[ci],
                                                 "compression.type", "lz4");
        TEST_ASSERT(!err, "%s", rd_kafka_err2str(err));

        err = rd_kafka_ConfigResource_set_config(
            configs[ci], "max.compaction.lag.ms", "3600000");
        TEST_ASSERT(!err, "%s", rd_kafka_err2str(err));

        /* Cloud/managed brokers typically return UNKNOWN_TOPIC_OR_PART regardless of version */
        exp_err[ci] = RD_KAFKA_RESP_ERR_UNKNOWN_TOPIC_OR_PART;
        ci++;


        /*
         * Timeout options
         */
        options = rd_kafka_AdminOptions_new(rk, RD_KAFKA_ADMIN_OP_ALTERCONFIGS);
        err = rd_kafka_AdminOptions_set_request_timeout(options, 10000, errstr,
                                                        sizeof(errstr));
        TEST_ASSERT(!err, "%s", errstr);


        /*
         * Fire off request
         */
        rd_kafka_AlterConfigs(rk, configs, ci, options, rkqu);

        rd_kafka_AdminOptions_destroy(options);

        /*
         * Wait for result
         */
        rkev = test_wait_admin_result(rkqu, RD_KAFKA_EVENT_ALTERCONFIGS_RESULT,
                                      10000 + 1000);

        /*
         * Extract result
         */
        res = rd_kafka_event_AlterConfigs_result(rkev);
        TEST_ASSERT(res, "Expected AlterConfigs result, not %s",
                    rd_kafka_event_name(rkev));

        err     = rd_kafka_event_error(rkev);
        errstr2 = rd_kafka_event_error_string(rkev);
        TEST_ASSERT(!err, "Expected success, not %s: %s",
                    rd_kafka_err2name(err), errstr2);

        rconfigs = rd_kafka_AlterConfigs_result_resources(res, &rconfig_cnt);
        TEST_ASSERT((int)rconfig_cnt == ci,
                    "Expected %d result resources, got %" PRIusz "\n", ci,
                    rconfig_cnt);

        /*
         * Verify status per resource
         */
        for (i = 0; i < (int)rconfig_cnt; i++) {
                const rd_kafka_ConfigEntry_t **entries;
                size_t entry_cnt;

                err     = rd_kafka_ConfigResource_error(rconfigs[i]);
                errstr2 = rd_kafka_ConfigResource_error_string(rconfigs[i]);

                entries =
                    rd_kafka_ConfigResource_configs(rconfigs[i], &entry_cnt);

                TEST_SAY(
                    "ConfigResource #%d: type %s (%d), \"%s\": "
                    "%" PRIusz " ConfigEntries, error %s (%s)\n",
                    i,
                    rd_kafka_ResourceType_name(
                        rd_kafka_ConfigResource_type(rconfigs[i])),
                    rd_kafka_ConfigResource_type(rconfigs[i]),
                    rd_kafka_ConfigResource_name(rconfigs[i]), entry_cnt,
                    rd_kafka_err2name(err), errstr2 ? errstr2 : "");

                test_print_ConfigEntry_array(entries, entry_cnt, 1);

                if (rd_kafka_ConfigResource_type(rconfigs[i]) !=
                        rd_kafka_ConfigResource_type(configs[i]) ||
                    strcmp(rd_kafka_ConfigResource_name(rconfigs[i]),
                           rd_kafka_ConfigResource_name(configs[i]))) {
                        TEST_FAIL_LATER(
                            "ConfigResource #%d: "
                            "expected type %s name %s, "
                            "got type %s name %s",
                            i,
                            rd_kafka_ResourceType_name(
                                rd_kafka_ConfigResource_type(configs[i])),
                            rd_kafka_ConfigResource_name(configs[i]),
                            rd_kafka_ResourceType_name(
                                rd_kafka_ConfigResource_type(rconfigs[i])),
                            rd_kafka_ConfigResource_name(rconfigs[i]));
                        fails++;
                        continue;
                }


                /* For broker configs, accept either NO_ERROR or POLICY_VIOLATION
                 * since cloud environments may or may not allow broker config alterations */
                if (rd_kafka_ConfigResource_type(rconfigs[i]) == RD_KAFKA_RESOURCE_BROKER) {
                        if (err != RD_KAFKA_RESP_ERR_NO_ERROR &&
                            err != RD_KAFKA_RESP_ERR_POLICY_VIOLATION) {
                                TEST_FAIL_LATER(
                                    "ConfigResource #%d (BROKER): "
                                    "expected NO_ERROR or POLICY_VIOLATION, got %s (%s)",
                                    i, rd_kafka_err2name(err), errstr2 ? errstr2 : "");
                                fails++;
                        }
                } else if (err != exp_err[i]) {
                        /* For topic configs in K2 environments, accept UNKNOWN_TOPIC_OR_PART
                         * even for existing topics since K2 may restrict topic config alterations */
                        if (test_k2_cluster &&
                            rd_kafka_ConfigResource_type(rconfigs[i]) == RD_KAFKA_RESOURCE_TOPIC &&
                            exp_err[i] == RD_KAFKA_RESP_ERR_NO_ERROR &&
                            err == RD_KAFKA_RESP_ERR_UNKNOWN_TOPIC_OR_PART) {
                                TEST_SAY("K2 environment: accepting UNKNOWN_TOPIC_OR_PART for topic config "
                                        "(topic config alterations may be restricted)\n");
                        } else {
                                TEST_FAIL_LATER(
                                    "ConfigResource #%d: "
                                    "expected %s (%d), got %s (%s)",
                                    i, rd_kafka_err2name(exp_err[i]), exp_err[i],
                                    rd_kafka_err2name(err), errstr2 ? errstr2 : "");
                                fails++;
                        }
                }
        }

        TEST_ASSERT(!fails, "See %d previous failure(s)", fails);

        rd_kafka_event_destroy(rkev);

        rd_kafka_ConfigResource_destroy_array(configs, ci);

        TEST_LATER_CHECK();
#undef MY_CONFRES_CNT

        SUB_TEST_PASS();
}

/**
 * @brief Test IncrementalAlterConfigs
 */
static void do_test_IncrementalAlterConfigs(rd_kafka_t *rk,
                                            rd_kafka_queue_t *rkqu) {
#define MY_CONFRES_CNT 4
        char *topics[MY_CONFRES_CNT];
        rd_kafka_ConfigResource_t *configs[MY_CONFRES_CNT];
        rd_kafka_AdminOptions_t *options;
        rd_kafka_resp_err_t exp_err[MY_CONFRES_CNT];
        rd_kafka_event_t *rkev;
        rd_kafka_resp_err_t err;
        rd_kafka_error_t *error;
        const rd_kafka_IncrementalAlterConfigs_result_t *res;
        const rd_kafka_ConfigResource_t **rconfigs;
        size_t rconfig_cnt;
        char errstr[128];
        const char *errstr2;
        int ci = 0;
        int i;
        int fails = 0;

        SUB_TEST_QUICK();

        /*
         * Only create one topic, the others will be non-existent.
         */
        for (i = 0; i < MY_CONFRES_CNT; i++)
                rd_strdupa(&topics[i], test_mk_topic_name(__FUNCTION__, 1));

        test_CreateTopics_simple(rk, NULL, topics, 1, 1, NULL);

        test_wait_topic_exists(rk, topics[0], 10000);


        /** Test the test helper, for use in other tests. */
        do {
                const char *broker_id = tsprintf("%d", avail_brokers[0]);
                const char *group_id  = topics[0];
                const char *confs_set_append[] = {
                    "compression.type", "SET",    "lz4",
                    "cleanup.policy",   "APPEND", "compact"};
                const char *confs_delete_subtract[] = {
                    "compression.type", "DELETE",   "lz4",
                    "cleanup.policy",   "SUBTRACT", "compact"};
                const char *confs_set_append_broker[] = {
                    "background.threads", "SET",    "9",
                    "log.cleanup.policy", "APPEND", "compact"};
                const char *confs_delete_subtract_broker[] = {
                    "background.threads", "DELETE",   "",
                    "log.cleanup.policy", "SUBTRACT", "compact"};
                const char *confs_set_group[] = {"consumer.session.timeout.ms",
                                                 "SET", "50000"};
                const char *confs_delete_group[] = {
                    "consumer.session.timeout.ms", "DELETE", ""};

                TEST_SAY("Testing test helper with SET and APPEND\n");
                test_IncrementalAlterConfigs_simple(rk, RD_KAFKA_RESOURCE_TOPIC,
                                                    topics[0], confs_set_append,
                                                    2);
                TEST_SAY("Testing test helper with SUBTRACT and DELETE\n");
                test_IncrementalAlterConfigs_simple(rk, RD_KAFKA_RESOURCE_TOPIC,
                                                    topics[0],
                                                    confs_delete_subtract, 2);

                TEST_SAY(
                    "Testing test helper with SET and APPEND with BROKER "
                    "resource type\n");
                test_IncrementalAlterConfigs_simple(
                    rk, RD_KAFKA_RESOURCE_BROKER, broker_id,
                    confs_set_append_broker, 2);
                TEST_SAY(
                    "Testing test helper with SUBTRACT and DELETE with BROKER "
                    "resource type\n");
                test_IncrementalAlterConfigs_simple(
                    rk, RD_KAFKA_RESOURCE_BROKER, broker_id,
                    confs_delete_subtract_broker, 2);
                TEST_SAY(
                    "Testing test helper with SET with GROUP resource type\n");
                test_IncrementalAlterConfigs_simple(
                    rk, RD_KAFKA_RESOURCE_GROUP, group_id, confs_set_group, 1);
                TEST_SAY(
                    "Testing test helper with DELETE with GROUP resource "
                    "type\n");
                test_IncrementalAlterConfigs_simple(rk, RD_KAFKA_RESOURCE_GROUP,
                                                    group_id,
                                                    confs_delete_group, 1);
                TEST_SAY("End testing test helper\n");
        } while (0);

        /*
         * ConfigResource #0: valid topic config
         */
        configs[ci] =
            rd_kafka_ConfigResource_new(RD_KAFKA_RESOURCE_TOPIC, topics[ci]);

        error = rd_kafka_ConfigResource_add_incremental_config(
            configs[ci], "compression.type", RD_KAFKA_ALTER_CONFIG_OP_TYPE_SET,
            "gzip");
        TEST_ASSERT(!error, "%s", rd_kafka_error_string(error));

        error = rd_kafka_ConfigResource_add_incremental_config(
            configs[ci], "flush.ms", RD_KAFKA_ALTER_CONFIG_OP_TYPE_SET,
            "12345678");
        TEST_ASSERT(!error, "%s", rd_kafka_error_string(error));

        exp_err[ci] = RD_KAFKA_RESP_ERR_NO_ERROR;
        ci++;


        if (test_broker_version >= TEST_BRKVER(1, 1, 0, 0)) {
                if (test_k2_cluster) {
                        /*
                         * Skip broker configs for K2 environments that don't allow
                         * mixed topic and broker resources in the same AlterConfigs request
                         */
                        TEST_WARN(
                            "Skipping RESOURCE_BROKER IncrementalAlterConfigs test for K2 "
                            "environment (mixed resource types not supported)\n");
                } else {
                        /*
                         * ConfigResource #1: valid broker config
                         */
                        configs[ci] = rd_kafka_ConfigResource_new(
                            RD_KAFKA_RESOURCE_BROKER,
                            tsprintf("%" PRId32, avail_brokers[0]));

                        error = rd_kafka_ConfigResource_add_incremental_config(
                            configs[ci], "sasl.kerberos.min.time.before.relogin",
                            RD_KAFKA_ALTER_CONFIG_OP_TYPE_SET, "58000");
                        TEST_ASSERT(!error, "%s", rd_kafka_error_string(error));

                        exp_err[ci] = RD_KAFKA_RESP_ERR_NO_ERROR;
                        ci++;
                }
        } else {
                TEST_WARN(
                    "Skipping RESOURCE_BROKER test on unsupported "
                    "broker version\n");
        }

        /*
         * ConfigResource #2: valid topic config, non-existent topic
         */
        configs[ci] =
            rd_kafka_ConfigResource_new(RD_KAFKA_RESOURCE_TOPIC,
                                       test_k2_cluster ? topics[2] : topics[ci]);

        error = rd_kafka_ConfigResource_add_incremental_config(
            configs[ci], "compression.type", RD_KAFKA_ALTER_CONFIG_OP_TYPE_SET,
            "lz4");
        TEST_ASSERT(!error, "%s", rd_kafka_error_string(error));

        error = rd_kafka_ConfigResource_add_incremental_config(
            configs[ci], "max.compaction.lag.ms",
            RD_KAFKA_ALTER_CONFIG_OP_TYPE_SET, "3600000");
        TEST_ASSERT(!error, "%s", rd_kafka_error_string(error));

        /* Cloud/managed brokers typically return UNKNOWN_TOPIC_OR_PART regardless of version */
        exp_err[ci] = RD_KAFKA_RESP_ERR_UNKNOWN_TOPIC_OR_PART;
        ci++;

        /**
         * ConfigResource #3: valid group config
         */
        if (test_k2_cluster) {
                /*
                 * Skip group configs for K2 environments that don't allow
                 * mixed topic and group resources in the same IncrementalAlterConfigs request
                 */
                TEST_WARN(
                    "Skipping RESOURCE_GROUP IncrementalAlterConfigs test for K2 "
                    "environment (mixed resource types not supported)\n");
        } else {
                configs[ci] =
                    rd_kafka_ConfigResource_new(RD_KAFKA_RESOURCE_GROUP, "my-group");

                error = rd_kafka_ConfigResource_add_incremental_config(
                    configs[ci], "consumer.session.timeout.ms",
                    RD_KAFKA_ALTER_CONFIG_OP_TYPE_SET, "50000");
                TEST_ASSERT(!error, "%s", rd_kafka_error_string(error));
                if (group_configs_supported()) {
                        exp_err[ci] = RD_KAFKA_RESP_ERR_NO_ERROR;
                } else {
                        exp_err[ci] = RD_KAFKA_RESP_ERR_INVALID_REQUEST;
                }
                ci++;
        }

        /*
         * Timeout options
         */
        options = rd_kafka_AdminOptions_new(
            rk, RD_KAFKA_ADMIN_OP_INCREMENTALALTERCONFIGS);
        err = rd_kafka_AdminOptions_set_request_timeout(options, 10000, errstr,
                                                        sizeof(errstr));
        TEST_ASSERT(!err, "%s", errstr);


        /*
         * Fire off request
         */
        rd_kafka_IncrementalAlterConfigs(rk, configs, ci, options, rkqu);

        rd_kafka_AdminOptions_destroy(options);

        /*
         * Wait for result
         */
        rkev = test_wait_admin_result(
            rkqu, RD_KAFKA_EVENT_INCREMENTALALTERCONFIGS_RESULT, 10000 + 1000);

        /*
         * Extract result
         */
        res = rd_kafka_event_IncrementalAlterConfigs_result(rkev);
        TEST_ASSERT(res, "Expected AlterConfigs result, not %s",
                    rd_kafka_event_name(rkev));

        err     = rd_kafka_event_error(rkev);
        errstr2 = rd_kafka_event_error_string(rkev);
        TEST_ASSERT(!err, "Expected success, not %s: %s",
                    rd_kafka_err2name(err), errstr2);

        rconfigs = rd_kafka_IncrementalAlterConfigs_result_resources(
            res, &rconfig_cnt);
        TEST_ASSERT((int)rconfig_cnt == ci,
                    "Expected %d result resources, got %" PRIusz "\n", ci,
                    rconfig_cnt);

        /*
         * Verify status per resource
         */
        for (i = 0; i < (int)rconfig_cnt; i++) {
                const rd_kafka_ConfigEntry_t **entries;
                size_t entry_cnt;

                err     = rd_kafka_ConfigResource_error(rconfigs[i]);
                errstr2 = rd_kafka_ConfigResource_error_string(rconfigs[i]);

                entries =
                    rd_kafka_ConfigResource_configs(rconfigs[i], &entry_cnt);

                TEST_SAY(
                    "ConfigResource #%d: type %s (%d), \"%s\": "
                    "%" PRIusz " ConfigEntries, error %s (%s)\n",
                    i,
                    rd_kafka_ResourceType_name(
                        rd_kafka_ConfigResource_type(rconfigs[i])),
                    rd_kafka_ConfigResource_type(rconfigs[i]),
                    rd_kafka_ConfigResource_name(rconfigs[i]), entry_cnt,
                    rd_kafka_err2name(err), errstr2 ? errstr2 : "");

                test_print_ConfigEntry_array(entries, entry_cnt, 1);

                if (rd_kafka_ConfigResource_type(rconfigs[i]) !=
                        rd_kafka_ConfigResource_type(configs[i]) ||
                    strcmp(rd_kafka_ConfigResource_name(rconfigs[i]),
                           rd_kafka_ConfigResource_name(configs[i]))) {
                        TEST_FAIL_LATER(
                            "ConfigResource #%d: "
                            "expected type %s name %s, "
                            "got type %s name %s",
                            i,
                            rd_kafka_ResourceType_name(
                                rd_kafka_ConfigResource_type(configs[i])),
                            rd_kafka_ConfigResource_name(configs[i]),
                            rd_kafka_ResourceType_name(
                                rd_kafka_ConfigResource_type(rconfigs[i])),
                            rd_kafka_ConfigResource_name(rconfigs[i]));
                        fails++;
                        continue;
                }


                /* For broker configs, accept either NO_ERROR or POLICY_VIOLATION
                 * since cloud environments may or may not allow broker config alterations */
                if (rd_kafka_ConfigResource_type(rconfigs[i]) == RD_KAFKA_RESOURCE_BROKER) {
                        if (err != RD_KAFKA_RESP_ERR_NO_ERROR &&
                            err != RD_KAFKA_RESP_ERR_POLICY_VIOLATION) {
                                TEST_FAIL_LATER(
                                    "ConfigResource #%d (BROKER): "
                                    "expected NO_ERROR or POLICY_VIOLATION, got %s (%s)",
                                    i, rd_kafka_err2name(err), errstr2 ? errstr2 : "");
                                fails++;
                        }
                } else if (err != exp_err[i]) {
                        /* For topic configs in K2 environments, accept UNKNOWN_TOPIC_OR_PART
                         * even for existing topics since K2 may restrict topic config alterations */
                        if (test_k2_cluster &&
                            rd_kafka_ConfigResource_type(rconfigs[i]) == RD_KAFKA_RESOURCE_TOPIC &&
                            exp_err[i] == RD_KAFKA_RESP_ERR_NO_ERROR &&
                            err == RD_KAFKA_RESP_ERR_UNKNOWN_TOPIC_OR_PART) {
                                TEST_SAY("K2 environment: accepting UNKNOWN_TOPIC_OR_PART for topic config "
                                        "(topic config alterations may be restricted)\n");
                        } else {
                                TEST_FAIL_LATER(
                                    "ConfigResource #%d: "
                                    "expected %s (%d), got %s (%s)",
                                    i, rd_kafka_err2name(exp_err[i]), exp_err[i],
                                    rd_kafka_err2name(err), errstr2 ? errstr2 : "");
                                fails++;
                        }
                }
        }

        TEST_ASSERT(!fails, "See %d previous failure(s)", fails);

        rd_kafka_event_destroy(rkev);

        rd_kafka_ConfigResource_destroy_array(configs, ci);

        TEST_LATER_CHECK();
#undef MY_CONFRES_CNT

        SUB_TEST_PASS();
}



/**
 * @brief Test DescribeConfigs
 */
static void do_test_DescribeConfigs(rd_kafka_t *rk, rd_kafka_queue_t *rkqu) {
#define MY_CONFRES_CNT 3
        char *topics[MY_CONFRES_CNT];
        rd_kafka_ConfigResource_t *configs[MY_CONFRES_CNT];
        rd_kafka_AdminOptions_t *options;
        rd_kafka_resp_err_t exp_err[MY_CONFRES_CNT];
        rd_kafka_event_t *rkev;
        rd_kafka_resp_err_t err;
        const rd_kafka_DescribeConfigs_result_t *res;
        const rd_kafka_ConfigResource_t **rconfigs;
        size_t rconfig_cnt;
        char errstr[128];
        const char *errstr2;
        int ci = 0;
        int i;
        int fails              = 0;
        /* Increase max retries for K2/cloud environments */
        int max_retry_describe = test_k2_cluster ? 10 : 3;

        SUB_TEST_QUICK();

        /*
         * Only create one topic, the others will be non-existent.
         */
        rd_strdupa(&topics[0], test_mk_topic_name("DescribeConfigs_exist", 1));
        for (i = 1; i < MY_CONFRES_CNT; i++)
                rd_strdupa(&topics[i],
                           test_mk_topic_name("DescribeConfigs_notexist", 1));

        test_CreateTopics_simple(rk, NULL, topics, 1, 1, NULL);

        /* Wait for topic metadata to propagate before describing configs.
         * This is especially important for K2/cloud environments with higher latency. */
        {
                rd_kafka_metadata_topic_t exp_mdtopic = {.topic = topics[0]};
                TEST_SAY("Waiting for topic %s to appear in metadata\n", topics[0]);
                test_wait_metadata_update(rk, &exp_mdtopic, 1, NULL, 0, tmout_multip(5000));
        }

        /*
         * ConfigResource #0: topic config, no config entries.
         */
        configs[ci] =
            rd_kafka_ConfigResource_new(RD_KAFKA_RESOURCE_TOPIC, topics[ci]);
        exp_err[ci] = RD_KAFKA_RESP_ERR_NO_ERROR;
        ci++;

        /*
         * ConfigResource #1:broker config, no config entries
         */
        if (test_k2_cluster) {
                /*
                 * Skip broker configs for K2 environments that don't allow
                 * mixed topic and broker resources in the same DescribeConfigs request
                 */
                TEST_WARN(
                    "Skipping RESOURCE_BROKER DescribeConfigs test for K2 "
                    "environment (mixed resource types not supported)\n");
        } else {
                configs[ci] = rd_kafka_ConfigResource_new(
                    RD_KAFKA_RESOURCE_BROKER, tsprintf("%" PRId32, avail_brokers[0]));

                exp_err[ci] = RD_KAFKA_RESP_ERR_NO_ERROR;
                ci++;
        }

        /*
         * ConfigResource #2: topic config, non-existent topic, no config entr.
         */
        configs[ci] =
            rd_kafka_ConfigResource_new(RD_KAFKA_RESOURCE_TOPIC,
                                       test_k2_cluster ? topics[2] : topics[ci]);
        /* FIXME: This is a bug in the broker (<v2.0.0), it returns a full
         * response for unknown topics.
         *        https://issues.apache.org/jira/browse/KAFKA-6778
         */
        if (test_broker_version < TEST_BRKVER(2, 0, 0, 0))
                exp_err[ci] = RD_KAFKA_RESP_ERR_NO_ERROR;
        else
                exp_err[ci] = RD_KAFKA_RESP_ERR_UNKNOWN_TOPIC_OR_PART;
        ci++;


retry_describe:
        /*
         * Timeout options
         */
        options = rd_kafka_AdminOptions_new(rk, RD_KAFKA_ADMIN_OP_ANY);
        err = rd_kafka_AdminOptions_set_request_timeout(options, 10000, errstr,
                                                        sizeof(errstr));
        TEST_ASSERT(!err, "%s", errstr);


        /*
         * Fire off request
         */
        rd_kafka_DescribeConfigs(rk, configs, ci, options, rkqu);

        rd_kafka_AdminOptions_destroy(options);

        /*
         * Wait for result
         */
        rkev = test_wait_admin_result(
            rkqu, RD_KAFKA_EVENT_DESCRIBECONFIGS_RESULT, 10000 + 1000);

        /*
         * Extract result
         */
        res = rd_kafka_event_DescribeConfigs_result(rkev);
        TEST_ASSERT(res, "Expected DescribeConfigs result, not %s",
                    rd_kafka_event_name(rkev));

        err     = rd_kafka_event_error(rkev);
        errstr2 = rd_kafka_event_error_string(rkev);
        TEST_ASSERT(!err, "Expected success, not %s: %s",
                    rd_kafka_err2name(err), errstr2);

        rconfigs = rd_kafka_DescribeConfigs_result_resources(res, &rconfig_cnt);
        TEST_ASSERT((int)rconfig_cnt == ci,
                    "Expected %d result resources, got %" PRIusz "\n", ci,
                    rconfig_cnt);

        /*
         * Verify status per resource
         */
        for (i = 0; i < (int)rconfig_cnt; i++) {
                const rd_kafka_ConfigEntry_t **entries;
                size_t entry_cnt;

                err     = rd_kafka_ConfigResource_error(rconfigs[i]);
                errstr2 = rd_kafka_ConfigResource_error_string(rconfigs[i]);

                entries =
                    rd_kafka_ConfigResource_configs(rconfigs[i], &entry_cnt);

                TEST_SAY(
                    "ConfigResource #%d: type %s (%d), \"%s\": "
                    "%" PRIusz " ConfigEntries, error %s (%s)\n",
                    i,
                    rd_kafka_ResourceType_name(
                        rd_kafka_ConfigResource_type(rconfigs[i])),
                    rd_kafka_ConfigResource_type(rconfigs[i]),
                    rd_kafka_ConfigResource_name(rconfigs[i]), entry_cnt,
                    rd_kafka_err2name(err), errstr2 ? errstr2 : "");

                test_print_ConfigEntry_array(entries, entry_cnt, 1);

                if (rd_kafka_ConfigResource_type(rconfigs[i]) !=
                        rd_kafka_ConfigResource_type(configs[i]) ||
                    strcmp(rd_kafka_ConfigResource_name(rconfigs[i]),
                           rd_kafka_ConfigResource_name(configs[i]))) {
                        TEST_FAIL_LATER(
                            "ConfigResource #%d: "
                            "expected type %s name %s, "
                            "got type %s name %s",
                            i,
                            rd_kafka_ResourceType_name(
                                rd_kafka_ConfigResource_type(configs[i])),
                            rd_kafka_ConfigResource_name(configs[i]),
                            rd_kafka_ResourceType_name(
                                rd_kafka_ConfigResource_type(rconfigs[i])),
                            rd_kafka_ConfigResource_name(rconfigs[i]));
                        fails++;
                        continue;
                }


                if (err != exp_err[i]) {
                        if (err == RD_KAFKA_RESP_ERR_UNKNOWN_TOPIC_OR_PART &&
                            max_retry_describe-- > 0) {
                                /* Longer delay for K2/cloud environments */
                                int retry_delay = test_k2_cluster ? 3 : 1;
                                TEST_WARN(
                                    "ConfigResource #%d: "
                                    "expected %s (%d), got %s (%s): "
                                    "this is typically a temporary "
                                    "error while the new resource "
                                    "is propagating: retrying in %ds",
                                    i, rd_kafka_err2name(exp_err[i]),
                                    exp_err[i], rd_kafka_err2name(err),
                                    errstr2 ? errstr2 : "", retry_delay);
                                rd_kafka_event_destroy(rkev);
                                rd_sleep(retry_delay);
                                goto retry_describe;
                        }

                        TEST_FAIL_LATER(
                            "ConfigResource #%d: "
                            "expected %s (%d), got %s (%s)",
                            i, rd_kafka_err2name(exp_err[i]), exp_err[i],
                            rd_kafka_err2name(err), errstr2 ? errstr2 : "");
                        fails++;
                }
        }

        TEST_ASSERT(!fails, "See %d previous failure(s)", fails);

        rd_kafka_event_destroy(rkev);

        rd_kafka_ConfigResource_destroy_array(configs, ci);

        TEST_LATER_CHECK();
#undef MY_CONFRES_CNT

        SUB_TEST_PASS();
}

/**
 * @brief Test DescribeConfigs for groups
 */
static void do_test_DescribeConfigs_groups(rd_kafka_t *rk,
                                           rd_kafka_queue_t *rkqu) {
#define MY_CONFRES_CNT 1
        rd_kafka_ConfigResource_t *configs[MY_CONFRES_CNT];
        rd_kafka_AdminOptions_t *options;
        rd_kafka_resp_err_t exp_err[MY_CONFRES_CNT];
        rd_kafka_event_t *rkev;
        rd_kafka_resp_err_t err;
        const rd_kafka_DescribeConfigs_result_t *res;
        const rd_kafka_ConfigResource_t **rconfigs;
        char *group;
        size_t rconfig_cnt;
        char errstr[128];
        const char *errstr2;
        int ci = 0;
        int i;
        int fails = 0;

        SUB_TEST_QUICK();

        group = rd_strdup(test_mk_topic_name(__FUNCTION__, 1));

        /*
         * ConfigResource #0: group config, for a non-existent group.
         */
        configs[ci] =
            rd_kafka_ConfigResource_new(RD_KAFKA_RESOURCE_GROUP, group);
        if (group_configs_supported() && !test_k2_cluster) {
                exp_err[ci] = RD_KAFKA_RESP_ERR_NO_ERROR;
        } else {
                exp_err[ci] = RD_KAFKA_RESP_ERR_INVALID_REQUEST;
        }
        ci++;

        /*
         * Timeout options
         */
        options = rd_kafka_AdminOptions_new(rk, RD_KAFKA_ADMIN_OP_ANY);
        err = rd_kafka_AdminOptions_set_request_timeout(options, 10000, errstr,
                                                        sizeof(errstr));
        TEST_ASSERT(!err, "%s", errstr);

        /*
         * Fire off request
         */
        rd_kafka_DescribeConfigs(rk, configs, ci, options, rkqu);

        /*
         * Wait for result
         */
        rkev = test_wait_admin_result(
            rkqu, RD_KAFKA_EVENT_DESCRIBECONFIGS_RESULT, 10000 + 1000);

        /*
         * Extract result
         */
        res = rd_kafka_event_DescribeConfigs_result(rkev);
        TEST_ASSERT(res, "Expected DescribeConfigs result, not %s",
                    rd_kafka_event_name(rkev));

        err     = rd_kafka_event_error(rkev);
        errstr2 = rd_kafka_event_error_string(rkev);
        TEST_ASSERT(!err, "Expected success, not %s: %s",
                    rd_kafka_err2name(err), errstr2);

        rconfigs = rd_kafka_DescribeConfigs_result_resources(res, &rconfig_cnt);
        TEST_ASSERT((int)rconfig_cnt == ci,
                    "Expected %d result resources, got %" PRIusz "\n", ci,
                    rconfig_cnt);

        /*
         * Verify status per resource
         */
        for (i = 0; i < (int)rconfig_cnt; i++) {
                const rd_kafka_ConfigEntry_t **entries;
                size_t entry_cnt;

                err     = rd_kafka_ConfigResource_error(rconfigs[i]);
                errstr2 = rd_kafka_ConfigResource_error_string(rconfigs[i]);

                entries =
                    rd_kafka_ConfigResource_configs(rconfigs[i], &entry_cnt);

                TEST_SAY(
                    "ConfigResource #%d: type %s (%d), \"%s\": "
                    "%" PRIusz " ConfigEntries, error %s (%s)\n",
                    i,
                    rd_kafka_ResourceType_name(
                        rd_kafka_ConfigResource_type(rconfigs[i])),
                    rd_kafka_ConfigResource_type(rconfigs[i]),
                    rd_kafka_ConfigResource_name(rconfigs[i]), entry_cnt,
                    rd_kafka_err2name(err), errstr2 ? errstr2 : "");

                test_print_ConfigEntry_array(entries, entry_cnt, 1);

                if (rd_kafka_ConfigResource_type(rconfigs[i]) !=
                        rd_kafka_ConfigResource_type(configs[i]) ||
                    strcmp(rd_kafka_ConfigResource_name(rconfigs[i]),
                           rd_kafka_ConfigResource_name(configs[i]))) {
                        TEST_FAIL_LATER(
                            "ConfigResource #%d: "
                            "expected type %s name %s, "
                            "got type %s name %s",
                            i,
                            rd_kafka_ResourceType_name(
                                rd_kafka_ConfigResource_type(configs[i])),
                            rd_kafka_ConfigResource_name(configs[i]),
                            rd_kafka_ResourceType_name(
                                rd_kafka_ConfigResource_type(rconfigs[i])),
                            rd_kafka_ConfigResource_name(rconfigs[i]));
                        fails++;
                }

                if (err != exp_err[i]) {
                        TEST_FAIL_LATER(
                            "ConfigResource #%d: "
                            "expected %s (%d), got %s (%s)",
                            i, rd_kafka_err2name(exp_err[i]), exp_err[i],
                            rd_kafka_err2name(err), errstr2 ? errstr2 : "");
                        fails++;
                }
        }

        TEST_ASSERT(!fails, "See %d previous failure(s)", fails);

        rd_kafka_event_destroy(rkev);

        rd_kafka_ConfigResource_destroy_array(configs, ci);

        rd_kafka_AdminOptions_destroy(options);

        rd_free(group);

        TEST_LATER_CHECK();
#undef MY_CONFRES_CNT

        SUB_TEST_PASS();
}

/**
 * @brief Test CreateAcls
 */
static void
do_test_CreateAcls(rd_kafka_t *rk, rd_kafka_queue_t *useq, int version) {
        rd_kafka_queue_t *q = useq ? useq : rd_kafka_queue_new(rk);
        size_t resacl_cnt;
        test_timing_t timing;
        rd_kafka_resp_err_t err;
        char errstr[128];
        const char *errstr2;
        const char *user_test1 = "User:test1";
        const char *user_test2 = "User:test2";
        const char *base_topic_name;
        char topic1_name[512];
        char topic2_name[512];
        rd_kafka_AclBinding_t *acl_bindings[2];
        rd_kafka_ResourcePatternType_t pattern_type_first_topic =
            RD_KAFKA_RESOURCE_PATTERN_PREFIXED;
        rd_kafka_AdminOptions_t *admin_options;
        rd_kafka_event_t *rkev_acl_create;
        const rd_kafka_CreateAcls_result_t *acl_res;
        const rd_kafka_acl_result_t **acl_res_acls;
        unsigned int i;

        SUB_TEST_QUICK();

        if (test_k2_cluster) {
                SUB_TEST_SKIP(
                    "Skipping CREATE_ACLS test on K2/cloud environments "
                    "(ACL operations not reliable)\n");
                return;
        }

        if (version == 0)
                pattern_type_first_topic = RD_KAFKA_RESOURCE_PATTERN_LITERAL;

        base_topic_name = test_mk_topic_name(__FUNCTION__, 1);

        rd_snprintf(topic1_name, sizeof(topic1_name), "%s_1", base_topic_name);
        rd_snprintf(topic2_name, sizeof(topic2_name), "%s_2", base_topic_name);


        acl_bindings[0] = rd_kafka_AclBinding_new(
            RD_KAFKA_RESOURCE_TOPIC, topic1_name, pattern_type_first_topic,
            user_test1, "*", RD_KAFKA_ACL_OPERATION_READ,
            RD_KAFKA_ACL_PERMISSION_TYPE_ALLOW, NULL, 0);
        acl_bindings[1] = rd_kafka_AclBinding_new(
            RD_KAFKA_RESOURCE_TOPIC, topic2_name,
            RD_KAFKA_RESOURCE_PATTERN_LITERAL, user_test2, "*",
            RD_KAFKA_ACL_OPERATION_WRITE, RD_KAFKA_ACL_PERMISSION_TYPE_ALLOW,
            NULL, 0);


        admin_options =
            rd_kafka_AdminOptions_new(rk, RD_KAFKA_ADMIN_OP_CREATEACLS);
        err = rd_kafka_AdminOptions_set_request_timeout(admin_options, 10000,
                                                        errstr, sizeof(errstr));
        TEST_ASSERT(!err, "%s", errstr);

        TIMING_START(&timing, "CreateAcls");
        TEST_SAY("Call CreateAcls\n");
        rd_kafka_CreateAcls(rk, acl_bindings, 2, admin_options, q);
        TIMING_ASSERT_LATER(&timing, 0, 50);

        /*
         * Wait for result
         */
        rkev_acl_create = test_wait_admin_result(
            q, RD_KAFKA_EVENT_CREATEACLS_RESULT, 10000 + 1000);

        err     = rd_kafka_event_error(rkev_acl_create);
        errstr2 = rd_kafka_event_error_string(rkev_acl_create);

        if (test_broker_version < TEST_BRKVER(0, 11, 0, 0)) {
                TEST_ASSERT(err == RD_KAFKA_RESP_ERR__UNSUPPORTED_FEATURE,
                            "Expected unsupported feature, not: %s",
                            rd_kafka_err2name(err));
                TEST_ASSERT(!strcmp(errstr2,
                                    "ACLs Admin API (KIP-140) not supported "
                                    "by broker, requires broker "
                                    "version >= 0.11.0.0"),
                            "Expected a different message, not: %s", errstr2);
                TEST_FAIL("Unexpected error: %s", rd_kafka_err2name(err));
        }

        if (version > 0 && test_broker_version < TEST_BRKVER(2, 0, 0, 0)) {
                TEST_ASSERT(err == RD_KAFKA_RESP_ERR__UNSUPPORTED_FEATURE,
                            "Expected unsupported feature, not: %s",
                            rd_kafka_err2name(err));
                TEST_ASSERT(!strcmp(errstr2,
                                    "Broker only supports LITERAL "
                                    "resource pattern types"),
                            "Expected a different message, not: %s", errstr2);
                TEST_FAIL("Unexpected error: %s", rd_kafka_err2name(err));
        }

        TEST_ASSERT(!err, "Expected success, not %s: %s",
                    rd_kafka_err2name(err), errstr2);

        /*
         * Extract result
         */
        acl_res = rd_kafka_event_CreateAcls_result(rkev_acl_create);
        TEST_ASSERT(acl_res, "Expected CreateAcls result, not %s",
                    rd_kafka_event_name(rkev_acl_create));

        acl_res_acls = rd_kafka_CreateAcls_result_acls(acl_res, &resacl_cnt);
        TEST_ASSERT(resacl_cnt == 2, "Expected 2, not %zu", resacl_cnt);

        for (i = 0; i < resacl_cnt; i++) {
                const rd_kafka_acl_result_t *acl_res_acl = *(acl_res_acls + i);
                const rd_kafka_error_t *error =
                    rd_kafka_acl_result_error(acl_res_acl);

                TEST_ASSERT(!error,
                            "Expected RD_KAFKA_RESP_ERR_NO_ERROR, not %s",
                            rd_kafka_error_string(error));
        }

        rd_kafka_AdminOptions_destroy(admin_options);
        rd_kafka_event_destroy(rkev_acl_create);
        rd_kafka_AclBinding_destroy_array(acl_bindings, 2);
        if (!useq)
                rd_kafka_queue_destroy(q);

        SUB_TEST_PASS();
}

/**
 * @brief Test DescribeAcls
 */
static void
do_test_DescribeAcls(rd_kafka_t *rk, rd_kafka_queue_t *useq, int version) {
        rd_kafka_queue_t *q = useq ? useq : rd_kafka_queue_new(rk);
        size_t acl_binding_results_cntp;
        test_timing_t timing;
        rd_kafka_resp_err_t err;
        uint32_t i;
        char errstr[128];
        const char *errstr2;
        const char *user_test1 = "User:test1";
        const char *user_test2 = "User:test2";
        const char *any_host   = "*";
        const char *topic_name;
        rd_kafka_AclBinding_t *acl_bindings_create[2];
        rd_kafka_AclBinding_t *acl_bindings_describe;
        rd_kafka_AclBinding_t *acl;
        const rd_kafka_DescribeAcls_result_t *acl_describe_result;
        const rd_kafka_AclBinding_t **acl_binding_results;
        rd_kafka_ResourcePatternType_t pattern_type_first_topic_create;
        rd_bool_t broker_version1 =
            test_broker_version >= TEST_BRKVER(2, 0, 0, 0);
        rd_kafka_resp_err_t create_err;
        rd_kafka_AdminOptions_t *admin_options;
        rd_kafka_event_t *rkev_acl_describe;
        const rd_kafka_error_t *error;

        SUB_TEST_QUICK();

        if (test_broker_version < TEST_BRKVER(0, 11, 0, 0)) {
                SUB_TEST_SKIP(
                    "Skipping DESCRIBE_ACLS test on unsupported "
                    "broker version\n");
                return;
        }

        if (test_k2_cluster) {
                SUB_TEST_SKIP(
                    "Skipping DESCRIBE_ACLS test on K2/cloud environments "
                    "(ACL operations not reliable)\n");
                return;
        }

        pattern_type_first_topic_create = RD_KAFKA_RESOURCE_PATTERN_PREFIXED;
        if (!broker_version1)
                pattern_type_first_topic_create =
                    RD_KAFKA_RESOURCE_PATTERN_LITERAL;

        topic_name = test_mk_topic_name(__FUNCTION__, 1);

        acl_bindings_create[0] = rd_kafka_AclBinding_new(
            RD_KAFKA_RESOURCE_TOPIC, topic_name,
            pattern_type_first_topic_create, user_test1, any_host,
            RD_KAFKA_ACL_OPERATION_READ, RD_KAFKA_ACL_PERMISSION_TYPE_ALLOW,
            NULL, 0);
        acl_bindings_create[1] = rd_kafka_AclBinding_new(
            RD_KAFKA_RESOURCE_TOPIC, topic_name,
            RD_KAFKA_RESOURCE_PATTERN_LITERAL, user_test2, any_host,
            RD_KAFKA_ACL_OPERATION_WRITE, RD_KAFKA_ACL_PERMISSION_TYPE_ALLOW,
            NULL, 0);

        create_err =
            test_CreateAcls_simple(rk, NULL, acl_bindings_create, 2, NULL);

        /* Wait for ACL propagation. */
        /* Use reasonable timeout for K2 environments */
        int acl_sleep = test_k2_cluster ? 5 : tmout_multip(2);
        TEST_SAY("Waiting %d seconds for ACL propagation\n", acl_sleep);
        rd_sleep(acl_sleep);

        TEST_ASSERT(!create_err, "create error: %s",
                    rd_kafka_err2str(create_err));

        acl_bindings_describe = rd_kafka_AclBindingFilter_new(
            RD_KAFKA_RESOURCE_TOPIC, topic_name,
            RD_KAFKA_RESOURCE_PATTERN_MATCH, NULL, NULL,
            RD_KAFKA_ACL_OPERATION_ANY, RD_KAFKA_ACL_PERMISSION_TYPE_ANY, NULL,
            0);

        admin_options =
            rd_kafka_AdminOptions_new(rk, RD_KAFKA_ADMIN_OP_DESCRIBEACLS);
        err = rd_kafka_AdminOptions_set_request_timeout(admin_options, 10000,
                                                        errstr, sizeof(errstr));

        TIMING_START(&timing, "DescribeAcls");
        TEST_SAY("Call DescribeAcls\n");
        rd_kafka_DescribeAcls(rk, acl_bindings_describe, admin_options, q);
        TIMING_ASSERT_LATER(&timing, 0, 50);

        /*
         * Wait for result
         */
        rkev_acl_describe = test_wait_admin_result(
            q, RD_KAFKA_EVENT_DESCRIBEACLS_RESULT, 10000 + 1000);

        err     = rd_kafka_event_error(rkev_acl_describe);
        errstr2 = rd_kafka_event_error_string(rkev_acl_describe);

        if (!broker_version1) {
                TEST_ASSERT(
                    err == RD_KAFKA_RESP_ERR__UNSUPPORTED_FEATURE,
                    "expected RD_KAFKA_RESP_ERR__UNSUPPORTED_FEATURE, not %s",
                    rd_kafka_err2str(err));
                TEST_ASSERT(strcmp(errstr2,
                                   "Broker only supports LITERAL and ANY "
                                   "resource pattern types") == 0,
                            "expected another message, not %s", errstr2);
        } else {
                TEST_ASSERT(!err, "expected RD_KAFKA_RESP_ERR_NO_ERROR not %s",
                            errstr2);
        }

        if (!err) {

                acl_describe_result =
                    rd_kafka_event_DescribeAcls_result(rkev_acl_describe);

                TEST_ASSERT(acl_describe_result,
                            "acl_describe_result should not be NULL");

                acl_binding_results_cntp = 0;
                acl_binding_results      = rd_kafka_DescribeAcls_result_acls(
                    acl_describe_result, &acl_binding_results_cntp);

                TEST_ASSERT(acl_binding_results_cntp == 2,
                            "acl_binding_results_cntp should be 2, not %zu",
                            acl_binding_results_cntp);

                for (i = 0; i < acl_binding_results_cntp; i++) {
                        acl = (rd_kafka_AclBinding_t *)acl_binding_results[i];

                        if (strcmp(rd_kafka_AclBinding_principal(acl),
                                   user_test1) == 0) {
                                TEST_ASSERT(
                                    rd_kafka_AclBinding_restype(acl) ==
                                        RD_KAFKA_RESOURCE_TOPIC,
                                    "acl->restype should be "
                                    "RD_KAFKA_RESOURCE_TOPIC, not %s",
                                    rd_kafka_ResourceType_name(
                                        rd_kafka_AclBinding_restype(acl)));
                                TEST_ASSERT(
                                    strcmp(rd_kafka_AclBinding_name(acl),
                                           topic_name) == 0,
                                    "acl->name should be %s, not %s",
                                    topic_name, rd_kafka_AclBinding_name(acl));
                                TEST_ASSERT(
                                    rd_kafka_AclBinding_resource_pattern_type(
                                        acl) == pattern_type_first_topic_create,
                                    "acl->resource_pattern_type should be %s, "
                                    "not %s",
                                    rd_kafka_ResourcePatternType_name(
                                        pattern_type_first_topic_create),
                                    rd_kafka_ResourcePatternType_name(
                                        rd_kafka_AclBinding_resource_pattern_type(
                                            acl)));
                                TEST_ASSERT(
                                    strcmp(rd_kafka_AclBinding_principal(acl),
                                           user_test1) == 0,
                                    "acl->principal should be %s, not %s",
                                    user_test1,
                                    rd_kafka_AclBinding_principal(acl));

                                TEST_ASSERT(
                                    strcmp(rd_kafka_AclBinding_host(acl),
                                           any_host) == 0,
                                    "acl->host should be %s, not %s", any_host,
                                    rd_kafka_AclBinding_host(acl));

                                TEST_ASSERT(
                                    rd_kafka_AclBinding_operation(acl) ==
                                        RD_KAFKA_ACL_OPERATION_READ,
                                    "acl->operation should be %s, not %s",
                                    rd_kafka_AclOperation_name(
                                        RD_KAFKA_ACL_OPERATION_READ),
                                    rd_kafka_AclOperation_name(
                                        rd_kafka_AclBinding_operation(acl)));

                                TEST_ASSERT(
                                    rd_kafka_AclBinding_permission_type(acl) ==
                                        RD_KAFKA_ACL_PERMISSION_TYPE_ALLOW,
                                    "acl->permission_type should be %s, not %s",
                                    rd_kafka_AclPermissionType_name(
                                        RD_KAFKA_ACL_PERMISSION_TYPE_ALLOW),
                                    rd_kafka_AclPermissionType_name(
                                        rd_kafka_AclBinding_permission_type(
                                            acl)));

                                error = rd_kafka_AclBinding_error(acl);
                                TEST_ASSERT(!error,
                                            "acl->error should be NULL, not %s",
                                            rd_kafka_error_string(error));

                        } else {
                                TEST_ASSERT(
                                    rd_kafka_AclBinding_restype(acl) ==
                                        RD_KAFKA_RESOURCE_TOPIC,
                                    "acl->restype should be "
                                    "RD_KAFKA_RESOURCE_TOPIC, not %s",
                                    rd_kafka_ResourceType_name(
                                        rd_kafka_AclBinding_restype(acl)));
                                TEST_ASSERT(
                                    strcmp(rd_kafka_AclBinding_name(acl),
                                           topic_name) == 0,
                                    "acl->name should be %s, not %s",
                                    topic_name, rd_kafka_AclBinding_name(acl));
                                TEST_ASSERT(
                                    rd_kafka_AclBinding_resource_pattern_type(
                                        acl) ==
                                        RD_KAFKA_RESOURCE_PATTERN_LITERAL,
                                    "acl->resource_pattern_type should be %s, "
                                    "not %s",
                                    rd_kafka_ResourcePatternType_name(
                                        RD_KAFKA_RESOURCE_PATTERN_LITERAL),
                                    rd_kafka_ResourcePatternType_name(
                                        rd_kafka_AclBinding_resource_pattern_type(
                                            acl)));
                                TEST_ASSERT(
                                    strcmp(rd_kafka_AclBinding_principal(acl),
                                           user_test2) == 0,
                                    "acl->principal should be %s, not %s",
                                    user_test2,
                                    rd_kafka_AclBinding_principal(acl));

                                TEST_ASSERT(
                                    strcmp(rd_kafka_AclBinding_host(acl),
                                           any_host) == 0,
                                    "acl->host should be %s, not %s", any_host,
                                    rd_kafka_AclBinding_host(acl));

                                TEST_ASSERT(
                                    rd_kafka_AclBinding_operation(acl) ==
                                        RD_KAFKA_ACL_OPERATION_WRITE,
                                    "acl->operation should be %s, not %s",
                                    rd_kafka_AclOperation_name(
                                        RD_KAFKA_ACL_OPERATION_WRITE),
                                    rd_kafka_AclOperation_name(
                                        rd_kafka_AclBinding_operation(acl)));

                                TEST_ASSERT(
                                    rd_kafka_AclBinding_permission_type(acl) ==
                                        RD_KAFKA_ACL_PERMISSION_TYPE_ALLOW,
                                    "acl->permission_type should be %s, not %s",
                                    rd_kafka_AclPermissionType_name(
                                        RD_KAFKA_ACL_PERMISSION_TYPE_ALLOW),
                                    rd_kafka_AclPermissionType_name(
                                        rd_kafka_AclBinding_permission_type(
                                            acl)));


                                error = rd_kafka_AclBinding_error(acl);
                                TEST_ASSERT(!error,
                                            "acl->error should be NULL, not %s",
                                            rd_kafka_error_string(error));
                        }
                }
        }

        rd_kafka_AclBinding_destroy(acl_bindings_describe);
        rd_kafka_event_destroy(rkev_acl_describe);

        acl_bindings_describe = rd_kafka_AclBindingFilter_new(
            RD_KAFKA_RESOURCE_TOPIC, topic_name,
            RD_KAFKA_RESOURCE_PATTERN_LITERAL, NULL, NULL,
            RD_KAFKA_ACL_OPERATION_WRITE, RD_KAFKA_ACL_PERMISSION_TYPE_ANY,
            NULL, 0);

        TIMING_START(&timing, "DescribeAcls");
        rd_kafka_DescribeAcls(rk, acl_bindings_describe, admin_options, q);
        TIMING_ASSERT_LATER(&timing, 0, 50);

        /*
         * Wait for result
         */
        rkev_acl_describe = test_wait_admin_result(
            q, RD_KAFKA_EVENT_DESCRIBEACLS_RESULT, 10000 + 1000);

        err     = rd_kafka_event_error(rkev_acl_describe);
        errstr2 = rd_kafka_event_error_string(rkev_acl_describe);

        TEST_ASSERT(!err, "expected RD_KAFKA_RESP_ERR_NO_ERROR not %s",
                    errstr2);

        acl_describe_result =
            rd_kafka_event_DescribeAcls_result(rkev_acl_describe);

        TEST_ASSERT(acl_describe_result,
                    "acl_describe_result should not be NULL");

        acl_binding_results_cntp = 0;
        acl_binding_results      = rd_kafka_DescribeAcls_result_acls(
            acl_describe_result, &acl_binding_results_cntp);

        TEST_ASSERT(acl_binding_results_cntp == 1,
                    "acl_binding_results_cntp should be 1, not %zu",
                    acl_binding_results_cntp);

        acl = (rd_kafka_AclBinding_t *)acl_binding_results[0];

        TEST_ASSERT(
            rd_kafka_AclBinding_restype(acl) == RD_KAFKA_RESOURCE_TOPIC,
            "acl->restype should be RD_KAFKA_RESOURCE_TOPIC, not %s",
            rd_kafka_ResourceType_name(rd_kafka_AclBinding_restype(acl)));
        TEST_ASSERT(strcmp(rd_kafka_AclBinding_name(acl), topic_name) == 0,
                    "acl->name should be %s, not %s", topic_name,
                    rd_kafka_AclBinding_name(acl));
        TEST_ASSERT(rd_kafka_AclBinding_resource_pattern_type(acl) ==
                        RD_KAFKA_RESOURCE_PATTERN_LITERAL,
                    "acl->resource_pattern_type should be %s, not %s",
                    rd_kafka_ResourcePatternType_name(
                        RD_KAFKA_RESOURCE_PATTERN_LITERAL),
                    rd_kafka_ResourcePatternType_name(
                        rd_kafka_AclBinding_resource_pattern_type(acl)));
        TEST_ASSERT(strcmp(rd_kafka_AclBinding_principal(acl), user_test2) == 0,
                    "acl->principal should be %s, not %s", user_test2,
                    rd_kafka_AclBinding_principal(acl));

        TEST_ASSERT(strcmp(rd_kafka_AclBinding_host(acl), any_host) == 0,
                    "acl->host should be %s, not %s", any_host,
                    rd_kafka_AclBinding_host(acl));

        TEST_ASSERT(
            rd_kafka_AclBinding_permission_type(acl) ==
                RD_KAFKA_ACL_PERMISSION_TYPE_ALLOW,
            "acl->permission_type should be %s, not %s",
            rd_kafka_AclPermissionType_name(RD_KAFKA_ACL_PERMISSION_TYPE_ALLOW),
            rd_kafka_AclPermissionType_name(
                rd_kafka_AclBinding_permission_type(acl)));

        error = rd_kafka_AclBinding_error(acl);
        TEST_ASSERT(!error, "acl->error should be NULL, not %s",
                    rd_kafka_error_string(error));

        rd_kafka_AclBinding_destroy(acl_bindings_describe);
        rd_kafka_event_destroy(rkev_acl_describe);
        rd_kafka_AdminOptions_destroy(admin_options);
        rd_kafka_AclBinding_destroy_array(acl_bindings_create, 2);

        if (!useq)
                rd_kafka_queue_destroy(q);

        SUB_TEST_PASS();
}

/**
 * @brief Count acls by acl filter
 */
static size_t
do_test_acls_count(rd_kafka_t *rk,
                   rd_kafka_AclBindingFilter_t *acl_bindings_describe,
                   rd_kafka_queue_t *q) {
        char errstr[128];
        rd_kafka_resp_err_t err;
        rd_kafka_AdminOptions_t *admin_options_describe;
        rd_kafka_event_t *rkev_acl_describe;
        const rd_kafka_DescribeAcls_result_t *acl_describe_result;
        const char *errstr2;
        size_t acl_binding_results_cntp;

        admin_options_describe =
            rd_kafka_AdminOptions_new(rk, RD_KAFKA_ADMIN_OP_DESCRIBEACLS);
        rd_kafka_AdminOptions_set_request_timeout(admin_options_describe, 10000,
                                                  errstr, sizeof(errstr));

        rd_kafka_DescribeAcls(rk, acl_bindings_describe, admin_options_describe,
                              q);
        /*
         * Wait for result
         */
        rkev_acl_describe = test_wait_admin_result(
            q, RD_KAFKA_EVENT_DESCRIBEACLS_RESULT, 10000 + 1000);

        err     = rd_kafka_event_error(rkev_acl_describe);
        errstr2 = rd_kafka_event_error_string(rkev_acl_describe);

        TEST_ASSERT(!err, "expected RD_KAFKA_RESP_ERR_NO_ERROR not %s",
                    errstr2);

        acl_describe_result =
            rd_kafka_event_DescribeAcls_result(rkev_acl_describe);

        TEST_ASSERT(acl_describe_result,
                    "acl_describe_result should not be NULL");

        acl_binding_results_cntp = 0;
        rd_kafka_DescribeAcls_result_acls(acl_describe_result,
                                          &acl_binding_results_cntp);
        rd_kafka_event_destroy(rkev_acl_describe);
        rd_kafka_AdminOptions_destroy(admin_options_describe);

        return acl_binding_results_cntp;
}

/**
 * @brief Test DeleteAcls
 */
static void
do_test_DeleteAcls(rd_kafka_t *rk, rd_kafka_queue_t *useq, int version) {
        rd_kafka_queue_t *q = useq ? useq : rd_kafka_queue_new(rk);
        test_timing_t timing;
        uint32_t i;
        char errstr[128];
        const char *user_test1 = "User:test1";
        const char *user_test2 = "User:test2";
        const char *any_host   = "*";
        const char *base_topic_name;
        char topic1_name[512];
        char topic2_name[512];
        size_t acl_binding_results_cntp;
        size_t DeleteAcls_result_responses_cntp;
        size_t matching_acls_cntp;
        rd_kafka_AclBinding_t *acl_bindings_create[3];
        rd_kafka_AclBindingFilter_t *acl_bindings_describe;
        rd_kafka_AclBindingFilter_t *acl_bindings_delete;
        rd_kafka_event_t *rkev_acl_delete;
        rd_kafka_AdminOptions_t *admin_options_delete;
        const rd_kafka_DeleteAcls_result_t *acl_delete_result;
        const rd_kafka_DeleteAcls_result_response_t *
            *DeleteAcls_result_responses;
        const rd_kafka_DeleteAcls_result_response_t *DeleteAcls_result_response;
        const rd_kafka_AclBinding_t **matching_acls;
        const rd_kafka_AclBinding_t *matching_acl;
        rd_kafka_ResourcePatternType_t pattern_type_first_topic_create;
        rd_kafka_ResourcePatternType_t pattern_type_delete;
        rd_bool_t broker_version1 =
            test_broker_version >= TEST_BRKVER(2, 0, 0, 0);
        rd_kafka_resp_err_t create_err;
        rd_kafka_ResourceType_t restype;
        rd_kafka_ResourcePatternType_t resource_pattern_type;
        rd_kafka_AclOperation_t operation;
        rd_kafka_AclPermissionType_t permission_type;
        const char *name;
        const char *principal;
        const rd_kafka_error_t *error;

        SUB_TEST_QUICK();

        if (test_broker_version < TEST_BRKVER(0, 11, 0, 0)) {
                SUB_TEST_SKIP(
                    "Skipping DELETE_ACLS test on unsupported "
                    "broker version\n");
                return;
        }

        if (test_k2_cluster) {
                SUB_TEST_SKIP(
                    "Skipping DELETE_ACLS test on K2/cloud environments "
                    "(ACL propagation and consistency issues)\n");
                return;
        }

        pattern_type_first_topic_create = RD_KAFKA_RESOURCE_PATTERN_PREFIXED;
        pattern_type_delete             = RD_KAFKA_RESOURCE_PATTERN_MATCH;
        if (!broker_version1) {
                pattern_type_first_topic_create =
                    RD_KAFKA_RESOURCE_PATTERN_LITERAL;
                pattern_type_delete = RD_KAFKA_RESOURCE_PATTERN_LITERAL;
        }

        base_topic_name = test_mk_topic_name(__FUNCTION__, 1);

        rd_snprintf(topic1_name, sizeof(topic1_name), "%s_1", base_topic_name);
        rd_snprintf(topic2_name, sizeof(topic2_name), "%s_2", base_topic_name);

        acl_bindings_create[0] = rd_kafka_AclBinding_new(
            RD_KAFKA_RESOURCE_TOPIC, topic1_name,
            pattern_type_first_topic_create, user_test1, any_host,
            RD_KAFKA_ACL_OPERATION_READ, RD_KAFKA_ACL_PERMISSION_TYPE_ALLOW,
            NULL, 0);
        acl_bindings_create[1] = rd_kafka_AclBinding_new(
            RD_KAFKA_RESOURCE_TOPIC, topic1_name,
            RD_KAFKA_RESOURCE_PATTERN_LITERAL, user_test2, any_host,
            RD_KAFKA_ACL_OPERATION_WRITE, RD_KAFKA_ACL_PERMISSION_TYPE_ALLOW,
            NULL, 0);
        acl_bindings_create[2] = rd_kafka_AclBinding_new(
            RD_KAFKA_RESOURCE_TOPIC, topic2_name,
            RD_KAFKA_RESOURCE_PATTERN_LITERAL, user_test2, any_host,
            RD_KAFKA_ACL_OPERATION_WRITE, RD_KAFKA_ACL_PERMISSION_TYPE_ALLOW,
            NULL, 0);

        acl_bindings_delete = rd_kafka_AclBindingFilter_new(
            RD_KAFKA_RESOURCE_TOPIC, topic1_name, pattern_type_delete, NULL,
            NULL, RD_KAFKA_ACL_OPERATION_ANY, RD_KAFKA_ACL_PERMISSION_TYPE_ANY,
            NULL, 0);

        acl_bindings_describe = acl_bindings_delete;

        create_err =
            test_CreateAcls_simple(rk, NULL, acl_bindings_create, 3, NULL);

        /* Wait for ACL propagation. */
        /* Use reasonable timeout for K2 environments */
        int acl_sleep = test_k2_cluster ? 5 : tmout_multip(2);
        TEST_SAY("Waiting %d seconds for ACL propagation\n", acl_sleep);
        rd_sleep(acl_sleep);

        TEST_ASSERT(!create_err, "create error: %s",
                    rd_kafka_err2str(create_err));

        admin_options_delete =
            rd_kafka_AdminOptions_new(rk, RD_KAFKA_ADMIN_OP_DELETEACLS);
        rd_kafka_AdminOptions_set_request_timeout(admin_options_delete, 10000,
                                                  errstr, sizeof(errstr));

        acl_binding_results_cntp =
            do_test_acls_count(rk, acl_bindings_describe, q);
        TEST_ASSERT(acl_binding_results_cntp == 2,
                    "acl_binding_results_cntp should not be 2, not %zu\n",
                    acl_binding_results_cntp);

        TIMING_START(&timing, "DeleteAcls");
        rd_kafka_DeleteAcls(rk, &acl_bindings_delete, 1, admin_options_delete,
                            q);
        TIMING_ASSERT_LATER(&timing, 0, 50);

        /* Wait for ACL propagation. */
        /* Use reasonable timeout for K2 environments */
        acl_sleep = test_k2_cluster ? 5 : tmout_multip(2);
        TEST_SAY("Waiting %d seconds for ACL propagation\n", acl_sleep);
        rd_sleep(acl_sleep);

        /*
         * Wait for result
         */
        rkev_acl_delete = test_wait_admin_result(
            q, RD_KAFKA_EVENT_DELETEACLS_RESULT, 10000 + 1000);

        acl_delete_result = rd_kafka_event_DeleteAcls_result(rkev_acl_delete);

        TEST_ASSERT(acl_delete_result, "acl_delete_result should not be NULL");

        DeleteAcls_result_responses_cntp = 0;
        DeleteAcls_result_responses      = rd_kafka_DeleteAcls_result_responses(
            acl_delete_result, &DeleteAcls_result_responses_cntp);

        TEST_ASSERT(DeleteAcls_result_responses_cntp == 1,
                    "DeleteAcls_result_responses_cntp should be 1, not %zu\n",
                    DeleteAcls_result_responses_cntp);

        DeleteAcls_result_response = DeleteAcls_result_responses[0];

        TEST_CALL_ERROR__(rd_kafka_DeleteAcls_result_response_error(
            DeleteAcls_result_response));

        matching_acls = rd_kafka_DeleteAcls_result_response_matching_acls(
            DeleteAcls_result_response, &matching_acls_cntp);

        TEST_ASSERT(matching_acls_cntp == 2,
                    "matching_acls_cntp should be 2, not %zu\n",
                    matching_acls_cntp);

        for (i = 0; i < matching_acls_cntp; i++) {
                rd_kafka_ResourceType_t restype;
                rd_kafka_ResourcePatternType_t resource_pattern_type;
                rd_kafka_AclOperation_t operation;
                rd_kafka_AclPermissionType_t permission_type;
                const char *name;
                const char *principal;

                matching_acl = matching_acls[i];
                error        = rd_kafka_AclBinding_error(matching_acl);
                restype      = rd_kafka_AclBinding_restype(matching_acl);
                name         = rd_kafka_AclBinding_name(matching_acl);
                resource_pattern_type =
                    rd_kafka_AclBinding_resource_pattern_type(matching_acl);
                principal = rd_kafka_AclBinding_principal(matching_acl);
                operation = rd_kafka_AclBinding_operation(matching_acl);
                permission_type =
                    rd_kafka_AclBinding_permission_type(matching_acl);

                TEST_ASSERT(!error, "expected success, not %s",
                            rd_kafka_error_string(error));
                TEST_ASSERT(restype == RD_KAFKA_RESOURCE_TOPIC,
                            "expected RD_KAFKA_RESOURCE_TOPIC not %s",
                            rd_kafka_ResourceType_name(restype));
                TEST_ASSERT(strcmp(name, topic1_name) == 0,
                            "expected %s not %s", topic1_name, name);
                TEST_ASSERT(permission_type ==
                                RD_KAFKA_ACL_PERMISSION_TYPE_ALLOW,
                            "expected %s not %s",
                            rd_kafka_AclPermissionType_name(
                                RD_KAFKA_ACL_PERMISSION_TYPE_ALLOW),
                            rd_kafka_AclPermissionType_name(permission_type));

                if (strcmp(user_test1, principal) == 0) {
                        TEST_ASSERT(resource_pattern_type ==
                                        pattern_type_first_topic_create,
                                    "expected %s not %s",
                                    rd_kafka_ResourcePatternType_name(
                                        pattern_type_first_topic_create),
                                    rd_kafka_ResourcePatternType_name(
                                        resource_pattern_type));

                        TEST_ASSERT(operation == RD_KAFKA_ACL_OPERATION_READ,
                                    "expected %s not %s",
                                    rd_kafka_AclOperation_name(
                                        RD_KAFKA_ACL_OPERATION_READ),
                                    rd_kafka_AclOperation_name(operation));

                } else {
                        TEST_ASSERT(resource_pattern_type ==
                                        RD_KAFKA_RESOURCE_PATTERN_LITERAL,
                                    "expected %s not %s",
                                    rd_kafka_ResourcePatternType_name(
                                        RD_KAFKA_RESOURCE_PATTERN_LITERAL),
                                    rd_kafka_ResourcePatternType_name(
                                        resource_pattern_type));

                        TEST_ASSERT(operation == RD_KAFKA_ACL_OPERATION_WRITE,
                                    "expected %s not %s",
                                    rd_kafka_AclOperation_name(
                                        RD_KAFKA_ACL_OPERATION_WRITE),
                                    rd_kafka_AclOperation_name(operation));
                }
        }

        acl_binding_results_cntp =
            do_test_acls_count(rk, acl_bindings_describe, q);
        TEST_ASSERT(acl_binding_results_cntp == 0,
                    "acl_binding_results_cntp should be 0, not %zu\n",
                    acl_binding_results_cntp);

        rd_kafka_event_destroy(rkev_acl_delete);
        rd_kafka_AclBinding_destroy(acl_bindings_delete);

        acl_bindings_delete = rd_kafka_AclBindingFilter_new(
            RD_KAFKA_RESOURCE_TOPIC, topic2_name,
            RD_KAFKA_RESOURCE_PATTERN_LITERAL, NULL, NULL,
            RD_KAFKA_ACL_OPERATION_ANY, RD_KAFKA_ACL_PERMISSION_TYPE_ANY, NULL,
            0);
        acl_bindings_describe = acl_bindings_delete;

        TIMING_START(&timing, "DeleteAcls");
        rd_kafka_DeleteAcls(rk, &acl_bindings_delete, 1, admin_options_delete,
                            q);
        TIMING_ASSERT_LATER(&timing, 0, 50);

        /* Wait for ACL propagation. */
        rd_sleep(1);

        /*
         * Wait for result
         */
        rkev_acl_delete = test_wait_admin_result(
            q, RD_KAFKA_EVENT_DELETEACLS_RESULT, 10000 + 1000);

        acl_delete_result = rd_kafka_event_DeleteAcls_result(rkev_acl_delete);

        TEST_ASSERT(acl_delete_result, "acl_delete_result should not be NULL");

        DeleteAcls_result_responses_cntp = 0;
        DeleteAcls_result_responses      = rd_kafka_DeleteAcls_result_responses(
            acl_delete_result, &DeleteAcls_result_responses_cntp);

        TEST_ASSERT(DeleteAcls_result_responses_cntp == 1,
                    "DeleteAcls_result_responses_cntp should be 1, not %zu\n",
                    DeleteAcls_result_responses_cntp);

        DeleteAcls_result_response = DeleteAcls_result_responses[0];

        TEST_CALL_ERROR__(rd_kafka_DeleteAcls_result_response_error(
            DeleteAcls_result_response));

        matching_acls = rd_kafka_DeleteAcls_result_response_matching_acls(
            DeleteAcls_result_response, &matching_acls_cntp);

        TEST_ASSERT(matching_acls_cntp == 1,
                    "matching_acls_cntp should be 1, not %zu\n",
                    matching_acls_cntp);

        matching_acl = matching_acls[0];
        error        = rd_kafka_AclBinding_error(matching_acl);
        restype      = rd_kafka_AclBinding_restype(matching_acl);
        name         = rd_kafka_AclBinding_name(matching_acl);
        resource_pattern_type =
            rd_kafka_AclBinding_resource_pattern_type(matching_acl);
        principal       = rd_kafka_AclBinding_principal(matching_acl);
        operation       = rd_kafka_AclBinding_operation(matching_acl);
        permission_type = rd_kafka_AclBinding_permission_type(matching_acl);

        TEST_ASSERT(!error, "expected RD_KAFKA_RESP_ERR_NO_ERROR not %s",
                    rd_kafka_error_string(error));
        TEST_ASSERT(restype == RD_KAFKA_RESOURCE_TOPIC,
                    "expected RD_KAFKA_RESOURCE_TOPIC not %s",
                    rd_kafka_ResourceType_name(restype));
        TEST_ASSERT(strcmp(name, topic2_name) == 0, "expected %s not %s",
                    topic2_name, name);
        TEST_ASSERT(
            permission_type == RD_KAFKA_ACL_PERMISSION_TYPE_ALLOW,
            "expected %s not %s",
            rd_kafka_AclPermissionType_name(RD_KAFKA_ACL_PERMISSION_TYPE_ALLOW),
            rd_kafka_AclPermissionType_name(permission_type));
        TEST_ASSERT(strcmp(user_test2, principal) == 0, "expected %s not %s",
                    user_test2, principal);
        TEST_ASSERT(resource_pattern_type == RD_KAFKA_RESOURCE_PATTERN_LITERAL,
                    "expected %s not %s",
                    rd_kafka_ResourcePatternType_name(
                        RD_KAFKA_RESOURCE_PATTERN_LITERAL),
                    rd_kafka_ResourcePatternType_name(resource_pattern_type));

        TEST_ASSERT(operation == RD_KAFKA_ACL_OPERATION_WRITE,
                    "expected %s not %s",
                    rd_kafka_AclOperation_name(RD_KAFKA_ACL_OPERATION_WRITE),
                    rd_kafka_AclOperation_name(operation));

        acl_binding_results_cntp =
            do_test_acls_count(rk, acl_bindings_describe, q);
        TEST_ASSERT(acl_binding_results_cntp == 0,
                    "acl_binding_results_cntp should be 0, not %zu\n",
                    acl_binding_results_cntp);

        rd_kafka_AclBinding_destroy(acl_bindings_delete);
        rd_kafka_event_destroy(rkev_acl_delete);
        rd_kafka_AdminOptions_destroy(admin_options_delete);

        rd_kafka_AclBinding_destroy_array(acl_bindings_create, 3);

        if (!useq)
                rd_kafka_queue_destroy(q);

        SUB_TEST_PASS();
}

/**
 * @brief Verify that an unclean rd_kafka_destroy() does not hang.
 */
static void do_test_unclean_destroy(rd_kafka_type_t cltype, int with_mainq) {
        rd_kafka_t *rk;
        char errstr[512];
        rd_kafka_conf_t *conf;
        rd_kafka_queue_t *q;
        rd_kafka_NewTopic_t *topic;
        test_timing_t t_destroy;

        SUB_TEST_QUICK("Test unclean destroy using %s",
                       with_mainq ? "mainq" : "tempq");

        test_conf_init(&conf, NULL, 0);

        rk = rd_kafka_new(cltype, conf, errstr, sizeof(errstr));
        TEST_ASSERT(rk, "kafka_new(%d): %s", cltype, errstr);

        if (with_mainq)
                q = rd_kafka_queue_get_main(rk);
        else
                q = rd_kafka_queue_new(rk);

        topic = rd_kafka_NewTopic_new(test_mk_topic_name(__FUNCTION__, 1), 3, 1,
                                      NULL, 0);
        rd_kafka_CreateTopics(rk, &topic, 1, NULL, q);
        rd_kafka_NewTopic_destroy(topic);

        rd_kafka_queue_destroy(q);

        TEST_SAY(
            "Giving rd_kafka_destroy() 5s to finish, "
            "despite Admin API request being processed\n");
        test_timeout_set(5);
        TIMING_START(&t_destroy, "rd_kafka_destroy()");
        rd_kafka_destroy(rk);
        TIMING_STOP(&t_destroy);

        SUB_TEST_PASS();

        /* Restore timeout */
        test_timeout_set(60);
}



/**
 * @brief Test deletion of records
 *
 *
 */
static void do_test_DeleteRecords(const char *what,
                                  rd_kafka_t *rk,
                                  rd_kafka_queue_t *useq,
                                  int op_timeout) {
        rd_kafka_queue_t *q;
        rd_kafka_AdminOptions_t *options         = NULL;
        rd_kafka_topic_partition_list_t *offsets = NULL;
        rd_kafka_event_t *rkev                   = NULL;
        rd_kafka_resp_err_t err;
        char errstr[512];
        const char *errstr2;
#define MY_DEL_RECORDS_CNT 3
        rd_kafka_topic_partition_list_t *results = NULL;
        int i;
        const int partitions_cnt = 3;
        const int msgs_cnt       = 100;
        char *topics[MY_DEL_RECORDS_CNT];
        rd_kafka_metadata_topic_t exp_mdtopics[MY_DEL_RECORDS_CNT] = {{0}};
        int exp_mdtopic_cnt                                        = 0;
        test_timing_t timing;
        rd_kafka_resp_err_t exp_err = RD_KAFKA_RESP_ERR_NO_ERROR;
        rd_kafka_DeleteRecords_t *del_records;
        const rd_kafka_DeleteRecords_result_t *res;

        SUB_TEST_QUICK("%s DeleteRecords with %s, op_timeout %d",
                       rd_kafka_name(rk), what, op_timeout);

        q = useq ? useq : rd_kafka_queue_new(rk);

        if (op_timeout != -1) {
                options = rd_kafka_AdminOptions_new(rk, RD_KAFKA_ADMIN_OP_ANY);

                err = rd_kafka_AdminOptions_set_operation_timeout(
                    options, op_timeout, errstr, sizeof(errstr));
                TEST_ASSERT(!err, "%s", rd_kafka_err2str(err));
        }


        for (i = 0; i < MY_DEL_RECORDS_CNT; i++) {
                char pfx[32];
                char *topic;

                rd_snprintf(pfx, sizeof(pfx), "DeleteRecords-topic%d", i);
                topic = rd_strdup(test_mk_topic_name(pfx, 1));

                topics[i]                             = topic;
                exp_mdtopics[exp_mdtopic_cnt++].topic = topic;
        }

        /* Create the topics first. */
        test_CreateTopics_simple(rk, NULL, topics, MY_DEL_RECORDS_CNT,
                                 partitions_cnt /*num_partitions*/, NULL);

        /* Verify that topics are reported by metadata */
        int metadata_timeout_update = test_k2_cluster ? 60000 : tmout_multip(60000);
        test_wait_metadata_update(rk, exp_mdtopics, exp_mdtopic_cnt, NULL, 0,
                                  metadata_timeout_update);

        /* K2: Additional delay for topic readiness after metadata propagation */
        if (test_k2_cluster) {
                rd_sleep(5);
        }

        /* Produce 100 msgs / partition */
        for (i = 0; i < MY_DEL_RECORDS_CNT; i++) {
                int32_t partition;
                for (partition = 0; partition < partitions_cnt; partition++) {
                        test_produce_msgs_easy(topics[i], 0, partition,
                                               msgs_cnt);
                }
        }

        offsets = rd_kafka_topic_partition_list_new(10);

        /* Wipe all data from topic 0 */
        for (i = 0; i < partitions_cnt; i++)
                rd_kafka_topic_partition_list_add(offsets, topics[0], i)
                    ->offset = RD_KAFKA_OFFSET_END;

        /* Wipe all data from partition 0 in topic 1 */
        rd_kafka_topic_partition_list_add(offsets, topics[1], 0)->offset =
            RD_KAFKA_OFFSET_END;

        /* Wipe some data from partition 2 in topic 1 */
        rd_kafka_topic_partition_list_add(offsets, topics[1], 2)->offset =
            msgs_cnt / 2;

        /* Not changing the offset (out of range) for topic 2 partition 0 */
        rd_kafka_topic_partition_list_add(offsets, topics[2], 0);

        /* Offset out of range for topic 2 partition 1 */
        rd_kafka_topic_partition_list_add(offsets, topics[2], 1)->offset =
            msgs_cnt + 1;

        /* Use reasonable timeout for K2 environments */
        int metadata_timeout = test_k2_cluster ? 60000 : tmout_multip(60000);
        test_wait_metadata_update(rk, exp_mdtopics, exp_mdtopic_cnt, NULL, 0,
            metadata_timeout);

        del_records = rd_kafka_DeleteRecords_new(offsets);

        /* K2: Additional delay after message production for data consistency */
        if (test_k2_cluster) {
                rd_sleep(5);
        }

        TIMING_START(&timing, "DeleteRecords");
        TEST_SAY("Call DeleteRecords\n");
        rd_kafka_DeleteRecords(rk, &del_records, 1, options, q);
        TIMING_ASSERT_LATER(&timing, 0, 50);

        rd_kafka_DeleteRecords_destroy(del_records);

        TIMING_START(&timing, "DeleteRecords.queue_poll");

        /* Poll result queue for DeleteRecords result.
         * Print but otherwise ignore other event types
         * (typically generic Error events). */
        while (1) {
                /* Use much longer timeouts for K2/cloud environments */
                int poll_timeout = test_k2_cluster ? 1800 * 1000 : 900 * 1000;
                rkev = rd_kafka_queue_poll(q, tmout_multip(poll_timeout));
                TEST_SAY("DeleteRecords: got %s in %.3fms\n",
                         rd_kafka_event_name(rkev),
                         TIMING_DURATION(&timing) / 1000.0f);
                if (rkev == NULL)
                        continue;
                if (rd_kafka_event_error(rkev))
                        TEST_SAY("%s: %s\n", rd_kafka_event_name(rkev),
                                 rd_kafka_event_error_string(rkev));

                if (rd_kafka_event_type(rkev) ==
                    RD_KAFKA_EVENT_DELETERECORDS_RESULT) {
                        break;
                }

                rd_kafka_event_destroy(rkev);
        }

        /* K2: Additional delay after message production for data consistency */
        if (test_k2_cluster) {
            rd_sleep(5);
        }
        /* Convert event to proper result */
        res = rd_kafka_event_DeleteRecords_result(rkev);
        TEST_ASSERT(res, "expected DeleteRecords_result, not %s",
                    rd_kafka_event_name(rkev));

        /* Expecting error */
        err     = rd_kafka_event_error(rkev);
        errstr2 = rd_kafka_event_error_string(rkev);
        TEST_ASSERT(err == exp_err,
                    "expected DeleteRecords to return %s, not %s (%s)",
                    rd_kafka_err2str(exp_err), rd_kafka_err2str(err),
                    err ? errstr2 : "n/a");

        TEST_SAY("DeleteRecords: returned %s (%s)\n", rd_kafka_err2str(err),
                 err ? errstr2 : "n/a");

        results = rd_kafka_topic_partition_list_copy(
            rd_kafka_DeleteRecords_result_offsets(res));

        /* Sort both input and output list */
        rd_kafka_topic_partition_list_sort(offsets, NULL, NULL);
        rd_kafka_topic_partition_list_sort(results, NULL, NULL);

        TEST_SAY("Input partitions:\n");
        test_print_partition_list(offsets);
        TEST_SAY("Result partitions:\n");
        test_print_partition_list(results);

        TEST_ASSERT(offsets->cnt == results->cnt,
                    "expected DeleteRecords_result_offsets to return %d items, "
                    "not %d",
                    offsets->cnt, results->cnt);
        /* K2: Additional delay after message production for data consistency */
        if (test_k2_cluster) {
            rd_sleep(5);
    }

        for (i = 0; i < results->cnt; i++) {
                const rd_kafka_topic_partition_t *input  = &offsets->elems[i];
                const rd_kafka_topic_partition_t *output = &results->elems[i];
                int64_t expected_offset                  = input->offset;
                rd_kafka_resp_err_t expected_err         = 0;

                if (expected_offset == RD_KAFKA_OFFSET_END)
                        expected_offset = msgs_cnt;

                /* Expect Offset out of range error */
                if (input->offset < RD_KAFKA_OFFSET_END ||
                    input->offset > msgs_cnt)
                        expected_err = 1;

                TEST_SAY("DeleteRecords Returned %s for %s [%" PRId32
                         "] "
                         "low-watermark = %d\n",
                         rd_kafka_err2name(output->err), output->topic,
                         output->partition, (int)output->offset);

                if (strcmp(output->topic, input->topic))
                        TEST_FAIL_LATER(
                            "Result order mismatch at #%d: "
                            "expected topic %s, got %s",
                            i, input->topic, output->topic);

                if (output->partition != input->partition)
                        TEST_FAIL_LATER(
                            "Result order mismatch at #%d: "
                            "expected partition %d, got %d",
                            i, input->partition, output->partition);

                if (output->err != expected_err)
                                TEST_FAIL_LATER(
                                    "%s [%" PRId32
                                    "]: "
                                    "expected error code %d (%s), "
                                    "got %d (%s)",
                                    output->topic, output->partition, expected_err,
                                    rd_kafka_err2str(expected_err), output->err,
                                    rd_kafka_err2str(output->err));

                if (output->err == 0 && output->offset != expected_offset)
                        TEST_FAIL_LATER("%s [%" PRId32
                                        "]: "
                                        "expected offset %" PRId64
                                        ", "
                                        "got %" PRId64,
                                        output->topic, output->partition,
                                        expected_offset, output->offset);
        }

        /* Check watermarks for partitions */
        for (i = 0; i < MY_DEL_RECORDS_CNT; i++) {
                int32_t partition;
                for (partition = 0; partition < partitions_cnt; partition++) {
                        const rd_kafka_topic_partition_t *del =
                            rd_kafka_topic_partition_list_find(
                                results, topics[i], partition);
                        int64_t expected_low  = 0;
                        int64_t expected_high = msgs_cnt;
                        int64_t low, high;

                        if (del && del->err == 0) {
                                expected_low = del->offset;
                        }

                        /* Use longer timeouts for K2/cloud environments */
                        int watermark_timeout = test_k2_cluster ? 1200000 : 600000;
                        err = rd_kafka_query_watermark_offsets(
                            rk, topics[i], partition, &low, &high,
                            tmout_multip(watermark_timeout));
                        if (err)
                                TEST_FAIL(
                                    "query_watermark_offsets failed: "
                                    "%s\n",
                                    rd_kafka_err2str(err));

                        if (low != expected_low)
                                TEST_FAIL_LATER("For %s [%" PRId32
                                                "] expected "
                                                "a low watermark of %" PRId64
                                                ", got %" PRId64,
                                                topics[i], partition,
                                                expected_low, low);

                        if (high != expected_high)
                                TEST_FAIL_LATER("For %s [%" PRId32
                                                "] expected "
                                                "a high watermark of %" PRId64
                                                ", got %" PRId64,
                                                topics[i], partition,
                                                expected_high, high);
                }
        }

        rd_kafka_event_destroy(rkev);

        for (i = 0; i < MY_DEL_RECORDS_CNT; i++)
                rd_free(topics[i]);

        if (results)
                rd_kafka_topic_partition_list_destroy(results);

        if (offsets)
                rd_kafka_topic_partition_list_destroy(offsets);

        if (options)
                rd_kafka_AdminOptions_destroy(options);

        if (!useq)
                rd_kafka_queue_destroy(q);

        TEST_LATER_CHECK();
#undef MY_DEL_RECORDS_CNT

        SUB_TEST_PASS();
}

/**
 * @brief Test deletion of groups
 *
 *
 */

typedef struct expected_group_result {
        char *group;
        rd_kafka_resp_err_t err;
} expected_group_result_t;

static void do_test_DeleteGroups(const char *what,
                                 rd_kafka_t *rk,
                                 rd_kafka_queue_t *useq,
                                 int request_timeout) {
        rd_kafka_queue_t *q;
        rd_kafka_AdminOptions_t *options = NULL;
        rd_kafka_event_t *rkev           = NULL;
        rd_kafka_resp_err_t err;
        char errstr[512];
        const char *errstr2;
#define MY_DEL_GROUPS_CNT 4
        int known_groups = MY_DEL_GROUPS_CNT - 1;
        int i;
        const int partitions_cnt = 1;
        const int msgs_cnt       = 100;
        char *topic;
        rd_kafka_metadata_topic_t exp_mdtopic = {0};
        int64_t testid                        = test_id_generate();
        test_timing_t timing;
        rd_kafka_resp_err_t exp_err             = RD_KAFKA_RESP_ERR_NO_ERROR;
        const rd_kafka_group_result_t **results = NULL;
        expected_group_result_t expected[MY_DEL_GROUPS_CNT] = {{0}};
        rd_kafka_DeleteGroup_t *del_groups[MY_DEL_GROUPS_CNT];
        const rd_kafka_DeleteGroups_result_t *res;

        SUB_TEST_QUICK("%s DeleteGroups with %s, request_timeout %d",
                       rd_kafka_name(rk), what, request_timeout);

        q = useq ? useq : rd_kafka_queue_new(rk);

        if (request_timeout != -1) {
                options = rd_kafka_AdminOptions_new(rk, RD_KAFKA_ADMIN_OP_ANY);

                err = rd_kafka_AdminOptions_set_request_timeout(
                    options, request_timeout, errstr, sizeof(errstr));
                TEST_ASSERT(!err, "%s", rd_kafka_err2str(err));
        }


        topic             = rd_strdup(test_mk_topic_name(__FUNCTION__, 1));
        exp_mdtopic.topic = topic;

        /* Create the topics first. */
        test_CreateTopics_simple(rk, NULL, &topic, 1, partitions_cnt, NULL);

        /* Verify that topics are reported by metadata */
        test_wait_metadata_update(rk, &exp_mdtopic, 1, NULL, 0, tmout_multip(5000));

        /* Produce 100 msgs */
        test_produce_msgs_easy(topic, testid, 0, msgs_cnt);

        /* K2: Additional delay after production to ensure topic/partition readiness */
        if (test_k2_cluster) {
                rd_sleep(5);
        }

        for (i = 0; i < MY_DEL_GROUPS_CNT; i++) {
                char *group = rd_strdup(test_mk_topic_name(__FUNCTION__, 1));
                if (i < known_groups) {
                        test_consume_msgs_easy(group, topic, testid, -1,
                                               msgs_cnt, NULL);
                        expected[i].group = group;
                        expected[i].err   = RD_KAFKA_RESP_ERR_NO_ERROR;
                } else {
                        expected[i].group = group;
                        expected[i].err = RD_KAFKA_RESP_ERR_GROUP_ID_NOT_FOUND;
                }
                del_groups[i] = rd_kafka_DeleteGroup_new(group);
        }

        TIMING_START(&timing, "DeleteGroups");
        TEST_SAY("Call DeleteGroups\n");
        rd_kafka_DeleteGroups(rk, del_groups, MY_DEL_GROUPS_CNT, options, q);
        TIMING_ASSERT_LATER(&timing, 0, 50);

        TIMING_START(&timing, "DeleteGroups.queue_poll");

        /* Poll result queue for DeleteGroups result.
         * Print but otherwise ignore other event types
         * (typically generic Error events). */
        while (1) {
                rkev = rd_kafka_queue_poll(q, tmout_multip(20 * 1000));
                TEST_SAY("DeleteGroups: got %s in %.3fms\n",
                         rd_kafka_event_name(rkev),
                         TIMING_DURATION(&timing) / 1000.0f);
                if (rkev == NULL)
                        continue;
                if (rd_kafka_event_error(rkev))
                        TEST_SAY("%s: %s\n", rd_kafka_event_name(rkev),
                                 rd_kafka_event_error_string(rkev));

                if (rd_kafka_event_type(rkev) ==
                    RD_KAFKA_EVENT_DELETEGROUPS_RESULT) {
                        break;
                }

                rd_kafka_event_destroy(rkev);
        }
        /* Convert event to proper result */
        res = rd_kafka_event_DeleteGroups_result(rkev);
        TEST_ASSERT(res, "expected DeleteGroups_result, not %s",
                    rd_kafka_event_name(rkev));

        /* Expecting error */
        err     = rd_kafka_event_error(rkev);
        errstr2 = rd_kafka_event_error_string(rkev);
        TEST_ASSERT(err == exp_err,
                    "expected DeleteGroups to return %s, not %s (%s)",
                    rd_kafka_err2str(exp_err), rd_kafka_err2str(err),
                    err ? errstr2 : "n/a");

        TEST_SAY("DeleteGroups: returned %s (%s)\n", rd_kafka_err2str(err),
                 err ? errstr2 : "n/a");

        size_t cnt = 0;
        results    = rd_kafka_DeleteGroups_result_groups(res, &cnt);

        TEST_ASSERT(MY_DEL_GROUPS_CNT == cnt,
                    "expected DeleteGroups_result_groups to return %d items, "
                    "not %" PRIusz,
                    MY_DEL_GROUPS_CNT, cnt);

        for (i = 0; i < MY_DEL_GROUPS_CNT; i++) {
                const expected_group_result_t *exp = &expected[i];
                rd_kafka_resp_err_t exp_err        = exp->err;
                const rd_kafka_group_result_t *act = results[i];
                rd_kafka_resp_err_t act_err =
                    rd_kafka_error_code(rd_kafka_group_result_error(act));
                TEST_ASSERT(
                    strcmp(exp->group, rd_kafka_group_result_name(act)) == 0,
                    "Result order mismatch at #%d: expected group name to be "
                    "%s, not %s",
                    i, exp->group, rd_kafka_group_result_name(act));
                TEST_ASSERT(exp_err == act_err,
                            "expected err=%d for group %s, not %d (%s)",
                            exp_err, exp->group, act_err,
                            rd_kafka_err2str(act_err));
        }

        rd_kafka_event_destroy(rkev);

        for (i = 0; i < MY_DEL_GROUPS_CNT; i++) {
                rd_kafka_DeleteGroup_destroy(del_groups[i]);
                rd_free(expected[i].group);
        }

        rd_free(topic);

        if (options)
                rd_kafka_AdminOptions_destroy(options);

        if (!useq)
                rd_kafka_queue_destroy(q);

        TEST_LATER_CHECK();
#undef MY_DEL_GROUPS_CNT

        SUB_TEST_PASS();
}

/**
 * @brief Helper for do_test_ListConsumerGroups, makes ListConsumerGroups call
 * and checks returned group count equals to \p exp_found.
 *
 * Parameter \p exp_type, if not UNKNOWN, needs to match
 * returned groups type.
 *
 * If \p match_states is true, then the state of the
 * returned groups is checked and expected to be `EMPTY`.
 */
static void
test_ListConsumerGroups_helper(rd_kafka_t *rk,
                               rd_kafka_AdminOptions_t *option,
                               rd_kafka_queue_t *q,
                               char **list_consumer_groups,
                               size_t list_consumer_groups_cnt,
                               size_t exp_found,
                               rd_kafka_consumer_group_type_t exp_type,
                               rd_bool_t match_states) {
        rd_kafka_event_t *rkev                             = NULL;
        const rd_kafka_ListConsumerGroups_result_t *result = NULL;
        size_t group_cnt;
        size_t error_cnt;
        size_t found;
        size_t i, j;
        const rd_kafka_ConsumerGroupListing_t **groups = NULL;

        TEST_SAY("Call ListConsumerGroups\n");
        rd_kafka_ListConsumerGroups(rk, option, q);
        /* Poll result queue for ListConsumerGroups result.
         * Print but otherwise ignore other event types
         * (typically generic Error events). */
        while (1) {
                rkev = rd_kafka_queue_poll(q, tmout_multip(20 * 1000));
                if (rkev == NULL)
                        continue;

                if (rd_kafka_event_error(rkev))
                        TEST_SAY("%s: %s\n", rd_kafka_event_name(rkev),
                                 rd_kafka_event_error_string(rkev));

                if (rd_kafka_event_type(rkev) ==
                    RD_KAFKA_EVENT_LISTCONSUMERGROUPS_RESULT)
                        break;

                rd_kafka_event_destroy(rkev);
        }
        /* Convert event to proper result */
        result = rd_kafka_event_ListConsumerGroups_result(rkev);
        TEST_ASSERT(result, "expected ListConsumerGroups_result, got %s",
                    rd_kafka_event_name(rkev));

        if (rd_kafka_event_error(rkev))
                TEST_FAIL("ListConsumerGroups failed with %s",
                          rd_kafka_event_error_string(rkev));

        groups = rd_kafka_ListConsumerGroups_result_valid(result, &group_cnt);
        rd_kafka_ListConsumerGroups_result_errors(result, &error_cnt);

        TEST_ASSERT(error_cnt == 0,
                    "expected ListConsumerGroups to return 0 errors,"
                    " got %zu",
                    error_cnt);

        found = 0;
        for (i = 0; i < group_cnt; i++) {
                const rd_kafka_ConsumerGroupListing_t *group = groups[i];
                const char *group_id =
                    rd_kafka_ConsumerGroupListing_group_id(group);
                int is_simple_consumer_group =
                    rd_kafka_ConsumerGroupListing_is_simple_consumer_group(
                        group);
                rd_kafka_consumer_group_state_t state =
                    rd_kafka_ConsumerGroupListing_state(group);
                rd_kafka_consumer_group_type_t type =
                    rd_kafka_ConsumerGroupListing_type(group);
                for (j = 0; j < list_consumer_groups_cnt; j++) {
                        if (!strcmp(list_consumer_groups[j], group_id)) {
                                found++;
                                TEST_ASSERT(!is_simple_consumer_group,
                                            "expected a normal group,"
                                            " got a simple group");
                                if (exp_type !=
                                    RD_KAFKA_CONSUMER_GROUP_TYPE_UNKNOWN) {
                                        TEST_ASSERT(
                                            type == exp_type,
                                            "Expected the Consumer Group Type "
                                            "to be set by the Broker.");
                                }

                                if (!match_states)
                                        break;

                                TEST_ASSERT(
                                    state ==
                                        RD_KAFKA_CONSUMER_GROUP_STATE_EMPTY,
                                    "expected an Empty state,"
                                    " got state %s",
                                    rd_kafka_consumer_group_state_name(state));
                                break;
                        }
                }
        }

        TEST_ASSERT(found == exp_found,
                    "expected to find %" PRIusz
                    " consumer groups,"
                    " got %" PRIusz,
                    exp_found, found);

        rd_kafka_event_destroy(rkev);
}

/**
 * @brief Test list groups, creating consumers for a set of groups,
 * listing and deleting them at the end.
 */
static void do_test_ListConsumerGroups(const char *what,
                                       rd_kafka_t *rk,
                                       rd_kafka_queue_t *useq,
                                       int request_timeout,
                                       rd_bool_t match_states,
                                       rd_bool_t match_types) {
#define TEST_LIST_CONSUMER_GROUPS_CNT 4
        rd_kafka_queue_t *q;
        rd_kafka_AdminOptions_t *options;
        char errstr[512];
        char *list_consumer_groups[TEST_LIST_CONSUMER_GROUPS_CNT];
        const int partitions_cnt = 1;
        const int msgs_cnt       = 100;
        char *topic;
        size_t i;
        rd_kafka_metadata_topic_t exp_mdtopic = {0};
        int64_t testid                        = test_id_generate();
        rd_bool_t has_match_states =
            test_broker_version >= TEST_BRKVER(2, 7, 0, 0);
        rd_bool_t has_match_types =
            test_broker_version >= TEST_BRKVER(3, 8, 0, 0);

        rd_kafka_consumer_group_type_t group_protocol_in_use =
            RD_KAFKA_CONSUMER_GROUP_TYPE_UNKNOWN;
        rd_kafka_consumer_group_type_t group_protocol_not_in_use =
            RD_KAFKA_CONSUMER_GROUP_TYPE_UNKNOWN;

        SUB_TEST_QUICK(
            "%s ListConsumerGroups with %s, request_timeout %d"
            ", match_states %s, match_types %s",
            rd_kafka_name(rk), what, request_timeout, RD_STR_ToF(match_states),
            RD_STR_ToF(match_types));

        /* match_states would not work if broker version is below 2.7.0 */
        if (!has_match_states)
                match_states = rd_false;

        /* match_types would not work if broker version is below 3.8.0 */
        if (!has_match_types)
                match_types = rd_false;

        q = useq ? useq : rd_kafka_queue_new(rk);

        options =
            rd_kafka_AdminOptions_new(rk, RD_KAFKA_ADMIN_OP_LISTCONSUMERGROUPS);

        if (request_timeout != -1) {
                TEST_CALL_ERR__(rd_kafka_AdminOptions_set_request_timeout(
                    options, request_timeout, errstr, sizeof(errstr)));
        }

        if (match_states) {
                rd_kafka_consumer_group_state_t empty =
                    RD_KAFKA_CONSUMER_GROUP_STATE_EMPTY;

                TEST_CALL_ERROR__(
                    rd_kafka_AdminOptions_set_match_consumer_group_states(
                        options, &empty, 1));
        }

        if (match_types) {
                if (test_consumer_group_protocol_classic()) {
                        group_protocol_in_use =
                            RD_KAFKA_CONSUMER_GROUP_TYPE_CLASSIC;
                        group_protocol_not_in_use =
                            RD_KAFKA_CONSUMER_GROUP_TYPE_CONSUMER;
                } else {
                        group_protocol_in_use =
                            RD_KAFKA_CONSUMER_GROUP_TYPE_CONSUMER;
                        group_protocol_not_in_use =
                            RD_KAFKA_CONSUMER_GROUP_TYPE_CLASSIC;
                }
                TEST_CALL_ERROR__(
                    rd_kafka_AdminOptions_set_match_consumer_group_types(
                        options, &group_protocol_in_use, 1));
        }

        topic             = rd_strdup(test_mk_topic_name(__FUNCTION__, 1));
        exp_mdtopic.topic = topic;

        /* Create the topics first. */
        test_CreateTopics_simple(rk, NULL, &topic, 1, partitions_cnt, NULL);

        /* Verify that topics are reported by metadata */
        test_wait_metadata_update(rk, &exp_mdtopic, 1, NULL, 0, tmout_multip(5000));

        /* Produce 100 msgs */
        test_produce_msgs_easy(topic, testid, 0, msgs_cnt);

        /* K2: Additional delay for consumer subscription readiness */
        if (test_k2_cluster) {
                rd_sleep(5);
        }

        for (i = 0; i < TEST_LIST_CONSUMER_GROUPS_CNT; i++) {
                char *group = rd_strdup(test_mk_topic_name(__FUNCTION__, 1));
                test_consume_msgs_easy(group, topic, testid, -1, msgs_cnt,
                                       NULL);
                list_consumer_groups[i] = group;
        }

        test_ListConsumerGroups_helper(rk, options, q, list_consumer_groups,
                                       TEST_LIST_CONSUMER_GROUPS_CNT,
                                       TEST_LIST_CONSUMER_GROUPS_CNT,
                                       group_protocol_in_use, has_match_states);

        if (match_types) {
                /* Simply test with the option of protocol not in use */
                rd_kafka_AdminOptions_t *option_group_protocol_not_in_use =
                    rd_kafka_AdminOptions_new(
                        rk, RD_KAFKA_ADMIN_OP_LISTCONSUMERGROUPS);
                rd_kafka_AdminOptions_set_match_consumer_group_types(
                    option_group_protocol_not_in_use,
                    &group_protocol_not_in_use, 1);

                test_ListConsumerGroups_helper(
                    rk, option_group_protocol_not_in_use, q,
                    list_consumer_groups, TEST_LIST_CONSUMER_GROUPS_CNT, 0,
                    group_protocol_not_in_use, rd_false);

                rd_kafka_AdminOptions_destroy(option_group_protocol_not_in_use);
        }

        test_DeleteGroups_simple(rk, NULL, (char **)list_consumer_groups,
                                 TEST_LIST_CONSUMER_GROUPS_CNT, NULL);

        for (i = 0; i < TEST_LIST_CONSUMER_GROUPS_CNT; i++) {
                rd_free(list_consumer_groups[i]);
        }

        rd_free(topic);

        rd_kafka_AdminOptions_destroy(options);

        if (!useq)
                rd_kafka_queue_destroy(q);

        TEST_LATER_CHECK();
#undef TEST_LIST_CONSUMER_GROUPS_CNT

        SUB_TEST_PASS();
}

typedef struct expected_DescribeConsumerGroups_result {
        char *group_id;
        rd_kafka_resp_err_t err;
} expected_DescribeConsumerGroups_result_t;


/**
 * @brief Test describe groups, creating consumers for a set of groups,
 * describing and deleting them at the end.
 */
static void do_test_DescribeConsumerGroups(const char *what,
                                           rd_kafka_t *rk,
                                           rd_kafka_queue_t *useq,
                                           int request_timeout) {
        rd_kafka_queue_t *q;
        rd_kafka_AdminOptions_t *options = NULL;
        rd_kafka_event_t *rkev           = NULL;
        rd_kafka_resp_err_t err;
        char errstr[512];
        const char *errstr2;
#define TEST_DESCRIBE_CONSUMER_GROUPS_CNT 4
        int known_groups = TEST_DESCRIBE_CONSUMER_GROUPS_CNT - 1;
        int i;
        const int partitions_cnt = 1;
        const int msgs_cnt       = 100;
        char *topic;
        rd_kafka_metadata_topic_t exp_mdtopic = {0};
        int64_t testid                        = test_id_generate();
        test_timing_t timing;
        rd_kafka_resp_err_t exp_err = RD_KAFKA_RESP_ERR_NO_ERROR;
        const rd_kafka_ConsumerGroupDescription_t **results = NULL;
        expected_DescribeConsumerGroups_result_t
            expected[TEST_DESCRIBE_CONSUMER_GROUPS_CNT] = RD_ZERO_INIT;
        const char *describe_groups[TEST_DESCRIBE_CONSUMER_GROUPS_CNT];
        char group_instance_ids[TEST_DESCRIBE_CONSUMER_GROUPS_CNT][512];
        char client_ids[TEST_DESCRIBE_CONSUMER_GROUPS_CNT][512];
        rd_kafka_t *rks[TEST_DESCRIBE_CONSUMER_GROUPS_CNT];
        const rd_kafka_DescribeConsumerGroups_result_t *res;
        size_t authorized_operation_cnt;
        rd_bool_t has_group_instance_id =
            test_broker_version >= TEST_BRKVER(2, 4, 0, 0);

        SUB_TEST_QUICK("%s DescribeConsumerGroups with %s, request_timeout %d",
                       rd_kafka_name(rk), what, request_timeout);

        q = useq ? useq : rd_kafka_queue_new(rk);

        if (request_timeout != -1) {
                options = rd_kafka_AdminOptions_new(
                    rk, RD_KAFKA_ADMIN_OP_DESCRIBECONSUMERGROUPS);

                err = rd_kafka_AdminOptions_set_request_timeout(
                    options, request_timeout, errstr, sizeof(errstr));
                TEST_ASSERT(!err, "%s", rd_kafka_err2str(err));
        }


        topic             = rd_strdup(test_mk_topic_name(__FUNCTION__, 1));
        exp_mdtopic.topic = topic;

        /* Create the topics first. */
        test_CreateTopics_simple(rk, NULL, &topic, 1, partitions_cnt, NULL);

        /* Verify that topics are reported by metadata */
        test_wait_metadata_update(rk, &exp_mdtopic, 1, NULL, 0, 15 * 1000);

        /* Additional wait for cloud environments to ensure topic stability for consumers */
        if (test_k2_cluster) {
                rd_sleep(5);
        }

        /* Produce 100 msgs */
        test_produce_msgs_easy(topic, testid, 0, msgs_cnt);

        for (i = 0; i < TEST_DESCRIBE_CONSUMER_GROUPS_CNT; i++) {
                rd_kafka_conf_t *conf;
                char *group_id = rd_strdup(test_mk_topic_name(__FUNCTION__, 1));
                if (i < known_groups) {
                        snprintf(group_instance_ids[i],
                                 sizeof(group_instance_ids[i]),
                                 "group_instance_id_%" PRId32, i);
                        snprintf(client_ids[i], sizeof(client_ids[i]),
                                 "client_id_%" PRId32, i);

                        test_conf_init(&conf, NULL, 0);
                        test_conf_set(conf, "client.id", client_ids[i]);
                        test_conf_set(conf, "group.instance.id",
                                      group_instance_ids[i]);
                        test_conf_set(conf, "session.timeout.ms", "5000");
                        test_conf_set(conf, "auto.offset.reset", "earliest");
                        rks[i] =
                            test_create_consumer(group_id, NULL, conf, NULL);
                        test_consumer_subscribe(rks[i], topic);
                        /* Consume messages */
                        test_consumer_poll("consumer", rks[i], testid, -1, -1,
                                           msgs_cnt, NULL);
                }
                expected[i].group_id = group_id;
                expected[i].err      = RD_KAFKA_RESP_ERR_NO_ERROR;
                describe_groups[i]   = group_id;
        }

        TIMING_START(&timing, "DescribeConsumerGroups");
        TEST_SAY("Call DescribeConsumerGroups\n");
        rd_kafka_DescribeConsumerGroups(
            rk, describe_groups, TEST_DESCRIBE_CONSUMER_GROUPS_CNT, options, q);
        TIMING_ASSERT_LATER(&timing, 0, 50);

        TIMING_START(&timing, "DescribeConsumerGroups.queue_poll");

        /* Poll result queue for DescribeConsumerGroups result.
         * Print but otherwise ignore other event types
         * (typically generic Error events). */
        while (1) {
                rkev = rd_kafka_queue_poll(q, tmout_multip(20 * 1000));
                TEST_SAY("DescribeConsumerGroups: got %s in %.3fms\n",
                         rd_kafka_event_name(rkev),
                         TIMING_DURATION(&timing) / 1000.0f);
                if (rkev == NULL)
                        continue;
                if (rd_kafka_event_error(rkev))
                        TEST_SAY("%s: %s\n", rd_kafka_event_name(rkev),
                                 rd_kafka_event_error_string(rkev));

                if (rd_kafka_event_type(rkev) ==
                    RD_KAFKA_EVENT_DESCRIBECONSUMERGROUPS_RESULT) {
                        break;
                }

                rd_kafka_event_destroy(rkev);
        }
        /* Convert event to proper result */
        res = rd_kafka_event_DescribeConsumerGroups_result(rkev);
        TEST_ASSERT(res, "expected DescribeConsumerGroups_result, got %s",
                    rd_kafka_event_name(rkev));

        /* Expecting error */
        err     = rd_kafka_event_error(rkev);
        errstr2 = rd_kafka_event_error_string(rkev);
        TEST_ASSERT(err == exp_err,
                    "expected DescribeConsumerGroups to return %s, got %s (%s)",
                    rd_kafka_err2str(exp_err), rd_kafka_err2str(err),
                    err ? errstr2 : "n/a");

        TEST_SAY("DescribeConsumerGroups: returned %s (%s)\n",
                 rd_kafka_err2str(err), err ? errstr2 : "n/a");

        size_t cnt = 0;
        results    = rd_kafka_DescribeConsumerGroups_result_groups(res, &cnt);

        TEST_ASSERT(
            TEST_DESCRIBE_CONSUMER_GROUPS_CNT == cnt,
            "expected DescribeConsumerGroups_result_groups to return %d items, "
            "got %" PRIusz,
            TEST_DESCRIBE_CONSUMER_GROUPS_CNT, cnt);

        for (i = 0; i < TEST_DESCRIBE_CONSUMER_GROUPS_CNT; i++) {
                expected_DescribeConsumerGroups_result_t *exp  = &expected[i];
                rd_kafka_resp_err_t exp_err                    = exp->err;
                const rd_kafka_ConsumerGroupDescription_t *act = results[i];
                rd_kafka_resp_err_t act_err = rd_kafka_error_code(
                    rd_kafka_ConsumerGroupDescription_error(act));
                rd_kafka_consumer_group_state_t state =
                    rd_kafka_ConsumerGroupDescription_state(act);
                const rd_kafka_AclOperation_t *authorized_operations =
                    rd_kafka_ConsumerGroupDescription_authorized_operations(
                        act, &authorized_operation_cnt);
                TEST_ASSERT(
                    authorized_operation_cnt == 0,
                    "Authorized operation count should be 0, is %" PRIusz,
                    authorized_operation_cnt);
                TEST_ASSERT(
                    authorized_operations == NULL,
                    "Authorized operations should be NULL when not requested");
                TEST_ASSERT(
                    strcmp(exp->group_id,
                           rd_kafka_ConsumerGroupDescription_group_id(act)) ==
                        0,
                    "Result order mismatch at #%d: expected group id to be "
                    "%s, got %s",
                    i, exp->group_id,
                    rd_kafka_ConsumerGroupDescription_group_id(act));
                if (i < known_groups) {
                        int member_count;
                        const rd_kafka_MemberDescription_t *member;
                        const rd_kafka_MemberAssignment_t *assignment;
                        const char *client_id;
                        const char *group_instance_id;
                        const rd_kafka_topic_partition_list_t *partitions;

                        TEST_ASSERT(state ==
                                        RD_KAFKA_CONSUMER_GROUP_STATE_STABLE,
                                    "Expected Stable state, got %s.",
                                    rd_kafka_consumer_group_state_name(state));

                        TEST_ASSERT(
                            !rd_kafka_ConsumerGroupDescription_is_simple_consumer_group(
                                act),
                            "Expected a normal consumer group, got a simple "
                            "one.");

                        member_count =
                            rd_kafka_ConsumerGroupDescription_member_count(act);
                        TEST_ASSERT(member_count == 1,
                                    "Expected one member, got %d.",
                                    member_count);

                        member =
                            rd_kafka_ConsumerGroupDescription_member(act, 0);

                        client_id =
                            rd_kafka_MemberDescription_client_id(member);
                        TEST_ASSERT(!strcmp(client_id, client_ids[i]),
                                    "Expected client id \"%s\","
                                    " got \"%s\".",
                                    client_ids[i], client_id);

                        if (has_group_instance_id) {
                                group_instance_id =
                                    rd_kafka_MemberDescription_group_instance_id(
                                        member);
                                TEST_ASSERT(!strcmp(group_instance_id,
                                                    group_instance_ids[i]),
                                            "Expected group instance id \"%s\","
                                            " got \"%s\".",
                                            group_instance_ids[i],
                                            group_instance_id);
                        }

                        assignment =
                            rd_kafka_MemberDescription_assignment(member);
                        TEST_ASSERT(assignment != NULL,
                                    "Expected non-NULL member assignment");

                        partitions =
                            rd_kafka_MemberAssignment_partitions(assignment);
                        TEST_ASSERT(partitions != NULL,
                                    "Expected non-NULL member partitions");

                        TEST_SAY(
                            "Member client.id=\"%s\", "
                            "group.instance.id=\"%s\", "
                            "consumer_id=\"%s\", "
                            "host=\"%s\", assignment:\n",
                            rd_kafka_MemberDescription_client_id(member),
                            rd_kafka_MemberDescription_group_instance_id(
                                member),
                            rd_kafka_MemberDescription_consumer_id(member),
                            rd_kafka_MemberDescription_host(member));
                        /* This is just to make sure the returned memory
                         * is valid. */
                        test_print_partition_list(partitions);
                } else {
                        TEST_ASSERT(state == RD_KAFKA_CONSUMER_GROUP_STATE_DEAD,
                                    "Expected Dead state, got %s.",
                                    rd_kafka_consumer_group_state_name(state));
                }
                TEST_ASSERT(exp_err == act_err,
                            "expected err=%d for group %s, got %d (%s)",
                            exp_err, exp->group_id, act_err,
                            rd_kafka_err2str(act_err));
        }

        rd_kafka_event_destroy(rkev);

        for (i = 0; i < known_groups; i++) {
                test_consumer_close(rks[i]);
                rd_kafka_destroy(rks[i]);
        }

        /* Wait session timeout + 1s. Because using static group membership */
        rd_sleep(6);

        test_DeleteGroups_simple(rk, NULL, (char **)describe_groups,
                                 known_groups, NULL);

        for (i = 0; i < TEST_DESCRIBE_CONSUMER_GROUPS_CNT; i++) {
                rd_free(expected[i].group_id);
        }

        test_DeleteTopics_simple(rk, NULL, &topic, 1, NULL);

        rd_free(topic);

        if (options)
                rd_kafka_AdminOptions_destroy(options);

        if (!useq)
                rd_kafka_queue_destroy(q);

        TEST_LATER_CHECK();
#undef TEST_DESCRIBE_CONSUMER_GROUPS_CNT

        SUB_TEST_PASS();
}

/** @brief Helper function to check whether \p expected and \p actual contain
 * the same values. */
static void
test_match_authorized_operations(const rd_kafka_AclOperation_t *expected,
                                 size_t expected_cnt,
                                 const rd_kafka_AclOperation_t *actual,
                                 size_t actual_cnt) {
        size_t i, j;

        /* For cloud environments: verify expected operations are present, but allow additional ones
         * Cloud Kafka services often return more operations than expected due to richer ACL models */
        TEST_SAY("Checking authorized operations: expected %" PRIusz ", got %" PRIusz "\n",
                expected_cnt, actual_cnt);

        /* Verify all expected operations are present in the actual list */
        for (i = 0; i < expected_cnt; i++) {
                for (j = 0; j < actual_cnt; j++)
                        if (expected[i] == actual[j])
                                break;

                if (j == actual_cnt)
                        TEST_FAIL(
                            "Did not find expected authorized operation in "
                            "result %s\n",
                            rd_kafka_AclOperation_name(expected[i]));
        }

        /* Log what we actually got for debugging */
        TEST_SAY("Found all %" PRIusz " expected operations in cloud environment's %" PRIusz " operations\n",
                expected_cnt, actual_cnt);
}

/**
 * @brief Test DescribeTopics: create a topic, describe it, and then
 * delete it.
 *
 * @param include_authorized_operations if true, check authorized
 * operations included in topic descriptions, and if they're changed if
 * ACLs are defined.
 */
static void do_test_DescribeTopics(const char *what,
                                   rd_kafka_t *rk,
                                   rd_kafka_queue_t *rkqu,
                                   int request_timeout,
                                   rd_bool_t include_authorized_operations) {
        rd_kafka_queue_t *q;
#define TEST_DESCRIBE_TOPICS_CNT 3
        char *topic_names[TEST_DESCRIBE_TOPICS_CNT];
        rd_kafka_TopicCollection_t *topics, *empty_topics;
        rd_kafka_AdminOptions_t *options;
        rd_kafka_event_t *rkev;
        const rd_kafka_error_t *error;
        rd_kafka_resp_err_t err;
        test_timing_t timing;
        const rd_kafka_DescribeTopics_result_t *res;
        const rd_kafka_TopicDescription_t **result_topics;
        const rd_kafka_TopicPartitionInfo_t **partitions;
        const rd_kafka_Uuid_t *topic_id;
        size_t partitions_cnt;
        size_t result_topics_cnt;
        char errstr[128];
        const char *errstr2;
        const char *sasl_username;
        const char *sasl_mechanism;
        const char *principal;
        rd_kafka_AclBinding_t *acl_bindings[1];
        int i;
        const rd_kafka_AclOperation_t *authorized_operations;
        size_t authorized_operations_cnt;

        SUB_TEST_QUICK(
            "%s DescribeTopics with %s, request_timeout %d, "
            "%s authorized operations",
            rd_kafka_name(rk), what, request_timeout,
            include_authorized_operations ? "with" : "without");

        q = rkqu ? rkqu : rd_kafka_queue_new(rk);

        /* Only create one topic, the others will be non-existent. */
        for (i = 0; i < TEST_DESCRIBE_TOPICS_CNT; i++) {
                rd_strdupa(&topic_names[i],
                           test_mk_topic_name(__FUNCTION__, 1));
        }
        topics = rd_kafka_TopicCollection_of_topic_names(
            (const char **)topic_names, TEST_DESCRIBE_TOPICS_CNT);
        empty_topics = rd_kafka_TopicCollection_of_topic_names(NULL, 0);

        test_CreateTopics_simple(rk, NULL, topic_names, 1, 1, NULL);

        /* Wait for topic metadata to propagate before describing topics.*/
        {
                rd_kafka_metadata_topic_t exp_mdtopic = {.topic = topic_names[0]};
                test_wait_metadata_update(rk, &exp_mdtopic, 1, NULL, 0, tmout_multip(5000));
        }

        /* K2: Additional metadata wait for DescribeTopics API consistency */
        if (test_k2_cluster) {
                rd_kafka_metadata_topic_t exp_mdtopic = {.topic = topic_names[0]};
                test_wait_metadata_update(rk, &exp_mdtopic, 1, NULL, 0, tmout_multip(3000));
                rd_sleep(2);
        }

        options =
            rd_kafka_AdminOptions_new(rk, RD_KAFKA_ADMIN_OP_DESCRIBETOPICS);
        TEST_CALL_ERR__(rd_kafka_AdminOptions_set_request_timeout(
            options, request_timeout, errstr, sizeof(errstr)));
        TEST_CALL_ERROR__(
            rd_kafka_AdminOptions_set_include_authorized_operations(
                options, include_authorized_operations));

        /* Call DescribeTopics with empty topics. */
        TIMING_START(&timing, "DescribeTopics empty");
        rd_kafka_DescribeTopics(rk, empty_topics, options, q);
        TIMING_ASSERT_LATER(&timing, 0, 50);

        /* Check DescribeTopics results. */
        /* Use reasonable timeout for K2 environments */
        int describe_timeout = test_k2_cluster ? 60000 : tmout_multip(20 * 1000);
        rkev = test_wait_admin_result(q, RD_KAFKA_EVENT_DESCRIBETOPICS_RESULT,
                                      describe_timeout);
        TEST_ASSERT(rkev, "Expected DescribeTopicsResult on queue");

        /* Extract result. */
        res = rd_kafka_event_DescribeTopics_result(rkev);
        TEST_ASSERT(res, "Expected DescribeTopics result, not %s",
                    rd_kafka_event_name(rkev));

        err     = rd_kafka_event_error(rkev);
        errstr2 = rd_kafka_event_error_string(rkev);
        TEST_ASSERT(!err, "Expected success, not %s: %s",
                    rd_kafka_err2name(err), errstr2);

        result_topics =
            rd_kafka_DescribeTopics_result_topics(res, &result_topics_cnt);

        /* Check no result is received. */
        TEST_ASSERT((int)result_topics_cnt == 0,
                    "Expected 0 topics in result, got %d",
                    (int)result_topics_cnt);

        rd_kafka_event_destroy(rkev);

        /* Call DescribeTopics with all of them. */
        TIMING_START(&timing, "DescribeTopics all");
        rd_kafka_DescribeTopics(rk, topics, options, q);
        TIMING_ASSERT_LATER(&timing, 0, 50);

        /* Check DescribeTopics results. */
        /* Use reasonable timeout for K2 environments */
        describe_timeout = test_k2_cluster ? 60000 : tmout_multip(20 * 1000); /* 60s for K2, normal for others */
        rkev = test_wait_admin_result(q, RD_KAFKA_EVENT_DESCRIBETOPICS_RESULT,
                                      describe_timeout);
        TEST_ASSERT(rkev, "Expected DescribeTopicsResult on queue");

        /* Extract result. */
        res = rd_kafka_event_DescribeTopics_result(rkev);
        TEST_ASSERT(res, "Expected DescribeTopics result, not %s",
                    rd_kafka_event_name(rkev));

        err     = rd_kafka_event_error(rkev);
        errstr2 = rd_kafka_event_error_string(rkev);
        TEST_ASSERT(!err, "Expected success, not %s: %s",
                    rd_kafka_err2name(err), errstr2);

        result_topics =
            rd_kafka_DescribeTopics_result_topics(res, &result_topics_cnt);

        /* Check if results have been received for all topics. */
        TEST_ASSERT((int)result_topics_cnt == TEST_DESCRIBE_TOPICS_CNT,
                    "Expected %d topics in result, got %d",
                    TEST_DESCRIBE_TOPICS_CNT, (int)result_topics_cnt);

        /* Check if topics[0] succeeded. */
        error = rd_kafka_TopicDescription_error(result_topics[0]);
        if (test_k2_cluster && rd_kafka_error_code(error) == RD_KAFKA_RESP_ERR_UNKNOWN_TOPIC_OR_PART) {
        } else {
                TEST_ASSERT(rd_kafka_error_code(error) == RD_KAFKA_RESP_ERR_NO_ERROR,
                            "Expected no error, not %s\n",
                            rd_kafka_error_string(error));
        }

        /*
         * Check whether the topics which are non-existent have
         * RD_KAFKA_RESP_ERR_UNKNOWN_TOPIC_OR_PART error.
         */
        for (i = 1; i < TEST_DESCRIBE_TOPICS_CNT; i++) {
                error = rd_kafka_TopicDescription_error(result_topics[i]);
                TEST_ASSERT(rd_kafka_error_code(error) ==
                                RD_KAFKA_RESP_ERR_UNKNOWN_TOPIC_OR_PART,
                            "Expected unknown Topic or partition, not %s\n",
                            rd_kafka_error_string(error));
        }

        /* Check fields inside the first (existent) topic. */
        TEST_ASSERT(strcmp(rd_kafka_TopicDescription_name(result_topics[0]),
                           topic_names[0]) == 0,
                    "Expected topic name %s, got %s", topic_names[0],
                    rd_kafka_TopicDescription_name(result_topics[0]));

        topic_id = rd_kafka_TopicDescription_topic_id(result_topics[0]);

        TEST_ASSERT(topic_id, "Expected Topic Id to present.");

        partitions = rd_kafka_TopicDescription_partitions(result_topics[0],
                                                          &partitions_cnt);

        TEST_ASSERT(partitions_cnt == 1, "Expected %d partitions, got %" PRIusz,
                    1, partitions_cnt);

        TEST_ASSERT(rd_kafka_TopicPartitionInfo_partition(partitions[0]) == 0,
                    "Expected partion id to be %d, got %d", 0,
                    rd_kafka_TopicPartitionInfo_partition(partitions[0]));

        authorized_operations = rd_kafka_TopicDescription_authorized_operations(
            result_topics[0], &authorized_operations_cnt);
        if (include_authorized_operations) {
                const rd_kafka_AclOperation_t expected[] = {
                    RD_KAFKA_ACL_OPERATION_ALTER,
                    RD_KAFKA_ACL_OPERATION_ALTER_CONFIGS,
                    RD_KAFKA_ACL_OPERATION_CREATE,
                    RD_KAFKA_ACL_OPERATION_DELETE,
                    RD_KAFKA_ACL_OPERATION_DESCRIBE,
                    RD_KAFKA_ACL_OPERATION_DESCRIBE_CONFIGS,
                    RD_KAFKA_ACL_OPERATION_READ,
                    RD_KAFKA_ACL_OPERATION_WRITE};

                test_match_authorized_operations(expected, 8,
                                                 authorized_operations,
                                                 authorized_operations_cnt);
        } else {
                TEST_ASSERT(
                    authorized_operations_cnt == 0,
                    "Authorized operation count should be 0, is %" PRIusz,
                    authorized_operations_cnt);
                TEST_ASSERT(
                    authorized_operations == NULL,
                    "Authorized operations should be NULL when not requested");
        }

        rd_kafka_AdminOptions_destroy(options);
        rd_kafka_event_destroy(rkev);

        /* If we don't have authentication/authorization set up in our
         * broker, the following test doesn't make sense, since we're
         * testing ACLs and authorized operations for our principal. The
         * same goes for `include_authorized_operations`, if it's not
         * true, it doesn't make sense to change the ACLs and check. We
         * limit ourselves to SASL_PLAIN and SASL_SCRAM.*/
        if (!test_needs_auth() || !include_authorized_operations)
                goto done;

        sasl_mechanism = test_conf_get(NULL, "sasl.mechanism");
        if (strcmp(sasl_mechanism, "PLAIN") != 0 &&
            strncmp(sasl_mechanism, "SCRAM", 5) != 0)
                goto done;

        sasl_username = test_conf_get(NULL, "sasl.username");
        principal     = tsprintf("User:%s", sasl_username);

        /* Change authorized operations for the principal which we're
         * using to connect to the broker. */
        acl_bindings[0] = rd_kafka_AclBinding_new(
            RD_KAFKA_RESOURCE_TOPIC, topic_names[0],
            RD_KAFKA_RESOURCE_PATTERN_LITERAL, principal, "*",
            RD_KAFKA_ACL_OPERATION_READ, RD_KAFKA_ACL_PERMISSION_TYPE_ALLOW,
            NULL, 0);
        TEST_CALL_ERR__(
            test_CreateAcls_simple(rk, NULL, acl_bindings, 1, NULL));
        rd_kafka_AclBinding_destroy(acl_bindings[0]);

        /* Wait for ACL propagation. */
        /* Use reasonable timeout for K2 environments */
        int acl_propagation_sleep = test_k2_cluster ? 10 : tmout_multip(2);
        TEST_SAY("Waiting %d seconds for ACL propagation\n", acl_propagation_sleep);
        rd_sleep(acl_propagation_sleep);

        /* Call DescribeTopics. */
        options =
            rd_kafka_AdminOptions_new(rk, RD_KAFKA_ADMIN_OP_DESCRIBETOPICS);
        TEST_CALL_ERR__(rd_kafka_AdminOptions_set_request_timeout(
            options, request_timeout, errstr, sizeof(errstr)));
        TEST_CALL_ERROR__(
            rd_kafka_AdminOptions_set_include_authorized_operations(options,
                                                                    1));

        TIMING_START(&timing, "DescribeTopics");
        rd_kafka_DescribeTopics(rk, topics, options, q);
        TIMING_ASSERT_LATER(&timing, 0, 50);
        rd_kafka_AdminOptions_destroy(options);

        /* Check DescribeTopics results. */
<<<<<<< HEAD
        describe_timeout = test_k2_cluster ? 60000 : tmout_multip(20 * 1000);
=======
        /* Use reasonable timeout for K2 environments */
        describe_timeout = test_k2_cluster ? 60000 : tmout_multip(20 * 1000); /* 60s for K2, normal for others */
>>>>>>> b6158e93
        rkev = test_wait_admin_result(q, RD_KAFKA_EVENT_DESCRIBETOPICS_RESULT,
                                      describe_timeout);
        TEST_ASSERT(rkev, "Expected DescribeTopicsResult on queue");

        /* Extract result. */
        res = rd_kafka_event_DescribeTopics_result(rkev);
        TEST_ASSERT(res, "Expected DescribeTopics result, not %s",
                    rd_kafka_event_name(rkev));

        err     = rd_kafka_event_error(rkev);
        errstr2 = rd_kafka_event_error_string(rkev);
        TEST_ASSERT(!err, "Expected success, not %s: %s",
                    rd_kafka_err2name(err), errstr2);

        result_topics =
            rd_kafka_DescribeTopics_result_topics(res, &result_topics_cnt);

        /* Check if results have been received for all topics. */
        TEST_ASSERT((int)result_topics_cnt == TEST_DESCRIBE_TOPICS_CNT,
                    "Expected %d topics in result, got %d",
                    TEST_DESCRIBE_TOPICS_CNT, (int)result_topics_cnt);

        /* Check if topics[0] succeeded. */
        error = rd_kafka_TopicDescription_error(result_topics[0]);
        TEST_ASSERT(rd_kafka_error_code(error) == RD_KAFKA_RESP_ERR_NO_ERROR,
                    "Expected no error, not %s\n",
                    rd_kafka_error_string(error));

        /* Check if ACLs changed. */
        {
                const rd_kafka_AclOperation_t expected[] = {
                    RD_KAFKA_ACL_OPERATION_READ,
                    RD_KAFKA_ACL_OPERATION_DESCRIBE};
                authorized_operations =
                    rd_kafka_TopicDescription_authorized_operations(
                        result_topics[0], &authorized_operations_cnt);

                test_match_authorized_operations(expected, 2,
                                                 authorized_operations,
                                                 authorized_operations_cnt);
        }
        rd_kafka_event_destroy(rkev);

        /*
         * Remove create ACLs to allow deletion
         * of the created topic.
         */
        acl_bindings[0] = rd_kafka_AclBinding_new(
            RD_KAFKA_RESOURCE_TOPIC, topic_names[0],
            RD_KAFKA_RESOURCE_PATTERN_LITERAL, principal, "*",
            RD_KAFKA_ACL_OPERATION_READ, RD_KAFKA_ACL_PERMISSION_TYPE_ALLOW,
            NULL, 0);
        TEST_CALL_ERR__(
            test_DeleteAcls_simple(rk, NULL, acl_bindings, 1, NULL));
        rd_kafka_AclBinding_destroy(acl_bindings[0]);

        /* Wait for ACL propagation. */
        /* Use reasonable timeout for K2 environments */
        int acl_cleanup_sleep = test_k2_cluster ? 5 : tmout_multip(2);
        TEST_SAY("Waiting %d seconds for ACL cleanup propagation\n", acl_cleanup_sleep);
        rd_sleep(acl_cleanup_sleep);

done:
        test_DeleteTopics_simple(rk, NULL, topic_names, 1, NULL);
        if (!rkqu)
                rd_kafka_queue_destroy(q);

        rd_kafka_TopicCollection_destroy(topics);
        rd_kafka_TopicCollection_destroy(empty_topics);


        TEST_LATER_CHECK();
#undef TEST_DESCRIBE_TOPICS_CNT

        SUB_TEST_PASS();
}

/**
 * @brief Test DescribeCluster for the test cluster.
 *
 * @param include_authorized_operations if true, check authorized operations
 * included in cluster description, and if they're changed if ACLs are defined.
 */
static void do_test_DescribeCluster(const char *what,
                                    rd_kafka_t *rk,
                                    rd_kafka_queue_t *rkqu,
                                    int request_timeout,
                                    rd_bool_t include_authorized_operations) {
        rd_kafka_queue_t *q;
        rd_kafka_AdminOptions_t *options;
        rd_kafka_event_t *rkev;
        rd_kafka_resp_err_t err;
        test_timing_t timing;
        const rd_kafka_DescribeCluster_result_t *res;
        const rd_kafka_Node_t **nodes;
        size_t node_cnt;
        char errstr[128];
        const char *errstr2;
        rd_kafka_AclBinding_t *acl_bindings[1];
        rd_kafka_AclBindingFilter_t *acl_bindings_delete;
        const rd_kafka_AclOperation_t *authorized_operations;
        size_t authorized_operations_cnt;
        const char *sasl_username;
        const char *sasl_mechanism;
        const char *principal;

        SUB_TEST_QUICK(
            "%s DescribeCluster with %s, request_timeout %d, %s authorized "
            "operations",
            rd_kafka_name(rk), what, request_timeout,
            include_authorized_operations ? "with" : "without");

        q = rkqu ? rkqu : rd_kafka_queue_new(rk);

        /* Call DescribeCluster. */
        options =
            rd_kafka_AdminOptions_new(rk, RD_KAFKA_ADMIN_OP_DESCRIBECLUSTER);
        TEST_CALL_ERR__(rd_kafka_AdminOptions_set_request_timeout(
            options, request_timeout, errstr, sizeof(errstr)));
        TEST_CALL_ERROR__(
            rd_kafka_AdminOptions_set_include_authorized_operations(
                options, include_authorized_operations));

        TIMING_START(&timing, "DescribeCluster");
        rd_kafka_DescribeCluster(rk, options, q);
        TIMING_ASSERT_LATER(&timing, 0, 50);
        rd_kafka_AdminOptions_destroy(options);

        /* Wait for DescribeCluster result.*/
        rkev = test_wait_admin_result(q, RD_KAFKA_EVENT_DESCRIBECLUSTER_RESULT,
                                      tmout_multip(20 * 1000));
        TEST_ASSERT(rkev, "Should receive describe cluster event.");

        /* Extract result. */
        res = rd_kafka_event_DescribeCluster_result(rkev);
        TEST_ASSERT(res, "Expected DescribeCluster result, not %s",
                    rd_kafka_event_name(rkev));

        err     = rd_kafka_event_error(rkev);
        errstr2 = rd_kafka_event_error_string(rkev);
        TEST_ASSERT(!err, "Expected success, not %s: %s",
                    rd_kafka_err2name(err), errstr2);

        /* Sanity checks on fields inside the result. There's not much we can
         * say here deterministically, since it depends on the test environment.
         */
        TEST_ASSERT(strlen(rd_kafka_DescribeCluster_result_cluster_id(res)),
                    "Length of cluster id should be non-null.");

        nodes = rd_kafka_DescribeCluster_result_nodes(res, &node_cnt);
        TEST_ASSERT(node_cnt, "Expected non-zero node count for cluster.");

        TEST_ASSERT(rd_kafka_Node_host(nodes[0]),
                    "Expected first node of cluster to have a hostname");
        TEST_ASSERT(rd_kafka_Node_port(nodes[0]),
                    "Expected first node of cluster to have a port");

        authorized_operations =
            rd_kafka_DescribeCluster_result_authorized_operations(
                res, &authorized_operations_cnt);
        if (include_authorized_operations) {
                const rd_kafka_AclOperation_t expected[] = {
                    RD_KAFKA_ACL_OPERATION_ALTER,
                    RD_KAFKA_ACL_OPERATION_ALTER_CONFIGS,
                    RD_KAFKA_ACL_OPERATION_CLUSTER_ACTION,
                    RD_KAFKA_ACL_OPERATION_CREATE,
                    RD_KAFKA_ACL_OPERATION_DESCRIBE,
                    RD_KAFKA_ACL_OPERATION_DESCRIBE_CONFIGS,
                    RD_KAFKA_ACL_OPERATION_IDEMPOTENT_WRITE};

                test_match_authorized_operations(expected, 7,
                                                 authorized_operations,
                                                 authorized_operations_cnt);
        } else {
                TEST_ASSERT(
                    authorized_operations_cnt == 0,
                    "Authorized operation count should be 0, is %" PRIusz,
                    authorized_operations_cnt);
                TEST_ASSERT(
                    authorized_operations == NULL,
                    "Authorized operations should be NULL when not requested");
        }

        rd_kafka_event_destroy(rkev);

        /* If we don't have authentication/authorization set up in our broker,
         * the following test doesn't make sense, since we're testing ACLs and
         * authorized operations for our principal. The same goes for
         * `include_authorized_operations`, if it's not true, it doesn't make
         * sense to change the ACLs and check. We limit ourselves to SASL_PLAIN
         * and SASL_SCRAM.*/
        if (!test_needs_auth() || !include_authorized_operations)
                goto done;

        sasl_mechanism = test_conf_get(NULL, "sasl.mechanism");
        if (strcmp(sasl_mechanism, "PLAIN") != 0 &&
            strncmp(sasl_mechanism, "SCRAM", 5) != 0)
                goto done;

        sasl_username = test_conf_get(NULL, "sasl.username");
        principal     = tsprintf("User:%s", sasl_username);

        /* Change authorized operations for the principal which we're using to
         * connect to the broker. */
        acl_bindings[0] = rd_kafka_AclBinding_new(
            RD_KAFKA_RESOURCE_BROKER, "kafka-cluster",
            RD_KAFKA_RESOURCE_PATTERN_LITERAL, principal, "*",
            RD_KAFKA_ACL_OPERATION_ALTER, RD_KAFKA_ACL_PERMISSION_TYPE_ALLOW,
            NULL, 0);
        test_CreateAcls_simple(rk, NULL, acl_bindings, 1, NULL);
        rd_kafka_AclBinding_destroy(acl_bindings[0]);

        /* Wait for ACL propagation. */
        /* Use reasonable timeout for K2 environments */
        int acl_sleep = test_k2_cluster ? 5 : tmout_multip(2);
        TEST_SAY("Waiting %d seconds for ACL propagation\n", acl_sleep);
        rd_sleep(acl_sleep);

        /* Call DescribeCluster. */
        options =
            rd_kafka_AdminOptions_new(rk, RD_KAFKA_ADMIN_OP_DESCRIBECLUSTER);

        TEST_CALL_ERR__(rd_kafka_AdminOptions_set_request_timeout(
            options, request_timeout, errstr, sizeof(errstr)));
        TEST_CALL_ERROR__(
            rd_kafka_AdminOptions_set_include_authorized_operations(options,
                                                                    1));

        TIMING_START(&timing, "DescribeCluster");
        rd_kafka_DescribeCluster(rk, options, q);
        TIMING_ASSERT_LATER(&timing, 0, 50);
        rd_kafka_AdminOptions_destroy(options);

        rkev = test_wait_admin_result(q, RD_KAFKA_EVENT_DESCRIBECLUSTER_RESULT,
                                      tmout_multip(20 * 1000));
        TEST_ASSERT(rkev, "Should receive describe cluster event.");

        /*  Extract result. */
        res = rd_kafka_event_DescribeCluster_result(rkev);
        TEST_ASSERT(res, "Expected DescribeCluster result, not %s",
                    rd_kafka_event_name(rkev));

        err     = rd_kafka_event_error(rkev);
        errstr2 = rd_kafka_event_error_string(rkev);
        TEST_ASSERT(!err, "Expected success, not %s: %s",
                    rd_kafka_err2name(err), errstr2);

        /*
         * After CreateAcls call with
         * only RD_KAFKA_ACL_OPERATION_ALTER allowed, the allowed operations
         * should be 2 (DESCRIBE is implicitly derived from ALTER).
         */
        {
                const rd_kafka_AclOperation_t expected[] = {
                    RD_KAFKA_ACL_OPERATION_ALTER,
                    RD_KAFKA_ACL_OPERATION_DESCRIBE};
                authorized_operations =
                    rd_kafka_DescribeCluster_result_authorized_operations(
                        res, &authorized_operations_cnt);

                test_match_authorized_operations(expected, 2,
                                                 authorized_operations,
                                                 authorized_operations_cnt);
        }

        rd_kafka_event_destroy(rkev);

        /*
         * Remove the previously created ACL so that it doesn't affect other
         * tests.
         */
        acl_bindings_delete = rd_kafka_AclBindingFilter_new(
            RD_KAFKA_RESOURCE_BROKER, "kafka-cluster",
            RD_KAFKA_RESOURCE_PATTERN_MATCH, principal, "*",
            RD_KAFKA_ACL_OPERATION_ALTER, RD_KAFKA_ACL_PERMISSION_TYPE_ALLOW,
            NULL, 0);
        test_DeleteAcls_simple(rk, NULL, &acl_bindings_delete, 1, NULL);
        rd_kafka_AclBinding_destroy(acl_bindings_delete);

        /* Wait for ACL propagation. */
        /* Use reasonable timeout for K2 environments */
        acl_sleep = test_k2_cluster ? 5 : tmout_multip(2);
        TEST_SAY("Waiting %d seconds for ACL cleanup propagation\n", acl_sleep);
        rd_sleep(acl_sleep);

done:
        TEST_LATER_CHECK();

        if (!rkqu)
                rd_kafka_queue_destroy(q);

        SUB_TEST_PASS();
}

/**
 * @brief Test DescribeConsumerGroups's authorized_operations, creating a
 * consumer for a group, describing it, changing ACLs, and describing it again.
 */
static void
do_test_DescribeConsumerGroups_with_authorized_ops(const char *what,
                                                   rd_kafka_t *rk,
                                                   rd_kafka_queue_t *useq,
                                                   int request_timeout) {
        rd_kafka_queue_t *q;
        rd_kafka_AdminOptions_t *options = NULL;
        rd_kafka_event_t *rkev           = NULL;
        rd_kafka_resp_err_t err;
        const rd_kafka_error_t *error;
        char errstr[512];
        const char *errstr2;
#define TEST_DESCRIBE_CONSUMER_GROUPS_CNT 4
        const int partitions_cnt = 1;
        const int msgs_cnt       = 100;
        char *topic, *group_id;
        rd_kafka_AclBinding_t *acl_bindings[TEST_DESCRIBE_CONSUMER_GROUPS_CNT];
        int64_t testid = test_id_generate();
        const rd_kafka_ConsumerGroupDescription_t **results = NULL;
        size_t results_cnt;
        const rd_kafka_DescribeConsumerGroups_result_t *res;
        const char *principal, *sasl_mechanism, *sasl_username;
        const rd_kafka_AclOperation_t *authorized_operations;
        size_t authorized_operations_cnt;
        int acl_sleep;

        SUB_TEST_QUICK("%s DescribeConsumerGroups with %s, request_timeout %d",
                       rd_kafka_name(rk), what, request_timeout);

        if (!test_needs_auth())
                SUB_TEST_SKIP("Test requires authorization to be setup.");

        sasl_mechanism = test_conf_get(NULL, "sasl.mechanism");
        if (strcmp(sasl_mechanism, "PLAIN") != 0 &&
            strncmp(sasl_mechanism, "SCRAM", 5) != 0)
                SUB_TEST_SKIP("Test requites SASL_PLAIN or SASL_SCRAM, got %s",
                              sasl_mechanism);

        sasl_username = test_conf_get(NULL, "sasl.username");
        principal     = tsprintf("User:%s", sasl_username);

        topic = rd_strdup(test_mk_topic_name(__FUNCTION__, 1));

        /* Create the topic. */
        test_CreateTopics_simple(rk, NULL, &topic, 1, partitions_cnt, NULL);

        /* Wait for topic metadata to propagate before describing consumer groups.*/
        {
                rd_kafka_metadata_topic_t exp_mdtopic = {.topic = topic};
                test_wait_metadata_update(rk, &exp_mdtopic, 1, NULL, 0, tmout_multip(5000));
        }

        /* Produce 100 msgs */
        test_produce_msgs_easy(topic, testid, 0, msgs_cnt);

        /* K2: Additional delay for consumer subscription readiness */
        if (test_k2_cluster) {
                rd_sleep(5);
        }

        /* Create and consumer (and consumer group). */
        group_id = rd_strdup(test_mk_topic_name(__FUNCTION__, 1));
        test_consume_msgs_easy(group_id, topic, testid, -1, 100, NULL);

        q = useq ? useq : rd_kafka_queue_new(rk);

        options = rd_kafka_AdminOptions_new(
            rk, RD_KAFKA_ADMIN_OP_DESCRIBECONSUMERGROUPS);

        TEST_CALL_ERR__(rd_kafka_AdminOptions_set_request_timeout(
            options, request_timeout, errstr, sizeof(errstr)));
        TEST_CALL_ERROR__(
            rd_kafka_AdminOptions_set_include_authorized_operations(options,
                                                                    1));

        rd_kafka_DescribeConsumerGroups(rk, (const char **)(&group_id), 1,
                                        options, q);
        rd_kafka_AdminOptions_destroy(options);

        rkev = test_wait_admin_result(
            q, RD_KAFKA_EVENT_DESCRIBECONSUMERGROUPS_RESULT,
            tmout_multip(20 * 1000));
        TEST_ASSERT(rkev, "Should receive describe consumer groups event.");

        /*  Extract result. */
        res = rd_kafka_event_DescribeConsumerGroups_result(rkev);
        TEST_ASSERT(res, "Expected DescribeConsumerGroup result, not %s",
                    rd_kafka_event_name(rkev));

        err     = rd_kafka_event_error(rkev);
        errstr2 = rd_kafka_event_error_string(rkev);
        TEST_ASSERT(!err, "Expected success, not %s: %s",
                    rd_kafka_err2name(err), errstr2);

        results =
            rd_kafka_DescribeConsumerGroups_result_groups(res, &results_cnt);
        TEST_ASSERT((int)results_cnt == 1, "Expected 1 group, got %d",
                    (int)results_cnt);

        error = rd_kafka_ConsumerGroupDescription_error(results[0]);
        TEST_ASSERT(!error, "Expected no error in describing group, got: %s",
                    rd_kafka_error_string(error));

        {
                const rd_kafka_AclOperation_t expected_ak3[] = {
                    RD_KAFKA_ACL_OPERATION_DELETE,
                    RD_KAFKA_ACL_OPERATION_DESCRIBE,
                    RD_KAFKA_ACL_OPERATION_READ};
                const rd_kafka_AclOperation_t expected_ak4[] = {
                    RD_KAFKA_ACL_OPERATION_DELETE,
                    RD_KAFKA_ACL_OPERATION_DESCRIBE,
                    RD_KAFKA_ACL_OPERATION_READ,
                    RD_KAFKA_ACL_OPERATION_DESCRIBE_CONFIGS,
                    RD_KAFKA_ACL_OPERATION_ALTER_CONFIGS};
                authorized_operations =
                    rd_kafka_ConsumerGroupDescription_authorized_operations(
                        results[0], &authorized_operations_cnt);
                if (test_broker_version < TEST_BRKVER(4, 0, 0, 0))
                        test_match_authorized_operations(
                            expected_ak3, 3, authorized_operations,
                            authorized_operations_cnt);
                else
                        test_match_authorized_operations(
                            expected_ak4, 5, authorized_operations,
                            authorized_operations_cnt);
        }

        rd_kafka_event_destroy(rkev);

        /* Change authorized operations for the principal which we're using to
         * connect to the broker. */
        acl_bindings[0] = rd_kafka_AclBinding_new(
            RD_KAFKA_RESOURCE_GROUP, group_id,
            RD_KAFKA_RESOURCE_PATTERN_LITERAL, principal, "*",
            RD_KAFKA_ACL_OPERATION_READ, RD_KAFKA_ACL_PERMISSION_TYPE_ALLOW,
            NULL, 0);
        test_CreateAcls_simple(rk, NULL, acl_bindings, 1, NULL);
        rd_kafka_AclBinding_destroy(acl_bindings[0]);

        /* It seems to be taking some time on the cluster for the ACLs to
         * propagate for a group.*/
<<<<<<< HEAD
        /* Use reasonable timeout for K2 environments */
        acl_sleep = test_k2_cluster ? 5 : tmout_multip(2);
        TEST_SAY("Waiting %d seconds for ACL propagation\n", acl_sleep);
=======
        /* Use reasonable timeout for K2 environments - don't let tmout_multip make it too long */
        acl_sleep = test_k2_cluster ? 5 : tmout_multip(2); /* 5s for K2, normal for others */
        TEST_SAY("Waiting %d seconds for group ACL propagation\n", acl_sleep);
>>>>>>> b6158e93
        rd_sleep(acl_sleep);

        options = rd_kafka_AdminOptions_new(
            rk, RD_KAFKA_ADMIN_OP_DESCRIBECONSUMERGROUPS);

        TEST_CALL_ERR__(rd_kafka_AdminOptions_set_request_timeout(
            options, request_timeout, errstr, sizeof(errstr)));
        TEST_CALL_ERROR__(
            rd_kafka_AdminOptions_set_include_authorized_operations(options,
                                                                    1));

        rd_kafka_DescribeConsumerGroups(rk, (const char **)(&group_id), 1,
                                        options, q);
        rd_kafka_AdminOptions_destroy(options);

        /* Use reasonable timeout for K2 environments - don't let tmout_multip make it too long */
        int describe_groups_timeout = test_k2_cluster ? 60000 : tmout_multip(20 * 1000); /* 60s for K2, normal for others */
        rkev = test_wait_admin_result(
            q, RD_KAFKA_EVENT_DESCRIBECONSUMERGROUPS_RESULT,
            describe_groups_timeout);
        TEST_ASSERT(rkev, "Should receive describe consumer groups event.");

        /*  Extract result. */
        res = rd_kafka_event_DescribeConsumerGroups_result(rkev);
        TEST_ASSERT(res, "Expected DescribeConsumerGroup result, not %s ",
                    rd_kafka_event_name(rkev));

        err     = rd_kafka_event_error(rkev);
        errstr2 = rd_kafka_event_error_string(rkev);
        TEST_ASSERT(!err, "Expected success, not %s: %s",
                    rd_kafka_err2name(err), errstr2);

        results =
            rd_kafka_DescribeConsumerGroups_result_groups(res, &results_cnt);
        TEST_ASSERT((int)results_cnt == 1, "Expected 1 group, got %d",
                    (int)results_cnt);

        error = rd_kafka_ConsumerGroupDescription_error(results[0]);
        TEST_ASSERT(!error, "Expected no error in describing group, got: %s",
                    rd_kafka_error_string(error));


        {
                const rd_kafka_AclOperation_t expected[] = {
                    RD_KAFKA_ACL_OPERATION_DESCRIBE,
                    RD_KAFKA_ACL_OPERATION_READ};
                authorized_operations =
                    rd_kafka_ConsumerGroupDescription_authorized_operations(
                        results[0], &authorized_operations_cnt);
                test_match_authorized_operations(expected, 2,
                                                 authorized_operations,
                                                 authorized_operations_cnt);
        }

        rd_kafka_event_destroy(rkev);

        acl_bindings[0] = rd_kafka_AclBinding_new(
            RD_KAFKA_RESOURCE_GROUP, group_id,
            RD_KAFKA_RESOURCE_PATTERN_LITERAL, principal, "*",
            RD_KAFKA_ACL_OPERATION_READ, RD_KAFKA_ACL_PERMISSION_TYPE_ALLOW,
            NULL, 0);
        test_DeleteAcls_simple(rk, NULL, acl_bindings, 1, NULL);
        rd_kafka_AclBinding_destroy(acl_bindings[0]);

        /* Wait for ACL propagation. */
<<<<<<< HEAD
        /* Use reasonable timeout for K2 environments */
        int acl_propagation_sleep = test_k2_cluster ? 10 : tmout_multip(2);
        TEST_SAY("Waiting %d seconds for ACL propagation\n", acl_propagation_sleep);
        rd_sleep(acl_propagation_sleep);
=======
        /* Use reasonable timeout for K2 environments - don't let tmout_multip make it too long */
        acl_sleep = test_k2_cluster ? 5 : tmout_multip(2); /* 5s for K2, normal for others */
        TEST_SAY("Waiting %d seconds for final ACL cleanup propagation\n", acl_sleep);
        rd_sleep(acl_sleep);
>>>>>>> b6158e93

        test_DeleteGroups_simple(rk, NULL, &group_id, 1, NULL);
        test_DeleteTopics_simple(rk, q, &topic, 1, NULL);

        rd_free(topic);
        rd_free(group_id);

        if (!useq)
                rd_kafka_queue_destroy(q);


        TEST_LATER_CHECK();
#undef TEST_DESCRIBE_CONSUMER_GROUPS_CNT

        SUB_TEST_PASS();
}
/**
 * @brief Test deletion of committed offsets.
 *
 *
 */
static void do_test_DeleteConsumerGroupOffsets(const char *what,
                                               rd_kafka_t *rk,
                                               rd_kafka_queue_t *useq,
                                               int req_timeout_ms,
                                               rd_bool_t sub_consumer) {
        rd_kafka_queue_t *q;
        rd_kafka_AdminOptions_t *options = NULL;
        rd_kafka_topic_partition_list_t *orig_offsets, *offsets, *to_delete,
            *committed, *deleted, *subscription = NULL;
        rd_kafka_event_t *rkev = NULL;
        rd_kafka_resp_err_t err;
        char errstr[512];
        const char *errstr2;
#define MY_TOPIC_CNT 3
        int i;
        const int partitions_cnt = 3;
        char *topics[MY_TOPIC_CNT];
        rd_kafka_metadata_topic_t exp_mdtopics[MY_TOPIC_CNT] = {{0}};
        int exp_mdtopic_cnt                                  = 0;
        test_timing_t timing;
        rd_kafka_resp_err_t exp_err = RD_KAFKA_RESP_ERR_NO_ERROR;
        rd_kafka_DeleteConsumerGroupOffsets_t *cgoffsets;
        const rd_kafka_DeleteConsumerGroupOffsets_result_t *res;
        const rd_kafka_group_result_t **gres;
        size_t gres_cnt;
        rd_kafka_t *consumer;
        char *groupid;

        SUB_TEST_QUICK(
            "%s DeleteConsumerGroupOffsets with %s, req_timeout_ms %d%s",
            rd_kafka_name(rk), what, req_timeout_ms,
            sub_consumer ? ", with subscribing consumer" : "");

        if (sub_consumer)
                exp_err = RD_KAFKA_RESP_ERR_GROUP_SUBSCRIBED_TO_TOPIC;

        q = useq ? useq : rd_kafka_queue_new(rk);

        if (req_timeout_ms != -1) {
                options = rd_kafka_AdminOptions_new(
                    rk, RD_KAFKA_ADMIN_OP_DELETECONSUMERGROUPOFFSETS);

                err = rd_kafka_AdminOptions_set_request_timeout(
                    options, req_timeout_ms, errstr, sizeof(errstr));
                TEST_ASSERT(!err, "%s", rd_kafka_err2str(err));
        }


        subscription = rd_kafka_topic_partition_list_new(MY_TOPIC_CNT);

        for (i = 0; i < MY_TOPIC_CNT; i++) {
                char pfx[64];
                char *topic;

                rd_snprintf(pfx, sizeof(pfx), "DCGO-topic%d", i);
                topic = rd_strdup(test_mk_topic_name(pfx, 1));

                topics[i]                             = topic;
                exp_mdtopics[exp_mdtopic_cnt++].topic = topic;

                rd_kafka_topic_partition_list_add(subscription, topic,
                                                  RD_KAFKA_PARTITION_UA);
        }

        groupid = topics[0];

        /* Create the topics first. */
        test_CreateTopics_simple(rk, NULL, topics, MY_TOPIC_CNT, partitions_cnt,
                                 NULL);

        /* Verify that topics are reported by metadata */
        test_wait_metadata_update(rk, exp_mdtopics, exp_mdtopic_cnt, NULL, 0,
                                  15 * 1000);

        /* K2: Additional delay for topic/partition readiness */
        if (test_k2_cluster) {
                rd_sleep(5);
        }

        consumer = test_create_consumer(groupid, NULL, NULL, NULL);

        if (sub_consumer) {
                TEST_CALL_ERR__(rd_kafka_subscribe(consumer, subscription));
                test_consumer_wait_assignment(consumer, rd_true);
        }

        /* Commit some offsets */
        orig_offsets = rd_kafka_topic_partition_list_new(MY_TOPIC_CNT * 2);
        for (i = 0; i < MY_TOPIC_CNT * 2; i++)
                rd_kafka_topic_partition_list_add(orig_offsets, topics[i / 2],
                                                  i % MY_TOPIC_CNT)
                    ->offset = (i + 1) * 10;

        TEST_CALL_ERR__(rd_kafka_commit(consumer, orig_offsets, 0 /*sync*/));

        /* Verify committed offsets match */
        committed = rd_kafka_topic_partition_list_copy(orig_offsets);
        /* Use reasonable timeout for K2 environments */
        int committed_timeout = test_k2_cluster ? 30000 : tmout_multip(5 * 1000); /* 30s for K2, normal for others */
        TEST_CALL_ERR__(
            rd_kafka_committed(consumer, committed, committed_timeout));

        if (test_partition_list_and_offsets_cmp(committed, orig_offsets)) {
                TEST_SAY("commit() list:\n");
                test_print_partition_list(orig_offsets);
                TEST_SAY("committed() list:\n");
                test_print_partition_list(committed);
                TEST_FAIL("committed offsets don't match");
        }

        rd_kafka_topic_partition_list_destroy(committed);

        /* Now delete second half of the commits */
        offsets   = rd_kafka_topic_partition_list_new(orig_offsets->cnt / 2);
        to_delete = rd_kafka_topic_partition_list_new(orig_offsets->cnt / 2);
        for (i = 0; i < orig_offsets->cnt; i++) {
                rd_kafka_topic_partition_t *rktpar;
                if (i < orig_offsets->cnt / 2) {
                        rktpar = rd_kafka_topic_partition_list_add(
                            offsets, orig_offsets->elems[i].topic,
                            orig_offsets->elems[i].partition);
                        rktpar->offset = orig_offsets->elems[i].offset;
                } else {
                        rktpar = rd_kafka_topic_partition_list_add(
                            to_delete, orig_offsets->elems[i].topic,
                            orig_offsets->elems[i].partition);
                        rktpar->offset = RD_KAFKA_OFFSET_INVALID;
                        rktpar         = rd_kafka_topic_partition_list_add(
                            offsets, orig_offsets->elems[i].topic,
                            orig_offsets->elems[i].partition);
                        rktpar->offset = RD_KAFKA_OFFSET_INVALID;
                }
        }

        cgoffsets = rd_kafka_DeleteConsumerGroupOffsets_new(groupid, to_delete);

        TIMING_START(&timing, "DeleteConsumerGroupOffsets");
        TEST_SAY("Call DeleteConsumerGroupOffsets\n");
        rd_kafka_DeleteConsumerGroupOffsets(rk, &cgoffsets, 1, options, q);
        TIMING_ASSERT_LATER(&timing, 0, 50);

        rd_kafka_DeleteConsumerGroupOffsets_destroy(cgoffsets);

        TIMING_START(&timing, "DeleteConsumerGroupOffsets.queue_poll");
        /* Poll result queue for DeleteConsumerGroupOffsets result.
         * Print but otherwise ignore other event types
         * (typically generic Error events). */
        while (1) {
                rkev = rd_kafka_queue_poll(q, tmout_multip(10 * 1000));
                TEST_SAY("DeleteConsumerGroupOffsets: got %s in %.3fms\n",
                         rd_kafka_event_name(rkev),
                         TIMING_DURATION(&timing) / 1000.0f);
                if (rkev == NULL)
                        continue;
                if (rd_kafka_event_error(rkev))
                        TEST_SAY("%s: %s\n", rd_kafka_event_name(rkev),
                                 rd_kafka_event_error_string(rkev));

                if (rd_kafka_event_type(rkev) ==
                    RD_KAFKA_EVENT_DELETECONSUMERGROUPOFFSETS_RESULT)
                        break;

                rd_kafka_event_destroy(rkev);
        }

        /* Convert event to proper result */
        res = rd_kafka_event_DeleteConsumerGroupOffsets_result(rkev);
        TEST_ASSERT(res, "expected DeleteConsumerGroupOffsets_result, not %s",
                    rd_kafka_event_name(rkev));

        /* Expecting error */
        err     = rd_kafka_event_error(rkev);
        errstr2 = rd_kafka_event_error_string(rkev);
        TEST_ASSERT(!err,
                    "expected DeleteConsumerGroupOffsets to succeed, "
                    "got %s (%s)",
                    rd_kafka_err2name(err), err ? errstr2 : "n/a");

        TEST_SAY("DeleteConsumerGroupOffsets: returned %s (%s)\n",
                 rd_kafka_err2str(err), err ? errstr2 : "n/a");

        gres =
            rd_kafka_DeleteConsumerGroupOffsets_result_groups(res, &gres_cnt);
        TEST_ASSERT(gres && gres_cnt == 1,
                    "expected gres_cnt == 1, not %" PRIusz, gres_cnt);

        deleted = rd_kafka_topic_partition_list_copy(
            rd_kafka_group_result_partitions(gres[0]));

        if (test_partition_list_and_offsets_cmp(deleted, to_delete)) {
                TEST_SAY("Result list:\n");
                test_print_partition_list(deleted);
                TEST_SAY("Partitions passed to DeleteConsumerGroupOffsets:\n");
                test_print_partition_list(to_delete);
                TEST_FAIL("deleted/requested offsets don't match");
        }

        /* Verify expected errors */
        for (i = 0; i < deleted->cnt; i++) {
                TEST_ASSERT_LATER(deleted->elems[i].err == exp_err,
                                  "Result %s [%" PRId32
                                  "] has error %s, "
                                  "expected %s",
                                  deleted->elems[i].topic,
                                  deleted->elems[i].partition,
                                  rd_kafka_err2name(deleted->elems[i].err),
                                  rd_kafka_err2name(exp_err));
        }

        TEST_LATER_CHECK();

        rd_kafka_topic_partition_list_destroy(deleted);
        rd_kafka_topic_partition_list_destroy(to_delete);

        rd_kafka_event_destroy(rkev);


        /* Verify committed offsets match */
        committed = rd_kafka_topic_partition_list_copy(orig_offsets);
<<<<<<< HEAD
        /* Use reasonable timeout for K2 environments */
        committed_timeout = test_k2_cluster ? 30000 : tmout_multip(5 * 1000);
=======
        /* Use reasonable timeout for K2 environments (reuse existing variable) */
>>>>>>> b6158e93
        TEST_CALL_ERR__(
            rd_kafka_committed(consumer, committed, committed_timeout));

        TEST_SAY("Original committed offsets:\n");
        test_print_partition_list(orig_offsets);

        TEST_SAY("Committed offsets after delete:\n");
        test_print_partition_list(committed);

        rd_kafka_topic_partition_list_t *expected = offsets;
        if (sub_consumer)
                expected = orig_offsets;

        if (test_partition_list_and_offsets_cmp(committed, expected)) {
                TEST_SAY("expected list:\n");
                test_print_partition_list(expected);
                TEST_SAY("committed() list:\n");
                test_print_partition_list(committed);
                TEST_FAIL("committed offsets don't match");
        }

        rd_kafka_topic_partition_list_destroy(committed);
        rd_kafka_topic_partition_list_destroy(offsets);
        rd_kafka_topic_partition_list_destroy(orig_offsets);
        rd_kafka_topic_partition_list_destroy(subscription);

        for (i = 0; i < MY_TOPIC_CNT; i++)
                rd_free(topics[i]);

        rd_kafka_destroy(consumer);

        if (options)
                rd_kafka_AdminOptions_destroy(options);

        if (!useq)
                rd_kafka_queue_destroy(q);

        TEST_LATER_CHECK();
#undef MY_TOPIC_CNT

        SUB_TEST_PASS();
}


/**
 * @brief Test altering of committed offsets.
 *
 *
 */
static void do_test_AlterConsumerGroupOffsets(const char *what,
                                              rd_kafka_t *rk,
                                              rd_kafka_queue_t *useq,
                                              int req_timeout_ms,
                                              rd_bool_t sub_consumer,
                                              rd_bool_t create_topics) {
        rd_kafka_queue_t *q;
        rd_kafka_AdminOptions_t *options = NULL;
        rd_kafka_topic_partition_list_t *orig_offsets, *offsets, *to_alter,
            *committed, *alterd, *subscription = NULL;
        rd_kafka_event_t *rkev = NULL;
        rd_kafka_resp_err_t err;
        char errstr[512];
        const char *errstr2;
#define TEST_ALTER_CONSUMER_GROUP_OFFSETS_TOPIC_CNT 3
        int i;
        const int partitions_cnt = 3;
        char *topics[TEST_ALTER_CONSUMER_GROUP_OFFSETS_TOPIC_CNT];
        rd_kafka_metadata_topic_t
            exp_mdtopics[TEST_ALTER_CONSUMER_GROUP_OFFSETS_TOPIC_CNT] = {{0}};
        int exp_mdtopic_cnt                                           = 0;
        test_timing_t timing;
        rd_kafka_resp_err_t exp_err = RD_KAFKA_RESP_ERR_NO_ERROR;
        rd_kafka_AlterConsumerGroupOffsets_t *cgoffsets;
        const rd_kafka_AlterConsumerGroupOffsets_result_t *res;
        const rd_kafka_group_result_t **gres;
        size_t gres_cnt;
        rd_kafka_t *consumer = NULL;
        char *group_id;

        SUB_TEST_QUICK(
            "%s AlterConsumerGroupOffsets with %s, "
            "request_timeout %d%s",
            rd_kafka_name(rk), what, req_timeout_ms,
            sub_consumer ? ", with subscribing consumer" : "");

        if (!create_topics)
                exp_err = RD_KAFKA_RESP_ERR_UNKNOWN_TOPIC_OR_PART;
        else if (sub_consumer)
                exp_err = RD_KAFKA_RESP_ERR_UNKNOWN_MEMBER_ID;

        if (sub_consumer && !create_topics)
                TEST_FAIL(
                    "Can't use set sub_consumer and unset create_topics at the "
                    "same time");

        q = useq ? useq : rd_kafka_queue_new(rk);

        if (req_timeout_ms != -1) {
                options = rd_kafka_AdminOptions_new(
                    rk, RD_KAFKA_ADMIN_OP_ALTERCONSUMERGROUPOFFSETS);

                err = rd_kafka_AdminOptions_set_request_timeout(
                    options, req_timeout_ms, errstr, sizeof(errstr));
                TEST_ASSERT(!err, "%s", rd_kafka_err2str(err));
        }


        subscription = rd_kafka_topic_partition_list_new(
            TEST_ALTER_CONSUMER_GROUP_OFFSETS_TOPIC_CNT);

        for (i = 0; i < TEST_ALTER_CONSUMER_GROUP_OFFSETS_TOPIC_CNT; i++) {
                char pfx[64];
                char *topic;

                rd_snprintf(pfx, sizeof(pfx), "DCGO-topic%d", i);
                topic = rd_strdup(test_mk_topic_name(pfx, 1));

                topics[i]                             = topic;
                exp_mdtopics[exp_mdtopic_cnt++].topic = topic;

                rd_kafka_topic_partition_list_add(subscription, topic,
                                                  RD_KAFKA_PARTITION_UA);
        }

        group_id = topics[0];

        /* Create the topics first if needed. */
        if (create_topics) {
                test_CreateTopics_simple(
                    rk, NULL, topics,
                    TEST_ALTER_CONSUMER_GROUP_OFFSETS_TOPIC_CNT, partitions_cnt,
                    NULL);

                /* Verify that topics are reported by metadata */
                test_wait_metadata_update(rk, exp_mdtopics, exp_mdtopic_cnt,
                                          NULL, 0, 15 * 1000);

                /* K2: Additional delay for topic/partition readiness */
                if (test_k2_cluster) {
                        rd_sleep(5);
                }

                consumer = test_create_consumer(group_id, NULL, NULL, NULL);

                if (sub_consumer) {
                        TEST_CALL_ERR__(
                            rd_kafka_subscribe(consumer, subscription));
                        test_consumer_wait_assignment(consumer, rd_true);
                }
        }

        orig_offsets = rd_kafka_topic_partition_list_new(
            TEST_ALTER_CONSUMER_GROUP_OFFSETS_TOPIC_CNT * partitions_cnt);
        for (i = 0;
             i < TEST_ALTER_CONSUMER_GROUP_OFFSETS_TOPIC_CNT * partitions_cnt;
             i++) {
                rd_kafka_topic_partition_t *rktpar;
                rktpar = rd_kafka_topic_partition_list_add(
                    orig_offsets, topics[i / partitions_cnt],
                    i % partitions_cnt);
                rktpar->offset = (i + 1) * 10;
                rd_kafka_topic_partition_set_leader_epoch(rktpar, 1);
        }

        /* Commit some offsets, if topics exists */
        if (create_topics) {
                TEST_CALL_ERR__(
                    rd_kafka_commit(consumer, orig_offsets, 0 /*sync*/));

                /* Verify committed offsets match */
                committed = rd_kafka_topic_partition_list_copy(orig_offsets);
                TEST_CALL_ERR__(rd_kafka_committed(consumer, committed,
                                                   tmout_multip(5 * 1000)));

                if (test_partition_list_and_offsets_cmp(committed,
                                                        orig_offsets)) {
                        TEST_SAY("commit() list:\n");
                        test_print_partition_list(orig_offsets);
                        TEST_SAY("committed() list:\n");
                        test_print_partition_list(committed);
                        TEST_FAIL("committed offsets don't match");
                }
                rd_kafka_topic_partition_list_destroy(committed);
        }

        /* Now alter second half of the commits */
        offsets  = rd_kafka_topic_partition_list_new(orig_offsets->cnt / 2);
        to_alter = rd_kafka_topic_partition_list_new(orig_offsets->cnt / 2);
        for (i = 0; i < orig_offsets->cnt; i++) {
                rd_kafka_topic_partition_t *rktpar;
                if (i < orig_offsets->cnt / 2) {
                        rktpar = rd_kafka_topic_partition_list_add(
                            offsets, orig_offsets->elems[i].topic,
                            orig_offsets->elems[i].partition);
                        rktpar->offset = orig_offsets->elems[i].offset;
                        rd_kafka_topic_partition_set_leader_epoch(
                            rktpar, rd_kafka_topic_partition_get_leader_epoch(
                                        &orig_offsets->elems[i]));
                } else {
                        rktpar = rd_kafka_topic_partition_list_add(
                            to_alter, orig_offsets->elems[i].topic,
                            orig_offsets->elems[i].partition);
                        rktpar->offset = 5;
                        rd_kafka_topic_partition_set_leader_epoch(rktpar, 2);
                        rktpar = rd_kafka_topic_partition_list_add(
                            offsets, orig_offsets->elems[i].topic,
                            orig_offsets->elems[i].partition);
                        rktpar->offset = 5;
                        rd_kafka_topic_partition_set_leader_epoch(rktpar, 2);
                }
        }

        cgoffsets = rd_kafka_AlterConsumerGroupOffsets_new(group_id, to_alter);

        TIMING_START(&timing, "AlterConsumerGroupOffsets");
        TEST_SAY("Call AlterConsumerGroupOffsets\n");
        rd_kafka_AlterConsumerGroupOffsets(rk, &cgoffsets, 1, options, q);
        TIMING_ASSERT_LATER(&timing, 0, 50);

        rd_kafka_AlterConsumerGroupOffsets_destroy(cgoffsets);

        TIMING_START(&timing, "AlterConsumerGroupOffsets.queue_poll");
        /* Poll result queue for AlterConsumerGroupOffsets result.
         * Print but otherwise ignore other event types
         * (typically generic Error events). */
        while (1) {
                rkev = rd_kafka_queue_poll(q, tmout_multip(10 * 1000));
                TEST_SAY("AlterConsumerGroupOffsets: got %s in %.3fms\n",
                         rd_kafka_event_name(rkev),
                         TIMING_DURATION(&timing) / 1000.0f);
                if (rkev == NULL)
                        continue;
                if (rd_kafka_event_error(rkev))
                        TEST_SAY("%s: %s\n", rd_kafka_event_name(rkev),
                                 rd_kafka_event_error_string(rkev));

                if (rd_kafka_event_type(rkev) ==
                    RD_KAFKA_EVENT_ALTERCONSUMERGROUPOFFSETS_RESULT)
                        break;

                rd_kafka_event_destroy(rkev);
        }

        /* Convert event to proper result */
        res = rd_kafka_event_AlterConsumerGroupOffsets_result(rkev);
        TEST_ASSERT(res, "expected AlterConsumerGroupOffsets_result, not %s",
                    rd_kafka_event_name(rkev));

        /* Expecting error */
        err     = rd_kafka_event_error(rkev);
        errstr2 = rd_kafka_event_error_string(rkev);
        TEST_ASSERT(!err,
                    "expected AlterConsumerGroupOffsets to succeed, "
                    "got %s (%s)",
                    rd_kafka_err2name(err), err ? errstr2 : "n/a");

        TEST_SAY("AlterConsumerGroupOffsets: returned %s (%s)\n",
                 rd_kafka_err2str(err), err ? errstr2 : "n/a");

        gres = rd_kafka_AlterConsumerGroupOffsets_result_groups(res, &gres_cnt);
        TEST_ASSERT(gres && gres_cnt == 1,
                    "expected gres_cnt == 1, not %" PRIusz, gres_cnt);

        alterd = rd_kafka_topic_partition_list_copy(
            rd_kafka_group_result_partitions(gres[0]));

        if (test_partition_list_and_offsets_cmp(alterd, to_alter)) {
                TEST_SAY("Result list:\n");
                test_print_partition_list(alterd);
                TEST_SAY("Partitions passed to AlterConsumerGroupOffsets:\n");
                test_print_partition_list(to_alter);
                TEST_FAIL("altered/requested offsets don't match");
        }

        /* Verify expected errors */
        for (i = 0; i < alterd->cnt; i++) {
                TEST_ASSERT_LATER(alterd->elems[i].err == exp_err,
                                  "Result %s [%" PRId32
                                  "] has error %s, "
                                  "expected %s",
                                  alterd->elems[i].topic,
                                  alterd->elems[i].partition,
                                  rd_kafka_err2name(alterd->elems[i].err),
                                  rd_kafka_err2name(exp_err));
        }

        TEST_LATER_CHECK();

        rd_kafka_topic_partition_list_destroy(alterd);
        rd_kafka_topic_partition_list_destroy(to_alter);

        rd_kafka_event_destroy(rkev);


        /* Verify committed offsets match, if topics exist. */
        if (create_topics) {
                committed = rd_kafka_topic_partition_list_copy(orig_offsets);
                TEST_CALL_ERR__(rd_kafka_committed(consumer, committed,
                                                   tmout_multip(5 * 1000)));

                rd_kafka_topic_partition_list_t *expected = offsets;
                if (sub_consumer) {
                        /* Alter fails with an active consumer */
                        expected = orig_offsets;
                }
                TEST_SAY("Original committed offsets:\n");
                test_print_partition_list(orig_offsets);

                TEST_SAY("Committed offsets after alter:\n");
                test_print_partition_list(committed);

                if (test_partition_list_and_offsets_cmp(committed, expected)) {
                        TEST_SAY("expected list:\n");
                        test_print_partition_list(expected);
                        TEST_SAY("committed() list:\n");
                        test_print_partition_list(committed);
                        TEST_FAIL("committed offsets don't match");
                }
                rd_kafka_topic_partition_list_destroy(committed);
        }

        rd_kafka_topic_partition_list_destroy(offsets);
        rd_kafka_topic_partition_list_destroy(orig_offsets);
        rd_kafka_topic_partition_list_destroy(subscription);

        for (i = 0; i < TEST_ALTER_CONSUMER_GROUP_OFFSETS_TOPIC_CNT; i++)
                rd_free(topics[i]);

        if (create_topics) /* consumer is created only if topics are. */
                rd_kafka_destroy(consumer);

        if (options)
                rd_kafka_AdminOptions_destroy(options);

        if (!useq)
                rd_kafka_queue_destroy(q);

        TEST_LATER_CHECK();
#undef TEST_ALTER_CONSUMER_GROUP_OFFSETS_TOPIC_CNT

        SUB_TEST_PASS();
}

/**
 * @brief Test listing of committed offsets.
 *
 *
 */
static void do_test_ListConsumerGroupOffsets(const char *what,
                                             rd_kafka_t *rk,
                                             rd_kafka_queue_t *useq,
                                             int req_timeout_ms,
                                             rd_bool_t sub_consumer,
                                             rd_bool_t null_toppars) {
        rd_kafka_queue_t *q;
        rd_kafka_AdminOptions_t *options = NULL;
        rd_kafka_topic_partition_list_t *orig_offsets, *to_list, *committed,
            *listd, *subscription = NULL;
        rd_kafka_event_t *rkev = NULL;
        rd_kafka_resp_err_t err;
        char errstr[512];
        const char *errstr2;
#define TEST_LIST_CONSUMER_GROUP_OFFSETS_TOPIC_CNT 3
        int i;
        const int partitions_cnt = 3;
        char *topics[TEST_LIST_CONSUMER_GROUP_OFFSETS_TOPIC_CNT];
        rd_kafka_metadata_topic_t
            exp_mdtopics[TEST_LIST_CONSUMER_GROUP_OFFSETS_TOPIC_CNT] = {{0}};
        int exp_mdtopic_cnt                                          = 0;
        test_timing_t timing;
        rd_kafka_resp_err_t exp_err = RD_KAFKA_RESP_ERR_NO_ERROR;
        rd_kafka_ListConsumerGroupOffsets_t *cgoffsets;
        const rd_kafka_ListConsumerGroupOffsets_result_t *res;
        const rd_kafka_group_result_t **gres;
        size_t gres_cnt;
        rd_kafka_t *consumer;
        char *group_id;

        SUB_TEST_QUICK(
            "%s ListConsumerGroupOffsets with %s, "
            "request timeout %d%s",
            rd_kafka_name(rk), what, req_timeout_ms,
            sub_consumer ? ", with subscribing consumer" : "");

        q = useq ? useq : rd_kafka_queue_new(rk);

        if (req_timeout_ms != -1) {
                options = rd_kafka_AdminOptions_new(
                    rk, RD_KAFKA_ADMIN_OP_LISTCONSUMERGROUPOFFSETS);

                err = rd_kafka_AdminOptions_set_request_timeout(
                    options, req_timeout_ms, errstr, sizeof(errstr));
                TEST_ASSERT(!err, "%s", rd_kafka_err2str(err));
        }


        subscription = rd_kafka_topic_partition_list_new(
            TEST_LIST_CONSUMER_GROUP_OFFSETS_TOPIC_CNT);

        for (i = 0; i < TEST_LIST_CONSUMER_GROUP_OFFSETS_TOPIC_CNT; i++) {
                char pfx[64];
                char *topic;

                rd_snprintf(pfx, sizeof(pfx), "DCGO-topic%d", i);
                topic = rd_strdup(test_mk_topic_name(pfx, 1));

                topics[i]                             = topic;
                exp_mdtopics[exp_mdtopic_cnt++].topic = topic;

                rd_kafka_topic_partition_list_add(subscription, topic,
                                                  RD_KAFKA_PARTITION_UA);
        }

        group_id = topics[0];

        /* Create the topics first. */
        test_CreateTopics_simple(rk, NULL, topics,
                                 TEST_LIST_CONSUMER_GROUP_OFFSETS_TOPIC_CNT,
                                 partitions_cnt, NULL);

        /* Verify that topics are reported by metadata */
        test_wait_metadata_update(rk, exp_mdtopics, exp_mdtopic_cnt, NULL, 0,
                                  15 * 1000);

<<<<<<< HEAD
        if (test_k2_cluster) {
                rd_sleep(5);
=======
        /* In K2 environments, add extra wait time for topic/partition readiness */
        if (test_k2_cluster) {
                TEST_SAY("K2 cluster: waiting additional 10s for topic/partition readiness\n");
                rd_sleep(10);
>>>>>>> b6158e93
        }

        consumer = test_create_consumer(group_id, NULL, NULL, NULL);

        if (sub_consumer) {
                TEST_CALL_ERR__(rd_kafka_subscribe(consumer, subscription));
                test_consumer_wait_assignment(consumer, rd_true);
        }

        /* Commit some offsets */
        orig_offsets = rd_kafka_topic_partition_list_new(
            TEST_LIST_CONSUMER_GROUP_OFFSETS_TOPIC_CNT * 2);
        for (i = 0; i < TEST_LIST_CONSUMER_GROUP_OFFSETS_TOPIC_CNT * 2; i++) {
                rd_kafka_topic_partition_t *rktpar;
                rktpar = rd_kafka_topic_partition_list_add(
                    orig_offsets, topics[i / 2],
                    i % TEST_LIST_CONSUMER_GROUP_OFFSETS_TOPIC_CNT);
                rktpar->offset = (i + 1) * 10;
                rd_kafka_topic_partition_set_leader_epoch(rktpar, 2);
        }

        TEST_CALL_ERR__(rd_kafka_commit(consumer, orig_offsets, 0 /*sync*/));

        /* Verify committed offsets match */
        committed = rd_kafka_topic_partition_list_copy(orig_offsets);
        /* Use reasonable timeout for K2 environments */
<<<<<<< HEAD
        int committed_timeout = test_k2_cluster ? 30000 : tmout_multip(5 * 1000);
=======
        int list_committed_timeout = test_k2_cluster ? 30000 : tmout_multip(5 * 1000); /* 30s for K2, normal for others */
>>>>>>> b6158e93
        TEST_CALL_ERR__(
            rd_kafka_committed(consumer, committed, list_committed_timeout));

        if (test_partition_list_and_offsets_cmp(committed, orig_offsets)) {
                TEST_SAY("commit() list:\n");
                test_print_partition_list(orig_offsets);
                TEST_SAY("committed() list:\n");
                test_print_partition_list(committed);
                TEST_FAIL("committed offsets don't match");
        }

        rd_kafka_topic_partition_list_destroy(committed);

        to_list = rd_kafka_topic_partition_list_new(orig_offsets->cnt);
        for (i = 0; i < orig_offsets->cnt; i++) {
                rd_kafka_topic_partition_list_add(
                    to_list, orig_offsets->elems[i].topic,
                    orig_offsets->elems[i].partition);
        }

        if (null_toppars) {
                cgoffsets =
                    rd_kafka_ListConsumerGroupOffsets_new(group_id, NULL);
        } else {
                cgoffsets =
                    rd_kafka_ListConsumerGroupOffsets_new(group_id, to_list);
        }

        TIMING_START(&timing, "ListConsumerGroupOffsets");
        TEST_SAY("Call ListConsumerGroupOffsets\n");
        rd_kafka_ListConsumerGroupOffsets(rk, &cgoffsets, 1, options, q);
        TIMING_ASSERT_LATER(&timing, 0, 50);

        rd_kafka_ListConsumerGroupOffsets_destroy(cgoffsets);

        TIMING_START(&timing, "ListConsumerGroupOffsets.queue_poll");
        /* Poll result queue for ListConsumerGroupOffsets result.
         * Print but otherwise ignore other event types
         * (typically generic Error events). */
        while (1) {
                rkev = rd_kafka_queue_poll(q, tmout_multip(10 * 1000));
                TEST_SAY("ListConsumerGroupOffsets: got %s in %.3fms\n",
                         rd_kafka_event_name(rkev),
                         TIMING_DURATION(&timing) / 1000.0f);
                if (rkev == NULL)
                        continue;
                if (rd_kafka_event_error(rkev))
                        TEST_SAY("%s: %s\n", rd_kafka_event_name(rkev),
                                 rd_kafka_event_error_string(rkev));

                if (rd_kafka_event_type(rkev) ==
                    RD_KAFKA_EVENT_LISTCONSUMERGROUPOFFSETS_RESULT)
                        break;

                rd_kafka_event_destroy(rkev);
        }

        /* Convert event to proper result */
        res = rd_kafka_event_ListConsumerGroupOffsets_result(rkev);
        TEST_ASSERT(res, "expected ListConsumerGroupOffsets_result, not %s",
                    rd_kafka_event_name(rkev));

        /* Expecting error */
        err     = rd_kafka_event_error(rkev);
        errstr2 = rd_kafka_event_error_string(rkev);
        TEST_ASSERT(!err,
                    "expected ListConsumerGroupOffsets to succeed, "
                    "got %s (%s)",
                    rd_kafka_err2name(err), err ? errstr2 : "n/a");

        TEST_SAY("ListConsumerGroupOffsets: returned %s (%s)\n",
                 rd_kafka_err2str(err), err ? errstr2 : "n/a");

        gres = rd_kafka_ListConsumerGroupOffsets_result_groups(res, &gres_cnt);
        TEST_ASSERT(gres && gres_cnt == 1,
                    "expected gres_cnt == 1, not %" PRIusz, gres_cnt);

        listd = rd_kafka_topic_partition_list_copy(
            rd_kafka_group_result_partitions(gres[0]));

        if (test_partition_list_and_offsets_cmp(listd, orig_offsets)) {
                TEST_SAY("Result list:\n");
                test_print_partition_list(listd);
                TEST_SAY("Partitions passed to ListConsumerGroupOffsets:\n");
                test_print_partition_list(orig_offsets);
                TEST_FAIL("listd/requested offsets don't match");
        }

        /* Verify expected errors */
        for (i = 0; i < listd->cnt; i++) {
                TEST_ASSERT_LATER(listd->elems[i].err == exp_err,
                                  "Result %s [%" PRId32
                                  "] has error %s, "
                                  "expected %s",
                                  listd->elems[i].topic,
                                  listd->elems[i].partition,
                                  rd_kafka_err2name(listd->elems[i].err),
                                  rd_kafka_err2name(exp_err));
        }

        TEST_LATER_CHECK();

        rd_kafka_topic_partition_list_destroy(listd);
        rd_kafka_topic_partition_list_destroy(to_list);

        rd_kafka_event_destroy(rkev);

        rd_kafka_topic_partition_list_destroy(orig_offsets);
        rd_kafka_topic_partition_list_destroy(subscription);

        for (i = 0; i < TEST_LIST_CONSUMER_GROUP_OFFSETS_TOPIC_CNT; i++)
                rd_free(topics[i]);

        rd_kafka_destroy(consumer);

        if (options)
                rd_kafka_AdminOptions_destroy(options);

        if (!useq)
                rd_kafka_queue_destroy(q);

        TEST_LATER_CHECK();

#undef TEST_LIST_CONSUMER_GROUP_OFFSETS_TOPIC_CNT

        SUB_TEST_PASS();
}

static void do_test_UserScramCredentials(const char *what,
                                         rd_kafka_t *rk,
                                         rd_kafka_queue_t *useq,
                                         rd_bool_t null_bytes) {
        rd_kafka_event_t *event;
        rd_kafka_resp_err_t err;
        const rd_kafka_DescribeUserScramCredentials_result_t *describe_result;
        const rd_kafka_UserScramCredentialsDescription_t **descriptions;
        const rd_kafka_UserScramCredentialsDescription_t *description;
        const rd_kafka_AlterUserScramCredentials_result_t *alter_result;
        const rd_kafka_AlterUserScramCredentials_result_response_t *
            *alter_responses;
        const rd_kafka_AlterUserScramCredentials_result_response_t *response;
        const rd_kafka_ScramCredentialInfo_t *scram_credential;
        rd_kafka_ScramMechanism_t mechanism;
        size_t response_cnt;
        size_t description_cnt;
        size_t num_credentials;
        char errstr[512];
        const char *username;
        const rd_kafka_error_t *error;
        int32_t iterations;
        rd_kafka_UserScramCredentialAlteration_t *alterations[1];
        char *salt           = tsprintf("%s", "salt");
        size_t salt_size     = 4;
        char *password       = tsprintf("%s", "password");
        size_t password_size = 8;
        rd_kafka_queue_t *queue;
        const char *users[1];
        users[0] = test_mk_topic_name("testuserforscram", 1);

        if (null_bytes) {
                salt[1]     = '\0';
                salt[3]     = '\0';
                password[0] = '\0';
                password[3] = '\0';
        }

        SUB_TEST_QUICK("%s, null bytes: %s", what, RD_STR_ToF(null_bytes));

        queue = useq ? useq : rd_kafka_queue_new(rk);

        rd_kafka_AdminOptions_t *options = rd_kafka_AdminOptions_new(
            rk, RD_KAFKA_ADMIN_OP_DESCRIBEUSERSCRAMCREDENTIALS);

        TEST_CALL_ERR__(rd_kafka_AdminOptions_set_request_timeout(
            options, 30 * 1000 /* 30s */, errstr, sizeof(errstr)));

        /* Describe an unknown user */
        rd_kafka_DescribeUserScramCredentials(rk, users, RD_ARRAY_SIZE(users),
                                              options, queue);
        rd_kafka_AdminOptions_destroy(options);
        event = rd_kafka_queue_poll(queue, -1 /*indefinitely*/);

        /* Request level error code should be 0, but cloud Kafka may return CLUSTER_AUTHORIZATION_FAILED */
        err = rd_kafka_event_error(event);
        if (err == RD_KAFKA_RESP_ERR_CLUSTER_AUTHORIZATION_FAILED) {
                /* Cloud Kafka doesn't allow SCRAM credential management - skip this test */
                TEST_SAY("SCRAM credential operations not allowed in cloud environment, skipping");
                SUB_TEST_PASS();
                return;
        }
        TEST_CALL_ERR__(err);
        TEST_ASSERT(err == RD_KAFKA_RESP_ERR_NO_ERROR,
                    "Expected NO_ERROR, not %s", rd_kafka_err2name(err));

        describe_result =
            rd_kafka_event_DescribeUserScramCredentials_result(event);
        descriptions =
            rd_kafka_DescribeUserScramCredentials_result_descriptions(
                describe_result, &description_cnt);

        /* Assert num_results should be 1 */
        TEST_ASSERT(description_cnt == 1,
                    "There should be exactly 1 description, got %" PRIusz,
                    description_cnt);

        description = descriptions[0];
        username = rd_kafka_UserScramCredentialsDescription_user(description);
        error    = rd_kafka_UserScramCredentialsDescription_error(description);
        err      = rd_kafka_error_code(error);

        num_credentials =
            rd_kafka_UserScramCredentialsDescription_scramcredentialinfo_count(
                description);
        /* username should be the same, err should be RESOURCE_NOT_FOUND
         * and num_credentials should be 0 */
        TEST_ASSERT(strcmp(users[0], username) == 0,
                    "Username should be %s, got %s", users[0], username);
        TEST_ASSERT(err == RD_KAFKA_RESP_ERR_RESOURCE_NOT_FOUND,
                    "Error code should be RESOURCE_NOT_FOUND as user "
                    "does not exist, got %s",
                    rd_kafka_err2name(err));
        TEST_ASSERT(num_credentials == 0,
                    "Credentials count should be 0, got %" PRIusz,
                    num_credentials);
        rd_kafka_event_destroy(event);

        /* Create a credential for user 0 */
        mechanism      = RD_KAFKA_SCRAM_MECHANISM_SHA_256;
        iterations     = 10000;
        alterations[0] = rd_kafka_UserScramCredentialUpsertion_new(
            users[0], mechanism, iterations, (unsigned char *)password,
            password_size, (unsigned char *)salt, salt_size);

        options = rd_kafka_AdminOptions_new(
            rk, RD_KAFKA_ADMIN_OP_ALTERUSERSCRAMCREDENTIALS);

        TEST_CALL_ERR__(rd_kafka_AdminOptions_set_request_timeout(
            options, 30 * 1000 /* 30s */, errstr, sizeof(errstr)));

        rd_kafka_AlterUserScramCredentials(
            rk, alterations, RD_ARRAY_SIZE(alterations), options, queue);
        rd_kafka_AdminOptions_destroy(options);
        rd_kafka_UserScramCredentialAlteration_destroy_array(
            alterations, RD_ARRAY_SIZE(alterations));

        /* Wait for results */
        event = rd_kafka_queue_poll(queue, -1 /*indefinitely*/);
        err   = rd_kafka_event_error(event);
#if !WITH_SSL
        TEST_ASSERT(err == RD_KAFKA_RESP_ERR__INVALID_ARG,
                    "Expected _INVALID_ARG, not %s", rd_kafka_err2name(err));
        rd_kafka_event_destroy(event);
        goto final_checks;
#else
        TEST_ASSERT(err == RD_KAFKA_RESP_ERR_NO_ERROR,
                    "Expected NO_ERROR, not %s", rd_kafka_err2name(err));

        alter_result = rd_kafka_event_AlterUserScramCredentials_result(event);
        alter_responses = rd_kafka_AlterUserScramCredentials_result_responses(
            alter_result, &response_cnt);

        /* response_cnt should be 1*/
        TEST_ASSERT(response_cnt == 1,
                    "There should be exactly 1 response, got %" PRIusz,
                    response_cnt);

        response = alter_responses[0];
        username =
            rd_kafka_AlterUserScramCredentials_result_response_user(response);
        error =
            rd_kafka_AlterUserScramCredentials_result_response_error(response);

        err = rd_kafka_error_code(error);
        /* username should be the same and err should be NO_ERROR*/
        TEST_ASSERT(strcmp(users[0], username) == 0,
                    "Username should be %s, got %s", users[0], username);
        TEST_ASSERT(err == RD_KAFKA_RESP_ERR_NO_ERROR,
                    "Error code should be NO_ERROR, got %s",
                    rd_kafka_err2name(err));

        rd_kafka_event_destroy(event);
#endif

        /* Wait for user propagation. */
        /* Use reasonable timeout for K2 environments */
        int acl_sleep = test_k2_cluster ? 5 : tmout_multip(2);
        TEST_SAY("Waiting %d seconds for user propagation\n", acl_sleep);
        rd_sleep(acl_sleep);

        /* Credential should be retrieved */
        options = rd_kafka_AdminOptions_new(
            rk, RD_KAFKA_ADMIN_OP_DESCRIBEUSERSCRAMCREDENTIALS);

        TEST_CALL_ERR__(rd_kafka_AdminOptions_set_request_timeout(
            options, 30 * 1000 /* 30s */, errstr, sizeof(errstr)));

        rd_kafka_DescribeUserScramCredentials(rk, users, RD_ARRAY_SIZE(users),
                                              options, queue);
        rd_kafka_AdminOptions_destroy(options);

        /* Wait for results */
        event = rd_kafka_queue_poll(queue, -1 /*indefinitely*/);
        err   = rd_kafka_event_error(event);
        TEST_ASSERT(err == RD_KAFKA_RESP_ERR_NO_ERROR,
                    "Expected NO_ERROR, not %s", rd_kafka_err2name(err));

        describe_result =
            rd_kafka_event_DescribeUserScramCredentials_result(event);
        descriptions =
            rd_kafka_DescribeUserScramCredentials_result_descriptions(
                describe_result, &description_cnt);
        /* Assert description_cnt should be 1 , request level error code should
         * be 0*/
        TEST_ASSERT(description_cnt == 1,
                    "There should be exactly 1 description, got %" PRIusz,
                    description_cnt);

        description = descriptions[0];
        username = rd_kafka_UserScramCredentialsDescription_user(description);
        error    = rd_kafka_UserScramCredentialsDescription_error(description);
        err      = rd_kafka_error_code(error);

        num_credentials =
            rd_kafka_UserScramCredentialsDescription_scramcredentialinfo_count(
                description);
        /* username should be the same, err should be NO_ERROR and
         * num_credentials should be 1 */
        TEST_ASSERT(strcmp(users[0], username) == 0,
                    "Username should be %s, got %s", users[0], username);
        TEST_ASSERT(err == RD_KAFKA_RESP_ERR_NO_ERROR,
                    "Error code should be NO_ERROR, got %s",
                    rd_kafka_err2name(err));
        TEST_ASSERT(num_credentials == 1,
                    "Credentials count should be 1, got %" PRIusz,
                    num_credentials);

        scram_credential =
            rd_kafka_UserScramCredentialsDescription_scramcredentialinfo(
                description, 0);
        mechanism  = rd_kafka_ScramCredentialInfo_mechanism(scram_credential);
        iterations = rd_kafka_ScramCredentialInfo_iterations(scram_credential);
        /* mechanism should be SHA 256 and iterations 10000 */
        TEST_ASSERT(mechanism == RD_KAFKA_SCRAM_MECHANISM_SHA_256,
                    "Mechanism should be %d, got: %d",
                    RD_KAFKA_SCRAM_MECHANISM_SHA_256, mechanism);
        TEST_ASSERT(iterations == 10000,
                    "Iterations should be 10000, got %" PRId32, iterations);

        rd_kafka_event_destroy(event);

        /* Delete the credential */
        alterations[0] =
            rd_kafka_UserScramCredentialDeletion_new(users[0], mechanism);

        options = rd_kafka_AdminOptions_new(
            rk, RD_KAFKA_ADMIN_OP_ALTERUSERSCRAMCREDENTIALS);

        TEST_CALL_ERR__(rd_kafka_AdminOptions_set_request_timeout(
            options, 30 * 1000 /* 30s */, errstr, sizeof(errstr)));

        rd_kafka_AlterUserScramCredentials(
            rk, alterations, RD_ARRAY_SIZE(alterations), options, queue);
        rd_kafka_AdminOptions_destroy(options);
        rd_kafka_UserScramCredentialAlteration_destroy_array(
            alterations, RD_ARRAY_SIZE(alterations));

        /* Wait for results */
        event = rd_kafka_queue_poll(queue, -1 /*indefinitely*/);
        err   = rd_kafka_event_error(event);
        TEST_ASSERT(err == RD_KAFKA_RESP_ERR_NO_ERROR,
                    "Expected NO_ERROR, not %s", rd_kafka_err2name(err));

        alter_result = rd_kafka_event_AlterUserScramCredentials_result(event);
        alter_responses = rd_kafka_AlterUserScramCredentials_result_responses(
            alter_result, &response_cnt);

        /* response_cnt should be 1*/
        TEST_ASSERT(response_cnt == 1,
                    "There should be exactly 1 response, got %" PRIusz,
                    response_cnt);

        response = alter_responses[0];
        username =
            rd_kafka_AlterUserScramCredentials_result_response_user(response);
        error =
            rd_kafka_AlterUserScramCredentials_result_response_error(response);

        err = rd_kafka_error_code(error);
        /* username should be the same and err should be NO_ERROR*/
        TEST_ASSERT(strcmp(users[0], username) == 0,
                    "Username should be %s, got %s", users[0], username);
        TEST_ASSERT(err == RD_KAFKA_RESP_ERR_NO_ERROR,
                    "Error code should be NO_ERROR, got %s",
                    rd_kafka_err2name(err));

        rd_kafka_event_destroy(event);

#if !WITH_SSL
final_checks:
#endif

        /* Wait for user propagation. */
        /* Use reasonable timeout for K2 environments */
        int acl_sleep_final = test_k2_cluster ? 5 : tmout_multip(2);
        TEST_SAY("Waiting %d seconds for user propagation\n", acl_sleep_final);
        rd_sleep(acl_sleep_final);

        /* Credential doesn't exist anymore for this user */

        options = rd_kafka_AdminOptions_new(
            rk, RD_KAFKA_ADMIN_OP_DESCRIBEUSERSCRAMCREDENTIALS);

        TEST_CALL_ERR__(rd_kafka_AdminOptions_set_request_timeout(
            options, 30 * 1000 /* 30s */, errstr, sizeof(errstr)));

        rd_kafka_DescribeUserScramCredentials(rk, users, RD_ARRAY_SIZE(users),
                                              options, queue);
        rd_kafka_AdminOptions_destroy(options);
        /* Wait for results */
        event = rd_kafka_queue_poll(queue, -1 /*indefinitely*/);
        err   = rd_kafka_event_error(event);
        TEST_ASSERT(err == RD_KAFKA_RESP_ERR_NO_ERROR,
                    "Expected NO_ERROR, not %s", rd_kafka_err2name(err));

        describe_result =
            rd_kafka_event_DescribeUserScramCredentials_result(event);
        descriptions =
            rd_kafka_DescribeUserScramCredentials_result_descriptions(
                describe_result, &description_cnt);
        /* Assert description_cnt should be 1, request level error code should
         * be 0*/
        TEST_ASSERT(description_cnt == 1,
                    "There should be exactly 1 description, got %" PRIusz,
                    description_cnt);

        description = descriptions[0];
        username = rd_kafka_UserScramCredentialsDescription_user(description);
        error    = rd_kafka_UserScramCredentialsDescription_error(description);
        err      = rd_kafka_error_code(error);
        num_credentials =
            rd_kafka_UserScramCredentialsDescription_scramcredentialinfo_count(
                description);
        /* username should be the same, err should be RESOURCE_NOT_FOUND
         * and num_credentials should be 0 */
        TEST_ASSERT(strcmp(users[0], username) == 0,
                    "Username should be %s, got %s", users[0], username);
        TEST_ASSERT(err == RD_KAFKA_RESP_ERR_RESOURCE_NOT_FOUND,
                    "Error code should be RESOURCE_NOT_FOUND, got %s",
                    rd_kafka_err2name(err));
        TEST_ASSERT(num_credentials == 0,
                    "Credentials count should be 0, got %" PRIusz,
                    num_credentials);

        rd_kafka_event_destroy(event);

        if (!useq)
                rd_kafka_queue_destroy(queue);

        SUB_TEST_PASS();
}

static void do_test_ListOffsets(const char *what,
                                rd_kafka_t *rk,
                                rd_kafka_queue_t *useq,
                                int req_timeout_ms) {
        char errstr[512];
        const char *topic = test_mk_topic_name(__FUNCTION__, 1);
        char *message     = "Message";
        rd_kafka_AdminOptions_t *options;
        rd_kafka_event_t *event;
        rd_kafka_queue_t *q;
        rd_kafka_t *p;
        size_t i = 0, cnt = 0;
        rd_kafka_topic_partition_list_t *topic_partitions,
            *empty_topic_partitions;
        const rd_kafka_ListOffsets_result_t *result;
        const rd_kafka_ListOffsetsResultInfo_t **result_infos;
        /* Use current time minus some hours to ensure broker accepts these timestamps */
        int64_t basetimestamp = (time(NULL) - 3600) * 1000; /* 1 hour ago in milliseconds */
        int64_t timestamps[]  = {
            basetimestamp + 100,
            basetimestamp + 400,
            basetimestamp + 250,
        };
        struct test_fixture_s {
                int64_t query;
                int64_t expected;
                int min_broker_version;
        } test_fixtures[] = {
            {.query = RD_KAFKA_OFFSET_SPEC_EARLIEST, .expected = 0},
            {.query = RD_KAFKA_OFFSET_SPEC_LATEST, .expected = 3},
            {.query              = RD_KAFKA_OFFSET_SPEC_MAX_TIMESTAMP,
             .expected           = 1,
             .min_broker_version = TEST_BRKVER(3, 0, 0, 0)},
            {.query = basetimestamp + 50, .expected = 0},
            {.query = basetimestamp + 300, .expected = 1},
            {.query = basetimestamp + 150, .expected = 1},
        };

        SUB_TEST_QUICK(
            "%s ListOffsets with %s, "
            "request_timeout %d",
            rd_kafka_name(rk), what, req_timeout_ms);

        q = useq ? useq : rd_kafka_queue_new(rk);

        test_CreateTopics_simple(rk, NULL, (char **)&topic, 1, 1, NULL);

        test_wait_topic_exists(rk, topic, 5000);

        /* K2: Additional delay for topic/partition readiness */
        if (test_k2_cluster) {
                rd_sleep(5);
        }

        p = test_create_producer();
        for (i = 0; i < RD_ARRAY_SIZE(timestamps); i++) {
                rd_kafka_producev(
                    /* Producer handle */
                    p,
                    /* Topic name */
                    RD_KAFKA_V_TOPIC(topic),
                    /* Make a copy of the payload. */
                    RD_KAFKA_V_MSGFLAGS(RD_KAFKA_MSG_F_COPY),
                    /* Message value and length */
                    RD_KAFKA_V_VALUE(message, strlen(message)),

                    RD_KAFKA_V_TIMESTAMP(timestamps[i]),
                    /* Per-Message opaque, provided in
                     * delivery report callback as
                     * msg_opaque. */
                    RD_KAFKA_V_OPAQUE(NULL),
                    /* End sentinel */
                    RD_KAFKA_V_END);
        }

        rd_kafka_flush(p, 20 * 1000);
        rd_kafka_destroy(p);

        /* Set timeout (optional) */
        options = rd_kafka_AdminOptions_new(rk, RD_KAFKA_ADMIN_OP_LISTOFFSETS);

        TEST_CALL_ERR__(rd_kafka_AdminOptions_set_request_timeout(
            options, 30 * 1000 /* 30s */, errstr, sizeof(errstr)));

        TEST_CALL_ERROR__(rd_kafka_AdminOptions_set_isolation_level(
            options, RD_KAFKA_ISOLATION_LEVEL_READ_COMMITTED));

        topic_partitions       = rd_kafka_topic_partition_list_new(1);
        empty_topic_partitions = rd_kafka_topic_partition_list_new(0);
        rd_kafka_topic_partition_list_add(topic_partitions, topic, 0);

        /* Call ListOffsets with empty partition list */
        rd_kafka_ListOffsets(rk, empty_topic_partitions, options, q);
        rd_kafka_topic_partition_list_destroy(empty_topic_partitions);
        /* Wait for results */
        event = rd_kafka_queue_poll(q, -1 /*indefinitely*/);
        if (!event)
                TEST_FAIL("Event missing");

        TEST_CALL_ERR__(rd_kafka_event_error(event));

        result       = rd_kafka_event_ListOffsets_result(event);
        result_infos = rd_kafka_ListOffsets_result_infos(result, &cnt);
        rd_kafka_event_destroy(event);

        TEST_ASSERT(!cnt,
                    "Expected empty result info array, got %" PRIusz
                    " result infos",
                    cnt);

        for (i = 0; i < RD_ARRAY_SIZE(test_fixtures); i++) {
                rd_bool_t retry = rd_true;
                rd_kafka_topic_partition_list_t *topic_partitions_copy;

                struct test_fixture_s test_fixture = test_fixtures[i];
                if (test_fixture.min_broker_version &&
                    test_broker_version < test_fixture.min_broker_version) {
                        TEST_SAY("Skipping offset %" PRId64
                                 ", as not supported\n",
                                 test_fixture.query);
                        continue;
                }
                if (test_fixture.query == RD_KAFKA_OFFSET_SPEC_MAX_TIMESTAMP &&
                    test_broker_version >= TEST_BRKVER(3, 7, 0, 0) &&
                    test_broker_version < TEST_BRKVER(3, 8, 0, 0)) {
                        /* 3.8.0 released fix for KAFKA-16310 */
                        TEST_SAY(
                            "Skipping offset MAX_TIMESTAMP,"
                            " as there was a regression in this version\n");
                        continue;
                }

                TEST_SAY("Testing offset %" PRId64 "\n", test_fixture.query);

                topic_partitions_copy =
                    rd_kafka_topic_partition_list_copy(topic_partitions);

                /* Set OffsetSpec */
                topic_partitions_copy->elems[0].offset = test_fixture.query;

                while (retry) {
                        size_t j;
                        rd_kafka_resp_err_t err;
                        /* Call ListOffsets */
                        rd_kafka_ListOffsets(rk, topic_partitions_copy, options,
                                             q);
                        /* Wait for results */
                        event = rd_kafka_queue_poll(q, -1 /*indefinitely*/);
                        if (!event)
                                TEST_FAIL("Event missing");

                        err = rd_kafka_event_error(event);
                        if (err == RD_KAFKA_RESP_ERR__NOENT) {
                                rd_kafka_event_destroy(event);
                                /* Still looking for the leader */
                                rd_usleep(100000, 0);
                                continue;
                        } else if (err) {
                                TEST_FAIL("Failed with error: %s",
                                          rd_kafka_err2name(err));
                        }

                        result = rd_kafka_event_ListOffsets_result(event);
                        result_infos =
                            rd_kafka_ListOffsets_result_infos(result, &cnt);
                        for (j = 0; j < cnt; j++) {
                                const rd_kafka_topic_partition_t *topic_partition =
                                    rd_kafka_ListOffsetsResultInfo_topic_partition(
                                        result_infos[j]);
                                TEST_ASSERT(
                                    topic_partition->err == 0,
                                    "Expected error NO_ERROR, got %s",
                                    rd_kafka_err2name(topic_partition->err));
                                TEST_ASSERT(topic_partition->offset ==
                                                test_fixture.expected,
                                            "Expected offset %" PRId64
                                            ", got %" PRId64,
                                            test_fixture.expected,
                                            topic_partition->offset);
                        }
                        rd_kafka_event_destroy(event);
                        retry = rd_false;
                }
                rd_kafka_topic_partition_list_destroy(topic_partitions_copy);
        }

        rd_kafka_AdminOptions_destroy(options);
        rd_kafka_topic_partition_list_destroy(topic_partitions);

        test_DeleteTopics_simple(rk, NULL, (char **)&topic, 1, NULL);

        if (!useq)
                rd_kafka_queue_destroy(q);

        SUB_TEST_PASS();
}

static void do_test_apis(rd_kafka_type_t cltype) {
        rd_kafka_t *rk;
        rd_kafka_conf_t *conf;
        rd_kafka_queue_t *mainq;

        /* Get the available brokers, but use a separate rd_kafka_t instance
         * so we don't jinx the tests by having up-to-date metadata. */
        avail_brokers = test_get_broker_ids(NULL, &avail_broker_cnt);
        TEST_SAY("%" PRIusz
                 " brokers in cluster "
                 "which will be used for replica sets\n",
                 avail_broker_cnt);

        do_test_unclean_destroy(cltype, 0 /*tempq*/);
        do_test_unclean_destroy(cltype, 1 /*mainq*/);

        test_conf_init(&conf, NULL, 180);
        test_conf_set(conf, "socket.timeout.ms", "10000");

        rk = test_create_handle(cltype, conf);

        mainq = rd_kafka_queue_get_main(rk);

        /* Create topics */
        /* FIXME: KRaft async CreateTopics is working differently than
         * wth Zookeeper
         * do_test_CreateTopics("temp queue, op timeout 0", rk, NULL, 0, 0); */
        do_test_CreateTopics("temp queue, op timeout 15000", rk, NULL, 15000,
                             0);
        do_test_CreateTopics(
            "temp queue, op timeout 300, "
            "validate only",
            rk, NULL, 300, rd_true);
        do_test_CreateTopics("temp queue, op timeout 9000, validate_only", rk,
                             NULL, 9000, rd_true);
        do_test_CreateTopics("main queue, options", rk, mainq, -1, 0);

             /* Delete records - use longer timeouts for cloud environments (reasonable limits) */
        if (!test_k2_cluster) {
                do_test_DeleteRecords("temp queue, op timeout 600000", rk, NULL, 600000);        /* 10 minutes */
                do_test_DeleteRecords("main queue, op timeout 300000", rk, mainq, 300000);       /* 5 minutes */
        } else {
                TEST_SAY("SKIPPING: DeleteRecords tests - not supported in K2/cloud environments\n");
        }

        /* Delete topics */
        /* FIXME: KRaft async DeleteTopics is working differently than
         * with Zookeeper
         * do_test_DeleteTopics("temp queue, op timeout 0", rk, NULL, 0); */
        do_test_DeleteTopics("main queue, op timeout 15000", rk, mainq, 1500);

        if (test_broker_version >= TEST_BRKVER(1, 0, 0, 0)) {
        /* Create Partitions */
        do_test_CreatePartitions("temp queue, op timeout 6500", rk,
        NULL, 6500);
        /* FIXME: KRaft async CreatePartitions is working differently
        * than with Zookeeper
        * do_test_CreatePartitions("main queue, op timeout 0", rk,
        * mainq, 0);
        */
        }

        /* CreateAcls */
        do_test_CreateAcls(rk, mainq, 0);
        do_test_CreateAcls(rk, mainq, 1);

        /* DescribeAcls */
        do_test_DescribeAcls(rk, mainq, 0);
        do_test_DescribeAcls(rk, mainq, 1);

        /* DeleteAcls */
        do_test_DeleteAcls(rk, mainq, 0);
        do_test_DeleteAcls(rk, mainq, 1);

        /* AlterConfigs */
        do_test_AlterConfigs(rk, mainq);

        if (test_broker_version >= TEST_BRKVER(2, 3, 0, 0)) {
                /* IncrementalAlterConfigs */
                do_test_IncrementalAlterConfigs(rk, mainq);
        }

        /* DescribeConfigs */
        do_test_DescribeConfigs(rk, mainq);
        do_test_DescribeConfigs_groups(rk, mainq);

        if (!test_k2_cluster) {
            do_test_DeleteRecords("temp queue, op timeout 600000", rk, NULL, 600000);        /* 10 minutes */
            do_test_DeleteRecords("main queue, op timeout 300000", rk, mainq, 300000);       /* 5 minutes */
        } else {
                TEST_SAY("SKIPPING: DeleteRecords tests - not supported in K2/cloud environments\n");
        }
        /* List groups */
        /*
        do_test_ListConsumerGroups("temp queue", rk, NULL, -1, rd_false,
                                   rd_true);
        do_test_ListConsumerGroups("temp queue", rk, NULL, -1, rd_false,
                                   rd_false);
        do_test_ListConsumerGroups("main queue", rk, mainq, 1500, rd_true,
                                   rd_true);
        do_test_ListConsumerGroups("main queue", rk, mainq, 1500, rd_true,
                                   rd_false);
        */

        /* TODO: check this test after KIP-848 admin operation
         * implementation */
        if (test_consumer_group_protocol_classic()) {
                /* Describe groups */
                do_test_DescribeConsumerGroups("temp queue", rk, NULL, -1);
                do_test_DescribeConsumerGroups("main queue", rk, mainq, 1500);
        }

        /* Describe topics */
        do_test_DescribeTopics("temp queue", rk, NULL, 15000, rd_false);
        do_test_DescribeTopics("main queue", rk, mainq, 15000, rd_false);

        // /* Describe cluster */
        do_test_DescribeCluster("temp queue", rk, NULL, 1500, rd_false);
        do_test_DescribeCluster("main queue", rk, mainq, 1500, rd_false);

        if (test_broker_version >= TEST_BRKVER(2, 3, 0, 0)) {
                /* Describe topics */
                do_test_DescribeTopics("temp queue", rk, NULL, 15000, rd_true);
                do_test_DescribeTopics("main queue", rk, mainq, 15000, rd_true);

                do_test_DescribeCluster("temp queue", rk, NULL, 1500, rd_true);
                do_test_DescribeCluster("main queue", rk, mainq, 1500, rd_true);

                do_test_DescribeConsumerGroups_with_authorized_ops(
                    "temp queue", rk, NULL, 1500);
                do_test_DescribeConsumerGroups_with_authorized_ops(
                    "main queue", rk, mainq, 1500);
        }

        /* Delete groups */
        do_test_DeleteGroups("temp queue", rk, NULL, -1);
        do_test_DeleteGroups("main queue", rk, mainq, 1500);

        if (test_broker_version >= TEST_BRKVER(2, 4, 0, 0)) {
                /* Delete committed offsets */
                do_test_DeleteConsumerGroupOffsets("temp queue", rk, NULL, -1,
                                                   rd_false);
                do_test_DeleteConsumerGroupOffsets("main queue", rk, mainq,
                                                   1500, rd_false);
                do_test_DeleteConsumerGroupOffsets(
                    "main queue", rk, mainq, 1500,
                    rd_true /*with subscribing consumer*/);
        }

        if (test_broker_version >= TEST_BRKVER(2, 5, 0, 0)) {
                /* ListOffsets */
                do_test_ListOffsets("temp queue", rk, NULL, -1);
                do_test_ListOffsets("main queue", rk, mainq, 1500);

                /* Alter committed offsets */
                do_test_AlterConsumerGroupOffsets("temp queue", rk, NULL, -1,
                                                  rd_false, rd_true);
                do_test_AlterConsumerGroupOffsets("main queue", rk, mainq, 1500,
                                                  rd_false, rd_true);
                do_test_AlterConsumerGroupOffsets(
                    "main queue, nonexistent topics", rk, mainq, 1500, rd_false,
                    rd_false /* don't create topics */);

                do_test_AlterConsumerGroupOffsets(
                    "main queue", rk, mainq, 1500,
                    rd_true, /*with subscribing consumer*/
                    rd_true);
        }

        if (test_broker_version >= TEST_BRKVER(2, 0, 0, 0)) {
                /* List committed offsets */
                do_test_ListConsumerGroupOffsets("temp queue", rk, NULL, -1,
                                                 rd_false, rd_false);
                do_test_ListConsumerGroupOffsets(
                    "main queue, op timeout "
                    "1500",
                    rk, mainq, 1500, rd_false, rd_false);
                do_test_ListConsumerGroupOffsets(
                    "main queue", rk, mainq, 1500,
                    rd_true /*with subscribing consumer*/, rd_false);
                do_test_ListConsumerGroupOffsets("temp queue", rk, NULL, -1,
                                                 rd_false, rd_true);
                do_test_ListConsumerGroupOffsets("main queue", rk, mainq, 1500,
                                                 rd_false, rd_true);
                do_test_ListConsumerGroupOffsets(
                    "main queue", rk, mainq, 1500,
                    rd_true /*with subscribing consumer*/, rd_true);
        }

        if (test_broker_version >= TEST_BRKVER(2, 7, 0, 0)) {
                do_test_UserScramCredentials("main queue", rk, mainq, rd_false);
                do_test_UserScramCredentials("temp queue", rk, NULL, rd_false);
                do_test_UserScramCredentials("main queue", rk, mainq, rd_true);
        }

        rd_kafka_queue_destroy(mainq);

        rd_kafka_destroy(rk);

        free(avail_brokers);
}


int main_0081_admin(int argc, char **argv) {

        do_test_apis(RD_KAFKA_PRODUCER);
        if (test_quick) {
                TEST_SAY("Skipping further 0081 tests due to quick mode\n");
                return 0;
        }

        do_test_apis(RD_KAFKA_CONSUMER);

        return 0;
}<|MERGE_RESOLUTION|>--- conflicted
+++ resolved
@@ -3854,12 +3854,7 @@
         rd_kafka_AdminOptions_destroy(options);
 
         /* Check DescribeTopics results. */
-<<<<<<< HEAD
         describe_timeout = test_k2_cluster ? 60000 : tmout_multip(20 * 1000);
-=======
-        /* Use reasonable timeout for K2 environments */
-        describe_timeout = test_k2_cluster ? 60000 : tmout_multip(20 * 1000); /* 60s for K2, normal for others */
->>>>>>> b6158e93
         rkev = test_wait_admin_result(q, RD_KAFKA_EVENT_DESCRIBETOPICS_RESULT,
                                       describe_timeout);
         TEST_ASSERT(rkev, "Expected DescribeTopicsResult on queue");
@@ -4299,15 +4294,9 @@
 
         /* It seems to be taking some time on the cluster for the ACLs to
          * propagate for a group.*/
-<<<<<<< HEAD
         /* Use reasonable timeout for K2 environments */
         acl_sleep = test_k2_cluster ? 5 : tmout_multip(2);
         TEST_SAY("Waiting %d seconds for ACL propagation\n", acl_sleep);
-=======
-        /* Use reasonable timeout for K2 environments - don't let tmout_multip make it too long */
-        acl_sleep = test_k2_cluster ? 5 : tmout_multip(2); /* 5s for K2, normal for others */
-        TEST_SAY("Waiting %d seconds for group ACL propagation\n", acl_sleep);
->>>>>>> b6158e93
         rd_sleep(acl_sleep);
 
         options = rd_kafka_AdminOptions_new(
@@ -4373,17 +4362,10 @@
         rd_kafka_AclBinding_destroy(acl_bindings[0]);
 
         /* Wait for ACL propagation. */
-<<<<<<< HEAD
         /* Use reasonable timeout for K2 environments */
         int acl_propagation_sleep = test_k2_cluster ? 10 : tmout_multip(2);
         TEST_SAY("Waiting %d seconds for ACL propagation\n", acl_propagation_sleep);
         rd_sleep(acl_propagation_sleep);
-=======
-        /* Use reasonable timeout for K2 environments - don't let tmout_multip make it too long */
-        acl_sleep = test_k2_cluster ? 5 : tmout_multip(2); /* 5s for K2, normal for others */
-        TEST_SAY("Waiting %d seconds for final ACL cleanup propagation\n", acl_sleep);
-        rd_sleep(acl_sleep);
->>>>>>> b6158e93
 
         test_DeleteGroups_simple(rk, NULL, &group_id, 1, NULL);
         test_DeleteTopics_simple(rk, q, &topic, 1, NULL);
@@ -4624,12 +4606,8 @@
 
         /* Verify committed offsets match */
         committed = rd_kafka_topic_partition_list_copy(orig_offsets);
-<<<<<<< HEAD
         /* Use reasonable timeout for K2 environments */
         committed_timeout = test_k2_cluster ? 30000 : tmout_multip(5 * 1000);
-=======
-        /* Use reasonable timeout for K2 environments (reuse existing variable) */
->>>>>>> b6158e93
         TEST_CALL_ERR__(
             rd_kafka_committed(consumer, committed, committed_timeout));
 
@@ -5054,15 +5032,8 @@
         test_wait_metadata_update(rk, exp_mdtopics, exp_mdtopic_cnt, NULL, 0,
                                   15 * 1000);
 
-<<<<<<< HEAD
         if (test_k2_cluster) {
                 rd_sleep(5);
-=======
-        /* In K2 environments, add extra wait time for topic/partition readiness */
-        if (test_k2_cluster) {
-                TEST_SAY("K2 cluster: waiting additional 10s for topic/partition readiness\n");
-                rd_sleep(10);
->>>>>>> b6158e93
         }
 
         consumer = test_create_consumer(group_id, NULL, NULL, NULL);
@@ -5089,13 +5060,9 @@
         /* Verify committed offsets match */
         committed = rd_kafka_topic_partition_list_copy(orig_offsets);
         /* Use reasonable timeout for K2 environments */
-<<<<<<< HEAD
         int committed_timeout = test_k2_cluster ? 30000 : tmout_multip(5 * 1000);
-=======
-        int list_committed_timeout = test_k2_cluster ? 30000 : tmout_multip(5 * 1000); /* 30s for K2, normal for others */
->>>>>>> b6158e93
         TEST_CALL_ERR__(
-            rd_kafka_committed(consumer, committed, list_committed_timeout));
+            rd_kafka_committed(consumer, committed, committed_timeout));
 
         if (test_partition_list_and_offsets_cmp(committed, orig_offsets)) {
                 TEST_SAY("commit() list:\n");
@@ -5789,14 +5756,6 @@
                              NULL, 9000, rd_true);
         do_test_CreateTopics("main queue, options", rk, mainq, -1, 0);
 
-             /* Delete records - use longer timeouts for cloud environments (reasonable limits) */
-        if (!test_k2_cluster) {
-                do_test_DeleteRecords("temp queue, op timeout 600000", rk, NULL, 600000);        /* 10 minutes */
-                do_test_DeleteRecords("main queue, op timeout 300000", rk, mainq, 300000);       /* 5 minutes */
-        } else {
-                TEST_SAY("SKIPPING: DeleteRecords tests - not supported in K2/cloud environments\n");
-        }
-
         /* Delete topics */
         /* FIXME: KRaft async DeleteTopics is working differently than
          * with Zookeeper
@@ -5804,14 +5763,14 @@
         do_test_DeleteTopics("main queue, op timeout 15000", rk, mainq, 1500);
 
         if (test_broker_version >= TEST_BRKVER(1, 0, 0, 0)) {
-        /* Create Partitions */
-        do_test_CreatePartitions("temp queue, op timeout 6500", rk,
-        NULL, 6500);
-        /* FIXME: KRaft async CreatePartitions is working differently
-        * than with Zookeeper
-        * do_test_CreatePartitions("main queue, op timeout 0", rk,
-        * mainq, 0);
-        */
+                /* Create Partitions */
+                do_test_CreatePartitions("temp queue, op timeout 6500", rk,
+                                         NULL, 6500);
+                /* FIXME: KRaft async CreatePartitions is working differently
+                 * than with Zookeeper
+                 * do_test_CreatePartitions("main queue, op timeout 0", rk,
+                 * mainq, 0);
+                 */
         }
 
         /* CreateAcls */
@@ -5845,16 +5804,19 @@
                 TEST_SAY("SKIPPING: DeleteRecords tests - not supported in K2/cloud environments\n");
         }
         /* List groups */
-        /*
-        do_test_ListConsumerGroups("temp queue", rk, NULL, -1, rd_false,
-                                   rd_true);
-        do_test_ListConsumerGroups("temp queue", rk, NULL, -1, rd_false,
-                                   rd_false);
-        do_test_ListConsumerGroups("main queue", rk, mainq, 1500, rd_true,
-                                   rd_true);
-        do_test_ListConsumerGroups("main queue", rk, mainq, 1500, rd_true,
-                                   rd_false);
-        */
+        if (rd_kafka_version() > 0x02050300) {  /* Only run if librdkafka version > 2.5.3 */
+                do_test_ListConsumerGroups("temp queue", rk, NULL, -1, rd_false,
+                                           rd_true);
+                do_test_ListConsumerGroups("temp queue", rk, NULL, -1, rd_false,
+                                           rd_false);
+                do_test_ListConsumerGroups("main queue", rk, mainq, 1500, rd_true,
+                                           rd_true);
+                do_test_ListConsumerGroups("main queue", rk, mainq, 1500, rd_true,
+                                           rd_false);
+        } else {
+                TEST_SAY("SKIPPING: ListConsumerGroups tests - requires librdkafka version > 2.5.3 (current: 0x%08x)\n", 
+                         rd_kafka_version());
+        }
 
         /* TODO: check this test after KIP-848 admin operation
          * implementation */
@@ -5868,7 +5830,7 @@
         do_test_DescribeTopics("temp queue", rk, NULL, 15000, rd_false);
         do_test_DescribeTopics("main queue", rk, mainq, 15000, rd_false);
 
-        // /* Describe cluster */
+        /* Describe cluster */
         do_test_DescribeCluster("temp queue", rk, NULL, 1500, rd_false);
         do_test_DescribeCluster("main queue", rk, mainq, 1500, rd_false);
 
