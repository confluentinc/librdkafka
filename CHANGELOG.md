# librdkafka v2.1.1

librdkafka v2.1.1 is a maintenance release:

 * Avoid duplicate messages when a fetch response is received
   in the middle of an offset validation request (#4261).
 * Fix segmentation fault when subscribing to a non-existent topic and
   calling `rd_kafka_message_leader_epoch()` on the polled `rkmessage` (#4245).
 * Fix a segmentation fault when fetching from follower and the partition lease
   expires while waiting for the result of a list offsets operation (#4254).
<<<<<<< HEAD
 * Fix documentation for request timeout, incorrectly stating -1 for infinte
   timeout. Request timeout can't be infinite.
=======
 * Fix CMake pkg-config cURL require and use
   pkg-config `Requires.private` field (@FantasqueX, @stertingen, #4180).
>>>>>>> 295ba3cf

## Fixes

### Consumer fixes

 * Duplicate messages can be emitted when a fetch response is received
   in the middle of an offset validation request. Solved by discarding
   the fetch if the state is not `ACTIVE`.
 * When fetching from follower, if the partition lease expires after 5 minutes,
   and a list offsets operation was requested to retrieve the earliest
   or latest offset, it resulted in segmentation fault. This was fixed by
   allowing threads different from the main one to call
   the `rd_kafka_toppar_set_fetch_state` function, given they hold
   the lock on the `rktp`.



# librdkafka v2.1.0

librdkafka v2.1.0 is a feature release:

* [KIP-320](https://cwiki.apache.org/confluence/display/KAFKA/KIP-320%3A+Allow+fetchers+to+detect+and+handle+log+truncation)
  Allow fetchers to detect and handle log truncation (#4122).
* Fix a reference count issue blocking the consumer from closing (#4187).
* Fix a protocol issue with ListGroups API, where an extra
  field was appended for API Versions greater than or equal to 3 (#4207).
* Fix an issue with `max.poll.interval.ms`, where polling any queue would cause
  the timeout to be reset (#4176).
* Fix seek partition timeout, was one thousand times lower than the passed
  value (#4230).
* Fix multiple inconsistent behaviour in batch APIs during **pause** or **resume** operations (#4208).
  See **Consumer fixes** section below for more information.
* Update lz4.c from upstream. Fixes [CVE-2021-3520](https://github.com/advisories/GHSA-gmc7-pqv9-966m)
  (by @filimonov, #4232).
* Upgrade OpenSSL to v3.0.8 with various security fixes,
  check the [release notes](https://www.openssl.org/news/cl30.txt) (#4215).

## Enhancements

 * Added `rd_kafka_topic_partition_get_leader_epoch()` (and `set..()`).
 * Added partition leader epoch APIs:
   - `rd_kafka_topic_partition_get_leader_epoch()` (and `set..()`)
   - `rd_kafka_message_leader_epoch()`
   - `rd_kafka_*assign()` and `rd_kafka_seek_partitions()` now supports
     partitions with a leader epoch set.
   - `rd_kafka_offsets_for_times()` will return per-partition leader-epochs.
   - `leader_epoch`, `stored_leader_epoch`, and `committed_leader_epoch`
     added to per-partition statistics.


## Fixes

### OpenSSL fixes

 * Fixed OpenSSL static build not able to use external modules like FIPS
   provider module.

### Consumer fixes

 * A reference count issue was blocking the consumer from closing.
   The problem would happen when a partition is lost, because forcibly
   unassigned from the consumer or if the corresponding topic is deleted.
 * When using `rd_kafka_seek_partitions`, the remaining timeout was
   converted from microseconds to milliseconds but the expected unit
   for that parameter is microseconds.
 * Fixed known issues related to Batch Consume APIs mentioned in v2.0.0
   release notes.
 * Fixed `rd_kafka_consume_batch()` and `rd_kafka_consume_batch_queue()`
   intermittently updating `app_offset` and `store_offset` incorrectly when
   **pause** or **resume** was being used for a partition.
 * Fixed `rd_kafka_consume_batch()` and `rd_kafka_consume_batch_queue()`
   intermittently skipping offsets when **pause** or **resume** was being
   used for a partition.


## Known Issues

### Consume Batch API

 * When `rd_kafka_consume_batch()` and `rd_kafka_consume_batch_queue()` APIs are used with
   any of the **seek**, **pause**, **resume** or **rebalancing** operation, `on_consume`
   interceptors might be called incorrectly (maybe multiple times) for not consumed messages.

### Consume API

 * Duplicate messages can be emitted when a fetch response is received
   in the middle of an offset validation request.
 * Segmentation fault when subscribing to a non-existent topic and
   calling `rd_kafka_message_leader_epoch()` on the polled `rkmessage`.



# librdkafka v2.0.2

librdkafka v2.0.2 is a maintenance release:

* Fix OpenSSL version in Win32 nuget package (#4152).



# librdkafka v2.0.1

librdkafka v2.0.1 is a maintenance release:

* Fixed nuget package for Linux ARM64 release (#4150).



# librdkafka v2.0.0

librdkafka v2.0.0 is a feature release:

 * [KIP-88](https://cwiki.apache.org/confluence/display/KAFKA/KIP-88%3A+OffsetFetch+Protocol+Update)
   OffsetFetch Protocol Update (#3995).
 * [KIP-222](https://cwiki.apache.org/confluence/display/KAFKA/KIP-222+-+Add+Consumer+Group+operations+to+Admin+API)
   Add Consumer Group operations to Admin API (started by @lesterfan, #3995).
 * [KIP-518](https://cwiki.apache.org/confluence/display/KAFKA/KIP-518%3A+Allow+listing+consumer+groups+per+state)
   Allow listing consumer groups per state (#3995).
 * [KIP-396](https://cwiki.apache.org/confluence/pages/viewpage.action?pageId=97551484)
   Partially implemented: support for AlterConsumerGroupOffsets
   (started by @lesterfan, #3995).
 * OpenSSL 3.0.x support - the maximum bundled OpenSSL version is now 3.0.7 (previously 1.1.1q).
 * Fixes to the transactional and idempotent producer.


## Upgrade considerations

### OpenSSL 3.0.x

#### OpenSSL default ciphers

The introduction of OpenSSL 3.0.x in the self-contained librdkafka bundles
changes the default set of available ciphers, in particular all obsolete
or insecure ciphers and algorithms as listed in the
OpenSSL [legacy](https://www.openssl.org/docs/man3.0/man7/OSSL_PROVIDER-legacy.html)
manual page are now disabled by default.

**WARNING**: These ciphers are disabled for security reasons and it is
highly recommended NOT to use them.

Should you need to use any of these old ciphers you'll need to explicitly
enable the `legacy` provider by configuring `ssl.providers=default,legacy`
on the librdkafka client.

#### OpenSSL engines and providers

OpenSSL 3.0.x deprecates the use of engines, which is being replaced by
providers. As such librdkafka will emit a deprecation warning if
`ssl.engine.location` is configured.

OpenSSL providers may be configured with the new `ssl.providers`
configuration property.

### Broker TLS certificate hostname verification

The default value for `ssl.endpoint.identification.algorithm` has been
changed from `none` (no hostname verification) to `https`, which enables
broker hostname verification (to counter man-in-the-middle
impersonation attacks) by default.

To restore the previous behaviour, set `ssl.endpoint.identification.algorithm` to `none`.

## Known Issues

### Poor Consumer batch API messaging guarantees

The Consumer Batch APIs `rd_kafka_consume_batch()` and `rd_kafka_consume_batch_queue()`
are not thread safe if `rkmessages_size` is greater than 1 and any of the **seek**,
**pause**, **resume** or **rebalancing** operation is performed in parallel with any of
the above APIs. Some of the messages might be lost, or erroneously returned to the
application, in the above scenario.

It is strongly recommended to use the Consumer Batch APIs and the mentioned
operations in sequential order in order to get consistent result.

For **rebalancing** operation to work in sequencial manner, please set `rebalance_cb`
configuration property (refer [examples/rdkafka_complex_consumer_example.c]
(examples/rdkafka_complex_consumer_example.c) for the help with the usage) for the consumer.

## Enhancements

 * Self-contained static libraries can now be built on Linux arm64 (#4005).
 * Updated to zlib 1.2.13, zstd 1.5.2, and curl 7.86.0 in self-contained
   librdkafka bundles.
 * Added `on_broker_state_change()` interceptor
 * The C++ API no longer returns strings by const value, which enables better move optimization in callers.
 * Added `rd_kafka_sasl_set_credentials()` API to update SASL credentials.
 * Setting `allow.auto.create.topics` will no longer give a warning if used by a producer, since that is an expected use case.
  Improvement in documentation for this property.
 * Added a `resolve_cb` configuration setting that permits using custom DNS resolution logic.
 * Added `rd_kafka_mock_broker_error_stack_cnt()`.
 * The librdkafka.redist NuGet package has been updated to have fewer external
   dependencies for its bundled librdkafka builds, as everything but cyrus-sasl
   is now built-in. There are bundled builds with and without linking to
   cyrus-sasl for maximum compatibility.
 * Admin API DescribeGroups() now provides the group instance id
   for static members [KIP-345](https://cwiki.apache.org/confluence/display/KAFKA/KIP-345%3A+Introduce+static+membership+protocol+to+reduce+consumer+rebalances) (#3995).


## Fixes

### General fixes

 * Windows: couldn't read a PKCS#12 keystore correctly because binary mode
   wasn't explicitly set and Windows defaults to text mode.
 * Fixed memory leak when loading SSL certificates (@Mekk, #3930)
 * Load all CA certificates from `ssl.ca.pem`, not just the first one.
 * Each HTTP request made when using OAUTHBEARER OIDC would leak a small
   amount of memory.

### Transactional producer fixes

 * When a PID epoch bump is requested and the producer is waiting
   to reconnect to the transaction coordinator, a failure in a find coordinator
   request could cause an assert to fail. This is fixed by retrying when the
   coordinator is known (#4020).
 * Transactional APIs (except `send_offsets_for_transaction()`) that
   timeout due to low timeout_ms may now be resumed by calling the same API
   again, as the operation continues in the background.
 * For fatal idempotent producer errors that may be recovered by bumping the
   epoch the current transaction must first be aborted prior to the epoch bump.
   This is now handled correctly, which fixes issues seen with fenced
   transactional producers on fatal idempotency errors.
 * Timeouts for EndTxn requests (transaction commits and aborts) are now
   automatically retried and the error raised to the application is also
   a retriable error.
 * TxnOffsetCommitRequests were retried immediately upon temporary errors in
   `send_offsets_to_transactions()`, causing excessive network requests.
   These retries are now delayed 500ms.
 * If `init_transactions()` is called with an infinite timeout (-1),
   the timeout will be limited to 2 * `transaction.timeout.ms`.
   The application may retry and resume the call if a retriable error is
   returned.


### Consumer fixes

 * Back-off and retry JoinGroup request if coordinator load is in progress.
 * Fix `rd_kafka_consume_batch()` and `rd_kafka_consume_batch_queue()` skipping
   other partitions' offsets intermittently when **seek**, **pause**, **resume**
   or **rebalancing** is used for a partition.
 * Fix `rd_kafka_consume_batch()` and `rd_kafka_consume_batch_queue()`
   intermittently returing incorrect partitions' messages if **rebalancing**
   happens during these operations.

# librdkafka v1.9.2

librdkafka v1.9.2 is a maintenance release:

 * The SASL OAUTHBEAR OIDC POST field was sometimes truncated by one byte (#3192).
 * The bundled version of OpenSSL has been upgraded to version 1.1.1q for non-Windows builds. Windows builds remain on OpenSSL 1.1.1n for the time being.
 * The bundled version of Curl has been upgraded to version 7.84.0.



# librdkafka v1.9.1

librdkafka v1.9.1 is a maintenance release:

 * The librdkafka.redist NuGet package now contains OSX M1/arm64 builds.
 * Self-contained static libraries can now be built on OSX M1 too, thanks to
   disabling curl's configure runtime check.



# librdkafka v1.9.0

librdkafka v1.9.0 is a feature release:

 * Added KIP-768 OUATHBEARER OIDC support (by @jliunyu, #3560)
 * Added KIP-140 Admin API ACL support (by @emasab, #2676)


## Upgrade considerations

 * Consumer:
   `rd_kafka_offsets_store()` (et.al) will now return an error for any
   partition that is not currently assigned (through `rd_kafka_*assign()`).
   This prevents a race condition where an application would store offsets
   after the assigned partitions had been revoked (which resets the stored
   offset), that could cause these old stored offsets to be committed later
   when the same partitions were assigned to this consumer again - effectively
   overwriting any committed offsets by any consumers that were assigned the
   same partitions previously. This would typically result in the offsets
   rewinding and messages to be reprocessed.
   As an extra effort to avoid this situation the stored offset is now
   also reset when partitions are assigned (through `rd_kafka_*assign()`).
   Applications that explicitly call `..offset*_store()` will now need
   to handle the case where `RD_KAFKA_RESP_ERR__STATE` is returned
   in the per-partition `.err` field - meaning the partition is no longer
   assigned to this consumer and the offset could not be stored for commit.


## Enhancements

 * Improved producer queue scheduling. Fixes the performance regression
   introduced in v1.7.0 for some produce patterns. (#3538, #2912)
 * Windows: Added native Win32 IO/Queue scheduling. This removes the
   internal TCP loopback connections that were previously used for timely
   queue wakeups.
 * Added `socket.connection.setup.timeout.ms` (default 30s).
   The maximum time allowed for broker connection setups (TCP connection as
   well as SSL and SASL handshakes) is now limited to this value.
   This fixes the issue with stalled broker connections in the case of network
   or load balancer problems.
   The Java clients has an exponential backoff to this timeout which is
   limited by `socket.connection.setup.timeout.max.ms` - this was not
   implemented in librdkafka due to differences in connection handling and
   `ERR__ALL_BROKERS_DOWN` error reporting. Having a lower initial connection
   setup timeout and then increase the timeout for the next attempt would
   yield possibly false-positive `ERR__ALL_BROKERS_DOWN` too early.
 * SASL OAUTHBEARER refresh callbacks can now be scheduled for execution
   on librdkafka's background thread. This solves the problem where an
   application has a custom SASL OAUTHBEARER refresh callback and thus needs to
   call `rd_kafka_poll()` (et.al.) at least once to trigger the
   refresh callback before being able to connect to brokers.
   With the new `rd_kafka_conf_enable_sasl_queue()` configuration API and
   `rd_kafka_sasl_background_callbacks_enable()` the refresh callbacks
   can now be triggered automatically on the librdkafka background thread.
 * `rd_kafka_queue_get_background()` now creates the background thread
   if not already created.
 * Added `rd_kafka_consumer_close_queue()` and `rd_kafka_consumer_closed()`.
   This allow applications and language bindings to implement asynchronous
   consumer close.
 * Bundled zlib upgraded to version 1.2.12.
 * Bundled OpenSSL upgraded to 1.1.1n.
 * Added `test.mock.broker.rtt` to simulate RTT/latency for mock brokers.


## Fixes

### General fixes

 * Fix various 1 second delays due to internal broker threads blocking on IO
   even though there are events to handle.
   These delays could be seen randomly in any of the non produce/consume
   request APIs, such as `commit_transaction()`, `list_groups()`, etc.
 * Windows: some applications would crash with an error message like
   `no OPENSSL_Applink()` written to the console if `ssl.keystore.location`
   was configured.
   This regression was introduced in v1.8.0 due to use of vcpkgs and how
   keystore file was read. #3554.
 * Windows 32-bit only: 64-bit atomic reads were in fact not atomic and could
   in rare circumstances yield incorrect values.
   One manifestation of this issue was the `max.poll.interval.ms` consumer
   timer expiring even though the application was polling according to profile.
   Fixed by @WhiteWind (#3815).
 * `rd_kafka_clusterid()` would previously fail with timeout if
   called on cluster with no visible topics (#3620).
   The clusterid is now returned as soon as metadata has been retrieved.
 * Fix hang in `rd_kafka_list_groups()` if there are no available brokers
   to connect to (#3705).
 * Millisecond timeouts (`timeout_ms`) in various APIs, such as `rd_kafka_poll()`,
   was limited to roughly 36 hours before wrapping. (#3034)
 * If a metadata request triggered by `rd_kafka_metadata()` or consumer group rebalancing
   encountered a non-retriable error it would not be propagated to the caller and thus
   cause a stall or timeout, this has now been fixed. (@aiquestion, #3625)
 * AdminAPI `DeleteGroups()` and `DeleteConsumerGroupOffsets()`:
   if the given coordinator connection was not up by the time these calls were
   initiated and the first connection attempt failed then no further connection
   attempts were performed, ulimately leading to the calls timing out.
   This is now fixed by keep retrying to connect to the group coordinator
   until the connection is successful or the call times out.
   Additionally, the coordinator will be now re-queried once per second until
   the coordinator comes up or the call times out, to detect change in
   coordinators.
 * Mock cluster `rd_kafka_mock_broker_set_down()` would previously
   accept and then disconnect new connections, it now refuses new connections.


### Consumer fixes

 * `rd_kafka_offsets_store()` (et.al) will now return an error for any
   partition that is not currently assigned (through `rd_kafka_*assign()`).
   See **Upgrade considerations** above for more information.
 * `rd_kafka_*assign()` will now reset/clear the stored offset.
   See **Upgrade considerations** above for more information.
 * `seek()` followed by `pause()` would overwrite the seeked offset when
   later calling `resume()`. This is now fixed. (#3471).
   **Note**: Avoid storing offsets (`offsets_store()`) after calling
   `seek()` as this may later interfere with resuming a paused partition,
   instead store offsets prior to calling seek.
 * A `ERR_MSG_SIZE_TOO_LARGE` consumer error would previously be raised
   if the consumer received a maximum sized FetchResponse only containing
   (transaction) aborted messages with no control messages. The fetching did
   not stop, but some applications would terminate upon receiving this error.
   No error is now raised in this case. (#2993)
   Thanks to @jacobmikesell for providing an application to reproduce the
   issue.
 * The consumer no longer backs off the next fetch request (default 500ms) when
   the parsed fetch response is truncated (which is a valid case).
   This should speed up the message fetch rate in case of maximum sized
   fetch responses.
 * Fix consumer crash (`assert: rkbuf->rkbuf_rkb`) when parsing
   malformed JoinGroupResponse consumer group metadata state.
 * Fix crash (`cant handle op type`) when using `consume_batch_queue()` (et.al)
   and an OAUTHBEARER refresh callback was set.
   The callback is now triggered by the consume call. (#3263)
 * Fix `partition.assignment.strategy` ordering when multiple strategies are configured.
   If there is more than one eligible strategy, preference is determined by the
   configured order of strategies. The partitions are assigned to group members according
   to the strategy order preference now. (#3818)
 * Any form of unassign*() (absolute or incremental) is now allowed during
   consumer close rebalancing and they're all treated as absolute unassigns.
   (@kevinconaway)


### Transactional producer fixes

 * Fix message loss in idempotent/transactional producer.
   A corner case has been identified that may cause idempotent/transactional
   messages to be lost despite being reported as successfully delivered:
   During cluster instability a restarting broker may report existing topics
   as non-existent for some time before it is able to acquire up to date
   cluster and topic metadata.
   If an idempotent/transactional producer updates its topic metadata cache
   from such a broker the producer will consider the topic to be removed from
   the cluster and thus remove its local partition objects for the given topic.
   This also removes the internal message sequence number counter for the given
   partitions.
   If the producer later receives proper topic metadata for the cluster the
   previously "removed" topics will be rediscovered and new partition objects
   will be created in the producer. These new partition objects, with no
   knowledge of previous incarnations, would start counting partition messages
   at zero again.
   If new messages were produced for these partitions by the same producer
   instance, the same message sequence numbers would be sent to the broker.
   If the broker still maintains state for the producer's PID and Epoch it could
   deem that these messages with reused sequence numbers had already been
   written to the log and treat them as legit duplicates.
   This would seem to the producer that these new messages were successfully
   written to the partition log by the broker when they were in fact discarded
   as duplicates, leading to silent message loss.
   The fix included in this release is to save the per-partition idempotency
   state when a partition is removed, and then recover and use that saved
   state if the partition comes back at a later time.
 * The transactional producer would retry (re)initializing its PID if a
   `PRODUCER_FENCED` error was returned from the
   broker (added in Apache Kafka 2.8), which could cause the producer to
   seemingly hang.
   This error code is now correctly handled by raising a fatal error.
 * If the given group coordinator connection was not up by the time
   `send_offsets_to_transactions()` was called, and the first connection
   attempt failed then no further connection attempts were performed, ulimately
   leading to `send_offsets_to_transactions()` timing out, and possibly
   also the transaction timing out on the transaction coordinator.
   This is now fixed by keep retrying to connect to the group coordinator
   until the connection is successful or the call times out.
   Additionally, the coordinator will be now re-queried once per second until
   the coordinator comes up or the call times out, to detect change in
   coordinators.


### Producer fixes

 * Improved producer queue wakeup scheduling. This should significantly
   decrease the number of wakeups and thus syscalls for high message rate
   producers. (#3538, #2912)
 * The logic for enforcing that `message.timeout.ms` is greather than
   an explicitly configured `linger.ms` was incorrect and instead of
   erroring out early the lingering time was automatically adjusted to the
   message timeout, ignoring the configured `linger.ms`.
   This has now been fixed so that an error is returned when instantiating the
   producer. Thanks to @larry-cdn77 for analysis and test-cases. (#3709)


# librdkafka v1.8.2

librdkafka v1.8.2 is a maintenance release.

## Enhancements

 * Added `ssl.ca.pem` to add CA certificate by PEM string. (#2380)
 * Prebuilt binaries for Mac OSX now contain statically linked OpenSSL v1.1.1l.
   Previously the OpenSSL version was either v1.1.1 or v1.0.2 depending on
   build type.

## Fixes

 * The `librdkafka.redist` 1.8.0 package had two flaws:
   - the linux-arm64 .so build was a linux-x64 build.
   - the included Windows MSVC 140 runtimes for x64 were infact x86.
   The release script has been updated to verify the architectures of
   provided artifacts to avoid this happening in the future.
 * Prebuilt binaries for Mac OSX Sierra (10.12) and older are no longer provided.
   This affects [confluent-kafka-go](https://github.com/confluentinc/confluent-kafka-go).
 * Some of the prebuilt binaries for Linux were built on Ubuntu 14.04,
   these builds are now performed on Ubuntu 16.04 instead.
   This may affect users on ancient Linux distributions.
 * It was not possible to configure `ssl.ca.location` on OSX, the property
   would automatically revert back to `probe` (default value).
   This regression was introduced in v1.8.0. (#3566)
 * librdkafka's internal timers would not start if the timeout was set to 0,
   which would result in some timeout operations not being enforced correctly,
   e.g., the transactional producer API timeouts.
   These timers are now started with a timeout of 1 microsecond.

### Transactional producer fixes

 * Upon quick repeated leader changes the transactional producer could receive
   an `OUT_OF_ORDER_SEQUENCE` error from the broker, which triggered an
   Epoch bump on the producer resulting in an InitProducerIdRequest being sent
   to the transaction coordinator in the middle of a transaction.
   This request would start a new transaction on the coordinator, but the
   producer would still think (erroneously) it was in current transaction.
   Any messages produced in the current transaction prior to this event would
   be silently lost when the application committed the transaction, leading
   to message loss.
   This has been fixed by setting the Abortable transaction error state
   in the producer. #3575.
 * The transactional producer could stall during a transaction if the transaction
   coordinator changed while adding offsets to the transaction (send_offsets_to_transaction()).
   This stall lasted until the coordinator connection went down, the
   transaction timed out, transaction was aborted, or messages were produced
   to a new partition, whichever came first. #3571.



*Note: there was no v1.8.1 librdkafka release*


# librdkafka v1.8.0

librdkafka v1.8.0 is a security release:

 * Upgrade bundled zlib version from 1.2.8 to 1.2.11 in the `librdkafka.redist`
   NuGet package. The updated zlib version fixes CVEs:
   CVE-2016-9840, CVE-2016-9841, CVE-2016-9842, CVE-2016-9843
   See https://github.com/edenhill/librdkafka/issues/2934 for more information.
 * librdkafka now uses [vcpkg](https://vcpkg.io/) for up-to-date Windows
   dependencies in the `librdkafka.redist` NuGet package:
   OpenSSL 1.1.1l, zlib 1.2.11, zstd 1.5.0.
 * The upstream dependency (OpenSSL, zstd, zlib) source archive checksums are
   now verified when building with `./configure --install-deps`.
   These builds are used by the librdkafka builds bundled with
   confluent-kafka-go, confluent-kafka-python and confluent-kafka-dotnet.


## Enhancements

 * Producer `flush()` now overrides the `linger.ms` setting for the duration
   of the `flush()` call, effectively triggering immediate transmission of
   queued messages. (#3489)

## Fixes

### General fixes

 * Correctly detect presence of zlib via compilation check. (Chris Novakovic)
 * `ERR__ALL_BROKERS_DOWN` is no longer emitted when the coordinator
   connection goes down, only when all standard named brokers have been tried.
   This fixes the issue with `ERR__ALL_BROKERS_DOWN` being triggered on
   `consumer_close()`. It is also now only emitted if the connection was fully
   up (past handshake), and not just connected.
 * `rd_kafka_query_watermark_offsets()`, `rd_kafka_offsets_for_times()`,
   `consumer_lag` metric, and `auto.offset.reset` now honour
   `isolation.level` and will return the Last Stable Offset (LSO)
   when `isolation.level` is set to `read_committed` (default), rather than
   the uncommitted high-watermark when it is set to `read_uncommitted`. (#3423)
 * SASL GSSAPI is now usable when `sasl.kerberos.min.time.before.relogin`
   is set to 0 - which disables ticket refreshes (by @mpekalski, #3431).
 * Rename internal crc32c() symbol to rd_crc32c() to avoid conflict with
   other static libraries (#3421).
 * `txidle` and `rxidle` in the statistics object was emitted as 18446744073709551615 when no idle was known. -1 is now emitted instead. (#3519)


### Consumer fixes

 * Automatically retry offset commits on `ERR_REQUEST_TIMED_OUT`,
   `ERR_COORDINATOR_NOT_AVAILABLE`, and `ERR_NOT_COORDINATOR` (#3398).
   Offset commits will be retried twice.
 * Timed auto commits did not work when only using assign() and not subscribe().
   This regression was introduced in v1.7.0.
 * If the topics matching the current subscription changed (or the application
   updated the subscription) while there was an outstanding JoinGroup or
   SyncGroup request, an additional request would sometimes be sent before
   handling the response of the first. This in turn lead to internal state
   issues that could cause a crash or malbehaviour.
   The consumer will now wait for any outstanding JoinGroup or SyncGroup
   responses before re-joining the group.
 * `auto.offset.reset` could previously be triggered by temporary errors,
   such as disconnects and timeouts (after the two retries are exhausted).
   This is now fixed so that the auto offset reset policy is only triggered
   for permanent errors.
 * The error that triggers `auto.offset.reset` is now logged to help the
   application owner identify the reason of the reset.
 * If a rebalance takes longer than a consumer's `session.timeout.ms`, the
   consumer will remain in the group as long as it receives heartbeat responses
   from the broker.


### Admin fixes

 * `DeleteRecords()` could crash if one of the underlying requests
   (for a given partition leader) failed at the transport level (e.g., timeout).
   (#3476).



# librdkafka v1.7.0

librdkafka v1.7.0 is feature release:

 * [KIP-360](https://cwiki.apache.org/confluence/pages/viewpage.action?pageId=89068820) - Improve reliability of transactional producer.
   Requires Apache Kafka 2.5 or later.
 * OpenSSL Engine support (`ssl.engine.location`) by @adinigam and @ajbarb.


## Enhancements

 * Added `connections.max.idle.ms` to automatically close idle broker
   connections.
   This feature is disabled by default unless `bootstrap.servers` contains
   the string `azure` in which case the default is set to <4 minutes to improve
   connection reliability and circumvent limitations with the Azure load
   balancers (see #3109 for more information).
 * Bumped to OpenSSL 1.1.1k in binary librdkafka artifacts.
 * The binary librdkafka artifacts for Alpine are now using Alpine 3.12.
   OpenSSL 1.1.1k.
 * Improved static librdkafka Windows builds using MinGW (@neptoess, #3130).
 * The `librdkafka.redist` NuGet package now has updated zlib, zstd and
   OpenSSL versions (from vcpkg).


## Security considerations

 * The zlib version bundled with the `librdkafka.redist` NuGet package has now been upgraded
   from zlib 1.2.8 to 1.2.11, fixing the following CVEs:
   * CVE-2016-9840: undefined behaviour (compiler dependent) in inflate (decompression) code: this is used by the librdkafka consumer. Risk of successfully exploitation through consumed messages is eastimated very low.
   * CVE-2016-9841: undefined behaviour (compiler dependent) in inflate code: this is used by the librdkafka consumer. Risk of successfully exploitation through consumed messages is eastimated very low.
   * CVE-2016-9842: undefined behaviour in inflateMark(): this API is not used by librdkafka.
   * CVE-2016-9843: issue in crc32_big() which is called from crc32_z(): this API is not used by librdkafka.

## Upgrade considerations

 * The C++ `oauthbearer_token_refresh_cb()` was missing a `Handle *`
   argument that has now been added. This is a breaking change but the original
   function signature is considered a bug.
   This change only affects C++ OAuth developers.
 * [KIP-735](https://cwiki.apache.org/confluence/display/KAFKA/KIP-735%3A+Increase+default+consumer+session+timeout) The consumer `session.timeout.ms`
   default was changed from 10 to 45 seconds to make consumer groups more
   robust and less sensitive to temporary network and cluster issues.
 * Statistics: `consumer_lag` is now using the `committed_offset`,
   while the new `consumer_lag_stored` is using `stored_offset`
   (offset to be committed).
   This is more correct than the previous `consumer_lag` which was using
   either `committed_offset` or `app_offset` (last message passed
   to application).
 * The `librdkafka.redist` NuGet package is now built with MSVC runtime v140
   (VS 2015). Previous versions were built with MSVC runtime v120 (VS 2013).


## Fixes

### General fixes

 * Fix accesses to freed metadata cache mutexes on client termination (#3279)
 * There was a race condition on receiving updated metadata where a broker id
   update (such as bootstrap to proper broker transformation) could finish after
   the topic metadata cache was updated, leading to existing brokers seemingly
   being not available.
   One occurrence of this issue was query_watermark_offsets() that could return
   `ERR__UNKNOWN_PARTITION` for existing partitions shortly after the
   client instance was created.
 * The OpenSSL context is now initialized with `TLS_client_method()`
   (on OpenSSL >= 1.1.0) instead of the deprecated and outdated
   `SSLv23_client_method()`.
 * The initial cluster connection on client instance creation could sometimes
   be delayed up to 1 second if a `group.id` or `transactional.id`
   was configured (#3305).
 * Speed up triggering of new broker connections in certain cases by exiting
   the broker thread io/op poll loop when a wakeup op is received.
 * SASL GSSAPI: The Kerberos kinit refresh command was triggered from
   `rd_kafka_new()` which made this call blocking if the refresh command
   was taking long. The refresh is now performed by the background rdkafka
   main thread.
 * Fix busy-loop (100% CPU on the broker threads) during the handshake phase
   of an SSL connection.
 * Disconnects during SSL handshake are now propagated as transport errors
   rather than SSL errors, since these disconnects are at the transport level
   (e.g., incorrect listener, flaky load balancer, etc) and not due to SSL
   issues.
 * Increment metadata fast refresh interval backoff exponentially (@ajbarb, #3237).
 * Unthrottled requests are no longer counted in the `brokers[].throttle`
   statistics object.
 * Log CONFWARN warning when global topic configuration properties
   are overwritten by explicitly setting a `default_topic_conf`.

### Consumer fixes

 * If a rebalance happened during a `consume_batch..()` call the already
   accumulated messages for revoked partitions were not purged, which would
   pass messages to the application for partitions that were no longer owned
   by the consumer. Fixed by @jliunyu. #3340.
 * Fix balancing and reassignment issues with the cooperative-sticky assignor.
   #3306.
 * Fix incorrect detection of first rebalance in sticky assignor (@hallfox).
 * Aborted transactions with no messages produced to a partition could
   cause further successfully committed messages in the same Fetch response to
   be ignored, resulting in consumer-side message loss.
   A log message along the lines `Abort txn ctrl msg bad order at offset
   7501: expected before or at 7702: messages in aborted transactions may be delivered to the application`
   would be seen.
   This is a rare occurrence where a transactional producer would register with
   the partition but not produce any messages before aborting the transaction.
 * The consumer group deemed cached metadata up to date by checking
   `topic.metadata.refresh.interval.ms`: if this property was set too low
   it would cause cached metadata to be unusable and new metadata to be fetched,
   which could delay the time it took for a rebalance to settle.
   It now correctly uses `metadata.max.age.ms` instead.
 * The consumer group timed auto commit would attempt commits during rebalances,
   which could result in "Illegal generation" errors. This is now fixed, the
   timed auto committer is only employed in the steady state when no rebalances
   are taking places. Offsets are still auto committed when partitions are
   revoked.
 * Retriable FindCoordinatorRequest errors are no longer propagated to
   the application as they are retried automatically.
 * Fix rare crash (assert `rktp_started`) on consumer termination
   (introduced in v1.6.0).
 * Fix unaligned access and possibly corrupted snappy decompression when
   building with MSVC (@azat)
 * A consumer configured with the `cooperative-sticky` assignor did
   not actively Leave the group on unsubscribe(). This delayed the
   rebalance for the remaining group members by up to `session.timeout.ms`.
 * The current subscription list was sometimes leaked when unsubscribing.

### Producer fixes

 * The timeout value of `flush()` was not respected when delivery reports
   were scheduled as events (such as for confluent-kafka-go) rather than
   callbacks.
 * There was a race conditition in `purge()` which could cause newly
   created partition objects, or partitions that were changing leaders, to
   not have their message queues purged. This could cause
   `abort_transaction()` to time out. This issue is now fixed.
 * In certain high-thruput produce rate patterns producing could stall for
   1 second, regardless of `linger.ms`, due to rate-limiting of internal
   queue wakeups. This is now fixed by not rate-limiting queue wakeups but
   instead limiting them to one wakeup per queue reader poll. #2912.

### Transactional Producer fixes

 * KIP-360: Fatal Idempotent producer errors are now recoverable by the
   transactional producer and will raise a `txn_requires_abort()` error.
 * If the cluster went down between `produce()` and `commit_transaction()`
   and before any partitions had been registered with the coordinator, the
   messages would time out but the commit would succeed because nothing
   had been sent to the coordinator. This is now fixed.
 * If the current transaction failed while `commit_transaction()` was
   checking the current transaction state an invalid state transaction could
   occur which in turn would trigger a assertion crash.
   This issue showed up as "Invalid txn state transition: .." crashes, and is
   now fixed by properly synchronizing both checking and transition of state.



# librdkafka v1.6.1

librdkafka v1.6.1 is a maintenance release.

## Upgrade considerations

 * Fatal idempotent producer errors are now also fatal to the transactional
   producer. This is a necessary step to maintain data integrity prior to
   librdkafka supporting KIP-360. Applications should check any transactional
   API errors for the is_fatal flag and decommission the transactional producer
   if the flag is set.
 * The consumer error raised by `auto.offset.reset=error` now has error-code
   set to `ERR__AUTO_OFFSET_RESET` to allow an application to differentiate
   between auto offset resets and other consumer errors.


## Fixes

### General fixes

 * Admin API and transactional `send_offsets_to_transaction()` coordinator
   requests, such as TxnOffsetCommitRequest, could in rare cases be sent
   multiple times which could cause a crash.
 * `ssl.ca.location=probe` is now enabled by default on Mac OSX since the
   librdkafka-bundled OpenSSL might not have the same default CA search paths
   as the system or brew installed OpenSSL. Probing scans all known locations.

### Transactional Producer fixes

 * Fatal idempotent producer errors are now also fatal to the transactional
   producer.
 * The transactional producer could crash if the transaction failed while
   `send_offsets_to_transaction()` was called.
 * Group coordinator requests for transactional
   `send_offsets_to_transaction()` calls would leak memory if the
   underlying request was attempted to be sent after the transaction had
   failed.
 * When gradually producing to multiple partitions (resulting in multiple
   underlying AddPartitionsToTxnRequests) subsequent partitions could get
   stuck in pending state under certain conditions. These pending partitions
   would not send queued messages to the broker and eventually trigger
   message timeouts, failing the current transaction. This is now fixed.
 * Committing an empty transaction (no messages were produced and no
   offsets were sent) would previously raise a fatal error due to invalid state
   on the transaction coordinator. We now allow empty/no-op transactions to
   be committed.

### Consumer fixes

 * The consumer will now retry indefinitely (or until the assignment is changed)
   to retrieve committed offsets. This fixes the issue where only two retries
   were attempted when outstanding transactions were blocking OffsetFetch
   requests with `ERR_UNSTABLE_OFFSET_COMMIT`. #3265





# librdkafka v1.6.0

librdkafka v1.6.0 is feature release:

 * [KIP-429 Incremental rebalancing](https://cwiki.apache.org/confluence/display/KAFKA/KIP-429%3A+Kafka+Consumer+Incremental+Rebalance+Protocol) with sticky
   consumer group partition assignor (KIP-54) (by @mhowlett).
 * [KIP-480 Sticky producer partitioning](https://cwiki.apache.org/confluence/display/KAFKA/KIP-480%3A+Sticky+Partitioner) (`sticky.partitioning.linger.ms`) -
   achieves higher throughput and lower latency through sticky selection
   of random partition (by @abbycriswell).
 * AdminAPI: Add support for `DeleteRecords()`, `DeleteGroups()` and
   `DeleteConsumerGroupOffsets()` (by @gridaphobe)
 * [KIP-447 Producer scalability for exactly once semantics](https://cwiki.apache.org/confluence/display/KAFKA/KIP-447%3A+Producer+scalability+for+exactly+once+semantics) -
   allows a single transactional producer to be used for multiple input
   partitions. Requires Apache Kafka 2.5 or later.
 * Transactional producer fixes and improvements, see **Transactional Producer fixes** below.
 * The [librdkafka.redist](https://www.nuget.org/packages/librdkafka.redist/)
   NuGet package now supports Linux ARM64/Aarch64.


## Upgrade considerations

 * Sticky producer partitioning (`sticky.partitioning.linger.ms`) is
   enabled by default (10 milliseconds) which affects the distribution of
   randomly partitioned messages, where previously these messages would be
   evenly distributed over the available partitions they are now partitioned
   to a single partition for the duration of the sticky time
   (10 milliseconds by default) before a new random sticky partition
   is selected.
 * The new KIP-447 transactional producer scalability guarantees are only
   supported on Apache Kafka 2.5 or later, on earlier releases you will
   need to use one producer per input partition for EOS. This limitation
   is not enforced by the producer or broker.
 * Error handling for the transactional producer has been improved, see
   the **Transactional Producer fixes** below for more information.


## Known issues

 * The Transactional Producer's API timeout handling is inconsistent with the
   underlying protocol requests, it is therefore strongly recommended that
   applications call `rd_kafka_commit_transaction()` and
   `rd_kafka_abort_transaction()` with the `timeout_ms` parameter
   set to `-1`, which will use the remaining transaction timeout.


## Enhancements

 * KIP-107, KIP-204: AdminAPI: Added `DeleteRecords()` (by @gridaphobe).
 * KIP-229: AdminAPI: Added `DeleteGroups()` (by @gridaphobe).
 * KIP-496: AdminAPI: Added `DeleteConsumerGroupOffsets()`.
 * KIP-464: AdminAPI: Added support for broker-side default partition count
   and replication factor for `CreateTopics()`.
 * Windows: Added `ssl.ca.certificate.stores` to specify a list of
   Windows Certificate Stores to read CA certificates from, e.g.,
   `CA,Root`. `Root` remains the default store.
 * Use reentrant `rand_r()` on supporting platforms which decreases lock
   contention (@azat).
 * Added `assignor` debug context for troubleshooting consumer partition
   assignments.
 * Updated to OpenSSL v1.1.1i when building dependencies.
 * Update bundled lz4 (used when `./configure --disable-lz4-ext`) to v1.9.3
   which has vast performance improvements.
 * Added `rd_kafka_conf_get_default_topic_conf()` to retrieve the
   default topic configuration object from a global configuration object.
 * Added `conf` debugging context to `debug` - shows set configuration
   properties on client and topic instantiation. Sensitive properties
   are redacted.
 * Added `rd_kafka_queue_yield()` to cancel a blocking queue call.
 * Will now log a warning when multiple ClusterIds are seen, which is an
   indication that the client might be erroneously configured to connect to
   multiple clusters which is not supported.
 * Added `rd_kafka_seek_partitions()` to seek multiple partitions to
   per-partition specific offsets.


## Fixes

### General fixes

 * Fix a use-after-free crash when certain coordinator requests were retried.
 * The C++ `oauthbearer_set_token()` function would call `free()` on
   a `new`-created pointer, possibly leading to crashes or heap corruption (#3194)

### Consumer fixes

 * The consumer assignment and consumer group implementations have been
   decoupled, simplified and made more strict and robust. This will sort out
   a number of edge cases for the consumer where the behaviour was previously
   undefined.
 * Partition fetch state was not set to STOPPED if OffsetCommit failed.
 * The session timeout is now enforced locally also when the coordinator
   connection is down, which was not previously the case.


### Transactional Producer fixes

 * Transaction commit or abort failures on the broker, such as when the
   producer was fenced by a newer instance, were not propagated to the
   application resulting in failed commits seeming successful.
   This was a critical race condition for applications that had a delay after
   producing messages (or sendings offsets) before committing or
   aborting the transaction. This issue has now been fixed and test coverage
   improved.
 * The transactional producer API would return `RD_KAFKA_RESP_ERR__STATE`
   when API calls were attempted after the transaction had failed, we now
   try to return the error that caused the transaction to fail in the first
   place, such as `RD_KAFKA_RESP_ERR__FENCED` when the producer has
   been fenced, or `RD_KAFKA_RESP_ERR__TIMED_OUT` when the transaction
   has timed out.
 * Transactional producer retry count for transactional control protocol
   requests has been increased from 3 to infinite, retriable errors
   are now automatically retried by the producer until success or the
   transaction timeout is exceeded. This fixes the case where
   `rd_kafka_send_offsets_to_transaction()` would fail the current
   transaction into an abortable state when `CONCURRENT_TRANSACTIONS` was
   returned by the broker (which is a transient error) and the 3 retries
   were exhausted.


### Producer fixes

 * Calling `rd_kafka_topic_new()` with a topic config object with
   `message.timeout.ms` set could sometimes adjust the global `linger.ms`
   property (if not explicitly configured) which was not desired, this is now
   fixed and the auto adjustment is only done based on the
   `default_topic_conf` at producer creation.
 * `rd_kafka_flush()` could previously return `RD_KAFKA_RESP_ERR__TIMED_OUT`
   just as the timeout was reached if the messages had been flushed but
   there were now no more messages. This has been fixed.




# librdkafka v1.5.3

librdkafka v1.5.3 is a maintenance release.

## Upgrade considerations

 * CentOS 6 is now EOL and is no longer included in binary librdkafka packages,
   such as NuGet.

## Fixes

### General fixes

 * Fix a use-after-free crash when certain coordinator requests were retried.
 * Coordinator requests could be left uncollected on instance destroy which
   could lead to hang.
 * Fix rare 1 second stalls by forcing rdkafka main thread wakeup when a new
   next-timer-to-be-fired is scheduled.
 * Fix additional cases where broker-side automatic topic creation might be
   triggered unexpectedly.
 * AdminAPI: The operation_timeout (on-broker timeout) previously defaulted to 0,
   but now defaults to `socket.timeout.ms` (60s).
 * Fix possible crash for Admin API protocol requests that fail at the
   transport layer or prior to sending.


### Consumer fixes

 * Consumer would not filter out messages for aborted transactions
   if the messages were compressed (#3020).
 * Consumer destroy without prior `close()` could hang in certain
   cgrp states (@gridaphobe, #3127).
 * Fix possible null dereference in `Message::errstr()` (#3140).
 * The `roundrobin` partition assignment strategy could get stuck in an
   endless loop or generate uneven assignments in case the group members
   had asymmetric subscriptions (e.g., c1 subscribes to t1,t2 while c2
   subscribes to t2,t3).  (#3159)
 * Mixing committed and logical or absolute offsets in the partitions
   passed to `rd_kafka_assign()` would in previous released ignore the
   logical or absolute offsets and use the committed offsets for all partitions.
   This is now fixed. (#2938)




# librdkafka v1.5.2

librdkafka v1.5.2 is a maintenance release.


## Upgrade considerations

 * The default value for the producer configuration property `retries` has
   been increased from 2 to infinity, effectively limiting Produce retries to
   only `message.timeout.ms`.
   As the reasons for the automatic internal retries vary (various broker error
   codes as well as transport layer issues), it doesn't make much sense to limit
   the number of retries for retriable errors, but instead only limit the
   retries based on the allowed time to produce a message.
 * The default value for the producer configuration property
   `request.timeout.ms` has been increased from 5 to 30 seconds to match
   the Apache Kafka Java producer default.
   This change yields increased robustness for broker-side congestion.


## Enhancements

 * The generated `CONFIGURATION.md` (through `rd_kafka_conf_properties_show())`)
   now include all properties and values, regardless if they were included in
   the build, and setting a disabled property or value through
   `rd_kafka_conf_set()` now returns `RD_KAFKA_CONF_INVALID` and provides
   a more useful error string saying why the property can't be set.
 * Consumer configs on producers and vice versa will now be logged with
   warning messages on client instantiation.

## Fixes

### Security fixes

 * There was an incorrect call to zlib's `inflateGetHeader()` with
   unitialized memory pointers that could lead to the GZIP header of a fetched
   message batch to be copied to arbitrary memory.
   This function call has now been completely removed since the result was
   not used.
   Reported by Ilja van Sprundel.


### General fixes

 * `rd_kafka_topic_opaque()` (used by the C++ API) would cause object
   refcounting issues when used on light-weight (error-only) topic objects
   such as consumer errors (#2693).
 * Handle name resolution failures when formatting IP addresses in error logs,
   and increase printed hostname limit to ~256 bytes (was ~60).
 * Broker sockets would be closed twice (thus leading to potential race
   condition with fd-reuse in other threads) if a custom `socket_cb` would
   return error.

### Consumer fixes

 * The `roundrobin` `partition.assignment.strategy` could crash (assert)
   for certain combinations of members and partitions.
   This is a regression in v1.5.0. (#3024)
 * The C++ `KafkaConsumer` destructor did not destroy the underlying
   C `rd_kafka_t` instance, causing a leak if `close()` was not used.
 * Expose rich error strings for C++ Consumer `Message->errstr()`.
 * The consumer could get stuck if an outstanding commit failed during
   rebalancing (#2933).
 * Topic authorization errors during fetching are now reported only once (#3072).

### Producer fixes

 * Topic authorization errors are now properly propagated for produced messages,
   both through delivery reports and as `ERR_TOPIC_AUTHORIZATION_FAILED`
   return value from `produce*()` (#2215)
 * Treat cluster authentication failures as fatal in the transactional
   producer (#2994).
 * The transactional producer code did not properly reference-count partition
   objects which could in very rare circumstances lead to a use-after-free bug
   if a topic was deleted from the cluster when a transaction was using it.
 * `ERR_KAFKA_STORAGE_ERROR` is now correctly treated as a retriable
   produce error (#3026).
 * Messages that timed out locally would not fail the ongoing transaction.
   If the application did not take action on failed messages in its delivery
   report callback and went on to commit the transaction, the transaction would
   be successfully committed, simply omitting the failed messages.
 * EndTxnRequests (sent on commit/abort) are only retried in allowed
   states (#3041).
   Previously the transaction could hang on commit_transaction() if an abortable
   error was hit and the EndTxnRequest was to be retried.


*Note: there was no v1.5.1 librdkafka release*




# librdkafka v1.5.0

The v1.5.0 release brings usability improvements, enhancements and fixes to
librdkafka.

## Enhancements

 * Improved broker connection error reporting with more useful information and
   hints on the cause of the problem.
 * Consumer: Propagate errors when subscribing to unavailable topics (#1540)
 * Producer: Add `batch.size` producer configuration property (#638)
 * Add `topic.metadata.propagation.max.ms` to allow newly manually created
   topics to be propagated throughout the cluster before reporting them
   as non-existent. This fixes race issues where CreateTopics() is
   quickly followed by produce().
 * Prefer least idle connection for periodic metadata refreshes, et.al.,
   to allow truly idle connections to time out and to avoid load-balancer-killed
   idle connection errors (#2845)
 * Added `rd_kafka_event_debug_contexts()` to get the debug contexts for
   a debug log line (by @wolfchimneyrock).
 * Added Test scenarios which define the cluster configuration.
 * Added MinGW-w64 builds (@ed-alertedh, #2553)
 * `./configure --enable-XYZ` now requires the XYZ check to pass,
   and `--disable-XYZ` disables the feature altogether (@benesch)
 * Added `rd_kafka_produceva()` which takes an array of produce arguments
   for situations where the existing `rd_kafka_producev()` va-arg approach
   can't be used.
 * Added `rd_kafka_message_broker_id()` to see the broker that a message
   was produced or fetched from, or an error was associated with.
 * Added RTT/delay simulation to mock brokers.


## Upgrade considerations

 * Subscribing to non-existent and unauthorized topics will now propagate
   errors `RD_KAFKA_RESP_ERR_UNKNOWN_TOPIC_OR_PART` and
   `RD_KAFKA_RESP_ERR_TOPIC_AUTHORIZATION_FAILED` to the application through
   the standard consumer error (the err field in the message object).
 * Consumer will no longer trigger auto creation of topics,
   `allow.auto.create.topics=true` may be used to re-enable the old deprecated
   functionality.
 * The default consumer pre-fetch queue threshold `queued.max.messages.kbytes`
   has been decreased from 1GB to 64MB to avoid excessive network usage for low
   and medium throughput consumer applications. High throughput consumer
   applications may need to manually set this property to a higher value.
 * The default consumer Fetch wait time has been increased from 100ms to 500ms
   to avoid excessive network usage for low throughput topics.
 * If OpenSSL is linked statically, or `ssl.ca.location=probe` is configured,
   librdkafka will probe known CA certificate paths and automatically use the
   first one found. This should alleviate the need to configure
   `ssl.ca.location` when the statically linked OpenSSL's OPENSSLDIR differs
   from the system's CA certificate path.
 * The heuristics for handling Apache Kafka < 0.10 brokers has been removed to
   improve connection error handling for modern Kafka versions.
   Users on Brokers 0.9.x or older should already be configuring
   `api.version.request=false` and `broker.version.fallback=...` so there
   should be no functional change.
 * The default producer batch accumulation time, `linger.ms`, has been changed
   from 0.5ms to 5ms to improve batch sizes and throughput while reducing
   the per-message protocol overhead.
   Applications that require lower produce latency than 5ms will need to
   manually set `linger.ms` to a lower value.
 * librdkafka's build tooling now requires Python 3.x (python3 interpreter).


## Fixes

### General fixes

 * The client could crash in rare circumstances on ApiVersion or
   SaslHandshake request timeouts (#2326)
 * `./configure --LDFLAGS='a=b, c=d'` with arguments containing = are now
   supported (by @sky92zwq).
 * `./configure` arguments now take precedence over cached `configure` variables
   from previous invocation.
 * Fix theoretical crash on coord request failure.
 * Unknown partition error could be triggered for existing partitions when
   additional partitions were added to a topic (@benesch, #2915)
 * Quickly refresh topic metadata for desired but non-existent partitions.
   This will speed up the initial discovery delay when new partitions are added
   to an existing topic (#2917).


### Consumer fixes

 * The roundrobin partition assignor could crash if subscriptions
   where asymmetrical (different sets from different members of the group).
   Thanks to @ankon and @wilmai for identifying the root cause (#2121).
 * The consumer assignors could ignore some topics if there were more subscribed
   topics than consumers in taking part in the assignment.
 * The consumer would connect to all partition leaders of a topic even
   for partitions that were not being consumed (#2826).
 * Initial consumer group joins should now be a couple of seconds quicker
   thanks expedited query intervals (@benesch).
 * Fix crash and/or inconsistent subscriptions when using multiple consumers
   (in the same process) with wildcard topics on Windows.
 * Don't propagate temporary offset lookup errors to application.
 * Immediately refresh topic metadata when partitions are reassigned to other
   brokers, avoiding a fetch stall of up to `topic.metadata.refresh.interval.ms`. (#2955)
 * Memory for batches containing control messages would not be freed when
   using the batch consume APIs (@pf-qiu, #2990).


### Producer fixes

 * Proper locking for transaction state in EndTxn handler.



# librdkafka v1.4.4

v1.4.4 is a maintenance release with the following fixes and enhancements:

 * Transactional producer could crash on request timeout due to dereferencing
   NULL pointer of non-existent response object.
 * Mark `rd_kafka_send_offsets_to_transaction()` CONCURRENT_TRANSACTION (et.al)
   errors as retriable.
 * Fix crash on transactional coordinator FindCoordinator request failure.
 * Minimize broker re-connect delay when broker's connection is needed to
   send requests.
 * Proper locking for transaction state in EndTxn handler.
 * `socket.timeout.ms` was ignored when `transactional.id` was set.
 * Added RTT/delay simulation to mock brokers.

*Note: there was no v1.4.3 librdkafka release*



# librdkafka v1.4.2

v1.4.2 is a maintenance release with the following fixes and enhancements:

 * Fix produce/consume hang after partition goes away and comes back,
   such as when a topic is deleted and re-created.
 * Consumer: Reset the stored offset when partitions are un-assign()ed (fixes #2782).
    This fixes the case where a manual offset-less commit() or the auto-committer
    would commit a stored offset from a previous assignment before
    a new message was consumed by the application.
 * Probe known CA cert paths and set default `ssl.ca.location` accordingly
   if OpenSSL is statically linked or `ssl.ca.location` is set to `probe`.
 * Per-partition OffsetCommit errors were unhandled (fixes #2791)
 * Seed the PRNG (random number generator) by default, allow application to
   override with `enable.random.seed=false` (#2795)
 * Fix stack overwrite (of 1 byte) when SaslHandshake MechCnt is zero
 * Align bundled c11 threads (tinycthreads) constants to glibc and musl (#2681)
 * Fix return value of rd_kafka_test_fatal_error() (by @ckb42)
 * Ensure CMake sets disabled defines to zero on Windows (@benesch)


*Note: there was no v1.4.1 librdkafka release*





# Older releases

See https://github.com/edenhill/librdkafka/releases<|MERGE_RESOLUTION|>--- conflicted
+++ resolved
@@ -8,13 +8,10 @@
    calling `rd_kafka_message_leader_epoch()` on the polled `rkmessage` (#4245).
  * Fix a segmentation fault when fetching from follower and the partition lease
    expires while waiting for the result of a list offsets operation (#4254).
-<<<<<<< HEAD
  * Fix documentation for request timeout, incorrectly stating -1 for infinte
    timeout. Request timeout can't be infinite.
-=======
  * Fix CMake pkg-config cURL require and use
    pkg-config `Requires.private` field (@FantasqueX, @stertingen, #4180).
->>>>>>> 295ba3cf
 
 ## Fixes
 
