--- conflicted
+++ resolved
@@ -1,17 +1,10 @@
 # librdkafka v2.2.1
 
-<<<<<<< HEAD
-librdkafka v2.2.1 is a bugfix release:
-
+librdkafka v2.2.1 is a maintenance release:
+
+ * Added Topic id to the metadata response which is part of the [KIP-516](https://cwiki.apache.org/confluence/display/KAFKA/KIP-516%3A+Topic+Identifiers)
  * Fix a segmentation fault when closing a consumer using the
    cooperative-sticky assignor before the first assignment (#4381).
-=======
-librdkafka v2.2.1 is a maintenance release:
-
- * Added Topic id to the metadata response which is part of the [KIP-516](https://cwiki.apache.org/confluence/display/KAFKA/KIP-516%3A+Topic+Identifiers)
-
-
->>>>>>> 07262c48
 
 # librdkafka v2.2.0
 
