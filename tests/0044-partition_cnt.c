--- conflicted
+++ resolved
@@ -61,45 +61,31 @@
         rd_kafka_conf_set_dr_msg_cb(conf, test_dr_msg_cb);
         rk = test_create_handle(RD_KAFKA_PRODUCER, conf);
 
-<<<<<<< HEAD
-        test_create_topic_wait_exists(rk, topic, partition_cnt / 2, -1, 5000);
+        int topic_wait_timeout = test_k2_cluster ? 180000 : 5000;
+        test_create_topic_wait_exists(rk, topic, partition_cnt / 2, -1, topic_wait_timeout);
 
-        rkt =
-            test_create_topic_object(rk, topic, "message.timeout.ms",
-                                     tsprintf("%d", tmout_multip(10000)), NULL);
-
-=======
-        /* K2 clusters require much longer timeouts for topic creation and metadata propagation */
-        int topic_wait_timeout = test_k2_cluster ? 180000 : 5000;  /* 3 minutes for K2 */
-        test_create_topic_wait_exists(rk, topic, partition_cnt / 2, -1, topic_wait_timeout);
-        
         if (test_k2_cluster) {
                 test_create_topic(rk, topic, partition_cnt / 2, -1);
                 test_wait_topic_exists(rk, topic, topic_wait_timeout);
         } else {
                 test_create_topic_wait_exists(rk, topic, partition_cnt / 2, -1, topic_wait_timeout);
         }
-        
+
         /* Additional verification for K2 clusters */
         if (test_k2_cluster) {
-                test_wait_topic_exists(rk, topic, 30000);  /* Extra 30s verification */
-                rd_sleep(10);  /* Extra wait for topic to be fully ready */
+                test_wait_topic_exists(rk, topic, 30000);
+                rd_sleep(5);
         }
 
-        /* K2 clusters require higher timeouts due to SSL/SASL overhead and 
-         * potential metadata refresh delays during partition count changes */
-        int msg_timeout_ms = test_k2_cluster ? 300000 : 10000;  /* 5 minutes for K2 */
-        
         rkt =
             test_create_topic_object(rk, topic, "message.timeout.ms",
-                                     tsprintf("%d", tmout_multip(msg_timeout_ms)), NULL);
-      
->>>>>>> 04103da7
+                                     tsprintf("%d", tmout_multip(10000)), NULL);
+
         test_produce_msgs_nowait(rk, rkt, 0, RD_KAFKA_PARTITION_UA, 0,
                                  msgcnt / 2, NULL, 100, 0, &produced);
 
         test_create_partitions(rk, topic, partition_cnt);
-        
+
         test_produce_msgs_nowait(rk, rkt, 0, RD_KAFKA_PARTITION_UA, msgcnt / 2,
                                  msgcnt / 2, NULL, 100, 0, &produced);
 
