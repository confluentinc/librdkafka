--- conflicted
+++ resolved
@@ -2231,7 +2231,23 @@
         ERR_load_crypto_strings();
         OpenSSL_add_all_algorithms();
 #endif
-<<<<<<< HEAD
+
+        /* Check if env variable SSLKEYLOGFILE is defined and if it is,
+         * try opening the file for appending.
+         */
+        char *sslkeylogfile = getenv("SSLKEYLOGFILE");
+        if (sslkeylogfile && *sslkeylogfile) {
+                rd_kafka_ssl_keylog_file = fopen(sslkeylogfile, "a");
+                if(rd_kafka_ssl_keylog_file) {
+                        // if file is open, set the line buffering mode
+                        if(setvbuf(rd_kafka_ssl_keylog_file, NULL, _IOLBF, 4096))
+                        {
+                                fclose(rd_kafka_ssl_keylog_file);
+                                rd_kafka_ssl_keylog_file = NULL;
+                        }
+                }
+        }
+
 }
 
 int rd_kafka_ssl_hmac(rd_kafka_broker_t *rkb,
@@ -2346,23 +2362,4 @@
         RD_UT_SAY("All %d hostname normalization edge cases passed", i);
 
         return fails;
-=======
-
-        /* Check if env variable SSLKEYLOGFILE is defined and if it is,
-         * try opening the file for appending.
-         */
-        char *sslkeylogfile = getenv("SSLKEYLOGFILE");
-        if (sslkeylogfile && *sslkeylogfile) {
-                rd_kafka_ssl_keylog_file = fopen(sslkeylogfile, "a");
-                if(rd_kafka_ssl_keylog_file) {
-                        // if file is open, set the line buffering mode
-                        if(setvbuf(rd_kafka_ssl_keylog_file, NULL, _IOLBF, 4096))
-                        {
-                                fclose(rd_kafka_ssl_keylog_file);
-                                rd_kafka_ssl_keylog_file = NULL;
-                        }
-                }
-        }
-
->>>>>>> 3023dee0
 }