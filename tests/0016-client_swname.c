--- conflicted
+++ resolved
@@ -44,13 +44,8 @@
  * @brief Verify that the expected software name and version is reported
  *        in JMX metrics.
  */
-<<<<<<< HEAD
-static void jmx_verify (const char *exp_swname, const char *exp_swversion) {
-#if defined(_WIN32) || defined(__OS400__)
-=======
 static void jmx_verify(const char *exp_swname, const char *exp_swversion) {
-#if _WIN32
->>>>>>> cd955b13
+#if _WIN32 || defined(__OS400__)
         return;
 #else
         int r;
