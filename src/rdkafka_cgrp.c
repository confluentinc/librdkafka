/*
 * librdkafka - Apache Kafka C library
 *
 * Copyright (c) 2012-2022, Magnus Edenhill
 *               2023 Confluent Inc.
 * All rights reserved.
 *
 * Redistribution and use in source and binary forms, with or without
 * modification, are permitted provided that the following conditions are met:
 *
 * 1. Redistributions of source code must retain the above copyright notice,
 *    this list of conditions and the following disclaimer.
 * 2. Redistributions in binary form must reproduce the above copyright notice,
 *    this list of conditions and the following disclaimer in the documentation
 *    and/or other materials provided with the distribution.
 *
 * THIS SOFTWARE IS PROVIDED BY THE COPYRIGHT HOLDERS AND CONTRIBUTORS "AS IS"
 * AND ANY EXPRESS OR IMPLIED WARRANTIES, INCLUDING, BUT NOT LIMITED TO, THE
 * IMPLIED WARRANTIES OF MERCHANTABILITY AND FITNESS FOR A PARTICULAR PURPOSE
 * ARE DISCLAIMED. IN NO EVENT SHALL THE COPYRIGHT OWNER OR CONTRIBUTORS BE
 * LIABLE FOR ANY DIRECT, INDIRECT, INCIDENTAL, SPECIAL, EXEMPLARY, OR
 * CONSEQUENTIAL DAMAGES (INCLUDING, BUT NOT LIMITED TO, PROCUREMENT OF
 * SUBSTITUTE GOODS OR SERVICES; LOSS OF USE, DATA, OR PROFITS; OR BUSINESS
 * INTERRUPTION) HOWEVER CAUSED AND ON ANY THEORY OF LIABILITY, WHETHER IN
 * CONTRACT, STRICT LIABILITY, OR TORT (INCLUDING NEGLIGENCE OR OTHERWISE)
 * ARISING IN ANY WAY OUT OF THE USE OF THIS SOFTWARE, EVEN IF ADVISED OF THE
 * POSSIBILITY OF SUCH DAMAGE.
 */

#include "rdkafka_int.h"
#include "rdkafka_broker.h"
#include "rdkafka_request.h"
#include "rdkafka_topic.h"
#include "rdkafka_partition.h"
#include "rdkafka_assignor.h"
#include "rdkafka_offset.h"
#include "rdkafka_metadata.h"
#include "rdkafka_cgrp.h"
#include "rdkafka_interceptor.h"
#include "rdmap.h"

#include "rdunittest.h"

#include <ctype.h>
#include <stdarg.h>

static void rd_kafka_cgrp_offset_commit_tmr_cb(rd_kafka_timers_t *rkts,
                                               void *arg);
static rd_kafka_error_t *
rd_kafka_cgrp_assign(rd_kafka_cgrp_t *rkcg,
                     rd_kafka_topic_partition_list_t *assignment);
static rd_kafka_error_t *rd_kafka_cgrp_unassign(rd_kafka_cgrp_t *rkcg);
static rd_kafka_error_t *
rd_kafka_cgrp_incremental_assign(rd_kafka_cgrp_t *rkcg,
                                 rd_kafka_topic_partition_list_t *partitions);
static rd_kafka_error_t *
rd_kafka_cgrp_incremental_unassign(rd_kafka_cgrp_t *rkcg,
                                   rd_kafka_topic_partition_list_t *partitions);

static rd_kafka_op_res_t rd_kafka_cgrp_op_serve(rd_kafka_t *rk,
                                                rd_kafka_q_t *rkq,
                                                rd_kafka_op_t *rko,
                                                rd_kafka_q_cb_type_t cb_type,
                                                void *opaque);

static void rd_kafka_cgrp_group_leader_reset(rd_kafka_cgrp_t *rkcg,
                                             const char *reason);

static RD_INLINE int rd_kafka_cgrp_try_terminate(rd_kafka_cgrp_t *rkcg);

static void rd_kafka_cgrp_revoke_all_rejoin(rd_kafka_cgrp_t *rkcg,
                                            rd_bool_t assignment_lost,
                                            rd_bool_t initiating,
                                            const char *reason);
static void rd_kafka_cgrp_revoke_all_rejoin_maybe(rd_kafka_cgrp_t *rkcg,
                                                  rd_bool_t assignment_lost,
                                                  rd_bool_t initiating,
                                                  const char *reason);

static void rd_kafka_cgrp_group_is_rebalancing(rd_kafka_cgrp_t *rkcg);

static void
rd_kafka_cgrp_max_poll_interval_check_tmr_cb(rd_kafka_timers_t *rkts,
                                             void *arg);
static rd_kafka_resp_err_t
rd_kafka_cgrp_subscribe(rd_kafka_cgrp_t *rkcg,
                        rd_kafka_topic_partition_list_t *rktparlist);

static void rd_kafka_cgrp_group_assignment_set(
    rd_kafka_cgrp_t *rkcg,
    const rd_kafka_topic_partition_list_t *partitions);
static void rd_kafka_cgrp_group_assignment_modify(
    rd_kafka_cgrp_t *rkcg,
    rd_bool_t add,
    const rd_kafka_topic_partition_list_t *partitions);

static void
rd_kafka_cgrp_handle_assignment(rd_kafka_cgrp_t *rkcg,
                                rd_kafka_topic_partition_list_t *assignment);


/**
 * @returns true if the current assignment is lost.
 */
rd_bool_t rd_kafka_cgrp_assignment_is_lost(rd_kafka_cgrp_t *rkcg) {
        return rd_atomic32_get(&rkcg->rkcg_assignment_lost) != 0;
}


/**
 * @brief Call when the current assignment has been lost, with a
 *        human-readable reason.
 */
static void rd_kafka_cgrp_assignment_set_lost(rd_kafka_cgrp_t *rkcg,
                                              char *fmt,
                                              ...) RD_FORMAT(printf, 2, 3);
static void
rd_kafka_cgrp_assignment_set_lost(rd_kafka_cgrp_t *rkcg, char *fmt, ...) {
        va_list ap;
        char reason[256];

        if (!rkcg->rkcg_group_assignment)
                return;

        va_start(ap, fmt);
        rd_vsnprintf(reason, sizeof(reason), fmt, ap);
        va_end(ap);

        rd_kafka_dbg(rkcg->rkcg_rk, CONSUMER | RD_KAFKA_DBG_CGRP, "LOST",
                     "Group \"%s\": "
                     "current assignment of %d partition(s) lost: %s",
                     rkcg->rkcg_group_id->str, rkcg->rkcg_group_assignment->cnt,
                     reason);

        rd_atomic32_set(&rkcg->rkcg_assignment_lost, rd_true);
}


/**
 * @brief Call when the current assignment is no longer considered lost, with a
 *        human-readable reason.
 */
static void
rd_kafka_cgrp_assignment_clear_lost(rd_kafka_cgrp_t *rkcg, char *fmt, ...) {
        va_list ap;
        char reason[256];

        if (!rd_atomic32_get(&rkcg->rkcg_assignment_lost))
                return;

        va_start(ap, fmt);
        rd_vsnprintf(reason, sizeof(reason), fmt, ap);
        va_end(ap);

        rd_kafka_dbg(rkcg->rkcg_rk, CONSUMER | RD_KAFKA_DBG_CGRP, "LOST",
                     "Group \"%s\": "
                     "current assignment no longer considered lost: %s",
                     rkcg->rkcg_group_id->str, reason);

        rd_atomic32_set(&rkcg->rkcg_assignment_lost, rd_false);
}


/**
 * @brief The rebalance protocol currently in use. This will be
 *        RD_KAFKA_REBALANCE_PROTOCOL_NONE if the consumer has not
 *        (yet) joined a group, else it will match the rebalance
 *        protocol of the configured assignor(s).
 *
 * @locality main thread
 */
rd_kafka_rebalance_protocol_t
rd_kafka_cgrp_rebalance_protocol(rd_kafka_cgrp_t *rkcg) {
        if (!rkcg->rkcg_assignor)
                return RD_KAFKA_REBALANCE_PROTOCOL_NONE;
        return rkcg->rkcg_assignor->rkas_protocol;
}



/**
 * @returns true if the cgrp is awaiting a protocol response. This prohibits
 *          the join-state machine to proceed before the current state
 *          is done.
 */
static rd_bool_t rd_kafka_cgrp_awaiting_response(rd_kafka_cgrp_t *rkcg) {
        return rkcg->rkcg_wait_resp != -1;
}


/**
 * @brief Set flag indicating we are waiting for a coordinator response
 *        for the given request.
 *
 * This is used for specific requests to postpone rejoining the group if
 * there are outstanding JoinGroup or SyncGroup requests.
 *
 * @locality main thread
 */
static void rd_kafka_cgrp_set_wait_resp(rd_kafka_cgrp_t *rkcg, int16_t ApiKey) {
        rd_assert(rkcg->rkcg_wait_resp == -1);
        rkcg->rkcg_wait_resp = ApiKey;
}

/**
 * @brief Clear the flag that says we're waiting for a coordinator response
 *        for the given \p request.
 *
 * @param request Original request, possibly NULL (for errors).
 *
 * @locality main thread
 */
static void rd_kafka_cgrp_clear_wait_resp(rd_kafka_cgrp_t *rkcg,
                                          int16_t ApiKey) {
        rd_assert(rkcg->rkcg_wait_resp == ApiKey);
        rkcg->rkcg_wait_resp = -1;
}



/**
 * @struct Auxillary glue type used for COOPERATIVE rebalance set operations.
 */
typedef struct PartitionMemberInfo_s {
        const rd_kafka_group_member_t *member;
        rd_bool_t members_match;
} PartitionMemberInfo_t;

static PartitionMemberInfo_t *
PartitionMemberInfo_new(const rd_kafka_group_member_t *member,
                        rd_bool_t members_match) {
        PartitionMemberInfo_t *pmi;

        pmi                = rd_calloc(1, sizeof(*pmi));
        pmi->member        = member;
        pmi->members_match = members_match;

        return pmi;
}

static void PartitionMemberInfo_free(void *p) {
        PartitionMemberInfo_t *pmi = p;
        rd_free(pmi);
}

typedef RD_MAP_TYPE(const rd_kafka_topic_partition_t *,
                    PartitionMemberInfo_t *) map_toppar_member_info_t;


/**
 * @returns true if consumer has joined the group and thus requires a leave.
 */
#define RD_KAFKA_CGRP_HAS_JOINED(rkcg)                                         \
        (rkcg->rkcg_member_id != NULL &&                                       \
         RD_KAFKAP_STR_LEN((rkcg)->rkcg_member_id) > 0)


/**
 * @returns true if cgrp is waiting for a rebalance_cb to be handled by
 *          the application.
 */
#define RD_KAFKA_CGRP_WAIT_ASSIGN_CALL(rkcg)                                   \
        ((rkcg)->rkcg_join_state ==                                            \
             RD_KAFKA_CGRP_JOIN_STATE_WAIT_ASSIGN_CALL ||                      \
         (rkcg)->rkcg_join_state ==                                            \
             RD_KAFKA_CGRP_JOIN_STATE_WAIT_UNASSIGN_CALL)

/**
 * @returns true if a rebalance is in progress.
 *
 * 1. In WAIT_JOIN or WAIT_METADATA state with a member-id set,
 *    this happens on rejoin.
 * 2. In WAIT_SYNC waiting for the group to rebalance on the broker.
 * 3. in *_WAIT_UNASSIGN_TO_COMPLETE waiting for unassigned partitions to
 *    stop fetching, et.al.
 * 4. In _WAIT_*ASSIGN_CALL waiting for the application to handle the
 *    assignment changes in its rebalance callback and then call *assign().
 * 5. An incremental rebalancing is in progress.
 * 6. A rebalance-induced rejoin is in progress.
 */
#define RD_KAFKA_CGRP_REBALANCING(rkcg)                                        \
        ((RD_KAFKA_CGRP_HAS_JOINED(rkcg) &&                                    \
          ((rkcg)->rkcg_join_state == RD_KAFKA_CGRP_JOIN_STATE_WAIT_JOIN ||    \
           (rkcg)->rkcg_join_state ==                                          \
               RD_KAFKA_CGRP_JOIN_STATE_WAIT_METADATA)) ||                     \
         (rkcg)->rkcg_join_state == RD_KAFKA_CGRP_JOIN_STATE_WAIT_SYNC ||      \
         (rkcg)->rkcg_join_state ==                                            \
             RD_KAFKA_CGRP_JOIN_STATE_WAIT_UNASSIGN_TO_COMPLETE ||             \
         (rkcg)->rkcg_join_state ==                                            \
             RD_KAFKA_CGRP_JOIN_STATE_WAIT_INCR_UNASSIGN_TO_COMPLETE ||        \
         (rkcg)->rkcg_join_state ==                                            \
             RD_KAFKA_CGRP_JOIN_STATE_WAIT_ASSIGN_CALL ||                      \
         (rkcg)->rkcg_join_state ==                                            \
             RD_KAFKA_CGRP_JOIN_STATE_WAIT_UNASSIGN_CALL ||                    \
         (rkcg)->rkcg_rebalance_incr_assignment != NULL ||                     \
         (rkcg)->rkcg_rebalance_rejoin)



const char *rd_kafka_cgrp_state_names[] = {
    "init",       "term",        "query-coord",
    "wait-coord", "wait-broker", "wait-broker-transport",
    "up"};

const char *rd_kafka_cgrp_join_state_names[] = {
    "init",
    "wait-join",
    "wait-metadata",
    "wait-sync",
    "wait-assign-call",
    "wait-unassign-call",
    "wait-unassign-to-complete",
    "wait-incr-unassign-to-complete",
    "steady",
};


/**
 * @brief Change the cgrp state.
 *
 * @returns 1 if the state was changed, else 0.
 */
static int rd_kafka_cgrp_set_state(rd_kafka_cgrp_t *rkcg, int state) {
        if ((int)rkcg->rkcg_state == state)
                return 0;

        rd_kafka_dbg(rkcg->rkcg_rk, CGRP, "CGRPSTATE",
                     "Group \"%.*s\" changed state %s -> %s "
                     "(join-state %s)",
                     RD_KAFKAP_STR_PR(rkcg->rkcg_group_id),
                     rd_kafka_cgrp_state_names[rkcg->rkcg_state],
                     rd_kafka_cgrp_state_names[state],
                     rd_kafka_cgrp_join_state_names[rkcg->rkcg_join_state]);
        rkcg->rkcg_state          = state;
        rkcg->rkcg_ts_statechange = rd_clock();

        rd_kafka_brokers_broadcast_state_change(rkcg->rkcg_rk);

        return 1;
}


void rd_kafka_cgrp_set_join_state(rd_kafka_cgrp_t *rkcg, int join_state) {
        if ((int)rkcg->rkcg_join_state == join_state)
                return;

        rd_kafka_dbg(rkcg->rkcg_rk, CGRP, "CGRPJOINSTATE",
                     "Group \"%.*s\" changed join state %s -> %s "
                     "(state %s)",
                     RD_KAFKAP_STR_PR(rkcg->rkcg_group_id),
                     rd_kafka_cgrp_join_state_names[rkcg->rkcg_join_state],
                     rd_kafka_cgrp_join_state_names[join_state],
                     rd_kafka_cgrp_state_names[rkcg->rkcg_state]);
        rkcg->rkcg_join_state = join_state;
}


void rd_kafka_cgrp_destroy_final(rd_kafka_cgrp_t *rkcg) {
        rd_kafka_assert(rkcg->rkcg_rk, !rkcg->rkcg_subscription);
        rd_kafka_assert(rkcg->rkcg_rk, !rkcg->rkcg_group_leader.members);
        rd_kafka_cgrp_set_member_id(rkcg, NULL);
        if (rkcg->rkcg_group_instance_id)
                rd_kafkap_str_destroy(rkcg->rkcg_group_instance_id);
        if (rkcg->rkcg_group_remote_assignor)
                rd_kafkap_str_destroy(rkcg->rkcg_group_remote_assignor);
        if(rkcg->rkcg_next_subscription_regex)
                rd_kafkap_str_destroy(rkcg->rkcg_next_subscription_regex);
        if(rkcg->rkcg_client_rack)
                rd_kafkap_str_destroy(rkcg->rkcg_client_rack);
        rd_kafka_q_destroy_owner(rkcg->rkcg_q);
        rd_kafka_q_destroy_owner(rkcg->rkcg_ops);
        rd_kafka_q_destroy_owner(rkcg->rkcg_wait_coord_q);
        rd_kafka_assert(rkcg->rkcg_rk, TAILQ_EMPTY(&rkcg->rkcg_topics));
        rd_kafka_assert(rkcg->rkcg_rk, rd_list_empty(&rkcg->rkcg_toppars));
        rd_list_destroy(&rkcg->rkcg_toppars);
        rd_list_destroy(rkcg->rkcg_subscribed_topics);
        rd_kafka_topic_partition_list_destroy(rkcg->rkcg_errored_topics);
        if (rkcg->rkcg_assignor && rkcg->rkcg_assignor->rkas_destroy_state_cb &&
            rkcg->rkcg_assignor_state)
                rkcg->rkcg_assignor->rkas_destroy_state_cb(
                    rkcg->rkcg_assignor_state);
        rd_free(rkcg);
}



/**
 * @brief Update the absolute session timeout following a successfull
 *        response from the coordinator.
 *        This timeout is used to enforce the session timeout in the
 *        consumer itself.
 *
 * @param reset if true the timeout is updated even if the session has expired.
 */
static RD_INLINE void
rd_kafka_cgrp_update_session_timeout(rd_kafka_cgrp_t *rkcg, rd_bool_t reset) {
        if (reset || rkcg->rkcg_ts_session_timeout != 0)
                rkcg->rkcg_ts_session_timeout =
                    rd_clock() +
                    (rkcg->rkcg_rk->rk_conf.group_session_timeout_ms * 1000);
}



rd_kafka_cgrp_t *rd_kafka_cgrp_new(rd_kafka_t *rk,
                                   rd_kafka_group_protocol_t group_protocol,
                                   const rd_kafkap_str_t *group_id,
                                   const rd_kafkap_str_t *client_id) {
        rd_kafka_cgrp_t *rkcg;

        rkcg = rd_calloc(1, sizeof(*rkcg));

        rkcg->rkcg_rk             = rk;
        rkcg->rkcg_group_protocol = group_protocol;
        rkcg->rkcg_group_id       = group_id;
        rkcg->rkcg_client_id      = client_id;
        rkcg->rkcg_coord_id       = -1;
        rkcg->rkcg_generation_id  = -1;
        rkcg->rkcg_wait_resp      = -1;
        rkcg->rkcg_member_epoch   = 0;

        rkcg->rkcg_ops                      = rd_kafka_q_new(rk);
        rkcg->rkcg_ops->rkq_serve           = rd_kafka_cgrp_op_serve;
        rkcg->rkcg_ops->rkq_opaque          = rkcg;
        rkcg->rkcg_wait_coord_q             = rd_kafka_q_new(rk);
        rkcg->rkcg_wait_coord_q->rkq_serve  = rkcg->rkcg_ops->rkq_serve;
        rkcg->rkcg_wait_coord_q->rkq_opaque = rkcg->rkcg_ops->rkq_opaque;
        rkcg->rkcg_q                        = rd_kafka_consume_q_new(rk);
        rkcg->rkcg_member_id = rd_kafkap_str_new("", -1);
        rkcg->rkcg_group_instance_id =
            rd_kafkap_str_new(rk->rk_conf.group_instance_id, -1);
        rkcg->rkcg_group_remote_assignor =
            rd_kafkap_str_new(rk->rk_conf.group_remote_assignor, -1);
        if(!RD_KAFKAP_STR_LEN(rkcg->rkcg_rk->rk_conf.client_rack))
                rkcg->rkcg_client_rack = rd_kafkap_str_new(NULL, -1);
        else
                rkcg->rkcg_client_rack = rd_kafkap_str_copy(rkcg->rkcg_rk->rk_conf.client_rack);
        rkcg->rkcg_next_subscription = NULL;
        rkcg->rkcg_next_subscription_regex = rd_kafkap_str_new(NULL, -1);
        rkcg->rkcg_group_assignment = rd_kafka_topic_partition_list_new(0);
        TAILQ_INIT(&rkcg->rkcg_topics);
        rd_list_init(&rkcg->rkcg_toppars, 32, NULL);
        rd_kafka_cgrp_set_member_id(rkcg, "");
        rkcg->rkcg_subscribed_topics =
            rd_list_new(0, (void *)rd_kafka_topic_info_destroy);
        rd_interval_init(&rkcg->rkcg_coord_query_intvl);
        rd_interval_init(&rkcg->rkcg_heartbeat_intvl);
        rd_interval_init(&rkcg->rkcg_join_intvl);
        rd_interval_init(&rkcg->rkcg_timeout_scan_intvl);
        rd_atomic32_init(&rkcg->rkcg_assignment_lost, rd_false);
        rd_atomic32_init(&rkcg->rkcg_terminated, rd_false);
        rkcg->rkcg_assignment_inprogress = rd_false;
        rkcg->rkcg_revocation_inprogress = rd_false;

        rkcg->rkcg_errored_topics = rd_kafka_topic_partition_list_new(0);

        /* Create a logical group coordinator broker to provide
         * a dedicated connection for group coordination.
         * This is needed since JoinGroup may block for up to
         * max.poll.interval.ms, effectively blocking and timing out
         * any other protocol requests (such as Metadata).
         * The address for this broker will be updated when
         * the group coordinator is assigned. */
        rkcg->rkcg_coord = rd_kafka_broker_add_logical(rk, "GroupCoordinator");

        if (rk->rk_conf.enable_auto_commit &&
            rk->rk_conf.auto_commit_interval_ms > 0)
                rd_kafka_timer_start(
                    &rk->rk_timers, &rkcg->rkcg_offset_commit_tmr,
                    rk->rk_conf.auto_commit_interval_ms * 1000ll,
                    rd_kafka_cgrp_offset_commit_tmr_cb, rkcg);

        return rkcg;
}


/**
 * @brief Set the group coordinator broker.
 */
static void rd_kafka_cgrp_coord_set_broker(rd_kafka_cgrp_t *rkcg,
                                           rd_kafka_broker_t *rkb) {

        rd_assert(rkcg->rkcg_curr_coord == NULL);

        rd_assert(RD_KAFKA_CGRP_BROKER_IS_COORD(rkcg, rkb));

        rkcg->rkcg_curr_coord = rkb;
        rd_kafka_broker_keep(rkb);

        rd_kafka_dbg(rkcg->rkcg_rk, CGRP, "COORDSET",
                     "Group \"%.*s\" coordinator set to broker %s",
                     RD_KAFKAP_STR_PR(rkcg->rkcg_group_id),
                     rd_kafka_broker_name(rkb));

        /* Reset query interval to trigger an immediate
         * coord query if required */
        if (!rd_interval_disabled(&rkcg->rkcg_coord_query_intvl))
                rd_interval_reset(&rkcg->rkcg_coord_query_intvl);

        rd_kafka_cgrp_set_state(rkcg,
                                RD_KAFKA_CGRP_STATE_WAIT_BROKER_TRANSPORT);

        rd_kafka_broker_persistent_connection_add(
            rkcg->rkcg_coord, &rkcg->rkcg_coord->rkb_persistconn.coord);

        /* Set the logical coordinator's nodename to the
         * proper broker's nodename, this will trigger a (re)connect
         * to the new address. */
        rd_kafka_broker_set_nodename(rkcg->rkcg_coord, rkb);
}


/**
 * @brief Reset/clear the group coordinator broker.
 */
static void rd_kafka_cgrp_coord_clear_broker(rd_kafka_cgrp_t *rkcg) {
        rd_kafka_broker_t *rkb = rkcg->rkcg_curr_coord;

        rd_assert(rkcg->rkcg_curr_coord);
        rd_kafka_dbg(rkcg->rkcg_rk, CGRP, "COORDCLEAR",
                     "Group \"%.*s\" broker %s is no longer coordinator",
                     RD_KAFKAP_STR_PR(rkcg->rkcg_group_id),
                     rd_kafka_broker_name(rkb));

        rd_assert(rkcg->rkcg_coord);

        rd_kafka_broker_persistent_connection_del(
            rkcg->rkcg_coord, &rkcg->rkcg_coord->rkb_persistconn.coord);

        /* Clear the ephemeral broker's nodename.
         * This will also trigger a disconnect. */
        rd_kafka_broker_set_nodename(rkcg->rkcg_coord, NULL);

        rkcg->rkcg_curr_coord = NULL;
        rd_kafka_broker_destroy(rkb); /* from set_coord_broker() */
}


/**
 * @brief Update/set the group coordinator.
 *
 * Will do nothing if there's been no change.
 *
 * @returns 1 if the coordinator, or state, was updated, else 0.
 */
static int rd_kafka_cgrp_coord_update(rd_kafka_cgrp_t *rkcg, int32_t coord_id) {

        /* Don't do anything while terminating */
        if (rkcg->rkcg_state == RD_KAFKA_CGRP_STATE_TERM)
                return 0;

        /* Check if coordinator changed */
        if (rkcg->rkcg_coord_id != coord_id) {
                rd_kafka_dbg(rkcg->rkcg_rk, CGRP, "CGRPCOORD",
                             "Group \"%.*s\" changing coordinator %" PRId32
                             " -> %" PRId32,
                             RD_KAFKAP_STR_PR(rkcg->rkcg_group_id),
                             rkcg->rkcg_coord_id, coord_id);

                /* Update coord id */
                rkcg->rkcg_coord_id = coord_id;

                /* Clear previous broker handle, if any */
                if (rkcg->rkcg_curr_coord)
                        rd_kafka_cgrp_coord_clear_broker(rkcg);
        }


        if (rkcg->rkcg_curr_coord) {
                /* There is already a known coordinator and a
                 * corresponding broker handle. */
                if (rkcg->rkcg_state != RD_KAFKA_CGRP_STATE_UP)
                        return rd_kafka_cgrp_set_state(
                            rkcg, RD_KAFKA_CGRP_STATE_WAIT_BROKER_TRANSPORT);

        } else if (rkcg->rkcg_coord_id != -1) {
                rd_kafka_broker_t *rkb;

                /* Try to find the coordinator broker handle */
                rd_kafka_rdlock(rkcg->rkcg_rk);
                rkb = rd_kafka_broker_find_by_nodeid(rkcg->rkcg_rk, coord_id);
                rd_kafka_rdunlock(rkcg->rkcg_rk);

                /* It is possible, due to stale metadata, that the
                 * coordinator id points to a broker we still don't know
                 * about. In this case the client will continue
                 * querying metadata and querying for the coordinator
                 * until a match is found. */

                if (rkb) {
                        /* Coordinator is known and broker handle exists */
                        rd_kafka_cgrp_coord_set_broker(rkcg, rkb);
                        rd_kafka_broker_destroy(rkb); /*from find_by_nodeid()*/

                        return 1;
                } else {
                        /* Coordinator is known but no corresponding
                         * broker handle. */
                        return rd_kafka_cgrp_set_state(
                            rkcg, RD_KAFKA_CGRP_STATE_WAIT_BROKER);
                }

        } else {
                /* Coordinator still not known, re-query */
                if (rkcg->rkcg_state >= RD_KAFKA_CGRP_STATE_WAIT_COORD)
                        return rd_kafka_cgrp_set_state(
                            rkcg, RD_KAFKA_CGRP_STATE_QUERY_COORD);
        }

        return 0; /* no change */
}



/**
 * Handle FindCoordinator response
 */
static void rd_kafka_cgrp_handle_FindCoordinator(rd_kafka_t *rk,
                                                 rd_kafka_broker_t *rkb,
                                                 rd_kafka_resp_err_t err,
                                                 rd_kafka_buf_t *rkbuf,
                                                 rd_kafka_buf_t *request,
                                                 void *opaque) {
        const int log_decode_errors = LOG_ERR;
        int16_t ErrorCode           = 0;
        int32_t CoordId;
        rd_kafkap_str_t CoordHost = RD_ZERO_INIT;
        int32_t CoordPort;
        rd_kafka_cgrp_t *rkcg               = opaque;
        struct rd_kafka_metadata_broker mdb = RD_ZERO_INIT;
        char *errstr                        = NULL;
        int actions;

        if (likely(!(ErrorCode = err))) {
                if (rkbuf->rkbuf_reqhdr.ApiVersion >= 1)
                        rd_kafka_buf_read_throttle_time(rkbuf);

                rd_kafka_buf_read_i16(rkbuf, &ErrorCode);

                if (rkbuf->rkbuf_reqhdr.ApiVersion >= 1) {
                        rd_kafkap_str_t ErrorMsg;

                        rd_kafka_buf_read_str(rkbuf, &ErrorMsg);

                        if (!RD_KAFKAP_STR_IS_NULL(&ErrorMsg))
                                RD_KAFKAP_STR_DUPA(&errstr, &ErrorMsg);
                }

                rd_kafka_buf_read_i32(rkbuf, &CoordId);
                rd_kafka_buf_read_str(rkbuf, &CoordHost);
                rd_kafka_buf_read_i32(rkbuf, &CoordPort);
        }

        if (ErrorCode)
                goto err;


        mdb.id = CoordId;
        RD_KAFKAP_STR_DUPA(&mdb.host, &CoordHost);
        mdb.port = CoordPort;

        rd_rkb_dbg(rkb, CGRP, "CGRPCOORD",
                   "Group \"%.*s\" coordinator is %s:%i id %" PRId32,
                   RD_KAFKAP_STR_PR(rkcg->rkcg_group_id), mdb.host, mdb.port,
                   mdb.id);
        rd_kafka_broker_update(rkb->rkb_rk, rkb->rkb_proto, &mdb, NULL);

        rd_kafka_cgrp_coord_update(rkcg, CoordId);
        rd_kafka_cgrp_serve(rkcg); /* Serve updated state, if possible */
        return;

err_parse: /* Parse error */
        ErrorCode = rkbuf->rkbuf_err;
        /* FALLTHRU */

err:
        if (!errstr)
                errstr = (char *)rd_kafka_err2str(ErrorCode);

        rd_rkb_dbg(rkb, CGRP, "CGRPCOORD",
                   "Group \"%.*s\" FindCoordinator response error: %s: %s",
                   RD_KAFKAP_STR_PR(rkcg->rkcg_group_id),
                   rd_kafka_err2name(ErrorCode), errstr);

        if (ErrorCode == RD_KAFKA_RESP_ERR__DESTROY)
                return;

        actions = rd_kafka_err_action(
            rkb, ErrorCode, request,

            RD_KAFKA_ERR_ACTION_RETRY | RD_KAFKA_ERR_ACTION_REFRESH,
            RD_KAFKA_RESP_ERR_GROUP_COORDINATOR_NOT_AVAILABLE,

            RD_KAFKA_ERR_ACTION_RETRY, RD_KAFKA_RESP_ERR__TRANSPORT,

            RD_KAFKA_ERR_ACTION_RETRY, RD_KAFKA_RESP_ERR__TIMED_OUT,

            RD_KAFKA_ERR_ACTION_RETRY, RD_KAFKA_RESP_ERR__TIMED_OUT_QUEUE,

            RD_KAFKA_ERR_ACTION_END);



        if (actions & RD_KAFKA_ERR_ACTION_REFRESH) {
                rd_kafka_cgrp_coord_update(rkcg, -1);
        } else {
                if (!(actions & RD_KAFKA_ERR_ACTION_RETRY) &&
                    rkcg->rkcg_last_err != ErrorCode) {
                        /* Propagate non-retriable errors to the application */
                        rd_kafka_consumer_err(
                            rkcg->rkcg_q, rd_kafka_broker_id(rkb), ErrorCode, 0,
                            NULL, NULL, RD_KAFKA_OFFSET_INVALID,
                            "FindCoordinator response error: %s", errstr);

                        /* Suppress repeated errors */
                        rkcg->rkcg_last_err = ErrorCode;
                }

                /* Retries are performed by the timer-intervalled
                 * coord queries, continue querying */
                rd_kafka_cgrp_set_state(rkcg, RD_KAFKA_CGRP_STATE_QUERY_COORD);
        }

        rd_kafka_cgrp_serve(rkcg); /* Serve updated state, if possible */
}


/**
 * Query for coordinator.
 * Ask any broker in state UP
 *
 * Locality: main thread
 */
void rd_kafka_cgrp_coord_query(rd_kafka_cgrp_t *rkcg, const char *reason) {
        rd_kafka_broker_t *rkb;
        rd_kafka_resp_err_t err;

        rkb = rd_kafka_broker_any_usable(
            rkcg->rkcg_rk, RD_POLL_NOWAIT, RD_DO_LOCK,
            RD_KAFKA_FEATURE_BROKER_GROUP_COORD, "coordinator query");

        if (!rkb) {
                /* Reset the interval because there were no brokers. When a
                 * broker becomes available, we want to query it immediately. */
                rd_interval_reset(&rkcg->rkcg_coord_query_intvl);
                rd_kafka_dbg(rkcg->rkcg_rk, CGRP, "CGRPQUERY",
                             "Group \"%.*s\": "
                             "no broker available for coordinator query: %s",
                             RD_KAFKAP_STR_PR(rkcg->rkcg_group_id), reason);
                return;
        }

        rd_rkb_dbg(rkb, CGRP, "CGRPQUERY",
                   "Group \"%.*s\": querying for coordinator: %s",
                   RD_KAFKAP_STR_PR(rkcg->rkcg_group_id), reason);

        err = rd_kafka_FindCoordinatorRequest(
            rkb, RD_KAFKA_COORD_GROUP, rkcg->rkcg_group_id->str,
            RD_KAFKA_REPLYQ(rkcg->rkcg_ops, 0),
            rd_kafka_cgrp_handle_FindCoordinator, rkcg);

        if (err) {
                rd_rkb_dbg(rkb, CGRP, "CGRPQUERY",
                           "Group \"%.*s\": "
                           "unable to send coordinator query: %s",
                           RD_KAFKAP_STR_PR(rkcg->rkcg_group_id),
                           rd_kafka_err2str(err));
                rd_kafka_broker_destroy(rkb);
                return;
        }

        if (rkcg->rkcg_state == RD_KAFKA_CGRP_STATE_QUERY_COORD)
                rd_kafka_cgrp_set_state(rkcg, RD_KAFKA_CGRP_STATE_WAIT_COORD);

        rd_kafka_broker_destroy(rkb);

        /* Back off the next intervalled query with a jitter since we just sent
         * one. */
        rd_interval_reset_to_now_with_jitter(&rkcg->rkcg_coord_query_intvl, 0,
                                             500,
                                             RD_KAFKA_RETRY_JITTER_PERCENT);
}

/**
 * @brief Mark the current coordinator as dead.
 *
 * @locality main thread
 */
void rd_kafka_cgrp_coord_dead(rd_kafka_cgrp_t *rkcg,
                              rd_kafka_resp_err_t err,
                              const char *reason) {
        rd_kafka_dbg(rkcg->rkcg_rk, CGRP, "COORD",
                     "Group \"%.*s\": "
                     "marking the coordinator (%" PRId32 ") dead: %s: %s",
                     RD_KAFKAP_STR_PR(rkcg->rkcg_group_id), rkcg->rkcg_coord_id,
                     rd_kafka_err2str(err), reason);

        rd_kafka_cgrp_coord_update(rkcg, -1);

        /* Re-query for coordinator */
        rd_kafka_cgrp_set_state(rkcg, RD_KAFKA_CGRP_STATE_QUERY_COORD);
        rd_kafka_cgrp_coord_query(rkcg, reason);
}


/**
 * @returns a new reference to the current coordinator, if available, else NULL.
 *
 * @locality rdkafka main thread
 * @locks_required none
 * @locks_acquired none
 */
rd_kafka_broker_t *rd_kafka_cgrp_get_coord(rd_kafka_cgrp_t *rkcg) {
        if (rkcg->rkcg_state != RD_KAFKA_CGRP_STATE_UP || !rkcg->rkcg_coord)
                return NULL;

        rd_kafka_broker_keep(rkcg->rkcg_coord);

        return rkcg->rkcg_coord;
}


/**
 * @brief cgrp handling of LeaveGroup responses
 * @param opaque must be the cgrp handle.
 * @locality rdkafka main thread (unless err==ERR__DESTROY)
 */
static void rd_kafka_cgrp_handle_LeaveGroup(rd_kafka_t *rk,
                                            rd_kafka_broker_t *rkb,
                                            rd_kafka_resp_err_t err,
                                            rd_kafka_buf_t *rkbuf,
                                            rd_kafka_buf_t *request,
                                            void *opaque) {
        rd_kafka_cgrp_t *rkcg       = opaque;
        const int log_decode_errors = LOG_ERR;
        int16_t ErrorCode           = 0;

        if (err) {
                ErrorCode = err;
                goto err;
        }

        if (request->rkbuf_reqhdr.ApiVersion >= 1)
                rd_kafka_buf_read_throttle_time(rkbuf);

        rd_kafka_buf_read_i16(rkbuf, &ErrorCode);

err:
        if (ErrorCode)
                rd_kafka_dbg(rkb->rkb_rk, CGRP, "LEAVEGROUP",
                             "LeaveGroup response error in state %s: %s",
                             rd_kafka_cgrp_state_names[rkcg->rkcg_state],
                             rd_kafka_err2str(ErrorCode));
        else
                rd_kafka_dbg(rkb->rkb_rk, CGRP, "LEAVEGROUP",
                             "LeaveGroup response received in state %s",
                             rd_kafka_cgrp_state_names[rkcg->rkcg_state]);

        if (ErrorCode != RD_KAFKA_RESP_ERR__DESTROY) {
                rd_assert(thrd_is_current(rk->rk_thread));
                rkcg->rkcg_flags &= ~RD_KAFKA_CGRP_F_WAIT_LEAVE;
                rd_kafka_cgrp_try_terminate(rkcg);
        }



        return;

err_parse:
        ErrorCode = rkbuf->rkbuf_err;
        goto err;
}


static void rd_kafka_cgrp_leave(rd_kafka_cgrp_t *rkcg) {
        char *member_id;

        RD_KAFKAP_STR_DUPA(&member_id, rkcg->rkcg_member_id);

        /* Leaving the group invalidates the member id, reset it
         * now to avoid an ERR_UNKNOWN_MEMBER_ID on the next join. */
        rd_kafka_cgrp_set_member_id(rkcg, "");

        if (rkcg->rkcg_flags & RD_KAFKA_CGRP_F_WAIT_LEAVE) {
                rd_kafka_dbg(rkcg->rkcg_rk, CGRP, "LEAVE",
                             "Group \"%.*s\": leave (in state %s): "
                             "LeaveGroupRequest already in-transit",
                             RD_KAFKAP_STR_PR(rkcg->rkcg_group_id),
                             rd_kafka_cgrp_state_names[rkcg->rkcg_state]);
                return;
        }

        rd_kafka_dbg(rkcg->rkcg_rk, CGRP, "LEAVE",
                     "Group \"%.*s\": leave (in state %s)",
                     RD_KAFKAP_STR_PR(rkcg->rkcg_group_id),
                     rd_kafka_cgrp_state_names[rkcg->rkcg_state]);

        rkcg->rkcg_flags |= RD_KAFKA_CGRP_F_WAIT_LEAVE;

        if (rkcg->rkcg_state == RD_KAFKA_CGRP_STATE_UP) {
                rd_rkb_dbg(rkcg->rkcg_curr_coord, CONSUMER, "LEAVE",
                           "Leaving group");
                rd_kafka_LeaveGroupRequest(
                    rkcg->rkcg_coord, rkcg->rkcg_group_id->str, member_id,
                    RD_KAFKA_REPLYQ(rkcg->rkcg_ops, 0),
                    rd_kafka_cgrp_handle_LeaveGroup, rkcg);
        } else
                rd_kafka_cgrp_handle_LeaveGroup(rkcg->rkcg_rk, rkcg->rkcg_coord,
                                                RD_KAFKA_RESP_ERR__WAIT_COORD,
                                                NULL, NULL, rkcg);
}


/**
 * @brief Leave group, if desired.
 *
 * @returns true if a LeaveGroup was issued, else false.
 */
static rd_bool_t rd_kafka_cgrp_leave_maybe(rd_kafka_cgrp_t *rkcg) {

        /* We were not instructed to leave in the first place. */
        if (!(rkcg->rkcg_flags & RD_KAFKA_CGRP_F_LEAVE_ON_UNASSIGN_DONE))
                return rd_false;

        rkcg->rkcg_flags &= ~RD_KAFKA_CGRP_F_LEAVE_ON_UNASSIGN_DONE;

        /* Don't send Leave when termating with NO_CONSUMER_CLOSE flag */
        if (rd_kafka_destroy_flags_no_consumer_close(rkcg->rkcg_rk))
                return rd_false;

        /* KIP-345: Static group members must not send a LeaveGroupRequest
         * on termination. */
        if (RD_KAFKA_CGRP_IS_STATIC_MEMBER(rkcg) &&
            rkcg->rkcg_flags & RD_KAFKA_CGRP_F_TERMINATE)
                return rd_false;

        rd_kafka_cgrp_leave(rkcg);

        return rd_true;
}


/**
 * @brief Enqueues a rebalance op, delegating responsibility of calling
 *        incremental_assign / incremental_unassign to the application.
 *        If there is no rebalance handler configured, or the action
 *        should not be delegated to the application for some other
 *        reason, incremental_assign / incremental_unassign will be called
 *        automatically, immediately.
 *
 * @param rejoin whether or not to rejoin the group following completion
 *        of the incremental assign / unassign.
 *
 * @remarks does not take ownership of \p partitions.
 */
void rd_kafka_rebalance_op_incr(rd_kafka_cgrp_t *rkcg,
                                rd_kafka_resp_err_t err,
                                rd_kafka_topic_partition_list_t *partitions,
                                rd_bool_t rejoin,
                                const char *reason) {
        rd_kafka_error_t *error;

        /* Flag to rejoin after completion of the incr_assign or incr_unassign,
           if required. */
        rkcg->rkcg_rebalance_rejoin = rejoin;

        rd_kafka_wrlock(rkcg->rkcg_rk);
        rkcg->rkcg_c.ts_rebalance = rd_clock();
        rkcg->rkcg_c.rebalance_cnt++;
        rd_kafka_wrunlock(rkcg->rkcg_rk);

        if (rd_kafka_destroy_flags_no_consumer_close(rkcg->rkcg_rk) ||
            rd_kafka_fatal_error_code(rkcg->rkcg_rk)) {
                /* Total unconditional unassign in these cases */
                rd_kafka_cgrp_unassign(rkcg);

                /* Now serve the assignment to make updates */
                rd_kafka_assignment_serve(rkcg->rkcg_rk);
                goto done;
        }

        rd_kafka_cgrp_set_join_state(
            rkcg, err == RD_KAFKA_RESP_ERR__ASSIGN_PARTITIONS
                      ? RD_KAFKA_CGRP_JOIN_STATE_WAIT_ASSIGN_CALL
                      : RD_KAFKA_CGRP_JOIN_STATE_WAIT_UNASSIGN_CALL);

        /* Schedule application rebalance callback/event if enabled */
        if (rkcg->rkcg_rk->rk_conf.enabled_events & RD_KAFKA_EVENT_REBALANCE) {
                rd_kafka_op_t *rko;

                rd_kafka_dbg(rkcg->rkcg_rk, CGRP, "ASSIGN",
                             "Group \"%s\": delegating incremental %s of %d "
                             "partition(s) to application on queue %s: %s",
                             rkcg->rkcg_group_id->str,
                             err == RD_KAFKA_RESP_ERR__REVOKE_PARTITIONS
                                 ? "revoke"
                                 : "assign",
                             partitions->cnt,
                             rd_kafka_q_dest_name(rkcg->rkcg_q), reason);

                /* Pause currently assigned partitions while waiting for
                 * rebalance callback to get called to make sure the
                 * application will not receive any more messages that
                 * might block it from serving the rebalance callback
                 * and to not process messages for partitions it
                 * might have lost in the rebalance. */
                rd_kafka_assignment_pause(rkcg->rkcg_rk,
                                          "incremental rebalance");

                rko          = rd_kafka_op_new(RD_KAFKA_OP_REBALANCE);
                rko->rko_err = err;
                rko->rko_u.rebalance.partitions =
                    rd_kafka_topic_partition_list_copy(partitions);

                if (rd_kafka_q_enq(rkcg->rkcg_q, rko))
                        goto done; /* Rebalance op successfully enqueued */

                rd_kafka_dbg(rkcg->rkcg_rk, CGRP, "CGRP",
                             "Group \"%s\": ops queue is disabled, not "
                             "delegating partition %s to application",
                             rkcg->rkcg_group_id->str,
                             err == RD_KAFKA_RESP_ERR__REVOKE_PARTITIONS
                                 ? "unassign"
                                 : "assign");
                /* FALLTHRU */
        }

        /* No application rebalance callback/event handler, or it is not
         * available, do the assign/unassign ourselves.
         * We need to be careful here not to trigger assignment_serve()
         * since it may call into the cgrp code again, in which case we
         * can't really track what the outcome state will be. */

        if (err == RD_KAFKA_RESP_ERR__ASSIGN_PARTITIONS)
                error = rd_kafka_cgrp_incremental_assign(rkcg, partitions);
        else
                error = rd_kafka_cgrp_incremental_unassign(rkcg, partitions);

        if (error) {
                rd_kafka_log(rkcg->rkcg_rk, LOG_ERR, "REBALANCE",
                             "Group \"%s\": internal incremental %s "
                             "of %d partition(s) failed: %s: "
                             "unassigning all partitions and rejoining",
                             rkcg->rkcg_group_id->str,
                             err == RD_KAFKA_RESP_ERR__REVOKE_PARTITIONS
                                 ? "unassign"
                                 : "assign",
                             partitions->cnt, rd_kafka_error_string(error));
                rd_kafka_error_destroy(error);

                rd_kafka_cgrp_set_join_state(rkcg,
                                             /* This is a clean state for
                                              * assignment_done() to rejoin
                                              * from. */
                                             RD_KAFKA_CGRP_JOIN_STATE_STEADY);
                rd_kafka_assignment_clear(rkcg->rkcg_rk);
        }

        /* Now serve the assignment to make updates */
        rd_kafka_assignment_serve(rkcg->rkcg_rk);

done:
        /* Update the current group assignment based on the
         * added/removed partitions. */
        rd_kafka_cgrp_group_assignment_modify(
            rkcg, err == RD_KAFKA_RESP_ERR__ASSIGN_PARTITIONS, partitions);
}


/**
 * @brief Enqueues a rebalance op, delegating responsibility of calling
 *        assign / unassign to the application. If there is no rebalance
 *        handler configured, or the action should not be delegated to the
 *        application for some other reason, assign / unassign will be
 *        called automatically.
 *
 * @remarks \p partitions is copied.
 */
static void rd_kafka_rebalance_op(rd_kafka_cgrp_t *rkcg,
                                  rd_kafka_resp_err_t err,
                                  rd_kafka_topic_partition_list_t *assignment,
                                  const char *reason) {
        rd_kafka_error_t *error;

        rd_kafka_wrlock(rkcg->rkcg_rk);
        rkcg->rkcg_c.ts_rebalance = rd_clock();
        rkcg->rkcg_c.rebalance_cnt++;
        rd_kafka_wrunlock(rkcg->rkcg_rk);

        if (rd_kafka_destroy_flags_no_consumer_close(rkcg->rkcg_rk) ||
            rd_kafka_fatal_error_code(rkcg->rkcg_rk)) {
                /* Unassign */
                rd_kafka_cgrp_unassign(rkcg);

                /* Now serve the assignment to make updates */
                rd_kafka_assignment_serve(rkcg->rkcg_rk);
                goto done;
        }

        rd_assert(assignment != NULL);

        rd_kafka_cgrp_set_join_state(
            rkcg, err == RD_KAFKA_RESP_ERR__ASSIGN_PARTITIONS
                      ? RD_KAFKA_CGRP_JOIN_STATE_WAIT_ASSIGN_CALL
                      : RD_KAFKA_CGRP_JOIN_STATE_WAIT_UNASSIGN_CALL);

        /* Schedule application rebalance callback/event if enabled */
        if (rkcg->rkcg_rk->rk_conf.enabled_events & RD_KAFKA_EVENT_REBALANCE) {
                rd_kafka_op_t *rko;

                rd_kafka_dbg(rkcg->rkcg_rk, CGRP, "ASSIGN",
                             "Group \"%s\": delegating %s of %d partition(s) "
                             "to application on queue %s: %s",
                             rkcg->rkcg_group_id->str,
                             err == RD_KAFKA_RESP_ERR__REVOKE_PARTITIONS
                                 ? "revoke"
                                 : "assign",
                             assignment->cnt,
                             rd_kafka_q_dest_name(rkcg->rkcg_q), reason);

                /* Pause currently assigned partitions while waiting for
                 * rebalance callback to get called to make sure the
                 * application will not receive any more messages that
                 * might block it from serving the rebalance callback
                 * and to not process messages for partitions it
                 * might have lost in the rebalance. */
                rd_kafka_assignment_pause(rkcg->rkcg_rk, "rebalance");

                rko          = rd_kafka_op_new(RD_KAFKA_OP_REBALANCE);
                rko->rko_err = err;
                rko->rko_u.rebalance.partitions =
                    rd_kafka_topic_partition_list_copy(assignment);

                if (rd_kafka_q_enq(rkcg->rkcg_q, rko))
                        goto done; /* Rebalance op successfully enqueued */

                rd_kafka_dbg(rkcg->rkcg_rk, CGRP, "CGRP",
                             "Group \"%s\": ops queue is disabled, not "
                             "delegating partition %s to application",
                             rkcg->rkcg_group_id->str,
                             err == RD_KAFKA_RESP_ERR__REVOKE_PARTITIONS
                                 ? "unassign"
                                 : "assign");

                /* FALLTHRU */
        }

        /* No application rebalance callback/event handler, or it is not
         * available, do the assign/unassign ourselves.
         * We need to be careful here not to trigger assignment_serve()
         * since it may call into the cgrp code again, in which case we
         * can't really track what the outcome state will be. */

        if (err == RD_KAFKA_RESP_ERR__ASSIGN_PARTITIONS)
                error = rd_kafka_cgrp_assign(rkcg, assignment);
        else
                error = rd_kafka_cgrp_unassign(rkcg);

        if (error) {
                rd_kafka_log(rkcg->rkcg_rk, LOG_ERR, "REBALANCE",
                             "Group \"%s\": internal %s "
                             "of %d partition(s) failed: %s: "
                             "unassigning all partitions and rejoining",
                             rkcg->rkcg_group_id->str,
                             err == RD_KAFKA_RESP_ERR__REVOKE_PARTITIONS
                                 ? "unassign"
                                 : "assign",
                             rkcg->rkcg_group_assignment->cnt,
                             rd_kafka_error_string(error));
                rd_kafka_error_destroy(error);

                rd_kafka_cgrp_set_join_state(rkcg,
                                             /* This is a clean state for
                                              * assignment_done() to rejoin
                                              * from. */
                                             RD_KAFKA_CGRP_JOIN_STATE_STEADY);
                rd_kafka_assignment_clear(rkcg->rkcg_rk);
        }

        /* Now serve the assignment to make updates */
        rd_kafka_assignment_serve(rkcg->rkcg_rk);

done:
        if (err == RD_KAFKA_RESP_ERR__ASSIGN_PARTITIONS)
                rd_kafka_cgrp_group_assignment_set(rkcg, assignment);
        else
                rd_kafka_cgrp_group_assignment_set(rkcg, NULL);
}


/**
 * @brief Rejoin the group.
 *
 * @remark This function must not have any side-effects but setting the
 *         join state.
 */
static void rd_kafka_cgrp_rejoin(rd_kafka_cgrp_t *rkcg, const char *fmt, ...)
    RD_FORMAT(printf, 2, 3);

static void rd_kafka_cgrp_rejoin(rd_kafka_cgrp_t *rkcg, const char *fmt, ...) {
        char reason[512];
        va_list ap;
        char astr[128];

        va_start(ap, fmt);
        rd_vsnprintf(reason, sizeof(reason), fmt, ap);
        va_end(ap);

        if (rkcg->rkcg_group_assignment)
                rd_snprintf(astr, sizeof(astr), " with %d owned partition(s)",
                            rkcg->rkcg_group_assignment->cnt);
        else
                rd_snprintf(astr, sizeof(astr), " without an assignment");

        if (rkcg->rkcg_subscription || rkcg->rkcg_next_subscription) {
                rd_kafka_dbg(
                    rkcg->rkcg_rk, CONSUMER | RD_KAFKA_DBG_CGRP, "REJOIN",
                    "Group \"%s\": %s group%s: %s", rkcg->rkcg_group_id->str,
                    rkcg->rkcg_join_state == RD_KAFKA_CGRP_JOIN_STATE_INIT
                        ? "Joining"
                        : "Rejoining",
                    astr, reason);
        } else {
                rd_kafka_dbg(
                    rkcg->rkcg_rk, CONSUMER | RD_KAFKA_DBG_CGRP, "NOREJOIN",
                    "Group \"%s\": Not %s group%s: %s: "
                    "no subscribed topics",
                    rkcg->rkcg_group_id->str,
                    rkcg->rkcg_join_state == RD_KAFKA_CGRP_JOIN_STATE_INIT
                        ? "joining"
                        : "rejoining",
                    astr, reason);

                rd_kafka_cgrp_leave_maybe(rkcg);
        }

        rd_kafka_cgrp_set_join_state(rkcg, RD_KAFKA_CGRP_JOIN_STATE_INIT);
}


/**
 * @brief Collect all assigned or owned partitions from group members.
 *        The member field of each result element is set to the associated
 *        group member. The members_match field is set to rd_false.
 *
 * @param members Array of group members.
 * @param member_cnt Number of elements in members.
 * @param par_cnt The total number of partitions expected to be collected.
 * @param collect_owned If rd_true, rkgm_owned partitions will be collected,
 *        else rkgm_assignment partitions will be collected.
 */
static map_toppar_member_info_t *
rd_kafka_collect_partitions(const rd_kafka_group_member_t *members,
                            size_t member_cnt,
                            size_t par_cnt,
                            rd_bool_t collect_owned) {
        size_t i;
        map_toppar_member_info_t *collected = rd_calloc(1, sizeof(*collected));

        RD_MAP_INIT(collected, par_cnt, rd_kafka_topic_partition_cmp,
                    rd_kafka_topic_partition_hash,
                    rd_kafka_topic_partition_destroy_free,
                    PartitionMemberInfo_free);

        for (i = 0; i < member_cnt; i++) {
                size_t j;
                const rd_kafka_group_member_t *rkgm = &members[i];
                const rd_kafka_topic_partition_list_t *toppars =
                    collect_owned ? rkgm->rkgm_owned : rkgm->rkgm_assignment;

                for (j = 0; j < (size_t)toppars->cnt; j++) {
                        rd_kafka_topic_partition_t *rktpar =
                            rd_kafka_topic_partition_copy(&toppars->elems[j]);
                        PartitionMemberInfo_t *pmi =
                            PartitionMemberInfo_new(rkgm, rd_false);
                        RD_MAP_SET(collected, rktpar, pmi);
                }
        }

        return collected;
}


/**
 * @brief Set intersection. Returns a set of all elements of \p a that
 *        are also elements of \p b. Additionally, compares the members
 *        field of matching elements from \p a and \p b and if not NULL
 *        and equal, sets the members_match field in the result element
 *        to rd_true and the member field to equal that of the elements,
 *        else sets the members_match field to rd_false and member field
 *        to NULL.
 */
static map_toppar_member_info_t *
rd_kafka_member_partitions_intersect(map_toppar_member_info_t *a,
                                     map_toppar_member_info_t *b) {
        const rd_kafka_topic_partition_t *key;
        const PartitionMemberInfo_t *a_v;
        map_toppar_member_info_t *intersection =
            rd_calloc(1, sizeof(*intersection));

        RD_MAP_INIT(
            intersection, RD_MIN(a ? RD_MAP_CNT(a) : 1, b ? RD_MAP_CNT(b) : 1),
            rd_kafka_topic_partition_cmp, rd_kafka_topic_partition_hash,
            rd_kafka_topic_partition_destroy_free, PartitionMemberInfo_free);

        if (!a || !b)
                return intersection;

        RD_MAP_FOREACH(key, a_v, a) {
                rd_bool_t members_match;
                const PartitionMemberInfo_t *b_v = RD_MAP_GET(b, key);

                if (b_v == NULL)
                        continue;

                members_match =
                    a_v->member && b_v->member &&
                    rd_kafka_group_member_cmp(a_v->member, b_v->member) == 0;

                RD_MAP_SET(intersection, rd_kafka_topic_partition_copy(key),
                           PartitionMemberInfo_new(b_v->member, members_match));
        }

        return intersection;
}


/**
 * @brief Set subtraction. Returns a set of all elements of \p a
 *        that are not elements of \p b. Sets the member field in
 *        elements in the returned set to equal that of the
 *        corresponding element in \p a
 */
static map_toppar_member_info_t *
rd_kafka_member_partitions_subtract(map_toppar_member_info_t *a,
                                    map_toppar_member_info_t *b) {
        const rd_kafka_topic_partition_t *key;
        const PartitionMemberInfo_t *a_v;
        map_toppar_member_info_t *difference =
            rd_calloc(1, sizeof(*difference));

        RD_MAP_INIT(difference, a ? RD_MAP_CNT(a) : 1,
                    rd_kafka_topic_partition_cmp, rd_kafka_topic_partition_hash,
                    rd_kafka_topic_partition_destroy_free,
                    PartitionMemberInfo_free);

        if (!a)
                return difference;

        RD_MAP_FOREACH(key, a_v, a) {
                const PartitionMemberInfo_t *b_v =
                    b ? RD_MAP_GET(b, key) : NULL;

                if (!b_v)
                        RD_MAP_SET(
                            difference, rd_kafka_topic_partition_copy(key),
                            PartitionMemberInfo_new(a_v->member, rd_false));
        }

        return difference;
}


/**
 * @brief Adjust the partition assignment as provided by the assignor
 *        according to the COOPERATIVE protocol.
 */
static void rd_kafka_cooperative_protocol_adjust_assignment(
    rd_kafka_cgrp_t *rkcg,
    rd_kafka_group_member_t *members,
    int member_cnt) {

        /* https://cwiki.apache.org/confluence/display/KAFKA/KIP-429%3A+Kafk\
           a+Consumer+Incremental+Rebalance+Protocol */

        int i;
        int expected_max_assignment_size;
        int total_assigned = 0;
        int not_revoking   = 0;
        size_t par_cnt     = 0;
        const rd_kafka_topic_partition_t *toppar;
        const PartitionMemberInfo_t *pmi;
        map_toppar_member_info_t *assigned;
        map_toppar_member_info_t *owned;
        map_toppar_member_info_t *maybe_revoking;
        map_toppar_member_info_t *ready_to_migrate;
        map_toppar_member_info_t *unknown_but_owned;

        for (i = 0; i < member_cnt; i++)
                par_cnt += members[i].rkgm_owned->cnt;

        assigned = rd_kafka_collect_partitions(members, member_cnt, par_cnt,
                                               rd_false /*assigned*/);

        owned = rd_kafka_collect_partitions(members, member_cnt, par_cnt,
                                            rd_true /*owned*/);

        rd_kafka_dbg(rkcg->rkcg_rk, CGRP, "CGRP",
                     "Group \"%s\": Partitions owned by members: %d, "
                     "partitions assigned by assignor: %d",
                     rkcg->rkcg_group_id->str, (int)RD_MAP_CNT(owned),
                     (int)RD_MAP_CNT(assigned));

        /* Still owned by some members */
        maybe_revoking = rd_kafka_member_partitions_intersect(assigned, owned);

        /* Not previously owned by anyone */
        ready_to_migrate = rd_kafka_member_partitions_subtract(assigned, owned);

        /* Don't exist in assigned partitions */
        unknown_but_owned =
            rd_kafka_member_partitions_subtract(owned, assigned);

        /* Rough guess at a size that is a bit higher than
         * the maximum number of partitions likely to be
         * assigned to any partition. */
        expected_max_assignment_size =
            (int)(RD_MAP_CNT(assigned) / member_cnt) + 4;

        for (i = 0; i < member_cnt; i++) {
                rd_kafka_group_member_t *rkgm = &members[i];
                rd_kafka_topic_partition_list_destroy(rkgm->rkgm_assignment);

                rkgm->rkgm_assignment = rd_kafka_topic_partition_list_new(
                    expected_max_assignment_size);
        }

        /* For maybe-revoking-partitions, check if the owner has
         * changed. If yes, exclude them from the assigned-partitions
         * list to the new owner. The old owner will realize it does
         * not own it any more, revoke it and then trigger another
         * rebalance for these partitions to finally be reassigned.
         */
        RD_MAP_FOREACH(toppar, pmi, maybe_revoking) {
                if (!pmi->members_match)
                        /* Owner has changed. */
                        continue;

                /* Owner hasn't changed. */
                rd_kafka_topic_partition_list_add(pmi->member->rkgm_assignment,
                                                  toppar->topic,
                                                  toppar->partition);

                total_assigned++;
                not_revoking++;
        }

        /* For ready-to-migrate-partitions, it is safe to move them
         * to the new member immediately since we know no one owns
         * it before, and hence we can encode the owner from the
         * newly-assigned-partitions directly.
         */
        RD_MAP_FOREACH(toppar, pmi, ready_to_migrate) {
                rd_kafka_topic_partition_list_add(pmi->member->rkgm_assignment,
                                                  toppar->topic,
                                                  toppar->partition);
                total_assigned++;
        }

        /* For unknown-but-owned-partitions, it is also safe to just
         * give them back to whoever claimed to be their owners by
         * encoding them directly as well. If this is due to a topic
         * metadata update, then a later rebalance will be triggered
         * anyway.
         */
        RD_MAP_FOREACH(toppar, pmi, unknown_but_owned) {
                rd_kafka_topic_partition_list_add(pmi->member->rkgm_assignment,
                                                  toppar->topic,
                                                  toppar->partition);
                total_assigned++;
        }

        rd_kafka_dbg(rkcg->rkcg_rk, CGRP, "CGRP",
                     "Group \"%s\": COOPERATIVE protocol collection sizes: "
                     "maybe revoking: %d, ready to migrate: %d, unknown but "
                     "owned: %d",
                     rkcg->rkcg_group_id->str, (int)RD_MAP_CNT(maybe_revoking),
                     (int)RD_MAP_CNT(ready_to_migrate),
                     (int)RD_MAP_CNT(unknown_but_owned));

        rd_kafka_dbg(rkcg->rkcg_rk, CGRP, "CGRP",
                     "Group \"%s\": %d partitions assigned to consumers",
                     rkcg->rkcg_group_id->str, total_assigned);

        RD_MAP_DESTROY_AND_FREE(maybe_revoking);
        RD_MAP_DESTROY_AND_FREE(ready_to_migrate);
        RD_MAP_DESTROY_AND_FREE(unknown_but_owned);
        RD_MAP_DESTROY_AND_FREE(assigned);
        RD_MAP_DESTROY_AND_FREE(owned);
}


/**
 * @brief Parses and handles the MemberState from a SyncGroupResponse.
 */
static void rd_kafka_cgrp_handle_SyncGroup_memberstate(
    rd_kafka_cgrp_t *rkcg,
    rd_kafka_broker_t *rkb,
    rd_kafka_resp_err_t err,
    const rd_kafkap_bytes_t *member_state) {
        rd_kafka_buf_t *rkbuf                       = NULL;
        rd_kafka_topic_partition_list_t *assignment = NULL;
        const int log_decode_errors                 = LOG_ERR;
        int16_t Version;
        rd_kafkap_bytes_t UserData;

        /* Dont handle new assignments when terminating */
        if (!err && rkcg->rkcg_flags & RD_KAFKA_CGRP_F_TERMINATE)
                err = RD_KAFKA_RESP_ERR__DESTROY;

        if (err)
                goto err;

        if (RD_KAFKAP_BYTES_LEN(member_state) == 0) {
                /* Empty assignment. */
                assignment = rd_kafka_topic_partition_list_new(0);
                memset(&UserData, 0, sizeof(UserData));
                goto done;
        }

        /* Parse assignment from MemberState */
        rkbuf = rd_kafka_buf_new_shadow(
            member_state->data, RD_KAFKAP_BYTES_LEN(member_state), NULL);
        /* Protocol parser needs a broker handle to log errors on. */
        if (rkb) {
                rkbuf->rkbuf_rkb = rkb;
                rd_kafka_broker_keep(rkb);
        } else
                rkbuf->rkbuf_rkb = rd_kafka_broker_internal(rkcg->rkcg_rk);

        rd_kafka_buf_read_i16(rkbuf, &Version);
        const rd_kafka_topic_partition_field_t fields[] = {
            RD_KAFKA_TOPIC_PARTITION_FIELD_PARTITION,
            RD_KAFKA_TOPIC_PARTITION_FIELD_END};
<<<<<<< HEAD
        if (!(assignment =
                  rd_kafka_buf_read_topic_partitions(rkbuf, rd_false, 0, fields)))
=======
        if (!(assignment = rd_kafka_buf_read_topic_partitions(
                  rkbuf, rd_false /* don't use topic_id */, 0, fields)))
>>>>>>> 13a979ea
                goto err_parse;
        rd_kafka_buf_read_kbytes(rkbuf, &UserData);

done:
        rd_kafka_cgrp_update_session_timeout(rkcg, rd_true /*reset timeout*/);

        rd_assert(rkcg->rkcg_assignor);
        if (rkcg->rkcg_assignor->rkas_on_assignment_cb) {
                char *member_id;
                RD_KAFKAP_STR_DUPA(&member_id, rkcg->rkcg_member_id);
                rd_kafka_consumer_group_metadata_t *cgmd =
                    rd_kafka_consumer_group_metadata_new_with_genid(
                        rkcg->rkcg_rk->rk_conf.group_id_str,
                        rkcg->rkcg_generation_id, member_id,
                        rkcg->rkcg_rk->rk_conf.group_instance_id);
                rkcg->rkcg_assignor->rkas_on_assignment_cb(
                    rkcg->rkcg_assignor, &(rkcg->rkcg_assignor_state),
                    assignment, &UserData, cgmd);
                rd_kafka_consumer_group_metadata_destroy(cgmd);
        }

        // FIXME: Remove when we're done debugging.
        rd_kafka_topic_partition_list_log(rkcg->rkcg_rk, "ASSIGNMENT",
                                          RD_KAFKA_DBG_CGRP, assignment);

        /* Set the new assignment */
        rd_kafka_cgrp_handle_assignment(rkcg, assignment);

        rd_kafka_topic_partition_list_destroy(assignment);

        if (rkbuf)
                rd_kafka_buf_destroy(rkbuf);

        return;

err_parse:
        err = rkbuf->rkbuf_err;

err:
        if (rkbuf)
                rd_kafka_buf_destroy(rkbuf);

        if (assignment)
                rd_kafka_topic_partition_list_destroy(assignment);

        rd_kafka_dbg(rkcg->rkcg_rk, CGRP, "GRPSYNC",
                     "Group \"%s\": synchronization failed: %s: rejoining",
                     rkcg->rkcg_group_id->str, rd_kafka_err2str(err));

        if (err == RD_KAFKA_RESP_ERR_FENCED_INSTANCE_ID)
                rd_kafka_set_fatal_error(rkcg->rkcg_rk, err,
                                         "Fatal consumer error: %s",
                                         rd_kafka_err2str(err));
        else if (err == RD_KAFKA_RESP_ERR_ILLEGAL_GENERATION)
                rkcg->rkcg_generation_id = -1;
        else if (err == RD_KAFKA_RESP_ERR_UNKNOWN_MEMBER_ID)
                rd_kafka_cgrp_set_member_id(rkcg, "");

        if (rd_kafka_cgrp_rebalance_protocol(rkcg) ==
                RD_KAFKA_REBALANCE_PROTOCOL_COOPERATIVE &&
            (err == RD_KAFKA_RESP_ERR_ILLEGAL_GENERATION ||
             err == RD_KAFKA_RESP_ERR_UNKNOWN_MEMBER_ID))
                rd_kafka_cgrp_revoke_all_rejoin(
                    rkcg, rd_true /*assignment is lost*/,
                    rd_true /*this consumer is initiating*/, "SyncGroup error");
        else
                rd_kafka_cgrp_rejoin(rkcg, "SyncGroup error: %s",
                                     rd_kafka_err2str(err));
}



/**
 * @brief Cgrp handler for SyncGroup responses. opaque must be the cgrp handle.
 */
static void rd_kafka_cgrp_handle_SyncGroup(rd_kafka_t *rk,
                                           rd_kafka_broker_t *rkb,
                                           rd_kafka_resp_err_t err,
                                           rd_kafka_buf_t *rkbuf,
                                           rd_kafka_buf_t *request,
                                           void *opaque) {
        rd_kafka_cgrp_t *rkcg         = opaque;
        const int log_decode_errors   = LOG_ERR;
        int16_t ErrorCode             = 0;
        rd_kafkap_bytes_t MemberState = RD_ZERO_INIT;
        int actions;

        if (rkcg->rkcg_join_state != RD_KAFKA_CGRP_JOIN_STATE_WAIT_SYNC) {
                rd_kafka_dbg(
                    rkb->rkb_rk, CGRP, "SYNCGROUP",
                    "SyncGroup response: discarding outdated request "
                    "(now in join-state %s)",
                    rd_kafka_cgrp_join_state_names[rkcg->rkcg_join_state]);
                rd_kafka_cgrp_clear_wait_resp(rkcg, RD_KAFKAP_SyncGroup);
                return;
        }

        if (err) {
                ErrorCode = err;
                goto err;
        }

        if (request->rkbuf_reqhdr.ApiVersion >= 1)
                rd_kafka_buf_read_throttle_time(rkbuf);

        rd_kafka_buf_read_i16(rkbuf, &ErrorCode);
        rd_kafka_buf_read_kbytes(rkbuf, &MemberState);

err:
        actions = rd_kafka_err_action(rkb, ErrorCode, request,
                                      RD_KAFKA_ERR_ACTION_END);

        if (actions & RD_KAFKA_ERR_ACTION_REFRESH) {
                /* Re-query for coordinator */
                rd_kafka_cgrp_op(rkcg, NULL, RD_KAFKA_NO_REPLYQ,
                                 RD_KAFKA_OP_COORD_QUERY, ErrorCode);
                /* FALLTHRU */
        }

        if (actions & RD_KAFKA_ERR_ACTION_RETRY) {
                if (rd_kafka_buf_retry(rkb, request))
                        return;
                /* FALLTHRU */
        }

        rd_kafka_dbg(rkb->rkb_rk, CGRP, "SYNCGROUP",
                     "SyncGroup response: %s (%d bytes of MemberState data)",
                     rd_kafka_err2str(ErrorCode),
                     RD_KAFKAP_BYTES_LEN(&MemberState));

        rd_kafka_cgrp_clear_wait_resp(rkcg, RD_KAFKAP_SyncGroup);

        if (ErrorCode == RD_KAFKA_RESP_ERR__DESTROY)
                return; /* Termination */

        rd_kafka_cgrp_handle_SyncGroup_memberstate(rkcg, rkb, ErrorCode,
                                                   &MemberState);

        return;

err_parse:
        ErrorCode = rkbuf->rkbuf_err;
        goto err;
}


/**
 * @brief Run group assignment.
 */
static void rd_kafka_cgrp_assignor_run(rd_kafka_cgrp_t *rkcg,
                                       rd_kafka_assignor_t *rkas,
                                       rd_kafka_resp_err_t err,
                                       rd_kafka_metadata_internal_t *metadata,
                                       rd_kafka_group_member_t *members,
                                       int member_cnt) {
        char errstr[512];

        if (err) {
                rd_snprintf(errstr, sizeof(errstr),
                            "Failed to get cluster metadata: %s",
                            rd_kafka_err2str(err));
                goto err;
        }

        *errstr = '\0';

        /* Run assignor */
        err = rd_kafka_assignor_run(rkcg, rkas, &metadata->metadata, members,
                                    member_cnt, errstr, sizeof(errstr));

        if (err) {
                if (!*errstr)
                        rd_snprintf(errstr, sizeof(errstr), "%s",
                                    rd_kafka_err2str(err));
                goto err;
        }

        rd_kafka_dbg(rkcg->rkcg_rk, CGRP | RD_KAFKA_DBG_CONSUMER, "ASSIGNOR",
                     "Group \"%s\": \"%s\" assignor run for %d member(s)",
                     rkcg->rkcg_group_id->str, rkas->rkas_protocol_name->str,
                     member_cnt);

        if (rkas->rkas_protocol == RD_KAFKA_REBALANCE_PROTOCOL_COOPERATIVE)
                rd_kafka_cooperative_protocol_adjust_assignment(rkcg, members,
                                                                member_cnt);

        rd_kafka_cgrp_set_join_state(rkcg, RD_KAFKA_CGRP_JOIN_STATE_WAIT_SYNC);

        rd_kafka_cgrp_set_wait_resp(rkcg, RD_KAFKAP_SyncGroup);

        /* Respond to broker with assignment set or error */
        rd_kafka_SyncGroupRequest(
            rkcg->rkcg_coord, rkcg->rkcg_group_id, rkcg->rkcg_generation_id,
            rkcg->rkcg_member_id, rkcg->rkcg_group_instance_id, members,
            err ? 0 : member_cnt, RD_KAFKA_REPLYQ(rkcg->rkcg_ops, 0),
            rd_kafka_cgrp_handle_SyncGroup, rkcg);
        return;

err:
        rd_kafka_log(rkcg->rkcg_rk, LOG_ERR, "ASSIGNOR",
                     "Group \"%s\": failed to run assignor \"%s\" for "
                     "%d member(s): %s",
                     rkcg->rkcg_group_id->str, rkas->rkas_protocol_name->str,
                     member_cnt, errstr);

        rd_kafka_cgrp_rejoin(rkcg, "%s assignor failed: %s",
                             rkas->rkas_protocol_name->str, errstr);
}



/**
 * @brief Op callback from handle_JoinGroup
 */
static rd_kafka_op_res_t
rd_kafka_cgrp_assignor_handle_Metadata_op(rd_kafka_t *rk,
                                          rd_kafka_q_t *rkq,
                                          rd_kafka_op_t *rko) {
        rd_kafka_cgrp_t *rkcg = rk->rk_cgrp;

        if (rko->rko_err == RD_KAFKA_RESP_ERR__DESTROY)
                return RD_KAFKA_OP_RES_HANDLED; /* Terminating */

        if (rkcg->rkcg_join_state != RD_KAFKA_CGRP_JOIN_STATE_WAIT_METADATA)
                return RD_KAFKA_OP_RES_HANDLED; /* From outdated state */

        if (!rkcg->rkcg_group_leader.members) {
                rd_kafka_dbg(rk, CGRP, "GRPLEADER",
                             "Group \"%.*s\": no longer leader: "
                             "not running assignor",
                             RD_KAFKAP_STR_PR(rkcg->rkcg_group_id));
                return RD_KAFKA_OP_RES_HANDLED;
        }

        rd_kafka_cgrp_assignor_run(rkcg, rkcg->rkcg_assignor, rko->rko_err,
                                   rko->rko_u.metadata.mdi,
                                   rkcg->rkcg_group_leader.members,
                                   rkcg->rkcg_group_leader.member_cnt);

        return RD_KAFKA_OP_RES_HANDLED;
}


/**
 * Parse single JoinGroup.Members.MemberMetadata for "consumer" ProtocolType
 *
 * Protocol definition:
 * https://cwiki.apache.org/confluence/display/KAFKA/Kafka+Client-side+Assignment+Proposal
 *
 * Returns 0 on success or -1 on error.
 */
static int rd_kafka_group_MemberMetadata_consumer_read(
    rd_kafka_broker_t *rkb,
    rd_kafka_group_member_t *rkgm,
    const rd_kafkap_bytes_t *MemberMetadata) {

        rd_kafka_buf_t *rkbuf;
        int16_t Version;
        int32_t subscription_cnt;
        rd_kafkap_bytes_t UserData;
        const int log_decode_errors = LOG_ERR;
        rd_kafka_resp_err_t err     = RD_KAFKA_RESP_ERR__BAD_MSG;

        /* Create a shadow-buffer pointing to the metadata to ease parsing. */
        rkbuf = rd_kafka_buf_new_shadow(
            MemberMetadata->data, RD_KAFKAP_BYTES_LEN(MemberMetadata), NULL);

        /* Protocol parser needs a broker handle to log errors on.
         * If none is provided, don't log errors (mainly for unit tests). */
        if (rkb) {
                rkbuf->rkbuf_rkb = rkb;
                rd_kafka_broker_keep(rkb);
        }

        rd_kafka_buf_read_i16(rkbuf, &Version);
        rd_kafka_buf_read_i32(rkbuf, &subscription_cnt);

        if (subscription_cnt > 10000 || subscription_cnt <= 0)
                goto err;

        rkgm->rkgm_subscription =
            rd_kafka_topic_partition_list_new(subscription_cnt);

        while (subscription_cnt-- > 0) {
                rd_kafkap_str_t Topic;
                char *topic_name;
                rd_kafka_buf_read_str(rkbuf, &Topic);
                RD_KAFKAP_STR_DUPA(&topic_name, &Topic);
                rd_kafka_topic_partition_list_add(
                    rkgm->rkgm_subscription, topic_name, RD_KAFKA_PARTITION_UA);
        }

        rd_kafka_buf_read_kbytes(rkbuf, &UserData);
        rkgm->rkgm_userdata = rd_kafkap_bytes_copy(&UserData);

        const rd_kafka_topic_partition_field_t fields[] = {
            RD_KAFKA_TOPIC_PARTITION_FIELD_PARTITION,
            RD_KAFKA_TOPIC_PARTITION_FIELD_END};
        if (Version >= 1 &&
<<<<<<< HEAD
            !(rkgm->rkgm_owned =
                  rd_kafka_buf_read_topic_partitions(rkbuf, rd_false, 0, fields)))
=======
            !(rkgm->rkgm_owned = rd_kafka_buf_read_topic_partitions(
                  rkbuf, rd_false /* don't use topic_id */, 0, fields)))
>>>>>>> 13a979ea
                goto err;

        if (Version >= 2) {
                rd_kafka_buf_read_i32(rkbuf, &rkgm->rkgm_generation);
        }

        if (Version >= 3) {
                rd_kafkap_str_t RackId = RD_KAFKAP_STR_INITIALIZER;
                rd_kafka_buf_read_str(rkbuf, &RackId);
                rkgm->rkgm_rack_id = rd_kafkap_str_copy(&RackId);
        }

        rd_kafka_buf_destroy(rkbuf);

        return 0;

err_parse:
        err = rkbuf->rkbuf_err;

err:
        if (rkb)
                rd_rkb_dbg(rkb, CGRP, "MEMBERMETA",
                           "Failed to parse MemberMetadata for \"%.*s\": %s",
                           RD_KAFKAP_STR_PR(rkgm->rkgm_member_id),
                           rd_kafka_err2str(err));
        if (rkgm->rkgm_subscription) {
                rd_kafka_topic_partition_list_destroy(rkgm->rkgm_subscription);
                rkgm->rkgm_subscription = NULL;
        }

        rd_kafka_buf_destroy(rkbuf);
        return -1;
}


/**
 * @brief cgrp handler for JoinGroup responses
 * opaque must be the cgrp handle.
 *
 * @locality rdkafka main thread (unless ERR__DESTROY: arbitrary thread)
 */
static void rd_kafka_cgrp_handle_JoinGroup(rd_kafka_t *rk,
                                           rd_kafka_broker_t *rkb,
                                           rd_kafka_resp_err_t err,
                                           rd_kafka_buf_t *rkbuf,
                                           rd_kafka_buf_t *request,
                                           void *opaque) {
        rd_kafka_cgrp_t *rkcg       = opaque;
        const int log_decode_errors = LOG_ERR;
        int16_t ErrorCode           = 0;
        int32_t GenerationId;
        rd_kafkap_str_t Protocol, LeaderId;
        rd_kafkap_str_t MyMemberId = RD_KAFKAP_STR_INITIALIZER;
        int32_t member_cnt;
        int actions;
        int i_am_leader           = 0;
        rd_kafka_assignor_t *rkas = NULL;

        rd_kafka_cgrp_clear_wait_resp(rkcg, RD_KAFKAP_JoinGroup);

        if (err == RD_KAFKA_RESP_ERR__DESTROY ||
            rkcg->rkcg_flags & RD_KAFKA_CGRP_F_TERMINATE)
                return; /* Terminating */

        if (rkcg->rkcg_join_state != RD_KAFKA_CGRP_JOIN_STATE_WAIT_JOIN) {
                rd_kafka_dbg(
                    rkb->rkb_rk, CGRP, "JOINGROUP",
                    "JoinGroup response: discarding outdated request "
                    "(now in join-state %s)",
                    rd_kafka_cgrp_join_state_names[rkcg->rkcg_join_state]);
                return;
        }

        if (err) {
                ErrorCode = err;
                goto err;
        }

        if (request->rkbuf_reqhdr.ApiVersion >= 2)
                rd_kafka_buf_read_throttle_time(rkbuf);

        rd_kafka_buf_read_i16(rkbuf, &ErrorCode);
        rd_kafka_buf_read_i32(rkbuf, &GenerationId);
        rd_kafka_buf_read_str(rkbuf, &Protocol);
        rd_kafka_buf_read_str(rkbuf, &LeaderId);
        rd_kafka_buf_read_str(rkbuf, &MyMemberId);
        rd_kafka_buf_read_i32(rkbuf, &member_cnt);

        if (!ErrorCode && RD_KAFKAP_STR_IS_NULL(&Protocol)) {
                /* Protocol not set, we will not be able to find
                 * a matching assignor so error out early. */
                ErrorCode = RD_KAFKA_RESP_ERR__BAD_MSG;
        } else if (!ErrorCode) {
                char *protocol_name;
                RD_KAFKAP_STR_DUPA(&protocol_name, &Protocol);
                if (!(rkas = rd_kafka_assignor_find(rkcg->rkcg_rk,
                                                    protocol_name)) ||
                    !rkas->rkas_enabled) {
                        rd_kafka_dbg(rkb->rkb_rk, CGRP, "JOINGROUP",
                                     "Unsupported assignment strategy \"%s\"",
                                     protocol_name);
                        if (rkcg->rkcg_assignor) {
                                if (rkcg->rkcg_assignor
                                        ->rkas_destroy_state_cb &&
                                    rkcg->rkcg_assignor_state)
                                        rkcg->rkcg_assignor
                                            ->rkas_destroy_state_cb(
                                                rkcg->rkcg_assignor_state);
                                rkcg->rkcg_assignor_state = NULL;
                                rkcg->rkcg_assignor       = NULL;
                        }
                        ErrorCode = RD_KAFKA_RESP_ERR__UNKNOWN_PROTOCOL;
                }
        }

        rd_kafka_dbg(rkb->rkb_rk, CGRP, "JOINGROUP",
                     "JoinGroup response: GenerationId %" PRId32
                     ", "
                     "Protocol %.*s, LeaderId %.*s%s, my MemberId %.*s, "
                     "member metadata count "
                     "%" PRId32 ": %s",
                     GenerationId, RD_KAFKAP_STR_PR(&Protocol),
                     RD_KAFKAP_STR_PR(&LeaderId),
                     RD_KAFKAP_STR_LEN(&MyMemberId) &&
                             !rd_kafkap_str_cmp(&LeaderId, &MyMemberId)
                         ? " (me)"
                         : "",
                     RD_KAFKAP_STR_PR(&MyMemberId), member_cnt,
                     ErrorCode ? rd_kafka_err2str(ErrorCode) : "(no error)");

        if (!ErrorCode) {
                char *my_member_id;
                RD_KAFKAP_STR_DUPA(&my_member_id, &MyMemberId);
                rd_kafka_cgrp_set_member_id(rkcg, my_member_id);
                rkcg->rkcg_generation_id = GenerationId;
                i_am_leader = !rd_kafkap_str_cmp(&LeaderId, &MyMemberId);
        } else {
                rd_interval_backoff(&rkcg->rkcg_join_intvl, 1000 * 1000);
                goto err;
        }

        if (rkcg->rkcg_assignor && rkcg->rkcg_assignor != rkas) {
                if (rkcg->rkcg_assignor->rkas_destroy_state_cb &&
                    rkcg->rkcg_assignor_state)
                        rkcg->rkcg_assignor->rkas_destroy_state_cb(
                            rkcg->rkcg_assignor_state);
                rkcg->rkcg_assignor_state = NULL;
        }
        rkcg->rkcg_assignor = rkas;

        if (i_am_leader) {
                rd_kafka_group_member_t *members;
                int i;
                int sub_cnt = 0;
                rd_list_t topics;
                rd_kafka_op_t *rko;
                rd_bool_t any_member_rack = rd_false;
                rd_kafka_dbg(rkb->rkb_rk, CGRP, "JOINGROUP",
                             "I am elected leader for group \"%s\" "
                             "with %" PRId32 " member(s)",
                             rkcg->rkcg_group_id->str, member_cnt);

                if (member_cnt > 100000) {
                        err = RD_KAFKA_RESP_ERR__BAD_MSG;
                        goto err;
                }

                rd_list_init(&topics, member_cnt, rd_free);

                members = rd_calloc(member_cnt, sizeof(*members));

                for (i = 0; i < member_cnt; i++) {
                        rd_kafkap_str_t MemberId;
                        rd_kafkap_bytes_t MemberMetadata;
                        rd_kafka_group_member_t *rkgm;
                        rd_kafkap_str_t GroupInstanceId =
                            RD_KAFKAP_STR_INITIALIZER;

                        rd_kafka_buf_read_str(rkbuf, &MemberId);
                        if (request->rkbuf_reqhdr.ApiVersion >= 5)
                                rd_kafka_buf_read_str(rkbuf, &GroupInstanceId);
                        rd_kafka_buf_read_kbytes(rkbuf, &MemberMetadata);

                        rkgm                 = &members[sub_cnt];
                        rkgm->rkgm_member_id = rd_kafkap_str_copy(&MemberId);
                        rkgm->rkgm_group_instance_id =
                            rd_kafkap_str_copy(&GroupInstanceId);
                        rd_list_init(&rkgm->rkgm_eligible, 0, NULL);
                        rkgm->rkgm_generation = -1;

                        if (rd_kafka_group_MemberMetadata_consumer_read(
                                rkb, rkgm, &MemberMetadata)) {
                                /* Failed to parse this member's metadata,
                                 * ignore it. */
                        } else {
                                sub_cnt++;
                                rkgm->rkgm_assignment =
                                    rd_kafka_topic_partition_list_new(
                                        rkgm->rkgm_subscription->cnt);
                                rd_kafka_topic_partition_list_get_topic_names(
                                    rkgm->rkgm_subscription, &topics,
                                    0 /*dont include regex*/);
                                if (!any_member_rack && rkgm->rkgm_rack_id &&
                                    RD_KAFKAP_STR_LEN(rkgm->rkgm_rack_id))
                                        any_member_rack = rd_true;
                        }
                }

                /* FIXME: What to do if parsing failed for some/all members?
                 *        It is a sign of incompatibility. */


                rd_kafka_cgrp_group_leader_reset(rkcg,
                                                 "JoinGroup response clean-up");

                rd_kafka_assert(NULL, rkcg->rkcg_group_leader.members == NULL);
                rkcg->rkcg_group_leader.members    = members;
                rkcg->rkcg_group_leader.member_cnt = sub_cnt;

                rd_kafka_cgrp_set_join_state(
                    rkcg, RD_KAFKA_CGRP_JOIN_STATE_WAIT_METADATA);

                /* The assignor will need metadata so fetch it asynchronously
                 * and run the assignor when we get a reply.
                 * Create a callback op that the generic metadata code
                 * will trigger when metadata has been parsed. */
                rko = rd_kafka_op_new_cb(
                    rkcg->rkcg_rk, RD_KAFKA_OP_METADATA,
                    rd_kafka_cgrp_assignor_handle_Metadata_op);
                rd_kafka_op_set_replyq(rko, rkcg->rkcg_ops, NULL);

                rd_kafka_MetadataRequest(
                    rkb, &topics, NULL, "partition assignor",
                    rd_false /*!allow_auto_create*/,
                    /* cgrp_update=false:
                     * Since the subscription list may not be identical
                     * across all members of the group and thus the
                     * Metadata response may not be identical to this
                     * consumer's subscription list, we want to
                     * avoid triggering a rejoin or error propagation
                     * on receiving the response since some topics
                     * may be missing. */
                    rd_false,
                    /* force_racks is true if any memeber has a client rack set,
                       since we will require partition to rack mapping in that
                       case for rack-aware assignors. */
                    any_member_rack, rko);
                rd_list_destroy(&topics);

        } else {
                rd_kafka_cgrp_set_join_state(
                    rkcg, RD_KAFKA_CGRP_JOIN_STATE_WAIT_SYNC);

                rd_kafka_cgrp_set_wait_resp(rkcg, RD_KAFKAP_SyncGroup);

                rd_kafka_SyncGroupRequest(
                    rkb, rkcg->rkcg_group_id, rkcg->rkcg_generation_id,
                    rkcg->rkcg_member_id, rkcg->rkcg_group_instance_id, NULL, 0,
                    RD_KAFKA_REPLYQ(rkcg->rkcg_ops, 0),
                    rd_kafka_cgrp_handle_SyncGroup, rkcg);
        }

err:
        actions = rd_kafka_err_action(
            rkb, ErrorCode, request, RD_KAFKA_ERR_ACTION_IGNORE,
            RD_KAFKA_RESP_ERR_UNKNOWN_MEMBER_ID,

            RD_KAFKA_ERR_ACTION_IGNORE, RD_KAFKA_RESP_ERR_MEMBER_ID_REQUIRED,

            RD_KAFKA_ERR_ACTION_IGNORE, RD_KAFKA_RESP_ERR_ILLEGAL_GENERATION,

            RD_KAFKA_ERR_ACTION_PERMANENT, RD_KAFKA_RESP_ERR_FENCED_INSTANCE_ID,

            RD_KAFKA_ERR_ACTION_END);

        if (actions & RD_KAFKA_ERR_ACTION_REFRESH) {
                /* Re-query for coordinator */
                rd_kafka_cgrp_op(rkcg, NULL, RD_KAFKA_NO_REPLYQ,
                                 RD_KAFKA_OP_COORD_QUERY, ErrorCode);
        }

        /* No need for retries here since the join is intervalled,
         * see rkcg_join_intvl */

        if (ErrorCode) {
                if (ErrorCode == RD_KAFKA_RESP_ERR__DESTROY)
                        return; /* Termination */

                if (ErrorCode == RD_KAFKA_RESP_ERR_FENCED_INSTANCE_ID) {
                        rd_kafka_set_fatal_error(rkcg->rkcg_rk, ErrorCode,
                                                 "Fatal consumer error: %s",
                                                 rd_kafka_err2str(ErrorCode));
                        ErrorCode = RD_KAFKA_RESP_ERR__FATAL;

                } else if (actions & RD_KAFKA_ERR_ACTION_PERMANENT)
                        rd_kafka_consumer_err(
                            rkcg->rkcg_q, rd_kafka_broker_id(rkb), ErrorCode, 0,
                            NULL, NULL, RD_KAFKA_OFFSET_INVALID,
                            "JoinGroup failed: %s",
                            rd_kafka_err2str(ErrorCode));

                if (ErrorCode == RD_KAFKA_RESP_ERR_UNKNOWN_MEMBER_ID)
                        rd_kafka_cgrp_set_member_id(rkcg, "");
                else if (ErrorCode == RD_KAFKA_RESP_ERR_ILLEGAL_GENERATION)
                        rkcg->rkcg_generation_id = -1;
                else if (ErrorCode == RD_KAFKA_RESP_ERR_MEMBER_ID_REQUIRED) {
                        /* KIP-394 requires member.id on initial join
                         * group request */
                        char *my_member_id;
                        RD_KAFKAP_STR_DUPA(&my_member_id, &MyMemberId);
                        rd_kafka_cgrp_set_member_id(rkcg, my_member_id);
                        /* Skip the join backoff */
                        rd_interval_reset(&rkcg->rkcg_join_intvl);
                }

                if (rd_kafka_cgrp_rebalance_protocol(rkcg) ==
                        RD_KAFKA_REBALANCE_PROTOCOL_COOPERATIVE &&
                    (ErrorCode == RD_KAFKA_RESP_ERR_ILLEGAL_GENERATION ||
                     ErrorCode == RD_KAFKA_RESP_ERR_MEMBER_ID_REQUIRED))
                        rd_kafka_cgrp_revoke_all_rejoin(
                            rkcg, rd_true /*assignment is lost*/,
                            rd_true /*this consumer is initiating*/,
                            "JoinGroup error");
                else
                        rd_kafka_cgrp_rejoin(rkcg, "JoinGroup error: %s",
                                             rd_kafka_err2str(ErrorCode));
        }

        return;

err_parse:
        ErrorCode = rkbuf->rkbuf_err;
        goto err;
}


/**
 * @brief Check subscription against requested Metadata.
 */
static rd_kafka_op_res_t rd_kafka_cgrp_handle_Metadata_op(rd_kafka_t *rk,
                                                          rd_kafka_q_t *rkq,
                                                          rd_kafka_op_t *rko) {
        rd_kafka_cgrp_t *rkcg = rk->rk_cgrp;

        if (rko->rko_err == RD_KAFKA_RESP_ERR__DESTROY)
                return RD_KAFKA_OP_RES_HANDLED; /* Terminating */

        rd_kafka_cgrp_metadata_update_check(rkcg, rd_false /*dont rejoin*/);

        return RD_KAFKA_OP_RES_HANDLED;
}


/**
 * @brief (Async) Refresh metadata (for cgrp's needs)
 *
 * @returns 1 if metadata refresh was requested, or 0 if metadata is
 *          up to date, or -1 if no broker is available for metadata requests.
 *
 * @locks none
 * @locality rdkafka main thread
 */
static int rd_kafka_cgrp_metadata_refresh(rd_kafka_cgrp_t *rkcg,
                                          int *metadata_agep,
                                          const char *reason) {
        rd_kafka_t *rk = rkcg->rkcg_rk;
        rd_kafka_op_t *rko;
        rd_list_t topics;
        rd_kafka_resp_err_t err;

        rd_list_init(&topics, 8, rd_free);

        /* Insert all non-wildcard topics in cache. */
        rd_kafka_metadata_cache_hint_rktparlist(
            rkcg->rkcg_rk, rkcg->rkcg_subscription, NULL, 0 /*dont replace*/);

        if (rkcg->rkcg_flags & RD_KAFKA_CGRP_F_WILDCARD_SUBSCRIPTION) {
                /* For wildcard subscriptions make sure the
                 * cached full metadata isn't too old. */
                int metadata_age = -1;

                if (rk->rk_ts_full_metadata)
                        metadata_age =
                            (int)(rd_clock() - rk->rk_ts_full_metadata) / 1000;

                *metadata_agep = metadata_age;

                if (metadata_age != -1 &&
                    metadata_age <= rk->rk_conf.metadata_max_age_ms) {
                        rd_kafka_dbg(rk, CGRP | RD_KAFKA_DBG_METADATA,
                                     "CGRPMETADATA",
                                     "%s: metadata for wildcard subscription "
                                     "is up to date (%dms old)",
                                     reason, *metadata_agep);
                        rd_list_destroy(&topics);
                        return 0; /* Up-to-date */
                }

        } else {
                /* Check that all subscribed topics are in the cache. */
                int r;

                rd_kafka_topic_partition_list_get_topic_names(
                    rkcg->rkcg_subscription, &topics, 0 /*no regexps*/);

                rd_kafka_rdlock(rk);
                r = rd_kafka_metadata_cache_topics_count_exists(rk, &topics,
                                                                metadata_agep);
                rd_kafka_rdunlock(rk);

                if (r == rd_list_cnt(&topics)) {
                        rd_kafka_dbg(rk, CGRP | RD_KAFKA_DBG_METADATA,
                                     "CGRPMETADATA",
                                     "%s: metadata for subscription "
                                     "is up to date (%dms old)",
                                     reason, *metadata_agep);
                        rd_list_destroy(&topics);
                        return 0; /* Up-to-date and all topics exist. */
                }

                rd_kafka_dbg(rk, CGRP | RD_KAFKA_DBG_METADATA, "CGRPMETADATA",
                             "%s: metadata for subscription "
                             "only available for %d/%d topics (%dms old)",
                             reason, r, rd_list_cnt(&topics), *metadata_agep);
        }

        /* Async request, result will be triggered from
         * rd_kafka_parse_metadata(). */
        rko = rd_kafka_op_new_cb(rkcg->rkcg_rk, RD_KAFKA_OP_METADATA,
                                 rd_kafka_cgrp_handle_Metadata_op);
        rd_kafka_op_set_replyq(rko, rkcg->rkcg_ops, 0);

        err = rd_kafka_metadata_request(rkcg->rkcg_rk, NULL, &topics,
                                        rd_false /*!allow auto create */,
                                        rd_true /*cgrp_update*/, reason, rko);
        if (err) {
                rd_kafka_dbg(rk, CGRP | RD_KAFKA_DBG_METADATA, "CGRPMETADATA",
                             "%s: need to refresh metadata (%dms old) "
                             "but no usable brokers available: %s",
                             reason, *metadata_agep, rd_kafka_err2str(err));
                rd_kafka_op_destroy(rko);
        }

        rd_list_destroy(&topics);

        return err ? -1 : 1;
}



static void rd_kafka_cgrp_join(rd_kafka_cgrp_t *rkcg) {
        int metadata_age;

        if (rkcg->rkcg_state != RD_KAFKA_CGRP_STATE_UP ||
            rkcg->rkcg_join_state != RD_KAFKA_CGRP_JOIN_STATE_INIT ||
            rd_kafka_cgrp_awaiting_response(rkcg))
                return;

        /* On max.poll.interval.ms failure, do not rejoin group until the
         * application has called poll. */
        if ((rkcg->rkcg_flags & RD_KAFKA_CGRP_F_MAX_POLL_EXCEEDED) &&
            rd_kafka_max_poll_exceeded(rkcg->rkcg_rk))
                return;

        rkcg->rkcg_flags &= ~RD_KAFKA_CGRP_F_MAX_POLL_EXCEEDED;

        rd_kafka_dbg(rkcg->rkcg_rk, CGRP, "JOIN",
                     "Group \"%.*s\": join with %d subscribed topic(s)",
                     RD_KAFKAP_STR_PR(rkcg->rkcg_group_id),
                     rd_list_cnt(rkcg->rkcg_subscribed_topics));


        /* See if we need to query metadata to continue:
         * - if subscription contains wildcards:
         *   * query all topics in cluster
         *
         * - if subscription does not contain wildcards but
         *   some topics are missing from the local metadata cache:
         *   * query subscribed topics (all cached ones)
         *
         * - otherwise:
         *   * rely on topic metadata cache
         */
        /* We need up-to-date full metadata to continue,
         * refresh metadata if necessary. */
        if (rd_kafka_cgrp_metadata_refresh(rkcg, &metadata_age,
                                           "consumer join") == 1) {
                rd_kafka_dbg(rkcg->rkcg_rk, CGRP | RD_KAFKA_DBG_CONSUMER,
                             "JOIN",
                             "Group \"%.*s\": "
                             "postponing join until up-to-date "
                             "metadata is available",
                             RD_KAFKAP_STR_PR(rkcg->rkcg_group_id));

                rd_assert(
                    rkcg->rkcg_join_state == RD_KAFKA_CGRP_JOIN_STATE_INIT ||
                    /* Possible via rd_kafka_cgrp_modify_subscription */
                    rkcg->rkcg_join_state == RD_KAFKA_CGRP_JOIN_STATE_STEADY);

                rd_kafka_cgrp_set_join_state(
                    rkcg, RD_KAFKA_CGRP_JOIN_STATE_WAIT_METADATA);

                return; /* ^ async call */
        }

        if (rd_list_empty(rkcg->rkcg_subscribed_topics))
                rd_kafka_cgrp_metadata_update_check(rkcg,
                                                    rd_false /*dont join*/);

        if (rd_list_empty(rkcg->rkcg_subscribed_topics)) {
                rd_kafka_dbg(
                    rkcg->rkcg_rk, CGRP | RD_KAFKA_DBG_CONSUMER, "JOIN",
                    "Group \"%.*s\": "
                    "no matching topics based on %dms old metadata: "
                    "next metadata refresh in %dms",
                    RD_KAFKAP_STR_PR(rkcg->rkcg_group_id), metadata_age,
                    rkcg->rkcg_rk->rk_conf.metadata_refresh_interval_ms -
                        metadata_age);
                return;
        }

        rd_rkb_dbg(
            rkcg->rkcg_curr_coord, CONSUMER | RD_KAFKA_DBG_CGRP, "JOIN",
            "Joining group \"%.*s\" with %d subscribed topic(s) and "
            "member id \"%.*s\"",
            RD_KAFKAP_STR_PR(rkcg->rkcg_group_id),
            rd_list_cnt(rkcg->rkcg_subscribed_topics),
            rkcg->rkcg_member_id ? RD_KAFKAP_STR_LEN(rkcg->rkcg_member_id) : 0,
            rkcg->rkcg_member_id ? rkcg->rkcg_member_id->str : "");


        rd_kafka_cgrp_set_join_state(rkcg, RD_KAFKA_CGRP_JOIN_STATE_WAIT_JOIN);

        rd_kafka_cgrp_set_wait_resp(rkcg, RD_KAFKAP_JoinGroup);

        rd_kafka_JoinGroupRequest(
            rkcg->rkcg_coord, rkcg->rkcg_group_id, rkcg->rkcg_member_id,
            rkcg->rkcg_group_instance_id,
            rkcg->rkcg_rk->rk_conf.group_protocol_type,
            rkcg->rkcg_subscribed_topics, RD_KAFKA_REPLYQ(rkcg->rkcg_ops, 0),
            rd_kafka_cgrp_handle_JoinGroup, rkcg);
}

/**
 * Rejoin group on update to effective subscribed topics list
 */
static void rd_kafka_cgrp_revoke_rejoin(rd_kafka_cgrp_t *rkcg,
                                        const char *reason) {
        /*
         * Clean-up group leader duties, if any.
         */
        rd_kafka_cgrp_group_leader_reset(rkcg, "group (re)join");

        rd_kafka_dbg(
            rkcg->rkcg_rk, CGRP, "REJOIN",
            "Group \"%.*s\" (re)joining in join-state %s "
            "with %d assigned partition(s): %s",
            RD_KAFKAP_STR_PR(rkcg->rkcg_group_id),
            rd_kafka_cgrp_join_state_names[rkcg->rkcg_join_state],
            rkcg->rkcg_group_assignment ? rkcg->rkcg_group_assignment->cnt : 0,
            reason);

        rd_kafka_cgrp_revoke_all_rejoin(rkcg, rd_false /*not lost*/,
                                        rd_true /*initiating*/, reason);
}

/**
 * @brief Update the effective list of subscribed topics.
 *
 * Set \p tinfos to NULL to clear the list.
 *
 * @param tinfos rd_list_t(rd_kafka_topic_info_t *): new effective topic list
 *
 * @returns true on change, else false.
 *
 * @remark Takes ownership of \p tinfos
 */
static rd_bool_t rd_kafka_cgrp_update_subscribed_topics(rd_kafka_cgrp_t *rkcg,
                                                        rd_list_t *tinfos) {
        rd_kafka_topic_info_t *tinfo;
        int i;

        if (!tinfos) {
                if (!rd_list_empty(rkcg->rkcg_subscribed_topics))
                        rd_kafka_dbg(rkcg->rkcg_rk, CGRP, "SUBSCRIPTION",
                                     "Group \"%.*s\": "
                                     "clearing subscribed topics list (%d)",
                                     RD_KAFKAP_STR_PR(rkcg->rkcg_group_id),
                                     rd_list_cnt(rkcg->rkcg_subscribed_topics));
                tinfos = rd_list_new(0, (void *)rd_kafka_topic_info_destroy);

        } else {
                if (rd_list_cnt(tinfos) == 0)
                        rd_kafka_dbg(rkcg->rkcg_rk, CGRP, "SUBSCRIPTION",
                                     "Group \"%.*s\": "
                                     "no topics in metadata matched "
                                     "subscription",
                                     RD_KAFKAP_STR_PR(rkcg->rkcg_group_id));
        }

        /* Sort for comparison */
        rd_list_sort(tinfos, rd_kafka_topic_info_cmp);

        /* Compare to existing to see if anything changed. */
        if (!rd_list_cmp(rkcg->rkcg_subscribed_topics, tinfos,
                         rd_kafka_topic_info_cmp)) {
                /* No change */
                rd_list_destroy(tinfos);
                return rd_false;
        }

        rd_kafka_dbg(
            rkcg->rkcg_rk, CGRP | RD_KAFKA_DBG_METADATA, "SUBSCRIPTION",
            "Group \"%.*s\": effective subscription list changed "
            "from %d to %d topic(s):",
            RD_KAFKAP_STR_PR(rkcg->rkcg_group_id),
            rd_list_cnt(rkcg->rkcg_subscribed_topics), rd_list_cnt(tinfos));

        RD_LIST_FOREACH(tinfo, tinfos, i)
        rd_kafka_dbg(rkcg->rkcg_rk, CGRP | RD_KAFKA_DBG_METADATA,
                     "SUBSCRIPTION", " Topic %s with %d partition(s)",
                     tinfo->topic, tinfo->partition_cnt);

        rd_list_destroy(rkcg->rkcg_subscribed_topics);

        rkcg->rkcg_subscribed_topics = tinfos;

        return rd_true;
}


static rd_kafka_error_t *rd_kafka_consumer_assign(rd_kafka_cgrp_t  *rkcg,
                                                  rd_kafka_topic_partition_list_t * partitions) {

        rd_kafka_error_t *error;
        rd_kafka_assignment_pause(rkcg->rkcg_rk,
                                  "consumer assign called");
        error = rd_kafka_assignment_add(rkcg->rkcg_rk, partitions);
        if (error)
                return error;

        rd_kafka_assignment_resume(rkcg->rkcg_rk,
                                   "consumer assign called");
        rd_kafka_assignment_serve(rkcg->rkcg_rk);
        return NULL;
}


/**
 * @brief Op callback from handle_JoinGroup
 */
static rd_kafka_op_res_t
rd_kafka_cgrp_consumer_handle_Metadata_op(rd_kafka_t *rk,
                                          rd_kafka_q_t *rkq,
                                          rd_kafka_op_t *rko) {

        rd_kafka_cgrp_t *rkcg = rk->rk_cgrp;
        rkcg->rkcg_rebalance_incr_assignment->elems[0].topic = rd_strdup(rko->rko_u.metadata.md->topics[0].topic);

        if (rko->rko_err == RD_KAFKA_RESP_ERR__DESTROY)
                return RD_KAFKA_OP_RES_HANDLED; /* Terminating */

        // Check whether the metadata response has all the requested topic ids.
        rd_kafka_consumer_assign(rkcg, rkcg->rkcg_rebalance_incr_assignment);
        rd_kafka_topic_partition_list_destroy(rkcg->rkcg_rebalance_incr_assignment);
        rkcg->rkcg_rebalance_incr_assignment = NULL;
        return RD_KAFKA_OP_RES_HANDLED;
}


/**
 * @brief Handle ConsumerGroupHeartbeat response.
 *
 * KIP848TODO: Do proper error handling at every step.
 */
void rd_kafka_cgrp_handle_ConsumerGroupHeartbeat(rd_kafka_t *rk,
                                    rd_kafka_broker_t *rkb,
                                    rd_kafka_resp_err_t err,
                                    rd_kafka_buf_t *rkbuf,
                                    rd_kafka_buf_t *request,
                                    void *opaque) {
        rd_kafka_cgrp_t *rkcg       = rk->rk_cgrp;
        const int log_decode_errors = LOG_ERR;
        int16_t error_code           = 0;
        rd_kafkap_str_t error_str;
        rd_kafkap_str_t member_id;
        int32_t member_epoch;
        int32_t heartbeat_interval_ms;


        if (err == RD_KAFKA_RESP_ERR__DESTROY)
                return;

        rd_dassert(rkcg->rkcg_flags & RD_KAFKA_CGRP_F_HEARTBEAT_IN_TRANSIT);
//        rkcg->rkcg_flags &= ~RD_KAFKA_CGRP_F_HEARTBEAT_IN_TRANSIT;

        rkcg->rkcg_last_heartbeat_err = RD_KAFKA_RESP_ERR_NO_ERROR;

        if (err)
                goto err;

        rd_kafka_buf_read_throttle_time(rkbuf);

        rd_kafka_buf_read_i16(rkbuf, &error_code);
        rd_kafka_buf_read_str(rkbuf, &error_str);

        if (error_code) {
                err = error_code;
                goto err;
        }

        rd_kafka_buf_read_str(rkbuf, &member_id);
        rd_kafka_buf_read_i32(rkbuf, &member_epoch);
        rd_kafka_buf_read_i32(rkbuf, &heartbeat_interval_ms);


        int8_t are_assignments_present;
        rd_kafka_buf_read_i8(rkbuf, &are_assignments_present);
        if(are_assignments_present) {
                rd_kafka_topic_partition_list_t *assigned_topic_partitions;
                const rd_kafka_topic_partition_field_t
                    assignments_fields[] = {RD_KAFKA_TOPIC_PARTITION_FIELD_PARTITION,
                                                    RD_KAFKA_TOPIC_PARTITION_FIELD_END};
                assigned_topic_partitions =
                    rd_kafka_buf_read_topic_partitions(rkbuf,
                                                       rd_true,
                                                       0,
                                                       assignments_fields);


                if(assigned_topic_partitions && assigned_topic_partitions->cnt > 0) {
                        rd_kafka_op_t *rko;
                        rd_kafka_Uuid_t topic_id;
                        rd_list_t *topic_ids = rd_list_new(1, rd_list_Uuid_destroy);
                        int i;

                        for(i=0;i<assigned_topic_partitions->cnt;i++) {
                                topic_id = rd_kafka_topic_partition_get_topic_id(&assigned_topic_partitions->elems[i]);
                                rd_list_add(topic_ids, rd_kafka_Uuid_copy(&topic_id));
                        }

                        rkcg->rkcg_rebalance_incr_assignment = assigned_topic_partitions;

                        rko = rd_kafka_op_new_cb(
                            rkcg->rkcg_rk, RD_KAFKA_OP_METADATA,
                            rd_kafka_cgrp_consumer_handle_Metadata_op);
                        rd_kafka_op_set_replyq(rko, rkcg->rkcg_ops, NULL);
                        rd_kafka_MetadataRequest(
                            rkb, NULL, topic_ids, "ConsumerGroupHeartbeat API Response",
                            rd_false /*!allow_auto_create*/,
                            rd_false,
                            rd_false, rko);
                        rd_list_destroy(topic_ids);
                }

/*              Remove any old subscription as we have subscribed to the new subscriptions
 *
 *              KIP848TODO:
 *              This block is added just to make sure there is no memory leak. Update this properly
 *              with subscribe flow.
 */
                if(rkcg->rkcg_next_subscription) {

                        rd_list_t *tinfos = rd_list_new(rkcg->rkcg_next_subscription->cnt,
                                             (void *)rd_kafka_topic_info_destroy);

                        rd_kafka_topic_partition_list_t *errored = rd_kafka_topic_partition_list_new(0);
                        rd_kafka_metadata_topic_filter(
                            rkcg->rkcg_rk, tinfos, assigned_topic_partitions, errored);
                        rd_kafka_cgrp_update_subscribed_topics(rkcg, tinfos);
                        rd_kafka_topic_partition_list_destroy(rkcg->rkcg_next_subscription);
                        rkcg->rkcg_next_subscription = NULL;
                        rd_kafka_topic_partition_list_destroy(errored);
                }
        }

        return;


err_parse:
        err = rkbuf->rkbuf_err;

err:
        rkcg->rkcg_last_heartbeat_err = err;
}


/**
 * @brief Handle Heartbeat response.
 */
void rd_kafka_cgrp_handle_Heartbeat(rd_kafka_t *rk,
                                    rd_kafka_broker_t *rkb,
                                    rd_kafka_resp_err_t err,
                                    rd_kafka_buf_t *rkbuf,
                                    rd_kafka_buf_t *request,
                                    void *opaque) {
        rd_kafka_cgrp_t *rkcg       = rk->rk_cgrp;
        const int log_decode_errors = LOG_ERR;
        int16_t ErrorCode           = 0;
        int actions                 = 0;

        if (err == RD_KAFKA_RESP_ERR__DESTROY)
                return;

        rd_dassert(rkcg->rkcg_flags & RD_KAFKA_CGRP_F_HEARTBEAT_IN_TRANSIT);
        rkcg->rkcg_flags &= ~RD_KAFKA_CGRP_F_HEARTBEAT_IN_TRANSIT;

        rkcg->rkcg_last_heartbeat_err = RD_KAFKA_RESP_ERR_NO_ERROR;

        if (err)
                goto err;

        if (request->rkbuf_reqhdr.ApiVersion >= 1)
                rd_kafka_buf_read_throttle_time(rkbuf);

        rd_kafka_buf_read_i16(rkbuf, &ErrorCode);
        if (ErrorCode) {
                err = ErrorCode;
                goto err;
        }

        rd_kafka_cgrp_update_session_timeout(
            rkcg, rd_false /*don't update if session has expired*/);

        return;

err_parse:
        err = rkbuf->rkbuf_err;
err:
        rkcg->rkcg_last_heartbeat_err = err;

        rd_kafka_dbg(
            rkcg->rkcg_rk, CGRP, "HEARTBEAT",
            "Group \"%s\" heartbeat error response in "
            "state %s (join-state %s, %d partition(s) assigned): %s",
            rkcg->rkcg_group_id->str,
            rd_kafka_cgrp_state_names[rkcg->rkcg_state],
            rd_kafka_cgrp_join_state_names[rkcg->rkcg_join_state],
            rkcg->rkcg_group_assignment ? rkcg->rkcg_group_assignment->cnt : 0,
            rd_kafka_err2str(err));

        if (rkcg->rkcg_join_state <= RD_KAFKA_CGRP_JOIN_STATE_WAIT_SYNC) {
                rd_kafka_dbg(
                    rkcg->rkcg_rk, CGRP, "HEARTBEAT",
                    "Heartbeat response: discarding outdated "
                    "request (now in join-state %s)",
                    rd_kafka_cgrp_join_state_names[rkcg->rkcg_join_state]);
                return;
        }

        switch (err) {
        case RD_KAFKA_RESP_ERR__DESTROY:
                /* quick cleanup */
                return;

        case RD_KAFKA_RESP_ERR_NOT_COORDINATOR_FOR_GROUP:
        case RD_KAFKA_RESP_ERR_GROUP_COORDINATOR_NOT_AVAILABLE:
        case RD_KAFKA_RESP_ERR__TRANSPORT:
                rd_kafka_dbg(rkcg->rkcg_rk, CONSUMER, "HEARTBEAT",
                             "Heartbeat failed due to coordinator (%s) "
                             "no longer available: %s: "
                             "re-querying for coordinator",
                             rkcg->rkcg_curr_coord
                                 ? rd_kafka_broker_name(rkcg->rkcg_curr_coord)
                                 : "none",
                             rd_kafka_err2str(err));
                /* Remain in joined state and keep querying for coordinator */
                actions = RD_KAFKA_ERR_ACTION_REFRESH;
                break;

        case RD_KAFKA_RESP_ERR_REBALANCE_IN_PROGRESS:
                rd_kafka_cgrp_update_session_timeout(
                    rkcg, rd_false /*don't update if session has expired*/);
                /* No further action if already rebalancing */
                if (RD_KAFKA_CGRP_WAIT_ASSIGN_CALL(rkcg))
                        return;
                rd_kafka_cgrp_group_is_rebalancing(rkcg);
                return;

        case RD_KAFKA_RESP_ERR_UNKNOWN_MEMBER_ID:
                rd_kafka_cgrp_set_member_id(rkcg, "");
                rd_kafka_cgrp_revoke_all_rejoin_maybe(rkcg, rd_true /*lost*/,
                                                      rd_true /*initiating*/,
                                                      "resetting member-id");
                return;

        case RD_KAFKA_RESP_ERR_ILLEGAL_GENERATION:
                rkcg->rkcg_generation_id = -1;
                rd_kafka_cgrp_revoke_all_rejoin_maybe(rkcg, rd_true /*lost*/,
                                                      rd_true /*initiating*/,
                                                      "illegal generation");
                return;

        case RD_KAFKA_RESP_ERR_FENCED_INSTANCE_ID:
                rd_kafka_set_fatal_error(rkcg->rkcg_rk, err,
                                         "Fatal consumer error: %s",
                                         rd_kafka_err2str(err));
                rd_kafka_cgrp_revoke_all_rejoin_maybe(
                    rkcg, rd_true, /*assignment lost*/
                    rd_true,       /*initiating*/
                    "consumer fenced by "
                    "newer instance");
                return;

        default:
                actions = rd_kafka_err_action(rkb, err, request,
                                              RD_KAFKA_ERR_ACTION_END);
                break;
        }


        if (actions & RD_KAFKA_ERR_ACTION_REFRESH) {
                /* Re-query for coordinator */
                rd_kafka_cgrp_coord_query(rkcg, rd_kafka_err2str(err));
        }

        if (actions & RD_KAFKA_ERR_ACTION_RETRY &&
            rd_kafka_buf_retry(rkb, request)) {
                /* Retry */
                rkcg->rkcg_flags |= RD_KAFKA_CGRP_F_HEARTBEAT_IN_TRANSIT;
                return;
        }
}



/**
 * @brief Send Heartbeat
 */
static void rd_kafka_cgrp_heartbeat(rd_kafka_cgrp_t *rkcg) {
        /* Don't send heartbeats if max.poll.interval.ms was exceeded */
        if (rkcg->rkcg_flags & RD_KAFKA_CGRP_F_MAX_POLL_EXCEEDED)
                return;

        /* Skip heartbeat if we have one in transit */
        if (rkcg->rkcg_flags & RD_KAFKA_CGRP_F_HEARTBEAT_IN_TRANSIT)
                return;

        rkcg->rkcg_flags |= RD_KAFKA_CGRP_F_HEARTBEAT_IN_TRANSIT;
        rd_kafka_HeartbeatRequest(
            rkcg->rkcg_coord, rkcg->rkcg_group_id, rkcg->rkcg_generation_id,
            rkcg->rkcg_member_id, rkcg->rkcg_group_instance_id,
            RD_KAFKA_REPLYQ(rkcg->rkcg_ops, 0), rd_kafka_cgrp_handle_Heartbeat,
            NULL);
}

/**
 * Cgrp is now terminated: decommission it and signal back to application.
 */
static void rd_kafka_cgrp_terminated(rd_kafka_cgrp_t *rkcg) {
        if (rd_atomic32_get(&rkcg->rkcg_terminated))
                return; /* terminated() may be called multiple times,
                         * make sure to only terminate once. */

        rd_kafka_cgrp_group_assignment_set(rkcg, NULL);

        rd_kafka_assert(NULL, !rd_kafka_assignment_in_progress(rkcg->rkcg_rk));
        rd_kafka_assert(NULL, !rkcg->rkcg_group_assignment);
        rd_kafka_assert(NULL, rkcg->rkcg_rk->rk_consumer.wait_commit_cnt == 0);
        rd_kafka_assert(NULL, rkcg->rkcg_state == RD_KAFKA_CGRP_STATE_TERM);

        rd_kafka_timer_stop(&rkcg->rkcg_rk->rk_timers,
                            &rkcg->rkcg_offset_commit_tmr, 1 /*lock*/);

        rd_kafka_q_purge(rkcg->rkcg_wait_coord_q);

        /* Disable and empty ops queue since there will be no
         * (broker) thread serving it anymore after the unassign_broker
         * below.
         * This prevents hang on destroy where responses are enqueued on
         * rkcg_ops without anything serving the queue. */
        rd_kafka_q_disable(rkcg->rkcg_ops);
        rd_kafka_q_purge(rkcg->rkcg_ops);

        if (rkcg->rkcg_curr_coord)
                rd_kafka_cgrp_coord_clear_broker(rkcg);

        if (rkcg->rkcg_coord) {
                rd_kafka_broker_destroy(rkcg->rkcg_coord);
                rkcg->rkcg_coord = NULL;
        }

        rd_atomic32_set(&rkcg->rkcg_terminated, rd_true);

        rd_kafka_dbg(rkcg->rkcg_rk, CGRP, "CGRPTERM",
                     "Consumer group sub-system terminated%s",
                     rkcg->rkcg_reply_rko ? " (will enqueue reply)" : "");

        if (rkcg->rkcg_reply_rko) {
                /* Signal back to application. */
                rd_kafka_replyq_enq(&rkcg->rkcg_reply_rko->rko_replyq,
                                    rkcg->rkcg_reply_rko, 0);
                rkcg->rkcg_reply_rko = NULL;
        }

        /* Remove cgrp application queue forwarding, if any. */
        rd_kafka_q_fwd_set(rkcg->rkcg_q, NULL);
}


/**
 * If a cgrp is terminating and all outstanding ops are now finished
 * then progress to final termination and return 1.
 * Else returns 0.
 */
static RD_INLINE int rd_kafka_cgrp_try_terminate(rd_kafka_cgrp_t *rkcg) {

        if (rkcg->rkcg_state == RD_KAFKA_CGRP_STATE_TERM)
                return 1;

        if (likely(!(rkcg->rkcg_flags & RD_KAFKA_CGRP_F_TERMINATE)))
                return 0;

        /* Check if wait-coord queue has timed out. */
        if (rd_kafka_q_len(rkcg->rkcg_wait_coord_q) > 0 &&
            rkcg->rkcg_ts_terminate +
                    (rkcg->rkcg_rk->rk_conf.group_session_timeout_ms * 1000) <
                rd_clock()) {
                rd_kafka_dbg(rkcg->rkcg_rk, CGRP, "CGRPTERM",
                             "Group \"%s\": timing out %d op(s) in "
                             "wait-for-coordinator queue",
                             rkcg->rkcg_group_id->str,
                             rd_kafka_q_len(rkcg->rkcg_wait_coord_q));
                rd_kafka_q_disable(rkcg->rkcg_wait_coord_q);
                if (rd_kafka_q_concat(rkcg->rkcg_ops,
                                      rkcg->rkcg_wait_coord_q) == -1) {
                        /* ops queue shut down, purge coord queue */
                        rd_kafka_q_purge(rkcg->rkcg_wait_coord_q);
                }
        }

        if (!RD_KAFKA_CGRP_WAIT_ASSIGN_CALL(rkcg) &&
            rd_list_empty(&rkcg->rkcg_toppars) &&
            !rd_kafka_assignment_in_progress(rkcg->rkcg_rk) &&
            rkcg->rkcg_rk->rk_consumer.wait_commit_cnt == 0 &&
            !(rkcg->rkcg_flags & RD_KAFKA_CGRP_F_WAIT_LEAVE)) {
                /* Since we might be deep down in a 'rko' handler
                 * called from cgrp_op_serve() we cant call terminated()
                 * directly since it will decommission the rkcg_ops queue
                 * that might be locked by intermediate functions.
                 * Instead set the TERM state and let the cgrp terminate
                 * at its own discretion. */
                rd_kafka_cgrp_set_state(rkcg, RD_KAFKA_CGRP_STATE_TERM);

                return 1;
        } else {
                rd_kafka_dbg(
                    rkcg->rkcg_rk, CGRP, "CGRPTERM",
                    "Group \"%s\": "
                    "waiting for %s%d toppar(s), "
                    "%s"
                    "%d commit(s)%s%s%s (state %s, join-state %s) "
                    "before terminating",
                    rkcg->rkcg_group_id->str,
                    RD_KAFKA_CGRP_WAIT_ASSIGN_CALL(rkcg) ? "assign call, " : "",
                    rd_list_cnt(&rkcg->rkcg_toppars),
                    rd_kafka_assignment_in_progress(rkcg->rkcg_rk)
                        ? "assignment in progress, "
                        : "",
                    rkcg->rkcg_rk->rk_consumer.wait_commit_cnt,
                    (rkcg->rkcg_flags & RD_KAFKA_CGRP_F_WAIT_LEAVE)
                        ? ", wait-leave,"
                        : "",
                    rkcg->rkcg_rebalance_rejoin ? ", rebalance_rejoin," : "",
                    (rkcg->rkcg_rebalance_incr_assignment != NULL)
                        ? ", rebalance_incr_assignment,"
                        : "",
                    rd_kafka_cgrp_state_names[rkcg->rkcg_state],
                    rd_kafka_cgrp_join_state_names[rkcg->rkcg_join_state]);
                return 0;
        }
}


/**
 * @brief Add partition to this cgrp management
 *
 * @locks none
 */
static void rd_kafka_cgrp_partition_add(rd_kafka_cgrp_t *rkcg,
                                        rd_kafka_toppar_t *rktp) {
        rd_kafka_dbg(rkcg->rkcg_rk, CGRP, "PARTADD",
                     "Group \"%s\": add %s [%" PRId32 "]",
                     rkcg->rkcg_group_id->str, rktp->rktp_rkt->rkt_topic->str,
                     rktp->rktp_partition);

        rd_kafka_toppar_lock(rktp);
        rd_assert(!(rktp->rktp_flags & RD_KAFKA_TOPPAR_F_ON_CGRP));
        rktp->rktp_flags |= RD_KAFKA_TOPPAR_F_ON_CGRP;
        rd_kafka_toppar_unlock(rktp);

        rd_kafka_toppar_keep(rktp);
        rd_list_add(&rkcg->rkcg_toppars, rktp);
}

/**
 * @brief Remove partition from this cgrp management
 *
 * @locks none
 */
static void rd_kafka_cgrp_partition_del(rd_kafka_cgrp_t *rkcg,
                                        rd_kafka_toppar_t *rktp) {
        int cnt = 0, barrier_cnt = 0, message_cnt = 0, other_cnt = 0;
        rd_kafka_op_t *rko;
        rd_kafka_q_t *rkq;

        rd_kafka_dbg(rkcg->rkcg_rk, CGRP, "PARTDEL",
                     "Group \"%s\": delete %s [%" PRId32 "]",
                     rkcg->rkcg_group_id->str, rktp->rktp_rkt->rkt_topic->str,
                     rktp->rktp_partition);

        rd_kafka_toppar_lock(rktp);
        rd_assert(rktp->rktp_flags & RD_KAFKA_TOPPAR_F_ON_CGRP);
        rktp->rktp_flags &= ~RD_KAFKA_TOPPAR_F_ON_CGRP;

        if (rktp->rktp_flags & RD_KAFKA_TOPPAR_F_REMOVE) {
                /* Partition is being removed from the cluster and it's stopped,
                 * so rktp->rktp_fetchq->rkq_fwdq is NULL.
                 * Purge remaining operations in rktp->rktp_fetchq->rkq_q,
                 * while holding lock, to avoid circular references */
                rkq = rktp->rktp_fetchq;
                mtx_lock(&rkq->rkq_lock);
                rd_assert(!rkq->rkq_fwdq);

                rko = TAILQ_FIRST(&rkq->rkq_q);
                while (rko) {
                        if (rko->rko_type != RD_KAFKA_OP_BARRIER &&
                            rko->rko_type != RD_KAFKA_OP_FETCH) {
                                rd_kafka_log(
                                    rkcg->rkcg_rk, LOG_WARNING, "PARTDEL",
                                    "Purging toppar fetch queue buffer op"
                                    "with unexpected type: %s",
                                    rd_kafka_op2str(rko->rko_type));
                        }

                        if (rko->rko_type == RD_KAFKA_OP_BARRIER)
                                barrier_cnt++;
                        else if (rko->rko_type == RD_KAFKA_OP_FETCH)
                                message_cnt++;
                        else
                                other_cnt++;

                        rko = TAILQ_NEXT(rko, rko_link);
                        cnt++;
                }

                mtx_unlock(&rkq->rkq_lock);

                if (cnt) {
                        rd_kafka_dbg(rkcg->rkcg_rk, CGRP, "PARTDEL",
                                     "Purge toppar fetch queue buffer "
                                     "containing %d op(s) "
                                     "(%d barrier(s), %d message(s), %d other)"
                                     " to avoid "
                                     "circular references",
                                     cnt, barrier_cnt, message_cnt, other_cnt);
                        rd_kafka_q_purge(rktp->rktp_fetchq);
                } else {
                        rd_kafka_dbg(rkcg->rkcg_rk, CGRP, "PARTDEL",
                                     "Not purging toppar fetch queue buffer."
                                     " No ops present in the buffer.");
                }
        }

        rd_kafka_toppar_unlock(rktp);

        rd_list_remove(&rkcg->rkcg_toppars, rktp);

        rd_kafka_toppar_destroy(rktp); /* refcnt from _add above */

        rd_kafka_cgrp_try_terminate(rkcg);
}



/**
 * @brief Defer offset commit (rko) until coordinator is available.
 *
 * @returns 1 if the rko was deferred or 0 if the defer queue is disabled
 *          or rko already deferred.
 */
static int rd_kafka_cgrp_defer_offset_commit(rd_kafka_cgrp_t *rkcg,
                                             rd_kafka_op_t *rko,
                                             const char *reason) {

        /* wait_coord_q is disabled session.timeout.ms after
         * group close() has been initated. */
        if (rko->rko_u.offset_commit.ts_timeout != 0 ||
            !rd_kafka_q_ready(rkcg->rkcg_wait_coord_q))
                return 0;

        rd_kafka_dbg(rkcg->rkcg_rk, CGRP, "COMMIT",
                     "Group \"%s\": "
                     "unable to OffsetCommit in state %s: %s: "
                     "coordinator (%s) is unavailable: "
                     "retrying later",
                     rkcg->rkcg_group_id->str,
                     rd_kafka_cgrp_state_names[rkcg->rkcg_state], reason,
                     rkcg->rkcg_curr_coord
                         ? rd_kafka_broker_name(rkcg->rkcg_curr_coord)
                         : "none");

        rko->rko_flags |= RD_KAFKA_OP_F_REPROCESS;
        rko->rko_u.offset_commit.ts_timeout =
            rd_clock() +
            (rkcg->rkcg_rk->rk_conf.group_session_timeout_ms * 1000);
        rd_kafka_q_enq(rkcg->rkcg_wait_coord_q, rko);

        return 1;
}


/**
 * @brief Update the committed offsets for the partitions in \p offsets,
 *
 * @remark \p offsets may be NULL if \p err is set
 * @returns the number of partitions with errors encountered
 */
static int rd_kafka_cgrp_update_committed_offsets(
    rd_kafka_cgrp_t *rkcg,
    rd_kafka_resp_err_t err,
    rd_kafka_topic_partition_list_t *offsets) {
        int i;
        int errcnt = 0;

        /* Update toppars' committed offset or global error */
        for (i = 0; offsets && i < offsets->cnt; i++) {
                rd_kafka_topic_partition_t *rktpar = &offsets->elems[i];
                rd_kafka_toppar_t *rktp;

                /* Ignore logical offsets since they were never
                 * sent to the broker. */
                if (RD_KAFKA_OFFSET_IS_LOGICAL(rktpar->offset))
                        continue;

                /* Propagate global error to all partitions that don't have
                 * explicit error set. */
                if (err && !rktpar->err)
                        rktpar->err = err;

                if (rktpar->err) {
                        rd_kafka_dbg(rkcg->rkcg_rk, TOPIC, "OFFSET",
                                     "OffsetCommit failed for "
                                     "%s [%" PRId32
                                     "] at offset "
                                     "%" PRId64 " in join-state %s: %s",
                                     rktpar->topic, rktpar->partition,
                                     rktpar->offset,
                                     rd_kafka_cgrp_join_state_names
                                         [rkcg->rkcg_join_state],
                                     rd_kafka_err2str(rktpar->err));

                        errcnt++;
                        continue;
                }

                rktp = rd_kafka_topic_partition_get_toppar(rkcg->rkcg_rk,
                                                           rktpar, rd_false);
                if (!rktp)
                        continue;

                rd_kafka_toppar_lock(rktp);
                rktp->rktp_committed_pos =
                    rd_kafka_topic_partition_get_fetch_pos(rktpar);
                rd_kafka_toppar_unlock(rktp);

                rd_kafka_toppar_destroy(rktp); /* from get_toppar() */
        }

        return errcnt;
}


/**
 * @brief Propagate OffsetCommit results.
 *
 * @param rko_orig The original rko that triggered the commit, this is used
 *                 to propagate the result.
 * @param err Is the aggregated request-level error, or ERR_NO_ERROR.
 * @param errcnt Are the number of partitions in \p offsets that failed
 *               offset commit.
 */
static void rd_kafka_cgrp_propagate_commit_result(
    rd_kafka_cgrp_t *rkcg,
    rd_kafka_op_t *rko_orig,
    rd_kafka_resp_err_t err,
    int errcnt,
    rd_kafka_topic_partition_list_t *offsets) {

        const rd_kafka_t *rk        = rkcg->rkcg_rk;
        int offset_commit_cb_served = 0;

        /* If no special callback is set but a offset_commit_cb has
         * been set in conf then post an event for the latter. */
        if (!rko_orig->rko_u.offset_commit.cb && rk->rk_conf.offset_commit_cb) {
                rd_kafka_op_t *rko_reply = rd_kafka_op_new_reply(rko_orig, err);

                rd_kafka_op_set_prio(rko_reply, RD_KAFKA_PRIO_HIGH);

                if (offsets)
                        rko_reply->rko_u.offset_commit.partitions =
                            rd_kafka_topic_partition_list_copy(offsets);

                rko_reply->rko_u.offset_commit.cb =
                    rk->rk_conf.offset_commit_cb;
                rko_reply->rko_u.offset_commit.opaque = rk->rk_conf.opaque;

                rd_kafka_q_enq(rk->rk_rep, rko_reply);
                offset_commit_cb_served++;
        }


        /* Enqueue reply to requester's queue, if any. */
        if (rko_orig->rko_replyq.q) {
                rd_kafka_op_t *rko_reply = rd_kafka_op_new_reply(rko_orig, err);

                rd_kafka_op_set_prio(rko_reply, RD_KAFKA_PRIO_HIGH);

                /* Copy offset & partitions & callbacks to reply op */
                rko_reply->rko_u.offset_commit = rko_orig->rko_u.offset_commit;
                if (offsets)
                        rko_reply->rko_u.offset_commit.partitions =
                            rd_kafka_topic_partition_list_copy(offsets);
                if (rko_reply->rko_u.offset_commit.reason)
                        rko_reply->rko_u.offset_commit.reason =
                            rd_strdup(rko_reply->rko_u.offset_commit.reason);

                rd_kafka_replyq_enq(&rko_orig->rko_replyq, rko_reply, 0);
                offset_commit_cb_served++;
        }

        if (!offset_commit_cb_served && offsets &&
            (errcnt > 0 || (err != RD_KAFKA_RESP_ERR_NO_ERROR &&
                            err != RD_KAFKA_RESP_ERR__NO_OFFSET))) {
                /* If there is no callback or handler for this (auto)
                 * commit then log an error (#1043) */
                char tmp[512];

                rd_kafka_topic_partition_list_str(
                    offsets, tmp, sizeof(tmp),
                    /* Print per-partition errors unless there was a
                     * request-level error. */
                    RD_KAFKA_FMT_F_OFFSET |
                        (errcnt ? RD_KAFKA_FMT_F_ONLY_ERR : 0));

                rd_kafka_log(
                    rkcg->rkcg_rk, LOG_WARNING, "COMMITFAIL",
                    "Offset commit (%s) failed "
                    "for %d/%d partition(s) in join-state %s: "
                    "%s%s%s",
                    rko_orig->rko_u.offset_commit.reason,
                    errcnt ? errcnt : offsets->cnt, offsets->cnt,
                    rd_kafka_cgrp_join_state_names[rkcg->rkcg_join_state],
                    errcnt ? rd_kafka_err2str(err) : "", errcnt ? ": " : "",
                    tmp);
        }
}



/**
 * @brief Handle OffsetCommitResponse
 * Takes the original 'rko' as opaque argument.
 * @remark \p rkb, rkbuf, and request may be NULL in a number of
 *         error cases (e.g., _NO_OFFSET, _WAIT_COORD)
 */
static void rd_kafka_cgrp_op_handle_OffsetCommit(rd_kafka_t *rk,
                                                 rd_kafka_broker_t *rkb,
                                                 rd_kafka_resp_err_t err,
                                                 rd_kafka_buf_t *rkbuf,
                                                 rd_kafka_buf_t *request,
                                                 void *opaque) {
        rd_kafka_cgrp_t *rkcg   = rk->rk_cgrp;
        rd_kafka_op_t *rko_orig = opaque;
        rd_kafka_topic_partition_list_t *offsets =
            rko_orig->rko_u.offset_commit.partitions; /* maybe NULL */
        int errcnt;

        RD_KAFKA_OP_TYPE_ASSERT(rko_orig, RD_KAFKA_OP_OFFSET_COMMIT);

        err = rd_kafka_handle_OffsetCommit(rk, rkb, err, rkbuf, request,
                                           offsets, rd_false);

        /* Suppress empty commit debug logs if allowed */
        if (err != RD_KAFKA_RESP_ERR__NO_OFFSET ||
            !rko_orig->rko_u.offset_commit.silent_empty) {
                if (rkb)
                        rd_rkb_dbg(rkb, CGRP, "COMMIT",
                                   "OffsetCommit for %d partition(s) in "
                                   "join-state %s: "
                                   "%s: returned: %s",
                                   offsets ? offsets->cnt : -1,
                                   rd_kafka_cgrp_join_state_names
                                       [rkcg->rkcg_join_state],
                                   rko_orig->rko_u.offset_commit.reason,
                                   rd_kafka_err2str(err));
                else
                        rd_kafka_dbg(rk, CGRP, "COMMIT",
                                     "OffsetCommit for %d partition(s) in "
                                     "join-state "
                                     "%s: %s: "
                                     "returned: %s",
                                     offsets ? offsets->cnt : -1,
                                     rd_kafka_cgrp_join_state_names
                                         [rkcg->rkcg_join_state],
                                     rko_orig->rko_u.offset_commit.reason,
                                     rd_kafka_err2str(err));
        }


        /*
         * Error handling
         */
        switch (err) {
        case RD_KAFKA_RESP_ERR_UNKNOWN_MEMBER_ID:
                /* Revoke assignment and rebalance on unknown member */
                rd_kafka_cgrp_set_member_id(rk->rk_cgrp, "");
                rd_kafka_cgrp_revoke_all_rejoin_maybe(
                    rkcg, rd_true /*assignment is lost*/,
                    rd_true /*this consumer is initiating*/,
                    "OffsetCommit error: Unknown member");
                break;

        case RD_KAFKA_RESP_ERR_ILLEGAL_GENERATION:
                /* Revoke assignment and rebalance on illegal generation */
                rk->rk_cgrp->rkcg_generation_id = -1;
                rd_kafka_cgrp_revoke_all_rejoin_maybe(
                    rkcg, rd_true /*assignment is lost*/,
                    rd_true /*this consumer is initiating*/,
                    "OffsetCommit error: Illegal generation");
                break;

        case RD_KAFKA_RESP_ERR__IN_PROGRESS:
                return; /* Retrying */

        case RD_KAFKA_RESP_ERR_NOT_COORDINATOR:
        case RD_KAFKA_RESP_ERR_COORDINATOR_NOT_AVAILABLE:
        case RD_KAFKA_RESP_ERR__TRANSPORT:
                /* The coordinator is not available, defer the offset commit
                 * to when the coordinator is back up again. */

                /* Future-proofing, see timeout_scan(). */
                rd_kafka_assert(NULL, err != RD_KAFKA_RESP_ERR__WAIT_COORD);

                if (rd_kafka_cgrp_defer_offset_commit(rkcg, rko_orig,
                                                      rd_kafka_err2str(err)))
                        return;
                break;

        default:
                break;
        }

        /* Call on_commit interceptors */
        if (err != RD_KAFKA_RESP_ERR__NO_OFFSET &&
            err != RD_KAFKA_RESP_ERR__DESTROY && offsets && offsets->cnt > 0)
                rd_kafka_interceptors_on_commit(rk, offsets, err);

        /* Keep track of outstanding commits */
        rd_kafka_assert(NULL, rk->rk_consumer.wait_commit_cnt > 0);
        rk->rk_consumer.wait_commit_cnt--;

        if (err == RD_KAFKA_RESP_ERR__DESTROY) {
                rd_kafka_op_destroy(rko_orig);
                return; /* Handle is terminating, this op may be handled
                         * by the op enq()ing thread rather than the
                         * rdkafka main thread, it is not safe to
                         * continue here. */
        }

        /* Update the committed offsets for each partition's rktp. */
        errcnt = rd_kafka_cgrp_update_committed_offsets(rkcg, err, offsets);

        if (err != RD_KAFKA_RESP_ERR__DESTROY &&
            !(err == RD_KAFKA_RESP_ERR__NO_OFFSET &&
              rko_orig->rko_u.offset_commit.silent_empty)) {
                /* Propagate commit results (success or permanent error)
                 * unless we're shutting down or commit was empty, or if
                 * there was a rebalance in progress. */
                rd_kafka_cgrp_propagate_commit_result(rkcg, rko_orig, err,
                                                      errcnt, offsets);
        }

        rd_kafka_op_destroy(rko_orig);

        /* If the current state was waiting for commits to finish we'll try to
         * transition to the next state. */
        if (rk->rk_consumer.wait_commit_cnt == 0)
                rd_kafka_assignment_serve(rk);
}


static size_t rd_kafka_topic_partition_has_absolute_offset(
    const rd_kafka_topic_partition_t *rktpar,
    void *opaque) {
        return rktpar->offset >= 0 ? 1 : 0;
}


/**
 * Commit a list of offsets.
 * Reuse the orignating 'rko' for the async reply.
 * 'rko->rko_payload' should either by NULL (to commit current assignment) or
 * a proper topic_partition_list_t with offsets to commit.
 * The offset list will be altered.
 *
 * \p rko...silent_empty: if there are no offsets to commit bail out
 *                        silently without posting an op on the reply queue.
 * \p set_offsets: set offsets and epochs in
 *                 rko->rko_u.offset_commit.partitions from the rktp's
 *                 stored offset.
 *
 * Locality: cgrp thread
 */
static void rd_kafka_cgrp_offsets_commit(rd_kafka_cgrp_t *rkcg,
                                         rd_kafka_op_t *rko,
                                         rd_bool_t set_offsets,
                                         const char *reason) {
        rd_kafka_topic_partition_list_t *offsets;
        rd_kafka_resp_err_t err;
        int valid_offsets = 0;
        int r;
        rd_kafka_buf_t *rkbuf;
        rd_kafka_op_t *reply;
        rd_kafka_consumer_group_metadata_t *cgmetadata;

        if (!(rko->rko_flags & RD_KAFKA_OP_F_REPROCESS)) {
                /* wait_commit_cnt has already been increased for
                 * reprocessed ops. */
                rkcg->rkcg_rk->rk_consumer.wait_commit_cnt++;
        }

        /* If offsets is NULL we shall use the current assignment
         * (not the group assignment). */
        if (!rko->rko_u.offset_commit.partitions &&
            rkcg->rkcg_rk->rk_consumer.assignment.all->cnt > 0) {
                if (rd_kafka_cgrp_assignment_is_lost(rkcg)) {
                        /* Not committing assigned offsets: assignment lost */
                        err = RD_KAFKA_RESP_ERR__ASSIGNMENT_LOST;
                        goto err;
                }

                rko->rko_u.offset_commit.partitions =
                    rd_kafka_topic_partition_list_copy(
                        rkcg->rkcg_rk->rk_consumer.assignment.all);
        }

        offsets = rko->rko_u.offset_commit.partitions;

        if (offsets) {
                /* Set offsets to commits */
                if (set_offsets)
                        rd_kafka_topic_partition_list_set_offsets(
                            rkcg->rkcg_rk, rko->rko_u.offset_commit.partitions,
                            1, RD_KAFKA_OFFSET_INVALID /* def */,
                            1 /* is commit */);

                /*  Check the number of valid offsets to commit. */
                valid_offsets = (int)rd_kafka_topic_partition_list_sum(
                    offsets, rd_kafka_topic_partition_has_absolute_offset,
                    NULL);
        }

        if (rd_kafka_fatal_error_code(rkcg->rkcg_rk)) {
                /* Commits are not allowed when a fatal error has been raised */
                err = RD_KAFKA_RESP_ERR__FATAL;
                goto err;
        }

        if (!valid_offsets) {
                /* No valid offsets */
                err = RD_KAFKA_RESP_ERR__NO_OFFSET;
                goto err;
        }

        if (rkcg->rkcg_state != RD_KAFKA_CGRP_STATE_UP) {
                rd_kafka_dbg(rkcg->rkcg_rk, CONSUMER | RD_KAFKA_DBG_CGRP,
                             "COMMIT",
                             "Deferring \"%s\" offset commit "
                             "for %d partition(s) in state %s: "
                             "no coordinator available",
                             reason, valid_offsets,
                             rd_kafka_cgrp_state_names[rkcg->rkcg_state]);

                if (rd_kafka_cgrp_defer_offset_commit(rkcg, rko, reason))
                        return;

                err = RD_KAFKA_RESP_ERR__WAIT_COORD;
                goto err;
        }


        rd_rkb_dbg(rkcg->rkcg_coord, CONSUMER | RD_KAFKA_DBG_CGRP, "COMMIT",
                   "Committing offsets for %d partition(s) with "
                   "generation-id %" PRId32 " in join-state %s: %s",
                   valid_offsets, rkcg->rkcg_generation_id,
                   rd_kafka_cgrp_join_state_names[rkcg->rkcg_join_state],
                   reason);

        cgmetadata = rd_kafka_consumer_group_metadata_new_with_genid(
            rkcg->rkcg_rk->rk_conf.group_id_str, rkcg->rkcg_generation_id,
            rkcg->rkcg_member_id->str,
            rkcg->rkcg_rk->rk_conf.group_instance_id);

        /* Send OffsetCommit */
        r = rd_kafka_OffsetCommitRequest(rkcg->rkcg_coord, cgmetadata, offsets,
                                         RD_KAFKA_REPLYQ(rkcg->rkcg_ops, 0),
                                         rd_kafka_cgrp_op_handle_OffsetCommit,
                                         rko, reason);
        rd_kafka_consumer_group_metadata_destroy(cgmetadata);

        /* Must have valid offsets to commit if we get here */
        rd_kafka_assert(NULL, r != 0);

        return;

err:
        if (err != RD_KAFKA_RESP_ERR__NO_OFFSET)
                rd_kafka_dbg(rkcg->rkcg_rk, CONSUMER | RD_KAFKA_DBG_CGRP,
                             "COMMIT", "OffsetCommit internal error: %s",
                             rd_kafka_err2str(err));

        /* Propagate error through dummy buffer object that will
         * call the response handler from the main loop, avoiding
         * any recursive calls from op_handle_OffsetCommit ->
         * assignment_serve() and then back to cgrp_assigned_offsets_commit() */

        reply         = rd_kafka_op_new(RD_KAFKA_OP_RECV_BUF);
        reply->rko_rk = rkcg->rkcg_rk; /* Set rk since the rkbuf will not
                                        * have a rkb to reach it. */
        reply->rko_err = err;

        rkbuf                   = rd_kafka_buf_new(0, 0);
        rkbuf->rkbuf_cb         = rd_kafka_cgrp_op_handle_OffsetCommit;
        rkbuf->rkbuf_opaque     = rko;
        reply->rko_u.xbuf.rkbuf = rkbuf;

        rd_kafka_q_enq(rkcg->rkcg_ops, reply);
}


/**
 * @brief Commit offsets assigned partitions.
 *
 * If \p offsets is NULL all partitions in the current assignment will be used.
 * If \p set_offsets is true the offsets to commit will be read from the
 * rktp's stored offset rather than the .offset fields in \p offsets.
 *
 * rkcg_wait_commit_cnt will be increased accordingly.
 */
void rd_kafka_cgrp_assigned_offsets_commit(
    rd_kafka_cgrp_t *rkcg,
    const rd_kafka_topic_partition_list_t *offsets,
    rd_bool_t set_offsets,
    const char *reason) {
        rd_kafka_op_t *rko;

        if (rd_kafka_cgrp_assignment_is_lost(rkcg)) {
                rd_kafka_dbg(rkcg->rkcg_rk, CGRP, "AUTOCOMMIT",
                             "Group \"%s\": not committing assigned offsets: "
                             "assignment lost",
                             rkcg->rkcg_group_id->str);
                return;
        }

        rko = rd_kafka_op_new(RD_KAFKA_OP_OFFSET_COMMIT);
        rko->rko_u.offset_commit.reason = rd_strdup(reason);
        if (rkcg->rkcg_rk->rk_conf.enabled_events &
            RD_KAFKA_EVENT_OFFSET_COMMIT) {
                /* Send results to application */
                rd_kafka_op_set_replyq(rko, rkcg->rkcg_rk->rk_rep, 0);
                rko->rko_u.offset_commit.cb =
                    rkcg->rkcg_rk->rk_conf.offset_commit_cb; /*maybe NULL*/
                rko->rko_u.offset_commit.opaque = rkcg->rkcg_rk->rk_conf.opaque;
        }
        /* NULL partitions means current assignment */
        if (offsets)
                rko->rko_u.offset_commit.partitions =
                    rd_kafka_topic_partition_list_copy(offsets);
        rko->rko_u.offset_commit.silent_empty = 1;
        rd_kafka_cgrp_offsets_commit(rkcg, rko, set_offsets, reason);
}


/**
 * auto.commit.interval.ms commit timer callback.
 *
 * Trigger a group offset commit.
 *
 * Locality: rdkafka main thread
 */
static void rd_kafka_cgrp_offset_commit_tmr_cb(rd_kafka_timers_t *rkts,
                                               void *arg) {
        rd_kafka_cgrp_t *rkcg = arg;

        /* Don't attempt auto commit when rebalancing or initializing since
         * the rkcg_generation_id is most likely in flux. */
        if (rkcg->rkcg_subscription &&
            rkcg->rkcg_join_state != RD_KAFKA_CGRP_JOIN_STATE_STEADY)
                return;

        rd_kafka_cgrp_assigned_offsets_commit(
            rkcg, NULL, rd_true /*set offsets*/, "cgrp auto commit timer");
}


/**
 * @brief If rkcg_next_subscription or rkcg_next_unsubscribe are
 *        set, trigger a state change so that they are applied from the
 *        main dispatcher.
 *
 * @returns rd_true if a subscribe was scheduled, else false.
 */
static rd_bool_t
rd_kafka_trigger_waiting_subscribe_maybe(rd_kafka_cgrp_t *rkcg) {

        if (rkcg->rkcg_next_subscription || rkcg->rkcg_next_unsubscribe) {
                /* Skip the join backoff */
                rd_interval_reset(&rkcg->rkcg_join_intvl);
                rd_kafka_cgrp_rejoin(rkcg, "Applying next subscription");
                return rd_true;
        }

        return rd_false;
}


/**
 * @brief Incrementally add to an existing partition assignment
 *        May update \p partitions but will not hold on to it.
 *
 * @returns an error object or NULL on success.
 */
static rd_kafka_error_t *
rd_kafka_cgrp_incremental_assign(rd_kafka_cgrp_t *rkcg,
                                 rd_kafka_topic_partition_list_t *partitions) {
        rd_kafka_error_t *error;

        error = rd_kafka_assignment_add(rkcg->rkcg_rk, partitions);
        if (error)
                return error;

        if (rkcg->rkcg_join_state ==
            RD_KAFKA_CGRP_JOIN_STATE_WAIT_ASSIGN_CALL) {
                rd_kafka_assignment_resume(rkcg->rkcg_rk,
                                           "incremental assign called");
                rd_kafka_cgrp_set_join_state(rkcg,
                                             RD_KAFKA_CGRP_JOIN_STATE_STEADY);

                if (rkcg->rkcg_subscription) {
                        /* If using subscribe(), start a timer to enforce
                         * `max.poll.interval.ms`.
                         * Instead of restarting the timer on each ...poll()
                         * call, which would be costly (once per message),
                         * set up an intervalled timer that checks a timestamp
                         * (that is updated on ..poll()).
                         * The timer interval is 2 hz. */
                        rd_kafka_timer_start(
                            &rkcg->rkcg_rk->rk_timers,
                            &rkcg->rkcg_max_poll_interval_tmr,
                            500 * 1000ll /* 500ms */,
                            rd_kafka_cgrp_max_poll_interval_check_tmr_cb, rkcg);
                }
        }

        rd_kafka_cgrp_assignment_clear_lost(rkcg,
                                            "incremental_assign() called");

        return NULL;
}


/**
 * @brief Incrementally remove partitions from an existing partition
 *        assignment. May update \p partitions but will not hold on
 *        to it.
 *
 * @remark This method does not unmark the current assignment as lost
 *         (if lost). That happens following _incr_unassign_done and
 *         a group-rejoin initiated.
 *
 * @returns An error object or NULL on success.
 */
static rd_kafka_error_t *rd_kafka_cgrp_incremental_unassign(
    rd_kafka_cgrp_t *rkcg,
    rd_kafka_topic_partition_list_t *partitions) {
        rd_kafka_error_t *error;

        error = rd_kafka_assignment_subtract(rkcg->rkcg_rk, partitions);
        if (error)
                return error;

        if (rkcg->rkcg_join_state ==
            RD_KAFKA_CGRP_JOIN_STATE_WAIT_UNASSIGN_CALL) {
                rd_kafka_assignment_resume(rkcg->rkcg_rk,
                                           "incremental unassign called");
                rd_kafka_cgrp_set_join_state(
                    rkcg,
                    RD_KAFKA_CGRP_JOIN_STATE_WAIT_INCR_UNASSIGN_TO_COMPLETE);
        }

        rd_kafka_cgrp_assignment_clear_lost(rkcg,
                                            "incremental_unassign() called");

        return NULL;
}


/**
 * @brief Call when all incremental unassign operations are done to transition
 *        to the next state.
 */
static void rd_kafka_cgrp_incr_unassign_done(rd_kafka_cgrp_t *rkcg) {

        /* If this action was underway when a terminate was initiated, it will
         * be left to complete. Now that's done, unassign all partitions */
        if (rkcg->rkcg_flags & RD_KAFKA_CGRP_F_TERMINATE) {
                rd_kafka_dbg(rkcg->rkcg_rk, CGRP, "UNASSIGN",
                             "Group \"%s\" is terminating, initiating full "
                             "unassign",
                             rkcg->rkcg_group_id->str);
                rd_kafka_cgrp_unassign(rkcg);
                return;
        }

        if (rkcg->rkcg_rebalance_incr_assignment) {

                /* This incremental unassign was part of a normal rebalance
                 * (in which the revoke set was not empty). Immediately
                 * trigger the assign that follows this revoke. The protocol
                 * dictates this should occur even if the new assignment
                 * set is empty.
                 *
                 * Also, since this rebalance had some revoked partitions,
                 * a re-join should occur following the assign.
                 */

                rd_kafka_rebalance_op_incr(rkcg,
                                           RD_KAFKA_RESP_ERR__ASSIGN_PARTITIONS,
                                           rkcg->rkcg_rebalance_incr_assignment,
                                           rd_true /*rejoin following assign*/,
                                           "cooperative assign after revoke");

                rd_kafka_topic_partition_list_destroy(
                    rkcg->rkcg_rebalance_incr_assignment);
                rkcg->rkcg_rebalance_incr_assignment = NULL;

                /* Note: rkcg_rebalance_rejoin is actioned / reset in
                 * rd_kafka_cgrp_incremental_assign call */

        } else if (rkcg->rkcg_rebalance_rejoin) {
                rkcg->rkcg_rebalance_rejoin = rd_false;

                /* There are some cases (lost partitions), where a rejoin
                 * should occur immediately following the unassign (this
                 * is not the case under normal conditions), in which case
                 * the rejoin flag will be set. */

                /* Skip the join backoff */
                rd_interval_reset(&rkcg->rkcg_join_intvl);

                rd_kafka_cgrp_rejoin(rkcg, "Incremental unassignment done");

        } else if (!rd_kafka_trigger_waiting_subscribe_maybe(rkcg)) {
                /* After this incremental unassignment we're now back in
                 * a steady state. */
                rd_kafka_cgrp_set_join_state(rkcg,
                                             RD_KAFKA_CGRP_JOIN_STATE_STEADY);
        }
}


/**
 * @brief Call when all absolute (non-incremental) unassign operations are done
 *        to transition to the next state.
 */
static void rd_kafka_cgrp_unassign_done(rd_kafka_cgrp_t *rkcg) {
        rd_kafka_dbg(rkcg->rkcg_rk, CGRP, "UNASSIGN",
                     "Group \"%s\": unassign done in state %s "
                     "(join-state %s)",
                     rkcg->rkcg_group_id->str,
                     rd_kafka_cgrp_state_names[rkcg->rkcg_state],
                     rd_kafka_cgrp_join_state_names[rkcg->rkcg_join_state]);

        /* Leave group, if desired. */
        rd_kafka_cgrp_leave_maybe(rkcg);

        if (rkcg->rkcg_join_state !=
            RD_KAFKA_CGRP_JOIN_STATE_WAIT_UNASSIGN_TO_COMPLETE)
                return;

        /* All partitions are unassigned. Rejoin the group. */

        /* Skip the join backoff */
        rd_interval_reset(&rkcg->rkcg_join_intvl);

        rd_kafka_cgrp_rejoin(rkcg, "Unassignment done");
}



/**
 * @brief Called from assignment code when all in progress
 *        assignment/unassignment operations are done, allowing the cgrp to
 *        transition to other states if needed.
 *
 * @remark This may be called spontaneously without any need for a state
 *         change in the rkcg.
 */
void rd_kafka_cgrp_assignment_done(rd_kafka_cgrp_t *rkcg) {
        rd_kafka_dbg(rkcg->rkcg_rk, CGRP, "ASSIGNDONE",
                     "Group \"%s\": "
                     "assignment operations done in join-state %s "
                     "(rebalance rejoin=%s)",
                     rkcg->rkcg_group_id->str,
                     rd_kafka_cgrp_join_state_names[rkcg->rkcg_join_state],
                     RD_STR_ToF(rkcg->rkcg_rebalance_rejoin));

        switch (rkcg->rkcg_join_state) {
        case RD_KAFKA_CGRP_JOIN_STATE_WAIT_UNASSIGN_TO_COMPLETE:
                rd_kafka_cgrp_unassign_done(rkcg);
                break;

        case RD_KAFKA_CGRP_JOIN_STATE_WAIT_INCR_UNASSIGN_TO_COMPLETE:
                rd_kafka_cgrp_incr_unassign_done(rkcg);
                break;

        case RD_KAFKA_CGRP_JOIN_STATE_STEADY:
                /* If an updated/next subscription is available, schedule it. */
                if (rd_kafka_trigger_waiting_subscribe_maybe(rkcg))
                        break;

                if (rkcg->rkcg_rebalance_rejoin) {
                        rkcg->rkcg_rebalance_rejoin = rd_false;

                        /* Skip the join backoff */
                        rd_interval_reset(&rkcg->rkcg_join_intvl);

                        rd_kafka_cgrp_rejoin(
                            rkcg,
                            "rejoining group to redistribute "
                            "previously owned partitions to other "
                            "group members");
                        break;
                }

                /* FALLTHRU */

        case RD_KAFKA_CGRP_JOIN_STATE_INIT:
                /* Check if cgrp is trying to terminate, which is safe to do
                 * in these two states. Otherwise we'll need to wait for
                 * the current state to decommission. */
                rd_kafka_cgrp_try_terminate(rkcg);
                break;

        default:
                break;
        }
}



/**
 * @brief Remove existing assignment.
 */
static rd_kafka_error_t *rd_kafka_cgrp_unassign(rd_kafka_cgrp_t *rkcg) {

        rd_kafka_assignment_clear(rkcg->rkcg_rk);

        if (rkcg->rkcg_join_state ==
            RD_KAFKA_CGRP_JOIN_STATE_WAIT_UNASSIGN_CALL) {
                rd_kafka_assignment_resume(rkcg->rkcg_rk, "unassign called");
                rd_kafka_cgrp_set_join_state(
                    rkcg, RD_KAFKA_CGRP_JOIN_STATE_WAIT_UNASSIGN_TO_COMPLETE);
        }

        rd_kafka_cgrp_assignment_clear_lost(rkcg, "unassign() called");

        return NULL;
}


/**
 * @brief Set new atomic partition assignment
 *        May update \p assignment but will not hold on to it.
 *
 * @returns NULL on success or an error if a fatal error has been raised.
 */
static rd_kafka_error_t *
rd_kafka_cgrp_assign(rd_kafka_cgrp_t *rkcg,
                     rd_kafka_topic_partition_list_t *assignment) {
        rd_kafka_error_t *error;

        rd_kafka_dbg(rkcg->rkcg_rk, CGRP | RD_KAFKA_DBG_CONSUMER, "ASSIGN",
                     "Group \"%s\": new assignment of %d partition(s) "
                     "in join-state %s",
                     rkcg->rkcg_group_id->str, assignment ? assignment->cnt : 0,
                     rd_kafka_cgrp_join_state_names[rkcg->rkcg_join_state]);

        /* Clear existing assignment, if any, and serve its removals. */
        if (rd_kafka_assignment_clear(rkcg->rkcg_rk))
                rd_kafka_assignment_serve(rkcg->rkcg_rk);

        error = rd_kafka_assignment_add(rkcg->rkcg_rk, assignment);
        if (error)
                return error;

        rd_kafka_cgrp_assignment_clear_lost(rkcg, "assign() called");

        if (rkcg->rkcg_join_state ==
            RD_KAFKA_CGRP_JOIN_STATE_WAIT_ASSIGN_CALL) {
                rd_kafka_assignment_resume(rkcg->rkcg_rk, "assign called");
                rd_kafka_cgrp_set_join_state(rkcg,
                                             RD_KAFKA_CGRP_JOIN_STATE_STEADY);

                if (rkcg->rkcg_subscription) {
                        /* If using subscribe(), start a timer to enforce
                         * `max.poll.interval.ms`.
                         * Instead of restarting the timer on each ...poll()
                         * call, which would be costly (once per message),
                         * set up an intervalled timer that checks a timestamp
                         * (that is updated on ..poll()).
                         * The timer interval is 2 hz. */
                        rd_kafka_timer_start(
                            &rkcg->rkcg_rk->rk_timers,
                            &rkcg->rkcg_max_poll_interval_tmr,
                            500 * 1000ll /* 500ms */,
                            rd_kafka_cgrp_max_poll_interval_check_tmr_cb, rkcg);
                }
        }

        return NULL;
}



/**
 * @brief Construct a typed map from list \p rktparlist with key corresponding
 *        to each element in the list and value NULL.
 *
 * @remark \p rktparlist may be NULL.
 */
static map_toppar_member_info_t *rd_kafka_toppar_list_to_toppar_member_info_map(
    rd_kafka_topic_partition_list_t *rktparlist) {
        map_toppar_member_info_t *map = rd_calloc(1, sizeof(*map));
        const rd_kafka_topic_partition_t *rktpar;

        RD_MAP_INIT(map, rktparlist ? rktparlist->cnt : 0,
                    rd_kafka_topic_partition_cmp, rd_kafka_topic_partition_hash,
                    rd_kafka_topic_partition_destroy_free,
                    PartitionMemberInfo_free);

        if (!rktparlist)
                return map;

        RD_KAFKA_TPLIST_FOREACH(rktpar, rktparlist)
        RD_MAP_SET(map, rd_kafka_topic_partition_copy(rktpar),
                   PartitionMemberInfo_new(NULL, rd_false));

        return map;
}


/**
 * @brief Construct a toppar list from map \p map with elements corresponding
 *        to the keys of \p map.
 */
static rd_kafka_topic_partition_list_t *
rd_kafka_toppar_member_info_map_to_list(map_toppar_member_info_t *map) {
        const rd_kafka_topic_partition_t *k;
        rd_kafka_topic_partition_list_t *list =
            rd_kafka_topic_partition_list_new((int)RD_MAP_CNT(map));

        RD_MAP_FOREACH_KEY(k, map) {
                rd_kafka_topic_partition_list_add(list, k->topic, k->partition);
        }

        return list;
}


/**
 * @brief Handle a rebalance-triggered partition assignment
 *        (COOPERATIVE case).
 */
static void rd_kafka_cgrp_handle_assignment_cooperative(
    rd_kafka_cgrp_t *rkcg,
    rd_kafka_topic_partition_list_t *assignment) {
        map_toppar_member_info_t *new_assignment_set;
        map_toppar_member_info_t *old_assignment_set;
        map_toppar_member_info_t *newly_added_set;
        map_toppar_member_info_t *revoked_set;
        rd_kafka_topic_partition_list_t *newly_added;
        rd_kafka_topic_partition_list_t *revoked;

        new_assignment_set =
            rd_kafka_toppar_list_to_toppar_member_info_map(assignment);

        old_assignment_set = rd_kafka_toppar_list_to_toppar_member_info_map(
            rkcg->rkcg_group_assignment);

        newly_added_set = rd_kafka_member_partitions_subtract(
            new_assignment_set, old_assignment_set);
        revoked_set = rd_kafka_member_partitions_subtract(old_assignment_set,
                                                          new_assignment_set);

        newly_added = rd_kafka_toppar_member_info_map_to_list(newly_added_set);
        revoked     = rd_kafka_toppar_member_info_map_to_list(revoked_set);

        rd_kafka_dbg(rkcg->rkcg_rk, CGRP, "COOPASSIGN",
                     "Group \"%s\": incremental assignment: %d newly added, "
                     "%d revoked partitions based on assignment of %d "
                     "partitions",
                     rkcg->rkcg_group_id->str, newly_added->cnt, revoked->cnt,
                     assignment->cnt);

        if (revoked->cnt > 0) {
                /* Setting rkcg_incr_assignment causes a follow on incremental
                 * assign rebalance op after completion of this incremental
                 * unassign op. */

                rkcg->rkcg_rebalance_incr_assignment = newly_added;
                newly_added                          = NULL;

                rd_kafka_rebalance_op_incr(rkcg,
                                           RD_KAFKA_RESP_ERR__REVOKE_PARTITIONS,
                                           revoked, rd_false /*no rejoin
                                            following unassign*/
                                           ,
                                           "sync group revoke");

        } else {
                /* There are no revoked partitions - trigger the assign
                 * rebalance op, and flag that the group does not need
                 * to be re-joined */

                rd_kafka_rebalance_op_incr(
                    rkcg, RD_KAFKA_RESP_ERR__ASSIGN_PARTITIONS, newly_added,
                    rd_false /*no rejoin following assign*/,
                    "sync group assign");
        }

        if (newly_added)
                rd_kafka_topic_partition_list_destroy(newly_added);
        rd_kafka_topic_partition_list_destroy(revoked);
        RD_MAP_DESTROY_AND_FREE(revoked_set);
        RD_MAP_DESTROY_AND_FREE(newly_added_set);
        RD_MAP_DESTROY_AND_FREE(old_assignment_set);
        RD_MAP_DESTROY_AND_FREE(new_assignment_set);
}


/**
 * @brief Sets or clears the group's partition assignment for our consumer.
 *
 * Will replace the current group assignment, if any.
 */
static void rd_kafka_cgrp_group_assignment_set(
    rd_kafka_cgrp_t *rkcg,
    const rd_kafka_topic_partition_list_t *partitions) {

        if (rkcg->rkcg_group_assignment)
                rd_kafka_topic_partition_list_destroy(
                    rkcg->rkcg_group_assignment);

        if (partitions) {
                rkcg->rkcg_group_assignment =
                    rd_kafka_topic_partition_list_copy(partitions);
                rd_kafka_topic_partition_list_sort_by_topic(
                    rkcg->rkcg_group_assignment);
                rd_kafka_dbg(rkcg->rkcg_rk, CGRP, "ASSIGNMENT",
                             "Group \"%s\": setting group assignment to %d "
                             "partition(s)",
                             rkcg->rkcg_group_id->str,
                             rkcg->rkcg_group_assignment->cnt);

        } else {
                rd_kafka_dbg(rkcg->rkcg_rk, CGRP, "ASSIGNMENT",
                             "Group \"%s\": clearing group assignment",
                             rkcg->rkcg_group_id->str);
                rkcg->rkcg_group_assignment = NULL;
        }

        rd_kafka_wrlock(rkcg->rkcg_rk);
        rkcg->rkcg_c.assignment_size =
            rkcg->rkcg_group_assignment ? rkcg->rkcg_group_assignment->cnt : 0;
        rd_kafka_wrunlock(rkcg->rkcg_rk);

        if (rkcg->rkcg_group_assignment)
                rd_kafka_topic_partition_list_log(
                    rkcg->rkcg_rk, "GRPASSIGNMENT", RD_KAFKA_DBG_CGRP,
                    rkcg->rkcg_group_assignment);
}


/**
 * @brief Adds or removes \p partitions from the current group assignment.
 *
 * @param add Whether to add or remove the partitions.
 *
 * @remark The added partitions must not already be on the group assignment,
 *         and the removed partitions must be on the group assignment.
 *
 * To be used with incremental rebalancing.
 *
 */
static void rd_kafka_cgrp_group_assignment_modify(
    rd_kafka_cgrp_t *rkcg,
    rd_bool_t add,
    const rd_kafka_topic_partition_list_t *partitions) {
        const rd_kafka_topic_partition_t *rktpar;
        int precnt;
        rd_kafka_dbg(
            rkcg->rkcg_rk, CGRP, "ASSIGNMENT",
            "Group \"%s\": %d partition(s) being %s group assignment "
            "of %d partition(s)",
            rkcg->rkcg_group_id->str, partitions->cnt,
            add ? "added to" : "removed from",
            rkcg->rkcg_group_assignment ? rkcg->rkcg_group_assignment->cnt : 0);

        if (partitions == rkcg->rkcg_group_assignment) {
                /* \p partitions is the actual assignment, which
                 * must mean it is all to be removed.
                 * Short-cut directly to set(NULL). */
                rd_assert(!add);
                rd_kafka_cgrp_group_assignment_set(rkcg, NULL);
                return;
        }

        if (add && (!rkcg->rkcg_group_assignment ||
                    rkcg->rkcg_group_assignment->cnt == 0)) {
                /* Adding to an empty assignment is a set operation. */
                rd_kafka_cgrp_group_assignment_set(rkcg, partitions);
                return;
        }

        if (!add) {
                /* Removing from an empty assignment is illegal. */
                rd_assert(rkcg->rkcg_group_assignment != NULL &&
                          rkcg->rkcg_group_assignment->cnt > 0);
        }


        precnt = rkcg->rkcg_group_assignment->cnt;
        RD_KAFKA_TPLIST_FOREACH(rktpar, partitions) {
                int idx;

                idx = rd_kafka_topic_partition_list_find_idx(
                    rkcg->rkcg_group_assignment, rktpar->topic,
                    rktpar->partition);

                if (add) {
                        rd_assert(idx == -1);

                        rd_kafka_topic_partition_list_add_copy(
                            rkcg->rkcg_group_assignment, rktpar);

                } else {
                        rd_assert(idx != -1);

                        rd_kafka_topic_partition_list_del_by_idx(
                            rkcg->rkcg_group_assignment, idx);
                }
        }

        if (add)
                rd_assert(precnt + partitions->cnt ==
                          rkcg->rkcg_group_assignment->cnt);
        else
                rd_assert(precnt - partitions->cnt ==
                          rkcg->rkcg_group_assignment->cnt);

        if (rkcg->rkcg_group_assignment->cnt == 0) {
                rd_kafka_topic_partition_list_destroy(
                    rkcg->rkcg_group_assignment);
                rkcg->rkcg_group_assignment = NULL;

        } else if (add)
                rd_kafka_topic_partition_list_sort_by_topic(
                    rkcg->rkcg_group_assignment);

        rd_kafka_wrlock(rkcg->rkcg_rk);
        rkcg->rkcg_c.assignment_size =
            rkcg->rkcg_group_assignment ? rkcg->rkcg_group_assignment->cnt : 0;
        rd_kafka_wrunlock(rkcg->rkcg_rk);

        if (rkcg->rkcg_group_assignment)
                rd_kafka_topic_partition_list_log(
                    rkcg->rkcg_rk, "GRPASSIGNMENT", RD_KAFKA_DBG_CGRP,
                    rkcg->rkcg_group_assignment);
}


/**
 * @brief Handle a rebalance-triggered partition assignment.
 *
 *        If a rebalance_cb has been registered we enqueue an op for the app
 *        and let the app perform the actual assign() call. Otherwise we
 *        assign() directly from here.
 *
 *        This provides the most flexibility, allowing the app to perform any
 *        operation it seem fit (e.g., offset writes or reads) before actually
 *        updating the assign():ment.
 */
static void
rd_kafka_cgrp_handle_assignment(rd_kafka_cgrp_t *rkcg,
                                rd_kafka_topic_partition_list_t *assignment) {

        if (rd_kafka_cgrp_rebalance_protocol(rkcg) ==
            RD_KAFKA_REBALANCE_PROTOCOL_COOPERATIVE) {
                rd_kafka_cgrp_handle_assignment_cooperative(rkcg, assignment);
        } else {

                rd_kafka_rebalance_op(rkcg,
                                      RD_KAFKA_RESP_ERR__ASSIGN_PARTITIONS,
                                      assignment, "new assignment");
        }
}


/**
 * Clean up any group-leader related resources.
 *
 * Locality: cgrp thread
 */
static void rd_kafka_cgrp_group_leader_reset(rd_kafka_cgrp_t *rkcg,
                                             const char *reason) {
        rd_kafka_dbg(rkcg->rkcg_rk, CGRP, "GRPLEADER",
                     "Group \"%.*s\": resetting group leader info: %s",
                     RD_KAFKAP_STR_PR(rkcg->rkcg_group_id), reason);

        if (rkcg->rkcg_group_leader.members) {
                int i;

                for (i = 0; i < rkcg->rkcg_group_leader.member_cnt; i++)
                        rd_kafka_group_member_clear(
                            &rkcg->rkcg_group_leader.members[i]);
                rkcg->rkcg_group_leader.member_cnt = 0;
                rd_free(rkcg->rkcg_group_leader.members);
                rkcg->rkcg_group_leader.members = NULL;
        }
}


/**
 * @brief React to a RD_KAFKA_RESP_ERR_REBALANCE_IN_PROGRESS broker response.
 */
static void rd_kafka_cgrp_group_is_rebalancing(rd_kafka_cgrp_t *rkcg) {

        if (rd_kafka_cgrp_rebalance_protocol(rkcg) ==
            RD_KAFKA_REBALANCE_PROTOCOL_EAGER) {
                rd_kafka_cgrp_revoke_all_rejoin_maybe(rkcg, rd_false /*lost*/,
                                                      rd_false /*initiating*/,
                                                      "rebalance in progress");
                return;
        }


        /* In the COOPERATIVE case, simply rejoin the group
         * - partitions are unassigned on SyncGroup response,
         * not prior to JoinGroup as with the EAGER case. */

        if (RD_KAFKA_CGRP_REBALANCING(rkcg)) {
                rd_kafka_dbg(
                    rkcg->rkcg_rk, CONSUMER | RD_KAFKA_DBG_CGRP, "REBALANCE",
                    "Group \"%.*s\": skipping "
                    "COOPERATIVE rebalance in state %s "
                    "(join-state %s)%s%s%s",
                    RD_KAFKAP_STR_PR(rkcg->rkcg_group_id),
                    rd_kafka_cgrp_state_names[rkcg->rkcg_state],
                    rd_kafka_cgrp_join_state_names[rkcg->rkcg_join_state],
                    RD_KAFKA_CGRP_WAIT_ASSIGN_CALL(rkcg)
                        ? " (awaiting assign call)"
                        : "",
                    (rkcg->rkcg_rebalance_incr_assignment != NULL)
                        ? " (incremental assignment pending)"
                        : "",
                    rkcg->rkcg_rebalance_rejoin ? " (rebalance rejoin)" : "");
                return;
        }

        rd_kafka_cgrp_rejoin(rkcg, "Group is rebalancing");
}



/**
 * @brief Triggers the application rebalance callback if required to
 *        revoke partitions, and transition to INIT state for (eventual)
 *        rejoin. Does nothing if a rebalance workflow is already in
 *        progress
 */
static void rd_kafka_cgrp_revoke_all_rejoin_maybe(rd_kafka_cgrp_t *rkcg,
                                                  rd_bool_t assignment_lost,
                                                  rd_bool_t initiating,
                                                  const char *reason) {
        if (RD_KAFKA_CGRP_REBALANCING(rkcg)) {
                rd_kafka_dbg(
                    rkcg->rkcg_rk, CONSUMER | RD_KAFKA_DBG_CGRP, "REBALANCE",
                    "Group \"%.*s\": rebalance (%s) "
                    "already in progress, skipping in state %s "
                    "(join-state %s) with %d assigned partition(s)%s%s%s: "
                    "%s",
                    RD_KAFKAP_STR_PR(rkcg->rkcg_group_id),
                    rd_kafka_rebalance_protocol2str(
                        rd_kafka_cgrp_rebalance_protocol(rkcg)),
                    rd_kafka_cgrp_state_names[rkcg->rkcg_state],
                    rd_kafka_cgrp_join_state_names[rkcg->rkcg_join_state],
                    rkcg->rkcg_group_assignment
                        ? rkcg->rkcg_group_assignment->cnt
                        : 0,
                    assignment_lost ? " (lost)" : "",
                    rkcg->rkcg_rebalance_incr_assignment
                        ? ", incremental assignment in progress"
                        : "",
                    rkcg->rkcg_rebalance_rejoin ? ", rejoin on rebalance" : "",
                    reason);
                return;
        }

        rd_kafka_cgrp_revoke_all_rejoin(rkcg, assignment_lost, initiating,
                                        reason);
}


/**
 * @brief Triggers the application rebalance callback if required to
 *        revoke partitions, and transition to INIT state for (eventual)
 *        rejoin.
 */
static void rd_kafka_cgrp_revoke_all_rejoin(rd_kafka_cgrp_t *rkcg,
                                            rd_bool_t assignment_lost,
                                            rd_bool_t initiating,
                                            const char *reason) {

        rd_kafka_rebalance_protocol_t protocol =
            rd_kafka_cgrp_rebalance_protocol(rkcg);

        rd_bool_t terminating =
            unlikely(rkcg->rkcg_flags & RD_KAFKA_CGRP_F_TERMINATE);


        rd_kafka_dbg(
            rkcg->rkcg_rk, CONSUMER | RD_KAFKA_DBG_CGRP, "REBALANCE",
            "Group \"%.*s\" %s (%s) in state %s (join-state %s) "
            "with %d assigned partition(s)%s: %s",
            RD_KAFKAP_STR_PR(rkcg->rkcg_group_id),
            initiating ? "initiating rebalance" : "is rebalancing",
            rd_kafka_rebalance_protocol2str(protocol),
            rd_kafka_cgrp_state_names[rkcg->rkcg_state],
            rd_kafka_cgrp_join_state_names[rkcg->rkcg_join_state],
            rkcg->rkcg_group_assignment ? rkcg->rkcg_group_assignment->cnt : 0,
            assignment_lost ? " (lost)" : "", reason);

        rd_snprintf(rkcg->rkcg_c.rebalance_reason,
                    sizeof(rkcg->rkcg_c.rebalance_reason), "%s", reason);


        if (protocol == RD_KAFKA_REBALANCE_PROTOCOL_EAGER ||
            protocol == RD_KAFKA_REBALANCE_PROTOCOL_NONE) {
                /* EAGER case (or initial subscribe) - revoke partitions which
                 * will be followed by rejoin, if required. */

                if (assignment_lost)
                        rd_kafka_cgrp_assignment_set_lost(
                            rkcg, "%s: revoking assignment and rejoining",
                            reason);

                /* Schedule application rebalance op if there is an existing
                 * assignment (albeit perhaps empty) and there is no
                 * outstanding rebalance op in progress. */
                if (rkcg->rkcg_group_assignment &&
                    !RD_KAFKA_CGRP_WAIT_ASSIGN_CALL(rkcg)) {
                        rd_kafka_rebalance_op(
                            rkcg, RD_KAFKA_RESP_ERR__REVOKE_PARTITIONS,
                            rkcg->rkcg_group_assignment, reason);
                } else {
                        /* Skip the join backoff */
                        rd_interval_reset(&rkcg->rkcg_join_intvl);

                        rd_kafka_cgrp_rejoin(rkcg, "%s", reason);
                }

                return;
        }


        /* COOPERATIVE case. */

        /* All partitions should never be revoked unless terminating, leaving
         * the group, or on assignment lost. Another scenario represents a
         * logic error. Fail fast in this case. */
        if (!(terminating || assignment_lost ||
              (rkcg->rkcg_flags & RD_KAFKA_CGRP_F_LEAVE_ON_UNASSIGN_DONE))) {
                rd_kafka_log(rkcg->rkcg_rk, LOG_ERR, "REBALANCE",
                             "Group \"%s\": unexpected instruction to revoke "
                             "current assignment and rebalance "
                             "(terminating=%d, assignment_lost=%d, "
                             "LEAVE_ON_UNASSIGN_DONE=%d)",
                             rkcg->rkcg_group_id->str, terminating,
                             assignment_lost,
                             (rkcg->rkcg_flags &
                              RD_KAFKA_CGRP_F_LEAVE_ON_UNASSIGN_DONE));
                rd_dassert(!*"BUG: unexpected instruction to revoke "
                           "current assignment and rebalance");
        }

        if (rkcg->rkcg_group_assignment &&
            rkcg->rkcg_group_assignment->cnt > 0) {
                if (assignment_lost)
                        rd_kafka_cgrp_assignment_set_lost(
                            rkcg,
                            "%s: revoking incremental assignment "
                            "and rejoining",
                            reason);

                rd_kafka_dbg(rkcg->rkcg_rk, CONSUMER | RD_KAFKA_DBG_CGRP,
                             "REBALANCE",
                             "Group \"%.*s\": revoking "
                             "all %d partition(s)%s%s",
                             RD_KAFKAP_STR_PR(rkcg->rkcg_group_id),
                             rkcg->rkcg_group_assignment->cnt,
                             terminating ? " (terminating)" : "",
                             assignment_lost ? " (assignment lost)" : "");

                rd_kafka_rebalance_op_incr(
                    rkcg, RD_KAFKA_RESP_ERR__REVOKE_PARTITIONS,
                    rkcg->rkcg_group_assignment,
                    terminating ? rd_false : rd_true /*rejoin*/, reason);

                return;
        }

        if (terminating) {
                /* If terminating, then don't rejoin group. */
                rd_kafka_dbg(rkcg->rkcg_rk, CONSUMER | RD_KAFKA_DBG_CGRP,
                             "REBALANCE",
                             "Group \"%.*s\": consumer is "
                             "terminating, skipping rejoin",
                             RD_KAFKAP_STR_PR(rkcg->rkcg_group_id));
                return;
        }

        rd_kafka_cgrp_rejoin(rkcg, "Current assignment is empty");
}


/**
 * @brief `max.poll.interval.ms` enforcement check timer.
 *
 * @locality rdkafka main thread
 * @locks none
 */
static void
rd_kafka_cgrp_max_poll_interval_check_tmr_cb(rd_kafka_timers_t *rkts,
                                             void *arg) {
        rd_kafka_cgrp_t *rkcg = arg;
        rd_kafka_t *rk        = rkcg->rkcg_rk;
        int exceeded;

        exceeded = rd_kafka_max_poll_exceeded(rk);

        if (likely(!exceeded))
                return;

        rd_kafka_log(rk, LOG_WARNING, "MAXPOLL",
                     "Application maximum poll interval (%dms) "
                     "exceeded by %dms "
                     "(adjust max.poll.interval.ms for "
                     "long-running message processing): "
                     "leaving group",
                     rk->rk_conf.max_poll_interval_ms, exceeded);

        rd_kafka_consumer_err(rkcg->rkcg_q, RD_KAFKA_NODEID_UA,
                              RD_KAFKA_RESP_ERR__MAX_POLL_EXCEEDED, 0, NULL,
                              NULL, RD_KAFKA_OFFSET_INVALID,
                              "Application maximum poll interval (%dms) "
                              "exceeded by %dms",
                              rk->rk_conf.max_poll_interval_ms, exceeded);

        rkcg->rkcg_flags |= RD_KAFKA_CGRP_F_MAX_POLL_EXCEEDED;

        rd_kafka_timer_stop(rkts, &rkcg->rkcg_max_poll_interval_tmr,
                            1 /*lock*/);

        /* Leave the group before calling rebalance since the standard leave
         * will be triggered first after the rebalance callback has been served.
         * But since the application is blocked still doing processing
         * that leave will be further delayed.
         *
         * KIP-345: static group members should continue to respect
         * `max.poll.interval.ms` but should not send a LeaveGroupRequest.
         */
        if (!RD_KAFKA_CGRP_IS_STATIC_MEMBER(rkcg))
                rd_kafka_cgrp_leave(rkcg);

        /* Timing out or leaving the group invalidates the member id, reset it
         * now to avoid an ERR_UNKNOWN_MEMBER_ID on the next join. */
        rd_kafka_cgrp_set_member_id(rkcg, "");

        /* Trigger rebalance */
        rd_kafka_cgrp_revoke_all_rejoin_maybe(rkcg, rd_true /*lost*/,
                                              rd_true /*initiating*/,
                                              "max.poll.interval.ms exceeded");
}


/**
 * @brief Generate consumer errors for each topic in the list.
 *
 * Also replaces the list of last reported topic errors so that repeated
 * errors are silenced.
 *
 * @param errored Errored topics.
 * @param error_prefix Error message prefix.
 *
 * @remark Assumes ownership of \p errored.
 */
static void rd_kafka_propagate_consumer_topic_errors(
    rd_kafka_cgrp_t *rkcg,
    rd_kafka_topic_partition_list_t *errored,
    const char *error_prefix) {
        int i;

        for (i = 0; i < errored->cnt; i++) {
                rd_kafka_topic_partition_t *topic = &errored->elems[i];
                rd_kafka_topic_partition_t *prev;

                rd_assert(topic->err);

                /* Normalize error codes, unknown topic may be
                 * reported by the broker, or the lack of a topic in
                 * metadata response is figured out by the client.
                 * Make sure the application only sees one error code
                 * for both these cases. */
                if (topic->err == RD_KAFKA_RESP_ERR__UNKNOWN_TOPIC)
                        topic->err = RD_KAFKA_RESP_ERR_UNKNOWN_TOPIC_OR_PART;

                /* Check if this topic errored previously */
                prev = rd_kafka_topic_partition_list_find(
                    rkcg->rkcg_errored_topics, topic->topic,
                    RD_KAFKA_PARTITION_UA);

                if (prev && prev->err == topic->err)
                        continue; /* This topic already reported same error */

                rd_kafka_dbg(rkcg->rkcg_rk, CONSUMER | RD_KAFKA_DBG_TOPIC,
                             "TOPICERR", "%s: %s: %s", error_prefix,
                             topic->topic, rd_kafka_err2str(topic->err));

                /* Send consumer error to application */
                rd_kafka_consumer_err(
                    rkcg->rkcg_q, RD_KAFKA_NODEID_UA, topic->err, 0,
                    topic->topic, NULL, RD_KAFKA_OFFSET_INVALID, "%s: %s: %s",
                    error_prefix, topic->topic, rd_kafka_err2str(topic->err));
        }

        rd_kafka_topic_partition_list_destroy(rkcg->rkcg_errored_topics);
        rkcg->rkcg_errored_topics = errored;
}


/**
 * @brief Work out the topics currently subscribed to that do not
 *        match any pattern in \p subscription.
 */
static rd_kafka_topic_partition_list_t *rd_kafka_cgrp_get_unsubscribing_topics(
    rd_kafka_cgrp_t *rkcg,
    rd_kafka_topic_partition_list_t *subscription) {
        int i;
        rd_kafka_topic_partition_list_t *result;

        result = rd_kafka_topic_partition_list_new(
            rkcg->rkcg_subscribed_topics->rl_cnt);

        /* TODO: Something that isn't O(N*M) */
        for (i = 0; i < rkcg->rkcg_subscribed_topics->rl_cnt; i++) {
                int j;
                const char *topic =
                    ((rd_kafka_topic_info_t *)
                         rkcg->rkcg_subscribed_topics->rl_elems[i])
                        ->topic;

                for (j = 0; j < subscription->cnt; j++) {
                        const char *pattern = subscription->elems[j].topic;
                        if (rd_kafka_topic_match(rkcg->rkcg_rk, pattern,
                                                 topic)) {
                                break;
                        }
                }

                if (j == subscription->cnt)
                        rd_kafka_topic_partition_list_add(
                            result, topic, RD_KAFKA_PARTITION_UA);
        }

        if (result->cnt == 0) {
                rd_kafka_topic_partition_list_destroy(result);
                return NULL;
        }

        return result;
}


/**
 * @brief Determine the partitions to revoke, given the topics being
 *        unassigned.
 */
static rd_kafka_topic_partition_list_t *
rd_kafka_cgrp_calculate_subscribe_revoking_partitions(
    rd_kafka_cgrp_t *rkcg,
    const rd_kafka_topic_partition_list_t *unsubscribing) {
        rd_kafka_topic_partition_list_t *revoking;
        const rd_kafka_topic_partition_t *rktpar;

        if (!unsubscribing)
                return NULL;

        if (!rkcg->rkcg_group_assignment ||
            rkcg->rkcg_group_assignment->cnt == 0)
                return NULL;

        revoking =
            rd_kafka_topic_partition_list_new(rkcg->rkcg_group_assignment->cnt);

        /* TODO: Something that isn't O(N*M). */
        RD_KAFKA_TPLIST_FOREACH(rktpar, unsubscribing) {
                const rd_kafka_topic_partition_t *assigned;

                RD_KAFKA_TPLIST_FOREACH(assigned, rkcg->rkcg_group_assignment) {
                        if (!strcmp(assigned->topic, rktpar->topic)) {
                                rd_kafka_topic_partition_list_add(
                                    revoking, assigned->topic,
                                    assigned->partition);
                                continue;
                        }
                }
        }

        if (revoking->cnt == 0) {
                rd_kafka_topic_partition_list_destroy(revoking);
                revoking = NULL;
        }

        return revoking;
}


/**
 * @brief Handle a new subscription that is modifying an existing subscription
 *        in the COOPERATIVE case.
 *
 * @remark Assumes ownership of \p rktparlist.
 */
static rd_kafka_resp_err_t
rd_kafka_cgrp_modify_subscription(rd_kafka_cgrp_t *rkcg,
                                  rd_kafka_topic_partition_list_t *rktparlist) {
        rd_kafka_topic_partition_list_t *unsubscribing_topics;
        rd_kafka_topic_partition_list_t *revoking;
        rd_list_t *tinfos;
        rd_kafka_topic_partition_list_t *errored;
        int metadata_age;
        int old_cnt = rkcg->rkcg_subscription->cnt;

        rkcg->rkcg_flags &= ~RD_KAFKA_CGRP_F_WILDCARD_SUBSCRIPTION;

        if (rd_kafka_topic_partition_list_regex_cnt(rktparlist) > 0)
                rkcg->rkcg_flags |= RD_KAFKA_CGRP_F_WILDCARD_SUBSCRIPTION;

        /* Topics in rkcg_subscribed_topics that don't match any pattern in
           the new subscription. */
        unsubscribing_topics =
            rd_kafka_cgrp_get_unsubscribing_topics(rkcg, rktparlist);

        /* Currently assigned topic partitions that are no longer desired. */
        revoking = rd_kafka_cgrp_calculate_subscribe_revoking_partitions(
            rkcg, unsubscribing_topics);

        rd_kafka_topic_partition_list_destroy(rkcg->rkcg_subscription);
        rkcg->rkcg_subscription = rktparlist;

        if (rd_kafka_cgrp_metadata_refresh(rkcg, &metadata_age,
                                           "modify subscription") == 1) {
                rd_kafka_dbg(rkcg->rkcg_rk, CGRP | RD_KAFKA_DBG_CONSUMER,
                             "MODSUB",
                             "Group \"%.*s\": postponing join until "
                             "up-to-date metadata is available",
                             RD_KAFKAP_STR_PR(rkcg->rkcg_group_id));

                rd_assert(
                    rkcg->rkcg_join_state == RD_KAFKA_CGRP_JOIN_STATE_INIT ||
                    /* Possible via rd_kafka_cgrp_modify_subscription */
                    rkcg->rkcg_join_state == RD_KAFKA_CGRP_JOIN_STATE_STEADY);

                rd_kafka_cgrp_set_join_state(
                    rkcg, RD_KAFKA_CGRP_JOIN_STATE_WAIT_METADATA);


                /* Revoke/join will occur after metadata refresh completes */
                if (revoking)
                        rd_kafka_topic_partition_list_destroy(revoking);
                if (unsubscribing_topics)
                        rd_kafka_topic_partition_list_destroy(
                            unsubscribing_topics);

                return RD_KAFKA_RESP_ERR_NO_ERROR;
        }

        rd_kafka_dbg(rkcg->rkcg_rk, CGRP | RD_KAFKA_DBG_CONSUMER, "SUBSCRIBE",
                     "Group \"%.*s\": modifying subscription of size %d to "
                     "new subscription of size %d, removing %d topic(s), "
                     "revoking %d partition(s) (join-state %s)",
                     RD_KAFKAP_STR_PR(rkcg->rkcg_group_id), old_cnt,
                     rkcg->rkcg_subscription->cnt,
                     unsubscribing_topics ? unsubscribing_topics->cnt : 0,
                     revoking ? revoking->cnt : 0,
                     rd_kafka_cgrp_join_state_names[rkcg->rkcg_join_state]);

        if (unsubscribing_topics)
                rd_kafka_topic_partition_list_destroy(unsubscribing_topics);

        /* Create a list of the topics in metadata that matches the new
         * subscription */
        tinfos = rd_list_new(rkcg->rkcg_subscription->cnt,
                             (void *)rd_kafka_topic_info_destroy);

        /* Unmatched topics will be added to the errored list. */
        errored = rd_kafka_topic_partition_list_new(0);

        if (rkcg->rkcg_flags & RD_KAFKA_CGRP_F_WILDCARD_SUBSCRIPTION)
                rd_kafka_metadata_topic_match(rkcg->rkcg_rk, tinfos,
                                              rkcg->rkcg_subscription, errored);
        else
                rd_kafka_metadata_topic_filter(
                    rkcg->rkcg_rk, tinfos, rkcg->rkcg_subscription, errored);

        /* Propagate consumer errors for any non-existent or errored topics.
         * The function takes ownership of errored. */
        rd_kafka_propagate_consumer_topic_errors(
            rkcg, errored, "Subscribed topic not available");

        if (rd_kafka_cgrp_update_subscribed_topics(rkcg, tinfos) && !revoking) {
                rd_kafka_cgrp_rejoin(rkcg, "Subscription modified");
                return RD_KAFKA_RESP_ERR_NO_ERROR;
        }

        if (revoking) {
                rd_kafka_dbg(rkcg->rkcg_rk, CONSUMER | RD_KAFKA_DBG_CGRP,
                             "REBALANCE",
                             "Group \"%.*s\" revoking "
                             "%d of %d partition(s)",
                             RD_KAFKAP_STR_PR(rkcg->rkcg_group_id),
                             revoking->cnt, rkcg->rkcg_group_assignment->cnt);

                rd_kafka_rebalance_op_incr(
                    rkcg, RD_KAFKA_RESP_ERR__REVOKE_PARTITIONS, revoking,
                    rd_true /*rejoin*/, "subscribe");

                rd_kafka_topic_partition_list_destroy(revoking);
        }

        return RD_KAFKA_RESP_ERR_NO_ERROR;
}


/**
 * Remove existing topic subscription.
 */
static rd_kafka_resp_err_t rd_kafka_cgrp_unsubscribe(rd_kafka_cgrp_t *rkcg,
                                                     rd_bool_t leave_group) {

        rd_kafka_dbg(rkcg->rkcg_rk, CGRP, "UNSUBSCRIBE",
                     "Group \"%.*s\": unsubscribe from current %ssubscription "
                     "of size %d (leave group=%s, has joined=%s, %s, "
                     "join-state %s)",
                     RD_KAFKAP_STR_PR(rkcg->rkcg_group_id),
                     rkcg->rkcg_subscription ? "" : "unset ",
                     rkcg->rkcg_subscription ? rkcg->rkcg_subscription->cnt : 0,
                     RD_STR_ToF(leave_group),
                     RD_STR_ToF(RD_KAFKA_CGRP_HAS_JOINED(rkcg)),
                     rkcg->rkcg_member_id ? rkcg->rkcg_member_id->str : "n/a",
                     rd_kafka_cgrp_join_state_names[rkcg->rkcg_join_state]);

        rd_kafka_timer_stop(&rkcg->rkcg_rk->rk_timers,
                            &rkcg->rkcg_max_poll_interval_tmr, 1 /*lock*/);

        if (rkcg->rkcg_subscription) {
                rd_kafka_topic_partition_list_destroy(rkcg->rkcg_subscription);
                rkcg->rkcg_subscription = NULL;
        }

        rd_kafka_cgrp_update_subscribed_topics(rkcg, NULL);

        /*
         * Clean-up group leader duties, if any.
         */
        rd_kafka_cgrp_group_leader_reset(rkcg, "unsubscribe");

        if (leave_group && RD_KAFKA_CGRP_HAS_JOINED(rkcg))
                rkcg->rkcg_flags |= RD_KAFKA_CGRP_F_LEAVE_ON_UNASSIGN_DONE;

        /* FIXME: Why are we only revoking if !assignment_lost ? */
        if (!rd_kafka_cgrp_assignment_is_lost(rkcg))
                rd_kafka_cgrp_revoke_all_rejoin(rkcg, rd_false /*not lost*/,
                                                rd_true /*initiating*/,
                                                "unsubscribe");

        rkcg->rkcg_flags &= ~(RD_KAFKA_CGRP_F_SUBSCRIPTION |
                              RD_KAFKA_CGRP_F_WILDCARD_SUBSCRIPTION);

        return RD_KAFKA_RESP_ERR_NO_ERROR;
}

static rd_kafka_resp_err_t
rd_kafka_cgrp_consumer_subscribe(rd_kafka_cgrp_t *rkcg,
                        rd_kafka_topic_partition_list_t *rktparlist) {

        /* Clear any existing postponed subscribe. */
        if (rkcg->rkcg_next_subscription)
                rd_kafka_topic_partition_list_destroy_free(
                    rkcg->rkcg_next_subscription);
        rkcg->rkcg_next_subscription = NULL;
        rkcg->rkcg_next_unsubscribe  = rd_false;

        rkcg->rkcg_next_subscription = rktparlist;
        return RD_KAFKA_RESP_ERR_NO_ERROR;
}

/**
 * Set new atomic topic subscription.
 */
static rd_kafka_resp_err_t
rd_kafka_cgrp_subscribe(rd_kafka_cgrp_t *rkcg,
                        rd_kafka_topic_partition_list_t *rktparlist) {

        rd_kafka_dbg(rkcg->rkcg_rk, CGRP | RD_KAFKA_DBG_CONSUMER, "SUBSCRIBE",
                     "Group \"%.*s\": subscribe to new %ssubscription "
                     "of %d topics (join-state %s)",
                     RD_KAFKAP_STR_PR(rkcg->rkcg_group_id),
                     rktparlist ? "" : "unset ",
                     rktparlist ? rktparlist->cnt : 0,
                     rd_kafka_cgrp_join_state_names[rkcg->rkcg_join_state]);

        if (rkcg->rkcg_rk->rk_conf.enabled_assignor_cnt == 0)
                return RD_KAFKA_RESP_ERR__INVALID_ARG;

        /* If the consumer has raised a fatal error treat all subscribes as
           unsubscribe */
        if (rd_kafka_fatal_error_code(rkcg->rkcg_rk)) {
                if (rkcg->rkcg_subscription)
                        rd_kafka_cgrp_unsubscribe(rkcg,
                                                  rd_true /*leave group*/);
                return RD_KAFKA_RESP_ERR__FATAL;
        }

        /* Clear any existing postponed subscribe. */
        if (rkcg->rkcg_next_subscription)
                rd_kafka_topic_partition_list_destroy_free(
                    rkcg->rkcg_next_subscription);
        rkcg->rkcg_next_subscription = NULL;
        rkcg->rkcg_next_unsubscribe  = rd_false;

        if (RD_KAFKA_CGRP_REBALANCING(rkcg)) {
                rd_kafka_dbg(
                    rkcg->rkcg_rk, CGRP | RD_KAFKA_DBG_CONSUMER, "SUBSCRIBE",
                    "Group \"%.*s\": postponing "
                    "subscribe until previous rebalance "
                    "completes (join-state %s)",
                    RD_KAFKAP_STR_PR(rkcg->rkcg_group_id),
                    rd_kafka_cgrp_join_state_names[rkcg->rkcg_join_state]);

                if (!rktparlist)
                        rkcg->rkcg_next_unsubscribe = rd_true;
                else
                        rkcg->rkcg_next_subscription = rktparlist;

                return RD_KAFKA_RESP_ERR_NO_ERROR;
        }

        if (rd_kafka_cgrp_rebalance_protocol(rkcg) ==
                RD_KAFKA_REBALANCE_PROTOCOL_COOPERATIVE &&
            rktparlist && rkcg->rkcg_subscription)
                return rd_kafka_cgrp_modify_subscription(rkcg, rktparlist);

        /* Remove existing subscription first */
        if (rkcg->rkcg_subscription)
                rd_kafka_cgrp_unsubscribe(
                    rkcg,
                    rktparlist
                        ? rd_false /* don't leave group if new subscription */
                        : rd_true /* leave group if no new subscription */);

        if (!rktparlist)
                return RD_KAFKA_RESP_ERR_NO_ERROR;

        rkcg->rkcg_flags |= RD_KAFKA_CGRP_F_SUBSCRIPTION;

        if (rd_kafka_topic_partition_list_regex_cnt(rktparlist) > 0)
                rkcg->rkcg_flags |= RD_KAFKA_CGRP_F_WILDCARD_SUBSCRIPTION;

        rkcg->rkcg_subscription = rktparlist;

        rd_kafka_cgrp_join(rkcg);

        return RD_KAFKA_RESP_ERR_NO_ERROR;
}



/**
 * Same as cgrp_terminate() but called from the cgrp/main thread upon receiving
 * the op 'rko' from cgrp_terminate().
 *
 * NOTE: Takes ownership of 'rko'
 *
 * Locality: main thread
 */
void rd_kafka_cgrp_terminate0(rd_kafka_cgrp_t *rkcg, rd_kafka_op_t *rko) {

        rd_kafka_assert(NULL, thrd_is_current(rkcg->rkcg_rk->rk_thread));

        rd_kafka_dbg(rkcg->rkcg_rk, CGRP, "CGRPTERM",
                     "Terminating group \"%.*s\" in state %s "
                     "with %d partition(s)",
                     RD_KAFKAP_STR_PR(rkcg->rkcg_group_id),
                     rd_kafka_cgrp_state_names[rkcg->rkcg_state],
                     rd_list_cnt(&rkcg->rkcg_toppars));

        if (unlikely(rkcg->rkcg_state == RD_KAFKA_CGRP_STATE_TERM ||
                     (rkcg->rkcg_flags & RD_KAFKA_CGRP_F_TERMINATE) ||
                     rkcg->rkcg_reply_rko != NULL)) {
                /* Already terminating or handling a previous terminate */
                if (rko) {
                        rd_kafka_q_t *rkq = rko->rko_replyq.q;
                        rko->rko_replyq.q = NULL;
                        rd_kafka_consumer_err(
                            rkq, RD_KAFKA_NODEID_UA,
                            RD_KAFKA_RESP_ERR__IN_PROGRESS,
                            rko->rko_replyq.version, NULL, NULL,
                            RD_KAFKA_OFFSET_INVALID, "Group is %s",
                            rkcg->rkcg_reply_rko ? "terminating"
                                                 : "terminated");
                        rd_kafka_q_destroy(rkq);
                        rd_kafka_op_destroy(rko);
                }
                return;
        }

        /* Mark for stopping, the actual state transition
         * is performed when all toppars have left. */
        rkcg->rkcg_flags |= RD_KAFKA_CGRP_F_TERMINATE;
        rkcg->rkcg_ts_terminate = rd_clock();
        rkcg->rkcg_reply_rko    = rko;

        if (rkcg->rkcg_flags & RD_KAFKA_CGRP_F_SUBSCRIPTION)
                rd_kafka_cgrp_unsubscribe(
                    rkcg,
                    /* Leave group if this is a controlled shutdown */
                    !rd_kafka_destroy_flags_no_consumer_close(rkcg->rkcg_rk));

        /* Reset the wait-for-LeaveGroup flag if there is an outstanding
         * LeaveGroupRequest being waited on (from a prior unsubscribe), but
         * the destroy flags have NO_CONSUMER_CLOSE set, which calls
         * for immediate termination. */
        if (rd_kafka_destroy_flags_no_consumer_close(rkcg->rkcg_rk))
                rkcg->rkcg_flags &= ~RD_KAFKA_CGRP_F_WAIT_LEAVE;

        /* If there's an oustanding rebalance which has not yet been
         * served by the application it will be served from consumer_close().
         * If the instance is being terminated with NO_CONSUMER_CLOSE we
         * trigger unassign directly to avoid stalling on rebalance callback
         * queues that are no longer served by the application. */
        if (!RD_KAFKA_CGRP_WAIT_ASSIGN_CALL(rkcg) ||
            rd_kafka_destroy_flags_no_consumer_close(rkcg->rkcg_rk))
                rd_kafka_cgrp_unassign(rkcg);

        /* Serve assignment so it can start to decommission */
        rd_kafka_assignment_serve(rkcg->rkcg_rk);

        /* Try to terminate right away if all preconditions are met. */
        rd_kafka_cgrp_try_terminate(rkcg);
}


/**
 * Terminate and decommission a cgrp asynchronously.
 *
 * Locality: any thread
 */
void rd_kafka_cgrp_terminate(rd_kafka_cgrp_t *rkcg, rd_kafka_replyq_t replyq) {
        rd_kafka_assert(NULL, !thrd_is_current(rkcg->rkcg_rk->rk_thread));
        rd_kafka_cgrp_op(rkcg, NULL, replyq, RD_KAFKA_OP_TERMINATE, 0);
}


struct _op_timeout_offset_commit {
        rd_ts_t now;
        rd_kafka_t *rk;
        rd_list_t expired;
};

/**
 * q_filter callback for expiring OFFSET_COMMIT timeouts.
 */
static int rd_kafka_op_offset_commit_timeout_check(rd_kafka_q_t *rkq,
                                                   rd_kafka_op_t *rko,
                                                   void *opaque) {
        struct _op_timeout_offset_commit *state =
            (struct _op_timeout_offset_commit *)opaque;

        if (likely(rko->rko_type != RD_KAFKA_OP_OFFSET_COMMIT ||
                   rko->rko_u.offset_commit.ts_timeout == 0 ||
                   rko->rko_u.offset_commit.ts_timeout > state->now)) {
                return 0;
        }

        rd_kafka_q_deq0(rkq, rko);

        /* Add to temporary list to avoid recursive
         * locking of rkcg_wait_coord_q. */
        rd_list_add(&state->expired, rko);
        return 1;
}


/**
 * Scan for various timeouts.
 */
static void rd_kafka_cgrp_timeout_scan(rd_kafka_cgrp_t *rkcg, rd_ts_t now) {
        struct _op_timeout_offset_commit ofc_state;
        int i, cnt = 0;
        rd_kafka_op_t *rko;

        ofc_state.now = now;
        ofc_state.rk  = rkcg->rkcg_rk;
        rd_list_init(&ofc_state.expired, 0, NULL);

        cnt += rd_kafka_q_apply(rkcg->rkcg_wait_coord_q,
                                rd_kafka_op_offset_commit_timeout_check,
                                &ofc_state);

        RD_LIST_FOREACH(rko, &ofc_state.expired, i)
        rd_kafka_cgrp_op_handle_OffsetCommit(rkcg->rkcg_rk, NULL,
                                             RD_KAFKA_RESP_ERR__WAIT_COORD,
                                             NULL, NULL, rko);

        rd_list_destroy(&ofc_state.expired);

        if (cnt > 0)
                rd_kafka_dbg(rkcg->rkcg_rk, CGRP, "CGRPTIMEOUT",
                             "Group \"%.*s\": timed out %d op(s), %d remain",
                             RD_KAFKAP_STR_PR(rkcg->rkcg_group_id), cnt,
                             rd_kafka_q_len(rkcg->rkcg_wait_coord_q));
}


/**
 * @brief Handle an assign op.
 * @locality rdkafka main thread
 * @locks none
 */
static void rd_kafka_cgrp_handle_assign_op(rd_kafka_cgrp_t *rkcg,
                                           rd_kafka_op_t *rko) {
        rd_kafka_error_t *error = NULL;

        if (rd_kafka_fatal_error_code(rkcg->rkcg_rk) ||
            rkcg->rkcg_flags & RD_KAFKA_CGRP_F_TERMINATE) {
                /* Treat all assignments as unassign when a fatal error is
                 * raised or the cgrp is terminating. */

                rd_kafka_dbg(rkcg->rkcg_rk, CGRP | RD_KAFKA_DBG_CONSUMER,
                             "ASSIGN",
                             "Group \"%s\": Consumer %s: "
                             "treating assign as unassign",
                             rkcg->rkcg_group_id->str,
                             rd_kafka_fatal_error_code(rkcg->rkcg_rk)
                                 ? "has raised a fatal error"
                                 : "is terminating");

                if (rko->rko_u.assign.partitions) {
                        rd_kafka_topic_partition_list_destroy(
                            rko->rko_u.assign.partitions);
                        rko->rko_u.assign.partitions = NULL;
                }
                rko->rko_u.assign.method = RD_KAFKA_ASSIGN_METHOD_ASSIGN;

        } else if (rd_kafka_cgrp_rebalance_protocol(rkcg) ==
                       RD_KAFKA_REBALANCE_PROTOCOL_COOPERATIVE &&
                   !(rko->rko_u.assign.method ==
                         RD_KAFKA_ASSIGN_METHOD_INCR_ASSIGN ||
                     rko->rko_u.assign.method ==
                         RD_KAFKA_ASSIGN_METHOD_INCR_UNASSIGN))
                error = rd_kafka_error_new(RD_KAFKA_RESP_ERR__STATE,
                                           "Changes to the current assignment "
                                           "must be made using "
                                           "incremental_assign() or "
                                           "incremental_unassign() "
                                           "when rebalance protocol type is "
                                           "COOPERATIVE");

        else if (rd_kafka_cgrp_rebalance_protocol(rkcg) ==
                     RD_KAFKA_REBALANCE_PROTOCOL_EAGER &&
                 !(rko->rko_u.assign.method == RD_KAFKA_ASSIGN_METHOD_ASSIGN))
                error = rd_kafka_error_new(RD_KAFKA_RESP_ERR__STATE,
                                           "Changes to the current assignment "
                                           "must be made using "
                                           "assign() when rebalance "
                                           "protocol type is EAGER");

        if (!error) {
                switch (rko->rko_u.assign.method) {
                case RD_KAFKA_ASSIGN_METHOD_ASSIGN:
                        /* New atomic assignment (partitions != NULL),
                         * or unassignment (partitions == NULL) */
                        if (rko->rko_u.assign.partitions)
                                error = rd_kafka_cgrp_assign(
                                    rkcg, rko->rko_u.assign.partitions);
                        else
                                error = rd_kafka_cgrp_unassign(rkcg);
                        break;
                case RD_KAFKA_ASSIGN_METHOD_INCR_ASSIGN:
                        error = rd_kafka_cgrp_incremental_assign(
                            rkcg, rko->rko_u.assign.partitions);
                        break;
                case RD_KAFKA_ASSIGN_METHOD_INCR_UNASSIGN:
                        error = rd_kafka_cgrp_incremental_unassign(
                            rkcg, rko->rko_u.assign.partitions);
                        break;
                default:
                        RD_NOTREACHED();
                        break;
                }

                /* If call succeeded serve the assignment */
                if (!error)
                        rd_kafka_assignment_serve(rkcg->rkcg_rk);
        }

        if (error) {
                /* Log error since caller might not check
                 * *assign() return value. */
                rd_kafka_log(rkcg->rkcg_rk, LOG_WARNING, "ASSIGN",
                             "Group \"%s\": application *assign() call "
                             "failed: %s",
                             rkcg->rkcg_group_id->str,
                             rd_kafka_error_string(error));
        }

        rd_kafka_op_error_reply(rko, error);
}


/**
 * @brief Handle cgrp queue op.
 * @locality rdkafka main thread
 * @locks none
 */
static rd_kafka_op_res_t rd_kafka_cgrp_op_serve(rd_kafka_t *rk,
                                                rd_kafka_q_t *rkq,
                                                rd_kafka_op_t *rko,
                                                rd_kafka_q_cb_type_t cb_type,
                                                void *opaque) {
        rd_kafka_cgrp_t *rkcg = opaque;
        rd_kafka_toppar_t *rktp;
        rd_kafka_resp_err_t err;
        const int silent_op = rko->rko_type == RD_KAFKA_OP_RECV_BUF;

        rktp = rko->rko_rktp;

        if (rktp && !silent_op)
                rd_kafka_dbg(
                    rkcg->rkcg_rk, CGRP, "CGRPOP",
                    "Group \"%.*s\" received op %s in state %s "
                    "(join-state %s) for %.*s [%" PRId32 "]",
                    RD_KAFKAP_STR_PR(rkcg->rkcg_group_id),
                    rd_kafka_op2str(rko->rko_type),
                    rd_kafka_cgrp_state_names[rkcg->rkcg_state],
                    rd_kafka_cgrp_join_state_names[rkcg->rkcg_join_state],
                    RD_KAFKAP_STR_PR(rktp->rktp_rkt->rkt_topic),
                    rktp->rktp_partition);
        else if (!silent_op)
                rd_kafka_dbg(
                    rkcg->rkcg_rk, CGRP, "CGRPOP",
                    "Group \"%.*s\" received op %s in state %s "
                    "(join-state %s)",
                    RD_KAFKAP_STR_PR(rkcg->rkcg_group_id),
                    rd_kafka_op2str(rko->rko_type),
                    rd_kafka_cgrp_state_names[rkcg->rkcg_state],
                    rd_kafka_cgrp_join_state_names[rkcg->rkcg_join_state]);

        switch ((int)rko->rko_type) {
        case RD_KAFKA_OP_NAME:
                /* Return the currently assigned member id. */
                if (rkcg->rkcg_member_id)
                        rko->rko_u.name.str =
                            RD_KAFKAP_STR_DUP(rkcg->rkcg_member_id);
                rd_kafka_op_reply(rko, 0);
                rko = NULL;
                break;

        case RD_KAFKA_OP_CG_METADATA:
                /* Return the current consumer group metadata. */
                rko->rko_u.cg_metadata =
                    rkcg->rkcg_member_id
                        ? rd_kafka_consumer_group_metadata_new_with_genid(
                              rkcg->rkcg_rk->rk_conf.group_id_str,
                              rkcg->rkcg_generation_id,
                              rkcg->rkcg_member_id->str,
                              rkcg->rkcg_rk->rk_conf.group_instance_id)
                        : NULL;
                rd_kafka_op_reply(rko, RD_KAFKA_RESP_ERR_NO_ERROR);
                rko = NULL;
                break;

        case RD_KAFKA_OP_OFFSET_FETCH:
                if (rkcg->rkcg_state != RD_KAFKA_CGRP_STATE_UP ||
                    (rkcg->rkcg_flags & RD_KAFKA_CGRP_F_TERMINATE)) {
                        rd_kafka_op_handle_OffsetFetch(
                            rkcg->rkcg_rk, NULL, RD_KAFKA_RESP_ERR__WAIT_COORD,
                            NULL, NULL, rko);
                        rko = NULL; /* rko freed by handler */
                        break;
                }

                rd_kafka_OffsetFetchRequest(
                    rkcg->rkcg_coord, rk->rk_group_id->str,
                    rko->rko_u.offset_fetch.partitions, rd_false, -1, NULL,
                    rko->rko_u.offset_fetch.require_stable_offsets,
                    0, /* Timeout */
                    RD_KAFKA_REPLYQ(rkcg->rkcg_ops, 0),
                    rd_kafka_op_handle_OffsetFetch, rko);
                rko = NULL; /* rko now owned by request */
                break;

        case RD_KAFKA_OP_PARTITION_JOIN:
                rd_kafka_cgrp_partition_add(rkcg, rktp);

                /* If terminating tell the partition to leave */
                if (rkcg->rkcg_flags & RD_KAFKA_CGRP_F_TERMINATE)
                        rd_kafka_toppar_op_fetch_stop(rktp, RD_KAFKA_NO_REPLYQ);
                break;

        case RD_KAFKA_OP_PARTITION_LEAVE:
                rd_kafka_cgrp_partition_del(rkcg, rktp);
                break;

        case RD_KAFKA_OP_OFFSET_COMMIT:
                /* Trigger offsets commit. */
                rd_kafka_cgrp_offsets_commit(rkcg, rko,
                                             /* only set offsets
                                              * if no partitions were
                                              * specified. */
                                             rko->rko_u.offset_commit.partitions
                                                 ? 0
                                                 : 1 /* set_offsets*/,
                                             rko->rko_u.offset_commit.reason);
                rko = NULL; /* rko now owned by request */
                break;

        case RD_KAFKA_OP_COORD_QUERY:
                rd_kafka_cgrp_coord_query(
                    rkcg,
                    rko->rko_err ? rd_kafka_err2str(rko->rko_err) : "from op");
                break;

        case RD_KAFKA_OP_SUBSCRIBE:
                rd_kafka_app_polled(rk);

                /* New atomic subscription (may be NULL) */
                if(rkcg->rkcg_group_protocol == RD_KAFKA_GROUP_PROTOCOL_CONSUMER) {
                        err =
                            rd_kafka_cgrp_consumer_subscribe(rkcg, rko->rko_u.subscribe.topics);
                } else {
                        err =
                            rd_kafka_cgrp_subscribe(rkcg, rko->rko_u.subscribe.topics);
                }

                if (!err) /* now owned by rkcg */
                        rko->rko_u.subscribe.topics = NULL;

                rd_kafka_op_reply(rko, err);
                rko = NULL;
                break;

        case RD_KAFKA_OP_ASSIGN:
                rd_kafka_cgrp_handle_assign_op(rkcg, rko);
                rko = NULL;
                break;

        case RD_KAFKA_OP_GET_SUBSCRIPTION:
                if (rkcg->rkcg_next_subscription)
                        rko->rko_u.subscribe.topics =
                            rd_kafka_topic_partition_list_copy(
                                rkcg->rkcg_next_subscription);
                else if (rkcg->rkcg_next_unsubscribe)
                        rko->rko_u.subscribe.topics = NULL;
                else if (rkcg->rkcg_subscription)
                        rko->rko_u.subscribe.topics =
                            rd_kafka_topic_partition_list_copy(
                                rkcg->rkcg_subscription);
                rd_kafka_op_reply(rko, 0);
                rko = NULL;
                break;

        case RD_KAFKA_OP_GET_ASSIGNMENT:
                /* This is the consumer assignment, not the group assignment. */
                rko->rko_u.assign.partitions =
                    rd_kafka_topic_partition_list_copy(
                        rkcg->rkcg_rk->rk_consumer.assignment.all);

                rd_kafka_op_reply(rko, 0);
                rko = NULL;
                break;

        case RD_KAFKA_OP_GET_REBALANCE_PROTOCOL:
                rko->rko_u.rebalance_protocol.str =
                    rd_kafka_rebalance_protocol2str(
                        rd_kafka_cgrp_rebalance_protocol(rkcg));
                rd_kafka_op_reply(rko, RD_KAFKA_RESP_ERR_NO_ERROR);
                rko = NULL;
                break;

        case RD_KAFKA_OP_TERMINATE:
                rd_kafka_cgrp_terminate0(rkcg, rko);
                rko = NULL; /* terminate0() takes ownership */
                break;

        default:
                rd_kafka_assert(rkcg->rkcg_rk, !*"unknown type");
                break;
        }

        if (rko)
                rd_kafka_op_destroy(rko);

        return RD_KAFKA_OP_RES_HANDLED;
}


/**
 * @returns true if the session timeout has expired (due to no successful
 *          Heartbeats in session.timeout.ms) and triggers a rebalance.
 */
static rd_bool_t rd_kafka_cgrp_session_timeout_check(rd_kafka_cgrp_t *rkcg,
                                                     rd_ts_t now) {
        rd_ts_t delta;
        char buf[256];

        if (unlikely(!rkcg->rkcg_ts_session_timeout))
                return rd_true; /* Session has expired */

        delta = now - rkcg->rkcg_ts_session_timeout;
        if (likely(delta < 0))
                return rd_false;

        delta += rkcg->rkcg_rk->rk_conf.group_session_timeout_ms * 1000;

        rd_snprintf(buf, sizeof(buf),
                    "Consumer group session timed out (in join-state %s) after "
                    "%" PRId64
                    " ms without a successful response from the "
                    "group coordinator (broker %" PRId32 ", last error was %s)",
                    rd_kafka_cgrp_join_state_names[rkcg->rkcg_join_state],
                    delta / 1000, rkcg->rkcg_coord_id,
                    rd_kafka_err2str(rkcg->rkcg_last_heartbeat_err));

        rkcg->rkcg_last_heartbeat_err = RD_KAFKA_RESP_ERR_NO_ERROR;

        rd_kafka_log(rkcg->rkcg_rk, LOG_WARNING, "SESSTMOUT",
                     "%s: revoking assignment and rejoining group", buf);

        /* Prevent further rebalances */
        rkcg->rkcg_ts_session_timeout = 0;

        /* Timing out invalidates the member id, reset it
         * now to avoid an ERR_UNKNOWN_MEMBER_ID on the next join. */
        rd_kafka_cgrp_set_member_id(rkcg, "");

        /* Revoke and rebalance */
        rd_kafka_cgrp_revoke_all_rejoin_maybe(rkcg, rd_true /*lost*/,
                                              rd_true /*initiating*/, buf);

        return rd_true;
}


/**
 * @brief Apply the next waiting subscribe/unsubscribe, if any.
 */
static void rd_kafka_cgrp_apply_next_subscribe(rd_kafka_cgrp_t *rkcg) {
        rd_assert(rkcg->rkcg_join_state == RD_KAFKA_CGRP_JOIN_STATE_INIT);

        if (rkcg->rkcg_next_subscription) {
                rd_kafka_topic_partition_list_t *next_subscription =
                    rkcg->rkcg_next_subscription;
                rd_kafka_dbg(rkcg->rkcg_rk, CGRP, "SUBSCRIBE",
                             "Group \"%s\": invoking waiting postponed "
                             "subscribe",
                             rkcg->rkcg_group_id->str);
                rkcg->rkcg_next_subscription = NULL;
                rd_kafka_cgrp_subscribe(rkcg, next_subscription);

        } else if (rkcg->rkcg_next_unsubscribe) {
                rd_kafka_dbg(rkcg->rkcg_rk, CGRP, "SUBSCRIBE",
                             "Group \"%s\": invoking waiting postponed "
                             "unsubscribe",
                             rkcg->rkcg_group_id->str);
                rkcg->rkcg_next_unsubscribe = rd_false;
                rd_kafka_cgrp_unsubscribe(rkcg, rd_true /*Leave*/);
        }
}

/**
 * Client group's join state handling
 */
static void rd_kafka_cgrp_join_state_serve(rd_kafka_cgrp_t *rkcg) {
        rd_ts_t now = rd_clock();

        if (unlikely(rd_kafka_fatal_error_code(rkcg->rkcg_rk)))
                return;

        switch (rkcg->rkcg_join_state) {
        case RD_KAFKA_CGRP_JOIN_STATE_INIT:
                if (unlikely(rd_kafka_cgrp_awaiting_response(rkcg)))
                        break;

                /* If there is a next subscription, apply it.  */
                rd_kafka_cgrp_apply_next_subscribe(rkcg);

                /* If we have a subscription start the join process. */
                if (!rkcg->rkcg_subscription)
                        break;

                if (rd_interval_immediate(&rkcg->rkcg_join_intvl, 1000 * 1000,
                                          now) > 0)
                        rd_kafka_cgrp_join(rkcg);
                break;

        case RD_KAFKA_CGRP_JOIN_STATE_WAIT_JOIN:
        case RD_KAFKA_CGRP_JOIN_STATE_WAIT_METADATA:
        case RD_KAFKA_CGRP_JOIN_STATE_WAIT_SYNC:
        case RD_KAFKA_CGRP_JOIN_STATE_WAIT_UNASSIGN_TO_COMPLETE:
                /* FIXME: I think we might have to send heartbeats in
                 *        in WAIT_INCR_UNASSIGN, yes-no? */
        case RD_KAFKA_CGRP_JOIN_STATE_WAIT_INCR_UNASSIGN_TO_COMPLETE:
                break;

        case RD_KAFKA_CGRP_JOIN_STATE_STEADY:
        case RD_KAFKA_CGRP_JOIN_STATE_WAIT_ASSIGN_CALL:
        case RD_KAFKA_CGRP_JOIN_STATE_WAIT_UNASSIGN_CALL:
                if (rkcg->rkcg_flags & RD_KAFKA_CGRP_F_SUBSCRIPTION &&
                    rd_interval(
                        &rkcg->rkcg_heartbeat_intvl,
                        rkcg->rkcg_rk->rk_conf.group_heartbeat_intvl_ms * 1000,
                        now) > 0)
                        rd_kafka_cgrp_heartbeat(rkcg);
                break;
        }
}

void  rd_kafka_cgrp_consumer_group_heartbeat(rd_kafka_cgrp_t *rkcg) {

        /* Don't send heartbeats if max.poll.interval.ms was exceeded */
        if (rkcg->rkcg_flags & RD_KAFKA_CGRP_F_MAX_POLL_EXCEEDED)
                return;

        /* Skip heartbeat if we have one in transit */
        if (rkcg->rkcg_flags & RD_KAFKA_CGRP_F_HEARTBEAT_IN_TRANSIT)
                return;

        rkcg->rkcg_flags |= RD_KAFKA_CGRP_F_HEARTBEAT_IN_TRANSIT;

        rd_kafka_ConsumerGroupHeartbeatRequest(
            rkcg->rkcg_coord,
            rkcg->rkcg_group_id,
            rkcg->rkcg_member_id,
            rkcg->rkcg_member_epoch,
            rkcg->rkcg_group_instance_id,
            rkcg->rkcg_client_rack,
            rkcg->rkcg_rk->rk_conf.max_poll_interval_ms,
            rkcg->rkcg_next_subscription,
            rkcg->rkcg_next_subscription_regex,
            rkcg->rkcg_group_remote_assignor,
            rkcg->rkcg_group_assignment,
            rd_true,
            RD_KAFKA_REPLYQ(rkcg->rkcg_ops, 0),
            rd_kafka_cgrp_handle_ConsumerGroupHeartbeat,
            NULL);

}

void rd_kafka_cgrp_consumer_serve(rd_kafka_cgrp_t *rkcg) {
        if(rkcg->rkcg_next_subscription && rkcg->rkcg_next_subscription->cnt > 0) {
                rd_kafka_cgrp_consumer_group_heartbeat(rkcg);
        }
}

/**
 * Client group handling.
 * Called from main thread to serve the operational aspects of a cgrp.
 */
void rd_kafka_cgrp_serve(rd_kafka_cgrp_t *rkcg) {
        rd_kafka_broker_t *rkb = rkcg->rkcg_coord;
        int rkb_state          = RD_KAFKA_BROKER_STATE_INIT;
        rd_ts_t now;

        if (rkb) {
                rd_kafka_broker_lock(rkb);
                rkb_state = rkb->rkb_state;
                rd_kafka_broker_unlock(rkb);

                /* Go back to querying state if we lost the current coordinator
                 * connection. */
                if (rkb_state < RD_KAFKA_BROKER_STATE_UP &&
                    rkcg->rkcg_state == RD_KAFKA_CGRP_STATE_UP)
                        rd_kafka_cgrp_set_state(
                            rkcg, RD_KAFKA_CGRP_STATE_QUERY_COORD);
        }

        now = rd_clock();

        /* Check for cgrp termination */
        if (unlikely(rd_kafka_cgrp_try_terminate(rkcg))) {
                rd_kafka_cgrp_terminated(rkcg);
                return; /* cgrp terminated */
        }

        /* Bail out if we're terminating. */
        if (unlikely(rd_kafka_terminating(rkcg->rkcg_rk)))
                return;

        /* Check session timeout regardless of current coordinator
         * connection state (rkcg_state) */
        if (rkcg->rkcg_join_state == RD_KAFKA_CGRP_JOIN_STATE_STEADY)
                rd_kafka_cgrp_session_timeout_check(rkcg, now);

retry:
        switch (rkcg->rkcg_state) {
        case RD_KAFKA_CGRP_STATE_TERM:
                break;

        case RD_KAFKA_CGRP_STATE_INIT:
                rd_kafka_cgrp_set_state(rkcg, RD_KAFKA_CGRP_STATE_QUERY_COORD);
                /* FALLTHRU */

        case RD_KAFKA_CGRP_STATE_QUERY_COORD:
                /* Query for coordinator. */
                if (rd_interval_immediate(&rkcg->rkcg_coord_query_intvl,
                                          500 * 1000, now) > 0)
                        rd_kafka_cgrp_coord_query(rkcg,
                                                  "intervaled in "
                                                  "state query-coord");
                break;

        case RD_KAFKA_CGRP_STATE_WAIT_COORD:
                /* Waiting for FindCoordinator response */
                break;

        case RD_KAFKA_CGRP_STATE_WAIT_BROKER:
                /* See if the group should be reassigned to another broker. */
                if (rd_kafka_cgrp_coord_update(rkcg, rkcg->rkcg_coord_id))
                        goto retry; /* Coordinator changed, retry state-machine
                                     * to speed up next transition. */

                /* Coordinator query */
                if (rd_interval(&rkcg->rkcg_coord_query_intvl, 1000 * 1000,
                                now) > 0)
                        rd_kafka_cgrp_coord_query(rkcg,
                                                  "intervaled in "
                                                  "state wait-broker");
                break;

        case RD_KAFKA_CGRP_STATE_WAIT_BROKER_TRANSPORT:
                /* Waiting for broker transport to come up.
                 * Also make sure broker supports groups. */
                if (rkb_state < RD_KAFKA_BROKER_STATE_UP || !rkb ||
                    !rd_kafka_broker_supports(
                        rkb, RD_KAFKA_FEATURE_BROKER_GROUP_COORD)) {
                        /* Coordinator query */
                        if (rd_interval(&rkcg->rkcg_coord_query_intvl,
                                        1000 * 1000, now) > 0)
                                rd_kafka_cgrp_coord_query(
                                    rkcg,
                                    "intervaled in state "
                                    "wait-broker-transport");

                } else {
                        rd_kafka_cgrp_set_state(rkcg, RD_KAFKA_CGRP_STATE_UP);

                        /* Serve join state to trigger (re)join */
                        if(rkcg->rkcg_group_protocol == RD_KAFKA_GROUP_PROTOCOL_CONSUMER) {
                                rd_kafka_cgrp_consumer_serve(rkcg);
                        } else {
                                rd_kafka_cgrp_join_state_serve(rkcg);

                                /* Serve any pending partitions in the assignment */
                                rd_kafka_assignment_serve(rkcg->rkcg_rk);
                        }
                }
                break;

        case RD_KAFKA_CGRP_STATE_UP:
                /* Move any ops awaiting the coordinator to the ops queue
                 * for reprocessing. */
                rd_kafka_q_concat(rkcg->rkcg_ops, rkcg->rkcg_wait_coord_q);

                /* Relaxed coordinator queries. */
                if (rd_interval(&rkcg->rkcg_coord_query_intvl,
                                rkcg->rkcg_rk->rk_conf.coord_query_intvl_ms *
                                    1000,
                                now) > 0)
                        rd_kafka_cgrp_coord_query(rkcg,
                                                  "intervaled in state up");

                if(rkcg->rkcg_group_protocol == RD_KAFKA_GROUP_PROTOCOL_CONSUMER) {
                        rd_kafka_cgrp_consumer_serve(rkcg);
                } else {
                        rd_kafka_cgrp_join_state_serve(rkcg);
                }

                break;
        }

        if (unlikely(rkcg->rkcg_state != RD_KAFKA_CGRP_STATE_UP &&
                     rd_interval(&rkcg->rkcg_timeout_scan_intvl, 1000 * 1000,
                                 now) > 0))
                rd_kafka_cgrp_timeout_scan(rkcg, now);
}



/**
 * Send an op to a cgrp.
 *
 * Locality: any thread
 */
void rd_kafka_cgrp_op(rd_kafka_cgrp_t *rkcg,
                      rd_kafka_toppar_t *rktp,
                      rd_kafka_replyq_t replyq,
                      rd_kafka_op_type_t type,
                      rd_kafka_resp_err_t err) {
        rd_kafka_op_t *rko;

        rko             = rd_kafka_op_new(type);
        rko->rko_err    = err;
        rko->rko_replyq = replyq;

        if (rktp)
                rko->rko_rktp = rd_kafka_toppar_keep(rktp);

        rd_kafka_q_enq(rkcg->rkcg_ops, rko);
}



void rd_kafka_cgrp_set_member_id(rd_kafka_cgrp_t *rkcg, const char *member_id) {
        if (rkcg->rkcg_member_id && member_id &&
            !rd_kafkap_str_cmp_str(rkcg->rkcg_member_id, member_id))
                return; /* No change */

        rd_kafka_dbg(rkcg->rkcg_rk, CGRP, "MEMBERID",
                     "Group \"%.*s\": updating member id \"%s\" -> \"%s\"",
                     RD_KAFKAP_STR_PR(rkcg->rkcg_group_id),
                     rkcg->rkcg_member_id ? rkcg->rkcg_member_id->str
                                          : "(not-set)",
                     member_id ? member_id : "(not-set)");

        if (rkcg->rkcg_member_id) {
                rd_kafkap_str_destroy(rkcg->rkcg_member_id);
                rkcg->rkcg_member_id = NULL;
        }

        if (member_id)
                rkcg->rkcg_member_id = rd_kafkap_str_new(member_id, -1);
}


/**
 * @brief Determine owned partitions that no longer exist (partitions in
 *        deleted or re-created topics).
 */
static rd_kafka_topic_partition_list_t *
rd_kafka_cgrp_owned_but_not_exist_partitions(rd_kafka_cgrp_t *rkcg) {
        rd_kafka_topic_partition_list_t *result = NULL;
        const rd_kafka_topic_partition_t *curr;

        if (!rkcg->rkcg_group_assignment)
                return NULL;

        RD_KAFKA_TPLIST_FOREACH(curr, rkcg->rkcg_group_assignment) {
                if (rd_list_find(rkcg->rkcg_subscribed_topics, curr->topic,
                                 rd_kafka_topic_info_topic_cmp))
                        continue;

                if (!result)
                        result = rd_kafka_topic_partition_list_new(
                            rkcg->rkcg_group_assignment->cnt);

                rd_kafka_topic_partition_list_add_copy(result, curr);
        }

        return result;
}


/**
 * @brief Check if the latest metadata affects the current subscription:
 * - matched topic added
 * - matched topic removed
 * - matched topic's partition count change
 *
 * @locks none
 * @locality rdkafka main thread
 */
void rd_kafka_cgrp_metadata_update_check(rd_kafka_cgrp_t *rkcg,
                                         rd_bool_t do_join) {
        rd_list_t *tinfos;
        rd_kafka_topic_partition_list_t *errored;
        rd_bool_t changed;

        rd_kafka_assert(NULL, thrd_is_current(rkcg->rkcg_rk->rk_thread));

        if (!rkcg->rkcg_subscription || rkcg->rkcg_subscription->cnt == 0)
                return;

        /*
         * Unmatched topics will be added to the errored list.
         */
        errored = rd_kafka_topic_partition_list_new(0);

        /*
         * Create a list of the topics in metadata that matches our subscription
         */
        tinfos = rd_list_new(rkcg->rkcg_subscription->cnt,
                             (void *)rd_kafka_topic_info_destroy);

        if (rkcg->rkcg_flags & RD_KAFKA_CGRP_F_WILDCARD_SUBSCRIPTION)
                rd_kafka_metadata_topic_match(rkcg->rkcg_rk, tinfos,
                                              rkcg->rkcg_subscription, errored);
        else
                rd_kafka_metadata_topic_filter(
                    rkcg->rkcg_rk, tinfos, rkcg->rkcg_subscription, errored);


        /*
         * Propagate consumer errors for any non-existent or errored topics.
         * The function takes ownership of errored.
         */
        rd_kafka_propagate_consumer_topic_errors(
            rkcg, errored, "Subscribed topic not available");

        /*
         * Update effective list of topics (takes ownership of \c tinfos)
         */
        changed = rd_kafka_cgrp_update_subscribed_topics(rkcg, tinfos);

        if (!do_join ||
            (!changed &&
             /* If we get the same effective list of topics as last time around,
              * but the join is waiting for this metadata query to complete,
              * then we should not return here but follow through with the
              * (re)join below. */
             rkcg->rkcg_join_state != RD_KAFKA_CGRP_JOIN_STATE_WAIT_METADATA))
                return;

        /* List of subscribed topics changed, trigger rejoin. */
        rd_kafka_dbg(rkcg->rkcg_rk,
                     CGRP | RD_KAFKA_DBG_METADATA | RD_KAFKA_DBG_CONSUMER,
                     "REJOIN",
                     "Group \"%.*s\": "
                     "subscription updated from metadata change: "
                     "rejoining group in state %s",
                     RD_KAFKAP_STR_PR(rkcg->rkcg_group_id),
                     rd_kafka_cgrp_join_state_names[rkcg->rkcg_join_state]);

        if (rd_kafka_cgrp_rebalance_protocol(rkcg) ==
            RD_KAFKA_REBALANCE_PROTOCOL_COOPERATIVE) {

                /* Partitions from deleted topics */
                rd_kafka_topic_partition_list_t *owned_but_not_exist =
                    rd_kafka_cgrp_owned_but_not_exist_partitions(rkcg);

                if (owned_but_not_exist) {
                        rd_kafka_cgrp_assignment_set_lost(
                            rkcg, "%d subscribed topic(s) no longer exist",
                            owned_but_not_exist->cnt);

                        rd_kafka_rebalance_op_incr(
                            rkcg, RD_KAFKA_RESP_ERR__REVOKE_PARTITIONS,
                            owned_but_not_exist,
                            rkcg->rkcg_group_leader.members != NULL
                            /* Rejoin group following revoke's
                             * unassign if we are leader */
                            ,
                            "topics not available");
                        rd_kafka_topic_partition_list_destroy(
                            owned_but_not_exist);

                } else {
                        /* Nothing to revoke, rejoin group if we are the
                         * leader.
                         * The KIP says to rejoin the group on metadata
                         * change only if we're the leader. But what if a
                         * non-leader is subscribed to a regex that the others
                         * aren't?
                         * Going against the KIP and rejoining here. */
                        rd_kafka_cgrp_rejoin(
                            rkcg,
                            "Metadata for subscribed topic(s) has "
                            "changed");
                }

        } else {
                /* EAGER */
                rd_kafka_cgrp_revoke_rejoin(rkcg,
                                            "Metadata for subscribed topic(s) "
                                            "has changed");
        }

        /* We shouldn't get stuck in this state. */
        rd_dassert(rkcg->rkcg_join_state !=
                   RD_KAFKA_CGRP_JOIN_STATE_WAIT_METADATA);
}


rd_kafka_consumer_group_metadata_t *
rd_kafka_consumer_group_metadata_new(const char *group_id) {
        rd_kafka_consumer_group_metadata_t *cgmetadata;

        cgmetadata = rd_kafka_consumer_group_metadata_new_with_genid(
            group_id, -1, "", NULL);

        return cgmetadata;
}

rd_kafka_consumer_group_metadata_t *
rd_kafka_consumer_group_metadata_new_with_genid(const char *group_id,
                                                int32_t generation_id,
                                                const char *member_id,
                                                const char *group_instance_id) {
        rd_kafka_consumer_group_metadata_t *cgmetadata;

        cgmetadata                = rd_calloc(1, sizeof(*cgmetadata));
        cgmetadata->group_id      = rd_strdup(group_id);
        cgmetadata->generation_id = generation_id;
        cgmetadata->member_id     = rd_strdup(member_id);
        if (group_instance_id)
                cgmetadata->group_instance_id = rd_strdup(group_instance_id);

        return cgmetadata;
}

rd_kafka_consumer_group_metadata_t *
rd_kafka_consumer_group_metadata(rd_kafka_t *rk) {
        rd_kafka_consumer_group_metadata_t *cgmetadata;
        rd_kafka_op_t *rko;
        rd_kafka_cgrp_t *rkcg;

        if (!(rkcg = rd_kafka_cgrp_get(rk)))
                return NULL;

        rko = rd_kafka_op_req2(rkcg->rkcg_ops, RD_KAFKA_OP_CG_METADATA);
        if (!rko)
                return NULL;

        cgmetadata             = rko->rko_u.cg_metadata;
        rko->rko_u.cg_metadata = NULL;
        rd_kafka_op_destroy(rko);

        return cgmetadata;
}

const char *rd_kafka_consumer_group_metadata_member_id(
    const rd_kafka_consumer_group_metadata_t *group_metadata) {
        return group_metadata->member_id;
}

void rd_kafka_consumer_group_metadata_destroy(
    rd_kafka_consumer_group_metadata_t *cgmetadata) {
        rd_free(cgmetadata->group_id);
        rd_free(cgmetadata->member_id);
        if (cgmetadata->group_instance_id)
                rd_free(cgmetadata->group_instance_id);
        rd_free(cgmetadata);
}

rd_kafka_consumer_group_metadata_t *rd_kafka_consumer_group_metadata_dup(
    const rd_kafka_consumer_group_metadata_t *cgmetadata) {
        rd_kafka_consumer_group_metadata_t *ret;

        ret                = rd_calloc(1, sizeof(*cgmetadata));
        ret->group_id      = rd_strdup(cgmetadata->group_id);
        ret->generation_id = cgmetadata->generation_id;
        ret->member_id     = rd_strdup(cgmetadata->member_id);
        if (cgmetadata->group_instance_id)
                ret->group_instance_id =
                    rd_strdup(cgmetadata->group_instance_id);

        return ret;
}

/*
 * Consumer group metadata serialization format v2:
 *    "CGMDv2:"<generation_id><group_id>"\0"<member_id>"\0" \
 *    <group_instance_id_is_null>[<group_instance_id>"\0"]
 * Where <group_id> is the group_id string.
 */
static const char rd_kafka_consumer_group_metadata_magic[7] = "CGMDv2:";

rd_kafka_error_t *rd_kafka_consumer_group_metadata_write(
    const rd_kafka_consumer_group_metadata_t *cgmd,
    void **bufferp,
    size_t *sizep) {
        char *buf;
        size_t size;
        size_t of          = 0;
        size_t magic_len   = sizeof(rd_kafka_consumer_group_metadata_magic);
        size_t groupid_len = strlen(cgmd->group_id) + 1;
        size_t generationid_len          = sizeof(cgmd->generation_id);
        size_t member_id_len             = strlen(cgmd->member_id) + 1;
        int8_t group_instance_id_is_null = cgmd->group_instance_id ? 0 : 1;
        size_t group_instance_id_is_null_len =
            sizeof(group_instance_id_is_null);
        size_t group_instance_id_len =
            cgmd->group_instance_id ? strlen(cgmd->group_instance_id) + 1 : 0;

        size = magic_len + groupid_len + generationid_len + member_id_len +
               group_instance_id_is_null_len + group_instance_id_len;

        buf = rd_malloc(size);

        memcpy(buf, rd_kafka_consumer_group_metadata_magic, magic_len);
        of += magic_len;

        memcpy(buf + of, &cgmd->generation_id, generationid_len);
        of += generationid_len;

        memcpy(buf + of, cgmd->group_id, groupid_len);
        of += groupid_len;

        memcpy(buf + of, cgmd->member_id, member_id_len);
        of += member_id_len;

        memcpy(buf + of, &group_instance_id_is_null,
               group_instance_id_is_null_len);
        of += group_instance_id_is_null_len;

        if (!group_instance_id_is_null)
                memcpy(buf + of, cgmd->group_instance_id,
                       group_instance_id_len);
        of += group_instance_id_len;

        rd_assert(of == size);

        *bufferp = buf;
        *sizep   = size;

        return NULL;
}


/*
 * Check that a string is printable, returning NULL if not or
 * a pointer immediately after the end of the string NUL
 * terminator if so.
 **/
static const char *str_is_printable(const char *s, const char *end) {
        const char *c;
        for (c = s; *c && c != end; c++)
                if (!isprint((int)*c))
                        return NULL;
        return c + 1;
}


rd_kafka_error_t *rd_kafka_consumer_group_metadata_read(
    rd_kafka_consumer_group_metadata_t **cgmdp,
    const void *buffer,
    size_t size) {
        const char *buf = (const char *)buffer;
        const char *end = buf + size;
        const char *next;
        size_t magic_len = sizeof(rd_kafka_consumer_group_metadata_magic);
        int32_t generation_id;
        size_t generationid_len = sizeof(generation_id);
        const char *group_id;
        const char *member_id;
        int8_t group_instance_id_is_null;
        const char *group_instance_id = NULL;

        if (size < magic_len + generationid_len + 1 + 1 + 1)
                return rd_kafka_error_new(RD_KAFKA_RESP_ERR__BAD_MSG,
                                          "Input buffer is too short");

        if (memcmp(buffer, rd_kafka_consumer_group_metadata_magic, magic_len))
                return rd_kafka_error_new(RD_KAFKA_RESP_ERR__BAD_MSG,
                                          "Input buffer is not a serialized "
                                          "consumer group metadata object");
        memcpy(&generation_id, buf + magic_len, generationid_len);

        group_id = buf + magic_len + generationid_len;
        next     = str_is_printable(group_id, end);
        if (!next)
                return rd_kafka_error_new(RD_KAFKA_RESP_ERR__BAD_MSG,
                                          "Input buffer group id is not safe");

        member_id = next;
        next      = str_is_printable(member_id, end);
        if (!next)
                return rd_kafka_error_new(RD_KAFKA_RESP_ERR__BAD_MSG,
                                          "Input buffer member id is not "
                                          "safe");

        group_instance_id_is_null = (int8_t) * (next++);
        if (!group_instance_id_is_null) {
                group_instance_id = next;
                next              = str_is_printable(group_instance_id, end);
                if (!next)
                        return rd_kafka_error_new(RD_KAFKA_RESP_ERR__BAD_MSG,
                                                  "Input buffer group "
                                                  "instance id is not safe");
        }

        if (next != end)
                return rd_kafka_error_new(RD_KAFKA_RESP_ERR__BAD_MSG,
                                          "Input buffer bad length");

        *cgmdp = rd_kafka_consumer_group_metadata_new_with_genid(
            group_id, generation_id, member_id, group_instance_id);

        return NULL;
}


static int
unittest_consumer_group_metadata_iteration(const char *group_id,
                                           int32_t generation_id,
                                           const char *member_id,
                                           const char *group_instance_id) {
        rd_kafka_consumer_group_metadata_t *cgmd;
        void *buffer, *buffer2;
        size_t size, size2;
        rd_kafka_error_t *error;

        cgmd = rd_kafka_consumer_group_metadata_new_with_genid(
            group_id, generation_id, member_id, group_instance_id);
        RD_UT_ASSERT(cgmd != NULL, "failed to create metadata");

        error = rd_kafka_consumer_group_metadata_write(cgmd, &buffer, &size);
        RD_UT_ASSERT(!error, "metadata_write failed: %s",
                     rd_kafka_error_string(error));

        rd_kafka_consumer_group_metadata_destroy(cgmd);

        cgmd  = NULL;
        error = rd_kafka_consumer_group_metadata_read(&cgmd, buffer, size);
        RD_UT_ASSERT(!error, "metadata_read failed: %s",
                     rd_kafka_error_string(error));

        /* Serialize again and compare buffers */
        error = rd_kafka_consumer_group_metadata_write(cgmd, &buffer2, &size2);
        RD_UT_ASSERT(!error, "metadata_write failed: %s",
                     rd_kafka_error_string(error));

        RD_UT_ASSERT(size == size2 && !memcmp(buffer, buffer2, size),
                     "metadata_read/write size or content mismatch: "
                     "size %" PRIusz ", size2 %" PRIusz,
                     size, size2);

        rd_kafka_consumer_group_metadata_destroy(cgmd);
        rd_free(buffer);
        rd_free(buffer2);

        return 0;
}


static int unittest_consumer_group_metadata(void) {
        const char *ids[] = {
            "mY. random id:.",
            "0",
            "2222222222222222222222221111111111111111111111111111112222",
            "",
            "NULL",
            NULL,
        };
        int i, j, k, gen_id;
        int ret;
        const char *group_id;
        const char *member_id;
        const char *group_instance_id;

        for (i = 0; ids[i]; i++) {
                for (j = 0; ids[j]; j++) {
                        for (k = 0; ids[k]; k++) {
                                for (gen_id = -1; gen_id < 1; gen_id++) {
                                        group_id          = ids[i];
                                        member_id         = ids[j];
                                        group_instance_id = ids[k];
                                        if (strcmp(group_instance_id, "NULL") ==
                                            0)
                                                group_instance_id = NULL;
                                        ret =
                                            unittest_consumer_group_metadata_iteration(
                                                group_id, gen_id, member_id,
                                                group_instance_id);
                                        if (ret)
                                                return ret;
                                }
                        }
                }
        }

        RD_UT_PASS();
}


static int unittest_set_intersect(void) {
        size_t par_cnt = 10;
        map_toppar_member_info_t *dst;
        rd_kafka_topic_partition_t *toppar;
        PartitionMemberInfo_t *v;
        char *id            = "id";
        rd_kafkap_str_t id1 = RD_KAFKAP_STR_INITIALIZER;
        rd_kafkap_str_t id2 = RD_KAFKAP_STR_INITIALIZER;
        rd_kafka_group_member_t *gm1;
        rd_kafka_group_member_t *gm2;

        id1.len = 2;
        id1.str = id;
        id2.len = 2;
        id2.str = id;

        map_toppar_member_info_t a = RD_MAP_INITIALIZER(
            par_cnt, rd_kafka_topic_partition_cmp,
            rd_kafka_topic_partition_hash,
            rd_kafka_topic_partition_destroy_free, PartitionMemberInfo_free);

        map_toppar_member_info_t b = RD_MAP_INITIALIZER(
            par_cnt, rd_kafka_topic_partition_cmp,
            rd_kafka_topic_partition_hash,
            rd_kafka_topic_partition_destroy_free, PartitionMemberInfo_free);

        gm1                         = rd_calloc(1, sizeof(*gm1));
        gm1->rkgm_member_id         = &id1;
        gm1->rkgm_group_instance_id = &id1;
        gm2                         = rd_calloc(1, sizeof(*gm2));
        gm2->rkgm_member_id         = &id2;
        gm2->rkgm_group_instance_id = &id2;

        RD_MAP_SET(&a, rd_kafka_topic_partition_new("t1", 4),
                   PartitionMemberInfo_new(gm1, rd_false));
        RD_MAP_SET(&a, rd_kafka_topic_partition_new("t2", 4),
                   PartitionMemberInfo_new(gm1, rd_false));
        RD_MAP_SET(&a, rd_kafka_topic_partition_new("t1", 7),
                   PartitionMemberInfo_new(gm1, rd_false));

        RD_MAP_SET(&b, rd_kafka_topic_partition_new("t2", 7),
                   PartitionMemberInfo_new(gm1, rd_false));
        RD_MAP_SET(&b, rd_kafka_topic_partition_new("t1", 4),
                   PartitionMemberInfo_new(gm2, rd_false));

        dst = rd_kafka_member_partitions_intersect(&a, &b);

        RD_UT_ASSERT(RD_MAP_CNT(&a) == 3, "expected a cnt to be 3 not %d",
                     (int)RD_MAP_CNT(&a));
        RD_UT_ASSERT(RD_MAP_CNT(&b) == 2, "expected b cnt to be 2 not %d",
                     (int)RD_MAP_CNT(&b));
        RD_UT_ASSERT(RD_MAP_CNT(dst) == 1, "expected dst cnt to be 1 not %d",
                     (int)RD_MAP_CNT(dst));

        toppar = rd_kafka_topic_partition_new("t1", 4);
        RD_UT_ASSERT((v = RD_MAP_GET(dst, toppar)), "unexpected element");
        RD_UT_ASSERT(v->members_match, "expected members to match");
        rd_kafka_topic_partition_destroy(toppar);

        RD_MAP_DESTROY(&a);
        RD_MAP_DESTROY(&b);
        RD_MAP_DESTROY(dst);
        rd_free(dst);

        rd_free(gm1);
        rd_free(gm2);

        RD_UT_PASS();
}


static int unittest_set_subtract(void) {
        size_t par_cnt = 10;
        rd_kafka_topic_partition_t *toppar;
        map_toppar_member_info_t *dst;

        map_toppar_member_info_t a = RD_MAP_INITIALIZER(
            par_cnt, rd_kafka_topic_partition_cmp,
            rd_kafka_topic_partition_hash,
            rd_kafka_topic_partition_destroy_free, PartitionMemberInfo_free);

        map_toppar_member_info_t b = RD_MAP_INITIALIZER(
            par_cnt, rd_kafka_topic_partition_cmp,
            rd_kafka_topic_partition_hash,
            rd_kafka_topic_partition_destroy_free, PartitionMemberInfo_free);

        RD_MAP_SET(&a, rd_kafka_topic_partition_new("t1", 4),
                   PartitionMemberInfo_new(NULL, rd_false));
        RD_MAP_SET(&a, rd_kafka_topic_partition_new("t2", 7),
                   PartitionMemberInfo_new(NULL, rd_false));

        RD_MAP_SET(&b, rd_kafka_topic_partition_new("t2", 4),
                   PartitionMemberInfo_new(NULL, rd_false));
        RD_MAP_SET(&b, rd_kafka_topic_partition_new("t1", 4),
                   PartitionMemberInfo_new(NULL, rd_false));
        RD_MAP_SET(&b, rd_kafka_topic_partition_new("t1", 7),
                   PartitionMemberInfo_new(NULL, rd_false));

        dst = rd_kafka_member_partitions_subtract(&a, &b);

        RD_UT_ASSERT(RD_MAP_CNT(&a) == 2, "expected a cnt to be 2 not %d",
                     (int)RD_MAP_CNT(&a));
        RD_UT_ASSERT(RD_MAP_CNT(&b) == 3, "expected b cnt to be 3 not %d",
                     (int)RD_MAP_CNT(&b));
        RD_UT_ASSERT(RD_MAP_CNT(dst) == 1, "expected dst cnt to be 1 not %d",
                     (int)RD_MAP_CNT(dst));

        toppar = rd_kafka_topic_partition_new("t2", 7);
        RD_UT_ASSERT(RD_MAP_GET(dst, toppar), "unexpected element");
        rd_kafka_topic_partition_destroy(toppar);

        RD_MAP_DESTROY(&a);
        RD_MAP_DESTROY(&b);
        RD_MAP_DESTROY(dst);
        rd_free(dst);

        RD_UT_PASS();
}


static int unittest_map_to_list(void) {
        rd_kafka_topic_partition_list_t *list;

        map_toppar_member_info_t map = RD_MAP_INITIALIZER(
            10, rd_kafka_topic_partition_cmp, rd_kafka_topic_partition_hash,
            rd_kafka_topic_partition_destroy_free, PartitionMemberInfo_free);

        RD_MAP_SET(&map, rd_kafka_topic_partition_new("t1", 101),
                   PartitionMemberInfo_new(NULL, rd_false));

        list = rd_kafka_toppar_member_info_map_to_list(&map);

        RD_UT_ASSERT(list->cnt == 1, "expecting list size of 1 not %d.",
                     list->cnt);
        RD_UT_ASSERT(list->elems[0].partition == 101,
                     "expecting partition 101 not %d",
                     list->elems[0].partition);
        RD_UT_ASSERT(!strcmp(list->elems[0].topic, "t1"),
                     "expecting topic 't1', not %s", list->elems[0].topic);

        rd_kafka_topic_partition_list_destroy(list);
        RD_MAP_DESTROY(&map);

        RD_UT_PASS();
}


static int unittest_list_to_map(void) {
        rd_kafka_topic_partition_t *toppar;
        map_toppar_member_info_t *map;
        rd_kafka_topic_partition_list_t *list =
            rd_kafka_topic_partition_list_new(1);

        rd_kafka_topic_partition_list_add(list, "topic1", 201);
        rd_kafka_topic_partition_list_add(list, "topic2", 202);

        map = rd_kafka_toppar_list_to_toppar_member_info_map(list);

        RD_UT_ASSERT(RD_MAP_CNT(map) == 2, "expected map cnt to be 2 not %d",
                     (int)RD_MAP_CNT(map));
        toppar = rd_kafka_topic_partition_new("topic1", 201);
        RD_UT_ASSERT(RD_MAP_GET(map, toppar),
                     "expected topic1 [201] to exist in map");
        rd_kafka_topic_partition_destroy(toppar);
        toppar = rd_kafka_topic_partition_new("topic2", 202);
        RD_UT_ASSERT(RD_MAP_GET(map, toppar),
                     "expected topic2 [202] to exist in map");
        rd_kafka_topic_partition_destroy(toppar);

        RD_MAP_DESTROY(map);
        rd_free(map);
        rd_kafka_topic_partition_list_destroy(list);

        RD_UT_PASS();
}

int unittest_member_metadata_serdes(void) {
        rd_list_t *topics = rd_list_new(0, (void *)rd_kafka_topic_info_destroy);
        rd_kafka_topic_partition_list_t *owned_partitions =
            rd_kafka_topic_partition_list_new(0);
        rd_kafkap_str_t *rack_id    = rd_kafkap_str_new("myrack", -1);
        const void *userdata        = NULL;
        const int32_t userdata_size = 0;
        const int generation        = 3;
        const char topic_name[]     = "mytopic";
        rd_kafka_group_member_t *rkgm;
        int version;

        rd_list_add(topics, rd_kafka_topic_info_new(topic_name, 3));
        rd_kafka_topic_partition_list_add(owned_partitions, topic_name, 0);
        rkgm = rd_calloc(1, sizeof(*rkgm));

        /* Note that the version variable doesn't actually change the Version
         *  field in the serialized message. It only runs the tests with/without
         *  additional fields added in that particular version. */
        for (version = 0; version <= 3; version++) {
                rd_kafkap_bytes_t *member_metadata;

                /* Serialize. */
                member_metadata =
                    rd_kafka_consumer_protocol_member_metadata_new(
                        topics, userdata, userdata_size,
                        version >= 1 ? owned_partitions : NULL,
                        version >= 2 ? generation : -1,
                        version >= 3 ? rack_id : NULL);

                /* Deserialize. */
                rd_kafka_group_MemberMetadata_consumer_read(NULL, rkgm,
                                                            member_metadata);

                /* Compare results. */
                RD_UT_ASSERT(rkgm->rkgm_subscription->cnt ==
                                 rd_list_cnt(topics),
                             "subscription size should be correct");
                RD_UT_ASSERT(!strcmp(topic_name,
                                     rkgm->rkgm_subscription->elems[0].topic),
                             "subscriptions should be correct");
                RD_UT_ASSERT(rkgm->rkgm_userdata->len == userdata_size,
                             "userdata should have the size 0");
                if (version >= 1)
                        RD_UT_ASSERT(!rd_kafka_topic_partition_list_cmp(
                                         rkgm->rkgm_owned, owned_partitions,
                                         rd_kafka_topic_partition_cmp),
                                     "owned partitions should be same");
                if (version >= 2)
                        RD_UT_ASSERT(generation == rkgm->rkgm_generation,
                                     "generation should be same");
                if (version >= 3)
                        RD_UT_ASSERT(
                            !rd_kafkap_str_cmp(rack_id, rkgm->rkgm_rack_id),
                            "rack id should be same");

                rd_kafka_group_member_clear(rkgm);
                rd_kafkap_bytes_destroy(member_metadata);
        }

        /* Clean up. */
        rd_list_destroy(topics);
        rd_kafka_topic_partition_list_destroy(owned_partitions);
        rd_kafkap_str_destroy(rack_id);
        rd_free(rkgm);

        RD_UT_PASS();
}


/**
 * @brief Consumer group unit tests
 */
int unittest_cgrp(void) {
        int fails = 0;

        fails += unittest_consumer_group_metadata();
        fails += unittest_set_intersect();
        fails += unittest_set_subtract();
        fails += unittest_map_to_list();
        fails += unittest_list_to_map();
        fails += unittest_member_metadata_serdes();

        return fails;
}<|MERGE_RESOLUTION|>--- conflicted
+++ resolved
@@ -1532,13 +1532,8 @@
         const rd_kafka_topic_partition_field_t fields[] = {
             RD_KAFKA_TOPIC_PARTITION_FIELD_PARTITION,
             RD_KAFKA_TOPIC_PARTITION_FIELD_END};
-<<<<<<< HEAD
-        if (!(assignment =
-                  rd_kafka_buf_read_topic_partitions(rkbuf, rd_false, 0, fields)))
-=======
         if (!(assignment = rd_kafka_buf_read_topic_partitions(
                   rkbuf, rd_false /* don't use topic_id */, 0, fields)))
->>>>>>> 13a979ea
                 goto err_parse;
         rd_kafka_buf_read_kbytes(rkbuf, &UserData);
 
@@ -1838,13 +1833,8 @@
             RD_KAFKA_TOPIC_PARTITION_FIELD_PARTITION,
             RD_KAFKA_TOPIC_PARTITION_FIELD_END};
         if (Version >= 1 &&
-<<<<<<< HEAD
-            !(rkgm->rkgm_owned =
-                  rd_kafka_buf_read_topic_partitions(rkbuf, rd_false, 0, fields)))
-=======
             !(rkgm->rkgm_owned = rd_kafka_buf_read_topic_partitions(
                   rkbuf, rd_false /* don't use topic_id */, 0, fields)))
->>>>>>> 13a979ea
                 goto err;
 
         if (Version >= 2) {
