--- conflicted
+++ resolved
@@ -17,11 +17,7 @@
     "module_name": "confluent-kafka-js",
     "module_path": "./build/{configuration}/",
     "package_name": "{module_name}-v{version}-{node_abi}-{platform}-{libc}-{arch}.tar.gz",
-<<<<<<< HEAD
-    "host": "https://github.com/confluentinc/confluent-kafka-js/releases/download/",
-=======
     "host": "https://confluent-kafka-js.s3.us-west-1.amazonaws.com/releases/download/",
->>>>>>> d40e326c
     "remote_path": "v{version}"
   },
   "keywords": [
