/*
 * librdkafka - Apache Kafka C library
 *
 * Copyright (c) 2015, Magnus Edenhill
 * All rights reserved.
 * 
 * Redistribution and use in source and binary forms, with or without
 * modification, are permitted provided that the following conditions are met: 
 * 
 * 1. Redistributions of source code must retain the above copyright notice,
 *    this list of conditions and the following disclaimer. 
 * 2. Redistributions in binary form must reproduce the above copyright notice,
 *    this list of conditions and the following disclaimer in the documentation
 *    and/or other materials provided with the distribution. 
 * 
 * THIS SOFTWARE IS PROVIDED BY THE COPYRIGHT HOLDERS AND CONTRIBUTORS "AS IS"
 * AND ANY EXPRESS OR IMPLIED WARRANTIES, INCLUDING, BUT NOT LIMITED TO, THE 
 * IMPLIED WARRANTIES OF MERCHANTABILITY AND FITNESS FOR A PARTICULAR PURPOSE 
 * ARE DISCLAIMED. IN NO EVENT SHALL THE COPYRIGHT OWNER OR CONTRIBUTORS BE 
 * LIABLE FOR ANY DIRECT, INDIRECT, INCIDENTAL, SPECIAL, EXEMPLARY, OR 
 * CONSEQUENTIAL DAMAGES (INCLUDING, BUT NOT LIMITED TO, PROCUREMENT OF 
 * SUBSTITUTE GOODS OR SERVICES; LOSS OF USE, DATA, OR PROFITS; OR BUSINESS 
 * INTERRUPTION) HOWEVER CAUSED AND ON ANY THEORY OF LIABILITY, WHETHER IN 
 * CONTRACT, STRICT LIABILITY, OR TORT (INCLUDING NEGLIGENCE OR OTHERWISE)
 * ARISING IN ANY WAY OUT OF THE USE OF THIS SOFTWARE, EVEN IF ADVISED OF THE
 * POSSIBILITY OF SUCH DAMAGE.
 */
#ifdef _MSC_VER
#pragma comment(lib, "ws2_32.lib")
#endif

#define __need_IOV_MAX

#define _DARWIN_C_SOURCE  /* MSG_DONTWAIT */

#include "rdkafka_int.h"
#include "rdaddr.h"
#include "rdkafka_transport.h"
#include "rdkafka_transport_int.h"
#include "rdkafka_broker.h"
#include "rdkafka_interceptor.h"

#include <errno.h>

#if WITH_VALGRIND
/* OpenSSL relies on uninitialized memory, which Valgrind will whine about.
 * We use in-code Valgrind macros to suppress those warnings. */
#include <valgrind/memcheck.h>
#else
#define VALGRIND_MAKE_MEM_DEFINED(A,B)
#endif


#ifdef _MSC_VER
#define socket_errno WSAGetLastError()
#else
#include <sys/socket.h>
#include <netinet/tcp.h>
#define socket_errno errno
#define SOCKET_ERROR -1
#endif

/* AIX doesn't have MSG_DONTWAIT */
#ifndef MSG_DONTWAIT
#  define MSG_DONTWAIT MSG_NONBLOCK
#endif


#if WITH_SSL
static mtx_t *rd_kafka_ssl_locks;
static int    rd_kafka_ssl_locks_cnt;
static int verify_context_index;
#endif

/**
 * Low-level socket close
 */
static void rd_kafka_transport_close0 (rd_kafka_t *rk, int s) {
        if (rk->rk_conf.closesocket_cb)
                rk->rk_conf.closesocket_cb(s, rk->rk_conf.opaque);
        else {
#ifndef _MSC_VER
		close(s);
#else
		closesocket(s);
#endif
        }

}

/**
 * Close and destroy a transport handle
 */
void rd_kafka_transport_close (rd_kafka_transport_t *rktrans) {
#if WITH_SSL
	if (rktrans->rktrans_ssl) {
		SSL_shutdown(rktrans->rktrans_ssl);
		SSL_free(rktrans->rktrans_ssl);
	}
#endif

        rd_kafka_sasl_close(rktrans);

	if (rktrans->rktrans_recv_buf)
		rd_kafka_buf_destroy(rktrans->rktrans_recv_buf);

	if (rktrans->rktrans_s != -1)
                rd_kafka_transport_close0(rktrans->rktrans_rkb->rkb_rk,
                                          rktrans->rktrans_s);

	rd_free(rktrans);
}


static const char *socket_strerror(int err) {
#ifdef _MSC_VER
	static RD_TLS char buf[256];
        rd_strerror_w32(err, buf, sizeof(buf));
	return buf;
#else
	return rd_strerror(err);
#endif
}




#ifndef _MSC_VER
/**
 * @brief sendmsg() abstraction, converting a list of segments to iovecs.
 * @remark should only be called if the number of segments is > 1.
 */
ssize_t rd_kafka_transport_socket_sendmsg (rd_kafka_transport_t *rktrans,
                                           rd_slice_t *slice,
                                           char *errstr, size_t errstr_size) {
        struct iovec iov[IOV_MAX];
        struct msghdr msg = { .msg_iov = iov };
        size_t iovlen;
        ssize_t r;

        rd_slice_get_iov(slice, msg.msg_iov, &iovlen, IOV_MAX,
                         /* FIXME: Measure the effects of this */
                         rktrans->rktrans_sndbuf_size);
        msg.msg_iovlen = (int)iovlen;

#ifdef sun
        /* See recvmsg() comment. Setting it here to be safe. */
        socket_errno = EAGAIN;
#endif

        r = sendmsg(rktrans->rktrans_s, &msg, MSG_DONTWAIT
#ifdef MSG_NOSIGNAL
                    | MSG_NOSIGNAL
#endif
                );

        if (r == -1) {
                if (socket_errno == EAGAIN)
                        return 0;
                rd_snprintf(errstr, errstr_size, "%s", rd_strerror(errno));
        }

        /* Update buffer read position */
        rd_slice_read(slice, NULL, (size_t)r);

        return r;
}
#endif


/**
 * @brief Plain send() abstraction
 */
static ssize_t
rd_kafka_transport_socket_send0 (rd_kafka_transport_t *rktrans,
                                 rd_slice_t *slice,
                                 char *errstr, size_t errstr_size) {
        ssize_t sum = 0;
        const void *p;
        size_t rlen;

        while ((rlen = rd_slice_peeker(slice, &p))) {
                ssize_t r;

                r = send(rktrans->rktrans_s, p,
#ifdef _MSC_VER
                         (int)rlen, (int)0
#else
                         rlen, 0
#endif
                );

#ifdef _MSC_VER
                if (unlikely(r == SOCKET_ERROR)) {
                        if (sum > 0 || WSAGetLastError() == WSAEWOULDBLOCK)
                                return sum;
                        else {
                                rd_snprintf(errstr, errstr_size, "%s",
                                            socket_strerror(WSAGetLastError()));
                                return -1;
                        }
                }
#else
                if (unlikely(r <= 0)) {
                        if (r == 0 || errno == EAGAIN)
                                return 0;
                        rd_snprintf(errstr, errstr_size, "%s",
                                    socket_strerror(socket_errno));
                        return -1;
                }
#endif

                /* Update buffer read position */
                rd_slice_read(slice, NULL, (size_t)r);

                sum += r;

                /* FIXME: remove this and try again immediately and let
                 *        the next write() call fail instead? */
                if ((size_t)r < rlen)
                        break;
        }

        return sum;
}


static ssize_t
rd_kafka_transport_socket_send (rd_kafka_transport_t *rktrans,
                                rd_slice_t *slice,
                                char *errstr, size_t errstr_size) {
#ifndef _MSC_VER
        /* FIXME: Use sendmsg() with iovecs if there's more than one segment
         * remaining, otherwise (or if platform does not have sendmsg)
         * use plain send(). */
        return rd_kafka_transport_socket_sendmsg(rktrans, slice,
                                                 errstr, errstr_size);
#endif
        return rd_kafka_transport_socket_send0(rktrans, slice,
                                               errstr, errstr_size);
}



#ifndef _MSC_VER
/**
 * @brief recvmsg() abstraction, converting a list of segments to iovecs.
 * @remark should only be called if the number of segments is > 1.
 */
static ssize_t
rd_kafka_transport_socket_recvmsg (rd_kafka_transport_t *rktrans,
                                   rd_buf_t *rbuf,
                                   char *errstr, size_t errstr_size) {
        ssize_t r;
        struct iovec iov[IOV_MAX];
        struct msghdr msg = { .msg_iov = iov };
        size_t iovlen;

        rd_buf_get_write_iov(rbuf, msg.msg_iov, &iovlen, IOV_MAX,
                             /* FIXME: Measure the effects of this */
                             rktrans->rktrans_rcvbuf_size);
        msg.msg_iovlen = (int)iovlen;

#ifdef sun
        /* SunOS doesn't seem to set errno when recvmsg() fails
         * due to no data and MSG_DONTWAIT is set. */
        socket_errno = EAGAIN;
#endif
        r = recvmsg(rktrans->rktrans_s, &msg, MSG_DONTWAIT);
        if (unlikely(r <= 0)) {
                if (r == -1 && socket_errno == EAGAIN)
                        return 0;
                else if (r == 0) {
                        /* Receive 0 after POLLIN event means
                         * connection closed. */
                        rd_snprintf(errstr, errstr_size, "Disconnected");
                        errno = ECONNRESET;
                        return -1;
                } else if (r == -1) {
                        int errno_save = errno;
                        rd_snprintf(errstr, errstr_size, "%s",
                                    rd_strerror(errno));
                        errno = errno_save;
                        return -1;
                }
        }

        /* Update buffer write position */
        rd_buf_write(rbuf, NULL, (size_t)r);

        return r;
}
#endif


/**
 * @brief Plain recv()
 */
static ssize_t
rd_kafka_transport_socket_recv0 (rd_kafka_transport_t *rktrans,
                                 rd_buf_t *rbuf,
                                 char *errstr, size_t errstr_size) {
        ssize_t sum = 0;
        void *p;
        size_t len;

        while ((len = rd_buf_get_writable(rbuf, &p))) {
                ssize_t r;

                r = recv(rktrans->rktrans_s, p,
#ifdef _MSC_VER
                         (int)
#endif
                         len,
                         0);

                if (unlikely(r == SOCKET_ERROR)) {
#ifdef _MSC_VER
                        if (WSAGetLastError() == WSAEWOULDBLOCK)
                                return sum;
                        rd_snprintf(errstr, errstr_size, "%s",
                                    socket_strerror(WSAGetLastError()));
#else
                        if (socket_errno == EAGAIN)
                                return sum;
                        else {
                                int errno_save = errno;
                                rd_snprintf(errstr, errstr_size, "%s",
                                            rd_strerror(errno));
                                errno = errno_save;
                                return -1;
                        }
#endif
                } else if (unlikely(r == 0)) {
                        /* Receive 0 after POLLIN event means
                         * connection closed. */
                        rd_snprintf(errstr, errstr_size,
                                    "Disconnected");
#ifndef _MSC_VER
                        errno = ECONNRESET;
#endif
                        return -1;
                }

                /* Update buffer write position */
                rd_buf_write(rbuf, NULL, (size_t)r);

                sum += r;

                /* FIXME: remove this and try again immediately and let
                 *        the next recv() call fail instead? */
                if ((size_t)r < len)
                        break;
        }
        return sum;
}


static ssize_t
rd_kafka_transport_socket_recv (rd_kafka_transport_t *rktrans,
                                rd_buf_t *buf,
                                char *errstr, size_t errstr_size) {
#ifndef _MSC_VER
        /* FIXME: Use recvmsg() with iovecs if there's more than one segment
         * remaining, otherwise (or if platform does not have sendmsg)
         * use plain send(). */
        return rd_kafka_transport_socket_recvmsg(rktrans, buf,
                                                 errstr, errstr_size);
#endif
        return rd_kafka_transport_socket_recv0(rktrans, buf,
                                               errstr, errstr_size);
}





/**
 * CONNECT state is failed (errstr!=NULL) or done (TCP is up, SSL is working..).
 * From this state we either hand control back to the broker code,
 * or if authentication is configured we ente the AUTH state.
 */
void rd_kafka_transport_connect_done (rd_kafka_transport_t *rktrans,
				      char *errstr) {
	rd_kafka_broker_t *rkb = rktrans->rktrans_rkb;

	rd_kafka_broker_connect_done(rkb, errstr);
}



#if WITH_SSL


/**
 * @brief Clear OpenSSL error queue to get a proper error reporting in case
 *        the next SSL_*() operation fails.
 */
static RD_INLINE void
rd_kafka_transport_ssl_clear_error (rd_kafka_transport_t *rktrans) {
        ERR_clear_error();
#ifdef _MSC_VER
        WSASetLastError(0);
#else
        rd_set_errno(0);
#endif
}


/**
 * Serves the entire OpenSSL error queue and logs each error.
 * The last error is not logged but returned in 'errstr'.
 *
 * If 'rkb' is non-NULL broker-specific logging will be used,
 * else it will fall back on global 'rk' debugging.
 */
static char *rd_kafka_ssl_error (rd_kafka_t *rk, rd_kafka_broker_t *rkb,
				 char *errstr, size_t errstr_size) {
    unsigned long l;
    const char *file, *data;
    int line, flags;
    int cnt = 0;

    while ((l = ERR_get_error_line_data(&file, &line, &data, &flags)) != 0) {
	char buf[256];

	if (cnt++ > 0) {
		/* Log last message */
		if (rkb)
			rd_rkb_log(rkb, LOG_ERR, "SSL", "%s", errstr);
		else
			rd_kafka_log(rk, LOG_ERR, "SSL", "%s", errstr);
	}
	
	ERR_error_string_n(l, buf, sizeof(buf));

	rd_snprintf(errstr, errstr_size, "%s:%d: %s: %s",
		    file, line, buf, (flags & ERR_TXT_STRING) ? data : "");

    }

    if (cnt == 0)
    	    rd_snprintf(errstr, errstr_size, "No error");
    
    return errstr;
}


static RD_UNUSED void
rd_kafka_transport_ssl_lock_cb (int mode, int i, const char *file, int line) {
	if (mode & CRYPTO_LOCK)
		mtx_lock(&rd_kafka_ssl_locks[i]);
	else
		mtx_unlock(&rd_kafka_ssl_locks[i]);
}

static RD_UNUSED unsigned long rd_kafka_transport_ssl_threadid_cb (void) {
#ifdef _MSC_VER
        /* Windows makes a distinction between thread handle
         * and thread id, which means we can't use the
         * thrd_current() API that returns the handle. */
        return (unsigned long)GetCurrentThreadId();
#else
        return (unsigned long)(intptr_t)thrd_current();
#endif
}


/**
 * Global OpenSSL cleanup.
 */
void rd_kafka_transport_ssl_term (void) {
	int i;

	CRYPTO_set_id_callback(NULL);
	CRYPTO_set_locking_callback(NULL);
    EVP_cleanup();
    CRYPTO_cleanup_all_ex_data();
    ERR_free_strings();

	for (i = 0 ; i < rd_kafka_ssl_locks_cnt ; i++)
		mtx_destroy(&rd_kafka_ssl_locks[i]);

	rd_free(rd_kafka_ssl_locks);

    verify_context_index = -1;
}


/**
 * Global OpenSSL init.
 */
void rd_kafka_transport_ssl_init (void) {
	int i;
	
	rd_kafka_ssl_locks_cnt = CRYPTO_num_locks();
	rd_kafka_ssl_locks = rd_malloc(rd_kafka_ssl_locks_cnt *
				       sizeof(*rd_kafka_ssl_locks));
	for (i = 0 ; i < rd_kafka_ssl_locks_cnt ; i++)
		mtx_init(&rd_kafka_ssl_locks[i], mtx_plain);

	CRYPTO_set_id_callback(rd_kafka_transport_ssl_threadid_cb);
	CRYPTO_set_locking_callback(rd_kafka_transport_ssl_lock_cb);
	
	SSL_load_error_strings();
	SSL_library_init();

    ERR_load_BIO_strings();
	OpenSSL_add_all_algorithms();
    ERR_load_crypto_strings();
    verify_context_index = SSL_get_ex_new_index(0, "ssl verify context", NULL, NULL, NULL);
}


/**
 * Set transport IO event polling based on SSL error.
 *
 * Returns -1 on permanent errors.
 *
 * Locality: broker thread
 */
static RD_INLINE int
rd_kafka_transport_ssl_io_update (rd_kafka_transport_t *rktrans, int ret,
				  char *errstr, size_t errstr_size) {
	int serr = SSL_get_error(rktrans->rktrans_ssl, ret);
        int serr2;

	switch (serr)
	{
	case SSL_ERROR_WANT_READ:
		rd_kafka_transport_poll_set(rktrans, POLLIN);
		break;

	case SSL_ERROR_WANT_WRITE:
	case SSL_ERROR_WANT_CONNECT:
		rd_kafka_transport_poll_set(rktrans, POLLOUT);
		break;

        case SSL_ERROR_SYSCALL:
                serr2 = ERR_peek_error();
                if (!serr2 && !socket_errno)
                        rd_snprintf(errstr, errstr_size, "Disconnected");
                else if (serr2)
                        rd_kafka_ssl_error(NULL, rktrans->rktrans_rkb,
                                           errstr, errstr_size);
                else
                        rd_snprintf(errstr, errstr_size,
                                    "SSL transport error: %s",
                                    rd_strerror(socket_errno));
                return -1;

        case SSL_ERROR_ZERO_RETURN:
                rd_snprintf(errstr, errstr_size, "Disconnected");
                return -1;

	default:
		rd_kafka_ssl_error(NULL, rktrans->rktrans_rkb,
				   errstr, errstr_size);
		return -1;
	}

	return 0;
}

static ssize_t
rd_kafka_transport_ssl_send (rd_kafka_transport_t *rktrans,
                             rd_slice_t *slice,
                             char *errstr, size_t errstr_size) {
	ssize_t sum = 0;
        const void *p;
        size_t rlen;

        rd_kafka_transport_ssl_clear_error(rktrans);

        while ((rlen = rd_slice_peeker(slice, &p))) {
                int r;

                r = SSL_write(rktrans->rktrans_ssl, p, (int)rlen);

		if (unlikely(r <= 0)) {
			if (rd_kafka_transport_ssl_io_update(rktrans, r,
							     errstr,
							     errstr_size) == -1)
				return -1;
			else
				return sum;
		}

                /* Update buffer read position */
                rd_slice_read(slice, NULL, (size_t)r);

		sum += r;
                 /* FIXME: remove this and try again immediately and let
                  *        the next SSL_write() call fail instead? */
                if ((size_t)r < rlen)
                        break;

	}
	return sum;
}

static ssize_t
rd_kafka_transport_ssl_recv (rd_kafka_transport_t *rktrans,
                             rd_buf_t *rbuf, char *errstr, size_t errstr_size) {
	ssize_t sum = 0;
        void *p;
        size_t len;

        while ((len = rd_buf_get_writable(rbuf, &p))) {
		int r;

                rd_kafka_transport_ssl_clear_error(rktrans);

                r = SSL_read(rktrans->rktrans_ssl, p, (int)len);

		if (unlikely(r <= 0)) {
			if (rd_kafka_transport_ssl_io_update(rktrans, r,
							     errstr,
							     errstr_size) == -1)
				return -1;
			else
				return sum;
		}

                VALGRIND_MAKE_MEM_DEFINED(p, r);

                /* Update buffer write position */
                rd_buf_write(rbuf, NULL, (size_t)r);

		sum += r;

                 /* FIXME: remove this and try again immediately and let
                  *        the next SSL_read() call fail instead? */
                if ((size_t)r < len)
                        break;

	}
	return sum;

}


/**
 * OpenSSL password query callback
 *
 * Locality: application thread
 */
static int rd_kafka_transport_ssl_passwd_cb (char *buf, int size, int rwflag,
					     void *userdata) {
	rd_kafka_t *rk = userdata;
	int pwlen;

	rd_kafka_dbg(rk, SECURITY, "SSLPASSWD",
		     "Private key file \"%s\" requires password",
		     rk->rk_conf.ssl.key_location);

	if (!rk->rk_conf.ssl.key_password) {
		rd_kafka_log(rk, LOG_WARNING, "SSLPASSWD",
			     "Private key file \"%s\" requires password but "
			     "no password configured (ssl.key.password)",
			     rk->rk_conf.ssl.key_location);
		return -1;
	}


	pwlen = (int) strlen(rk->rk_conf.ssl.key_password);
	memcpy(buf, rk->rk_conf.ssl.key_password, RD_MIN(pwlen, size));

	return pwlen;
}

int verify_broker_callback(X509_STORE_CTX* ctx, void* arg)
{
    int validate = 0;
    char errstr[512];
    rd_kafka_t* rk = NULL;

    errstr[0] = '\0';
    if (arg) {
        rk = arg;

        X509* cert = NULL;
        rd_kafka_dbg(rk, SECURITY, "SSL",
            "Verification of peer certificate.");
#ifndef __mips__
        if(ctx)
            cert = ctx->cert;
#endif
        if (cert) {
            int len;
            unsigned char* buf = NULL;

            char *subj = X509_NAME_oneline(X509_get_subject_name(cert), NULL, 0);
            char *issuer = X509_NAME_oneline(X509_get_issuer_name(cert), NULL, 0);

            if (subj && issuer) {
                rd_kafka_dbg(rk, SECURITY, "SSL", 
                    "Validating certificate Subject: %s Issurer: %s", subj, issuer);
            }

            if (subj)
                OPENSSL_free(subj);
            if (issuer)
                OPENSSL_free(issuer);

            len = i2d_X509(cert, &buf);
            rd_kafka_dbg(rk, SECURITY, "SSL",
                "Calling client callback to verify certificate");

            if (!rk->rk_conf.ssl.cert_verify_cb(buf, len, rk->rk_conf.opaque)) {
                rd_snprintf(errstr, sizeof(errstr),
                    "client certificate verification callback failed.");

                validate = 0;
                X509_STORE_CTX_set_error(ctx, X509_V_ERR_CERT_UNTRUSTED);
            }
            else {
                rd_kafka_dbg(rk, SECURITY, "SSL",
                    "Client callback successfully verified certificate.");

                validate = 1;
            }
            if (buf)
                OPENSSL_free(buf);
        }
        else
            rd_snprintf(errstr, sizeof(errstr),
                "failed to retrieve X509 cert from ctx");
    }

    if (strlen(errstr) > 0)
        rd_kafka_log(rk, LOG_ERR, "SSL", "%s", errstr);

    return validate;
}

void ssl_info_callback(const SSL *ssl, int type, int ret)
{
    char errstr[512];
    char *str;
    int w;
    int len = 0;

    errstr[0] = '\0';
    str = errstr;
    rd_kafka_t* rk = SSL_get_ex_data(ssl, verify_context_index);
    w = type& ~SSL_ST_MASK;

    if (w & SSL_ST_CONNECT)
        rd_snprintf(str, sizeof(errstr),
            "SSL_connect ");

    else if (w & SSL_ST_ACCEPT)
        rd_snprintf(str, sizeof(errstr),
            "SSL_accept ");

    else
        rd_snprintf(str, sizeof(errstr),
            "undefined ");

    len = (int)strlen(errstr);
    str += len;

    if (type & SSL_CB_LOOP)
        rd_snprintf(str, sizeof(errstr) - len,
            "%s:%s\n", str, SSL_state_string_long(ssl));

    else if (type & SSL_CB_ALERT)
    {
        rd_snprintf(str, sizeof(errstr) - len,
            "SSL alert %s:%s:%s\n",
            (type & SSL_CB_READ) ? "read" : "write",
            SSL_alert_type_string_long(ret),
            SSL_alert_desc_string_long(ret));
    }
    else if (type & SSL_CB_EXIT)
    {
        if (ret == 0)
            rd_snprintf(str, sizeof(errstr) -len,
                "%s:failed in %s\n",
                str, SSL_state_string_long(ssl));
        else if (ret < 0)
        {
            rd_snprintf(str, sizeof(errstr) - len,
                "%s:error in %s\n",
                str, SSL_state_string_long(ssl));
        }
    }

    if (strlen(errstr) > 0)
        rd_kafka_log(rk, LOG_INFO, "SSL", "%s", errstr);
}

/**
 * Set up SSL for a newly connected connection
 *
 * Returns -1 on failure, else 0.
 */
static int rd_kafka_transport_ssl_connect (rd_kafka_broker_t *rkb,
					   rd_kafka_transport_t *rktrans,
					   char *errstr, size_t errstr_size) {
	int r;
	char name[RD_KAFKA_NODENAME_SIZE];
	char *t;

	rktrans->rktrans_ssl = SSL_new(rkb->rkb_rk->rk_conf.ssl.ctx);
	if (!rktrans->rktrans_ssl)
		goto fail;

	if (!SSL_set_fd(rktrans->rktrans_ssl, rktrans->rktrans_s))
		goto fail;

#if (OPENSSL_VERSION_NUMBER >= 0x0090806fL) && !defined(OPENSSL_NO_TLSEXT)
	/* If non-numerical hostname, send it for SNI */
	rd_snprintf(name, sizeof(name), "%s", rkb->rkb_nodename);
	if ((t = strrchr(name, ':')))
		*t = '\0';
	if (!(/*ipv6*/(strchr(name, ':') &&
		       strspn(name, "0123456789abcdefABCDEF:.[]%") == strlen(name)) ||
	      /*ipv4*/strspn(name, "0123456789.") == strlen(name)) &&
	    !SSL_set_tlsext_host_name(rktrans->rktrans_ssl, name))
		goto fail;
#endif

    if (rktrans->rktrans_rkb->rkb_rk->rk_conf.ssl.handshake_info) {

        rd_kafka_dbg(rktrans->rktrans_rkb->rkb_rk, SECURITY, "SSL",
            "Registering handshake debug info");

        SSL_set_ex_data(rktrans->rktrans_ssl, verify_context_index, rktrans->rktrans_rkb->rkb_rk);
        SSL_set_info_callback(rktrans->rktrans_ssl, ssl_info_callback);
    }

    rd_kafka_transport_ssl_clear_error(rktrans);

	r = SSL_connect(rktrans->rktrans_ssl);
	if (r == 1) {
		/* Connected, highly unlikely since this is a
		 * non-blocking operation. */
		rd_kafka_transport_connect_done(rktrans, NULL);
		return 0;
	}

		
	if (rd_kafka_transport_ssl_io_update(rktrans, r,
					     errstr, errstr_size) == -1)
		return -1;
	
	return 0;

 fail:
	rd_kafka_ssl_error(NULL, rkb, errstr, errstr_size);
	return -1;
}


static RD_UNUSED int
rd_kafka_transport_ssl_io_event (rd_kafka_transport_t *rktrans, int events) {
	int r;
	char errstr[512];

	if (events & POLLOUT) {
                rd_kafka_transport_ssl_clear_error(rktrans);

		r = SSL_write(rktrans->rktrans_ssl, NULL, 0);
		if (rd_kafka_transport_ssl_io_update(rktrans, r,
						     errstr,
						     sizeof(errstr)) == -1)
			goto fail;
	}

	return 0;

 fail:
	/* Permanent error */
	rd_kafka_broker_fail(rktrans->rktrans_rkb, LOG_ERR,
                             RD_KAFKA_RESP_ERR__TRANSPORT,
			     "%s", errstr);
	return -1;
}


/**
 * Verify SSL handshake was valid.
 */
static int rd_kafka_transport_ssl_verify (rd_kafka_transport_t *rktrans) {
	long int rl;
	X509 *cert;

	cert = SSL_get_peer_certificate(rktrans->rktrans_ssl);
	X509_free(cert);
	if (!cert) {
		rd_kafka_broker_fail(rktrans->rktrans_rkb, LOG_ERR,
				     RD_KAFKA_RESP_ERR__SSL,
				     "Broker did not provide a certificate");
		return -1;
	}

	if ((rl = SSL_get_verify_result(rktrans->rktrans_ssl)) != X509_V_OK) {
		rd_kafka_broker_fail(rktrans->rktrans_rkb, LOG_ERR,
				     RD_KAFKA_RESP_ERR__SSL,
				     "Failed to verify broker certificate: %s",
				     X509_verify_cert_error_string(rl));
		return -1;
	}

	rd_rkb_dbg(rktrans->rktrans_rkb, SECURITY, "SSLVERIFY",
		   "Broker SSL certificate verified");
	return 0;
}

/**
 * SSL handshake handling.
 * Call repeatedly (based on IO events) until handshake is done.
 *
 * Returns -1 on error, 0 if handshake is still in progress, or 1 on completion.
 */
static int rd_kafka_transport_ssl_handshake (rd_kafka_transport_t *rktrans) {
	rd_kafka_broker_t *rkb = rktrans->rktrans_rkb;
	char errstr[512];
	int r;

	r = SSL_do_handshake(rktrans->rktrans_ssl);
	if (r == 1) {
		/* SSL handshake done. Verify. */
		if (rd_kafka_transport_ssl_verify(rktrans) == -1)
			return -1;

		rd_kafka_transport_connect_done(rktrans, NULL);
		return 1;

	} else if (rd_kafka_transport_ssl_io_update(rktrans, r,
						    errstr,
						    sizeof(errstr)) == -1) {
		rd_kafka_broker_fail(rkb, LOG_ERR, RD_KAFKA_RESP_ERR__SSL,
				     "SSL handshake failed: %s%s", errstr,
				     strstr(errstr, "unexpected message") ?
				     ": client authentication might be "
				     "required (see broker log)" : "");
		return -1;
	}

	return 0;
}


/**
 * Once per rd_kafka_t handle cleanup of OpenSSL
 *
 * Locality: any thread
 *
 * NOTE: rd_kafka_wrlock() MUST be held
 */
void rd_kafka_transport_ssl_ctx_term (rd_kafka_t *rk) {
	SSL_CTX_free(rk->rk_conf.ssl.ctx);
	rk->rk_conf.ssl.ctx = NULL;
}

/**
 * Once per rd_kafka_t handle initialization of OpenSSL
 *
 * Locality: application thread
 *
 * NOTE: rd_kafka_wrlock() MUST be held
 */
int rd_kafka_transport_ssl_ctx_init (rd_kafka_t *rk,
				     char *errstr, size_t errstr_size) {
	int r;
	SSL_CTX *ctx;

#if OPENSSL_VERSION_NUMBER >= 0x10100000
        rd_kafka_dbg(rk, SECURITY, "OPENSSL", "Using OpenSSL version %s "
                     "(0x%lx, librdkafka built with 0x%lx)",
                     OpenSSL_version(OPENSSL_VERSION),
                     OpenSSL_version_num(),
                     OPENSSL_VERSION_NUMBER);
#else
        rd_kafka_dbg(rk, SECURITY, "OPENSSL", "librdkafka built with OpenSSL "
                     "version 0x%lx", OPENSSL_VERSION_NUMBER);
#endif

        if (errstr_size > 0)
                errstr[0] = '\0';

	ctx = SSL_CTX_new(SSLv23_client_method());
        if (!ctx) {
                rd_snprintf(errstr, errstr_size,
                            "SSLv23_client_method() failed: ");
                goto fail;
        }

#ifdef SSL_OP_NO_SSLv3
	/* Disable SSLv3 (unsafe) */
	SSL_CTX_set_options(ctx, SSL_OP_NO_SSLv3);
#endif

	/* Key file password callback */
	SSL_CTX_set_default_passwd_cb(ctx, rd_kafka_transport_ssl_passwd_cb);
	SSL_CTX_set_default_passwd_cb_userdata(ctx, rk);

	/* Ciphers */
	if (rk->rk_conf.ssl.cipher_suites) {
		rd_kafka_dbg(rk, SECURITY, "SSL",
			     "Setting cipher list: %s",
			     rk->rk_conf.ssl.cipher_suites);
		if (!SSL_CTX_set_cipher_list(ctx,
					     rk->rk_conf.ssl.cipher_suites)) {
                        /* Set a string that will prefix the
                         * the OpenSSL error message (which is lousy)
                         * to make it more meaningful. */
                        rd_snprintf(errstr, errstr_size,
                                    "ssl.cipher.suites failed: ");
                        goto fail;
		}
	}

<<<<<<< HEAD
    /* Register the peer verify callback on the context */
    if (rk->rk_conf.ssl.cert_verify_cb) {

        unsigned int mode = SSL_VERIFY_PEER | SSL_VERIFY_CLIENT_ONCE | SSL_VERIFY_FAIL_IF_NO_PEER_CERT;

        rd_kafka_dbg(rk, SECURITY, "SSL",
            "Setting verification mode %u", mode);

        SSL_CTX_set_verify(
            ctx,mode,
            NULL);

        rd_kafka_dbg(rk, SECURITY, "SSL",
            "Registering verification callback");

        SSL_CTX_set_cert_verify_callback(
            ctx,
            verify_broker_callback,
            rk);
    }

    if (rk->rk_conf.ssl.cert_retrieve_cb) {

        unsigned char* buffer = NULL;
        long len = 0;

        rd_kafka_dbg(rk, SECURITY, "SSL",
            "Calling callback to retrieve client's public key certificate");
        len = rk->rk_conf.ssl.cert_retrieve_cb(RD_KAFKA_CERTIFICATE_PUBLIC_KEY, &buffer, rk->rk_conf.opaque);
        if (len) {
            X509* cert;
            rd_kafka_dbg(rk, SECURITY, "SSL",
                "Retrieved client's public key certificate %lu bytes",
                len);

            cert = X509_new();
            if (cert) {
                if (!d2i_X509(&cert, (const unsigned char**)&buffer, len))
                    rd_snprintf(errstr, errstr_size,
                        "Failed to parse public key certificate with %lu bytes",
                        len);

                r = SSL_CTX_use_certificate(ctx, cert);
                X509_free(cert);

                if (r != 1)
                    goto fail;
            }
            else
                rd_snprintf(errstr, errstr_size,
                    "Failed to initialize X509");
        }
        else
            rd_kafka_dbg(rk, SECURITY, "SSL",
                "Callback failed to return valid public key certificate");

        /* Get private key */
        rd_kafka_dbg(rk, SECURITY, "SSL",
            "Calling callback to retrieve client's private key certificate");
        len = rk->rk_conf.ssl.cert_retrieve_cb(RD_KAFKA_CERTIFICATE_PRIVATE_KEY, &buffer, rk->rk_conf.opaque);
        if (len) {
            rd_kafka_dbg(rk, SECURITY, "SSL",
                "Retrieved client's private key certificate %lu bytes",
                len);

                BIO* bio = BIO_new_mem_buf(buffer, len);
                if (bio) {
                    PKCS12 *p12 = d2i_PKCS12_bio(bio, NULL);
                    if (p12) {
                        /*Get the private key password*/
                        rd_kafka_dbg(rk, SECURITY, "SSL",
                            "Calling callback to retrieve client's private key password");
                        len = rk->rk_conf.ssl.cert_retrieve_cb(RD_KAFKA_CERTIFICATE_PRIVATE_KEY_PASS, &buffer, rk->rk_conf.opaque);
                        if (len) {
                            rd_kafka_dbg(rk, SECURITY, "SSL",
                                "Retrieved client's private key password %lu bytes",
                                len);
                            EVP_PKEY* pkey;
                            X509 *cert;
                            STACK_OF(X509) *ca = NULL;
                            if (!PKCS12_parse(p12, (const char*)buffer, &pkey, &cert, &ca)) {
                                rd_snprintf(errstr, errstr_size,
                                    "Error reading PKCS#12");

                                PKCS12_free(p12);
                                BIO_free(bio);
                                EVP_PKEY_free(pkey);
                                X509_free(cert);
                                if (ca != NULL)
                                    sk_X509_pop_free(ca, X509_free);

                                goto fail;
                            }
                            else {
                                if (ca != NULL)
                                    sk_X509_pop_free(ca, X509_free);

                                X509_free(cert);

                                rd_kafka_dbg(rk, SECURITY, "SSL",
                                    "Setting client private key");

                                r = SSL_CTX_use_PrivateKey(ctx, pkey);
                                EVP_PKEY_free(pkey);

                                if (r != 1) {
                                    PKCS12_free(p12);
                                    BIO_free(bio);

                                    goto fail;
                                }

                                rd_kafka_dbg(rk, SECURITY, "SSL",
                                    "Checking client private key");

                                r = SSL_CTX_check_private_key(ctx);
                                if (r != 1) {
                                    PKCS12_free(p12);
                                    BIO_free(bio);

                                    goto fail;
                                }
                            }
                        }
                        
                        PKCS12_free(p12);
                    } else
                        rd_snprintf(errstr, errstr_size,
                            "d2i_PKCS12_bio failed");
                    
                    BIO_free(bio);
                }
                else
                    rd_snprintf(errstr, errstr_size,
                        "Failed to initialize BIO");
        }
        else
            rd_kafka_dbg(rk, SECURITY, "SSL",
                "Callback failed to return valid private key certificate");
    }

#if OPENSSL_VERSION_NUMBER >= 0x1000200fL
=======
#if OPENSSL_VERSION_NUMBER >= 0x1000200fL && !defined(LIBRESSL_VERSION_NUMBER)
>>>>>>> c606801b
	/* Curves */
	if (rk->rk_conf.ssl.curves_list) {
		rd_kafka_dbg(rk, SECURITY, "SSL",
			     "Setting curves list: %s",
			     rk->rk_conf.ssl.curves_list);
		if (!SSL_CTX_set1_curves_list(ctx,
					      rk->rk_conf.ssl.curves_list)) {
                        rd_snprintf(errstr, errstr_size,
                                    "ssl.curves.list failed: ");
                        goto fail;
		}
	}

	/* Certificate signature algorithms */
	if (rk->rk_conf.ssl.sigalgs_list) {
		rd_kafka_dbg(rk, SECURITY, "SSL",
			     "Setting signature algorithms list: %s",
			     rk->rk_conf.ssl.sigalgs_list);
		if (!SSL_CTX_set1_sigalgs_list(ctx,
					       rk->rk_conf.ssl.sigalgs_list)) {
                        rd_snprintf(errstr, errstr_size,
                                    "ssl.sigalgs.list failed: ");
                        goto fail;
		}
	}
#endif

	if (rk->rk_conf.ssl.ca_location) {
		/* CA certificate location, either file or directory. */
		int is_dir = rd_kafka_path_is_dir(rk->rk_conf.ssl.ca_location);

		rd_kafka_dbg(rk, SECURITY, "SSL",
			     "Loading CA certificate(s) from %s %s",
			     is_dir ? "directory":"file",
			     rk->rk_conf.ssl.ca_location);
		
		r = SSL_CTX_load_verify_locations(ctx,
						  !is_dir ?
						  rk->rk_conf.ssl.
						  ca_location : NULL,
						  is_dir ?
						  rk->rk_conf.ssl.
						  ca_location : NULL);

                if (r != 1) {
                        rd_snprintf(errstr, errstr_size,
                                    "ssl.ca.location failed: ");
                        goto fail;
                }
        } else {
                /* Use default CA certificate paths: ignore failures. */
                r = SSL_CTX_set_default_verify_paths(ctx);
                if (r != 1)
                        rd_kafka_dbg(rk, SECURITY, "SSL",
                                     "SSL_CTX_set_default_verify_paths() "
                                     "failed: ignoring");
        }

	if (rk->rk_conf.ssl.crl_location) {
		rd_kafka_dbg(rk, SECURITY, "SSL",
			     "Loading CRL from file %s",
			     rk->rk_conf.ssl.crl_location);

		r = SSL_CTX_load_verify_locations(ctx,
						  rk->rk_conf.ssl.crl_location,
						  NULL);

                if (r != 1) {
                        rd_snprintf(errstr, errstr_size,
                                    "ssl.crl.location failed: ");
                        goto fail;
                }


		rd_kafka_dbg(rk, SECURITY, "SSL",
			     "Enabling CRL checks");

		X509_STORE_set_flags(SSL_CTX_get_cert_store(ctx),
				     X509_V_FLAG_CRL_CHECK);
	}

	if (rk->rk_conf.ssl.cert_location) {
		rd_kafka_dbg(rk, SECURITY, "SSL",
			     "Loading certificate from file %s",
			     rk->rk_conf.ssl.cert_location);

		r = SSL_CTX_use_certificate_chain_file(ctx,
						       rk->rk_conf.ssl.cert_location);

                if (r != 1) {
                        rd_snprintf(errstr, errstr_size,
                                    "ssl.certificate.location failed: ");
                        goto fail;
                }
	}

	if (rk->rk_conf.ssl.key_location) {
		rd_kafka_dbg(rk, SECURITY, "SSL",
			     "Loading private key file from %s",
			     rk->rk_conf.ssl.key_location);

		r = SSL_CTX_use_PrivateKey_file(ctx,
						rk->rk_conf.ssl.key_location,
						SSL_FILETYPE_PEM);
                if (r != 1) {
                        rd_snprintf(errstr, errstr_size,
                                    "ssl.key.location failed: ");
                        goto fail;
                }
	}

	if (rk->rk_conf.ssl.keystore_location) {
		FILE *fp;
		EVP_PKEY *pkey;
		X509 *cert;
		STACK_OF(X509) *ca = NULL;
		PKCS12 *p12;

		rd_kafka_dbg(rk, SECURITY, "SSL",
			     "Loading client's keystore file from %s",
			     rk->rk_conf.ssl.keystore_location);

		if (!(fp = fopen(rk->rk_conf.ssl.keystore_location, "rb"))) {
			rd_snprintf(errstr, errstr_size,
				    "Failed to open ssl.keystore.location: %s: %s", 
				    rk->rk_conf.ssl.keystore_location, 
				    rd_strerror(errno));
			goto fail;
		}

		p12 = d2i_PKCS12_fp(fp, NULL);
		fclose(fp);
		if (!p12) {
			rd_snprintf(errstr, errstr_size,
				    "Error reading PKCS#12 file: ");
			goto fail;
		}

		pkey = EVP_PKEY_new();
		cert = X509_new();
		if (!PKCS12_parse(p12, rk->rk_conf.ssl.keystore_password, &pkey, &cert, &ca)) {
			EVP_PKEY_free(pkey);
			X509_free(cert);
			PKCS12_free(p12);
			if (ca != NULL)
				sk_X509_pop_free(ca, X509_free);
			rd_snprintf(errstr, errstr_size,
				    "Failed to parse PKCS#12 file: %s: ",
				    rk->rk_conf.ssl.keystore_location);
			goto fail;
		}

		if (ca != NULL)
			sk_X509_pop_free(ca, X509_free);

		PKCS12_free(p12);

		r = SSL_CTX_use_certificate(ctx, cert);
		X509_free(cert);
		if (r != 1) {
			EVP_PKEY_free(pkey);
			rd_snprintf(errstr, errstr_size,
				    "Failed to use ssl.keystore.location certificate: ");
			goto fail;
		}

		r = SSL_CTX_use_PrivateKey(ctx, pkey);
		EVP_PKEY_free(pkey);
		if (r != 1) {
			rd_snprintf(errstr, errstr_size,
				    "Failed to use ssl.keystore.location private key: ");
			goto fail;
		}
	}

	SSL_CTX_set_mode(ctx, SSL_MODE_ENABLE_PARTIAL_WRITE);

	rk->rk_conf.ssl.ctx = ctx;
	return 0;

 fail:
        r = (int)strlen(errstr);
        rd_kafka_ssl_error(rk, NULL, errstr+r,
                           (int)errstr_size > r ? (int)errstr_size - r : 0);
	SSL_CTX_free(ctx);

	return -1;
}


#endif /* WITH_SSL */


ssize_t
rd_kafka_transport_send (rd_kafka_transport_t *rktrans,
                         rd_slice_t *slice, char *errstr, size_t errstr_size) {

#if WITH_SSL
        if (rktrans->rktrans_ssl)
                return rd_kafka_transport_ssl_send(rktrans, slice,
                                                   errstr, errstr_size);
        else
#endif
                return rd_kafka_transport_socket_send(rktrans, slice,
                                                      errstr, errstr_size);
}


ssize_t
rd_kafka_transport_recv (rd_kafka_transport_t *rktrans, rd_buf_t *rbuf,
                         char *errstr, size_t errstr_size) {
#if WITH_SSL
	if (rktrans->rktrans_ssl)
                return rd_kafka_transport_ssl_recv(rktrans, rbuf,
                                                   errstr, errstr_size);
	else
#endif
                return rd_kafka_transport_socket_recv(rktrans, rbuf,
                                                      errstr, errstr_size);
}



/**
 * @brief Notify transport layer of full request sent.
 */
void rd_kafka_transport_request_sent (rd_kafka_broker_t *rkb,
                                      rd_kafka_buf_t *rkbuf) {
        rd_kafka_transport_t *rktrans = rkb->rkb_transport;

        /* Call on_request_sent interceptors */
        rd_kafka_interceptors_on_request_sent(
                rkb->rkb_rk,
                rktrans->rktrans_s,
                rkb->rkb_name, rkb->rkb_nodeid,
                rkbuf->rkbuf_reqhdr.ApiKey,
                rkbuf->rkbuf_reqhdr.ApiVersion,
                rkbuf->rkbuf_corrid,
                rd_slice_size(&rkbuf->rkbuf_reader));
}




/**
 * Length framed receive handling.
 * Currently only supports a the following framing:
 *     [int32_t:big_endian_length_of_payload][payload]
 *
 * To be used on POLLIN event, will return:
 *   -1: on fatal error (errstr will be updated, *rkbufp remains unset)
 *    0: still waiting for data (*rkbufp remains unset)
 *    1: data complete, (buffer returned in *rkbufp)
 */
int rd_kafka_transport_framed_recv (rd_kafka_transport_t *rktrans,
                                    rd_kafka_buf_t **rkbufp,
                                    char *errstr, size_t errstr_size) {
	rd_kafka_buf_t *rkbuf = rktrans->rktrans_recv_buf;
	ssize_t r;
	const int log_decode_errors = LOG_ERR;

	/* States:
	 *   !rktrans_recv_buf: initial state; set up buf to receive header.
	 *    rkbuf_totlen == 0:   awaiting header
	 *    rkbuf_totlen > 0:    awaiting payload
	 */

	if (!rkbuf) {
                rkbuf = rd_kafka_buf_new(1, 4/*length field's length*/);
                /* Set up buffer reader for the length field */
                rd_buf_write_ensure(&rkbuf->rkbuf_buf, 4, 4);
		rktrans->rktrans_recv_buf = rkbuf;
	}


        r = rd_kafka_transport_recv(rktrans, &rkbuf->rkbuf_buf,
                                    errstr, errstr_size);
	if (r == 0)
		return 0;
	else if (r == -1)
		return -1;

	if (rkbuf->rkbuf_totlen == 0) {
		/* Frame length not known yet. */
		int32_t frame_len;

		if (rd_buf_write_pos(&rkbuf->rkbuf_buf) < sizeof(frame_len)) {
			/* Wait for entire frame header. */
			return 0;
		}

                /* Initialize reader */
                rd_slice_init(&rkbuf->rkbuf_reader, &rkbuf->rkbuf_buf, 0, 4);

		/* Reader header: payload length */
		rd_kafka_buf_read_i32(rkbuf, &frame_len);

		if (frame_len < 0 ||
		    frame_len > rktrans->rktrans_rkb->
		    rkb_rk->rk_conf.recv_max_msg_size) {
			rd_snprintf(errstr, errstr_size,
				    "Invalid frame size %"PRId32, frame_len);
			return -1;
		}

		rkbuf->rkbuf_totlen = 4 + frame_len;
		if (frame_len == 0) {
			/* Payload is empty, we're done. */
			rktrans->rktrans_recv_buf = NULL;
			*rkbufp = rkbuf;
			return 1;
		}

		/* Allocate memory to hold entire frame payload in contigious
		 * memory. */
                rd_buf_write_ensure_contig(&rkbuf->rkbuf_buf, frame_len);

                /* Try reading directly, there is probably more data available*/
                return rd_kafka_transport_framed_recv(rktrans, rkbufp,
                                                      errstr, errstr_size);
	}

	if (rd_buf_write_pos(&rkbuf->rkbuf_buf) == rkbuf->rkbuf_totlen) {
		/* Payload is complete. */
		rktrans->rktrans_recv_buf = NULL;
		*rkbufp = rkbuf;
		return 1;
	}

	/* Wait for more data */
	return 0;

 err_parse:
	if (rkbuf)
		rd_kafka_buf_destroy(rkbuf);
        rd_snprintf(errstr, errstr_size, "Frame header parsing failed: %s",
                    rd_kafka_err2str(rkbuf->rkbuf_err));
	return -1;
}


/**
 * TCP connection established.
 * Set up socket options, SSL, etc.
 *
 * Locality: broker thread
 */
static void rd_kafka_transport_connected (rd_kafka_transport_t *rktrans) {
	rd_kafka_broker_t *rkb = rktrans->rktrans_rkb;
        unsigned int slen;

        rd_rkb_dbg(rkb, BROKER, "CONNECT",
                   "Connected to %s",
                   rd_sockaddr2str(rkb->rkb_addr_last,
                                   RD_SOCKADDR2STR_F_PORT |
                                   RD_SOCKADDR2STR_F_FAMILY));

	/* Set socket send & receive buffer sizes if configuerd */
	if (rkb->rkb_rk->rk_conf.socket_sndbuf_size != 0) {
		if (setsockopt(rktrans->rktrans_s, SOL_SOCKET, SO_SNDBUF,
			       (void *)&rkb->rkb_rk->rk_conf.socket_sndbuf_size,
			       sizeof(rkb->rkb_rk->rk_conf.
				      socket_sndbuf_size)) == SOCKET_ERROR)
			rd_rkb_log(rkb, LOG_WARNING, "SNDBUF",
				   "Failed to set socket send "
				   "buffer size to %i: %s",
				   rkb->rkb_rk->rk_conf.socket_sndbuf_size,
				   socket_strerror(socket_errno));
	}

	if (rkb->rkb_rk->rk_conf.socket_rcvbuf_size != 0) {
		if (setsockopt(rktrans->rktrans_s, SOL_SOCKET, SO_RCVBUF,
			       (void *)&rkb->rkb_rk->rk_conf.socket_rcvbuf_size,
			       sizeof(rkb->rkb_rk->rk_conf.
				      socket_rcvbuf_size)) == SOCKET_ERROR)
			rd_rkb_log(rkb, LOG_WARNING, "RCVBUF",
				   "Failed to set socket receive "
				   "buffer size to %i: %s",
				   rkb->rkb_rk->rk_conf.socket_rcvbuf_size,
				   socket_strerror(socket_errno));
	}

        /* Get send and receive buffer sizes to allow limiting
         * the total number of bytes passed with iovecs to sendmsg()
         * and recvmsg(). */
        slen = sizeof(rktrans->rktrans_rcvbuf_size);
        if (getsockopt(rktrans->rktrans_s, SOL_SOCKET, SO_RCVBUF,
                       (void *)&rktrans->rktrans_rcvbuf_size,
                       &slen) == SOCKET_ERROR) {
                rd_rkb_log(rkb, LOG_WARNING, "RCVBUF",
                           "Failed to get socket receive "
                           "buffer size: %s: assuming 1MB",
                           socket_strerror(socket_errno));
                rktrans->rktrans_rcvbuf_size = 1024*1024;
        } else if (rktrans->rktrans_rcvbuf_size < 1024 * 64)
                rktrans->rktrans_rcvbuf_size = 1024*64; /* Use at least 64KB */

        slen = sizeof(rktrans->rktrans_sndbuf_size);
        if (getsockopt(rktrans->rktrans_s, SOL_SOCKET, SO_SNDBUF,
                       (void *)&rktrans->rktrans_sndbuf_size,
                       &slen) == SOCKET_ERROR) {
                rd_rkb_log(rkb, LOG_WARNING, "RCVBUF",
                           "Failed to get socket send "
                           "buffer size: %s: assuming 1MB",
                           socket_strerror(socket_errno));
                rktrans->rktrans_sndbuf_size = 1024*1024;
        } else if (rktrans->rktrans_sndbuf_size < 1024 * 64)
                rktrans->rktrans_sndbuf_size = 1024*64; /* Use at least 64KB */


#ifdef TCP_NODELAY
        if (rkb->rkb_rk->rk_conf.socket_nagle_disable) {
                int one = 1;
                if (setsockopt(rktrans->rktrans_s, IPPROTO_TCP, TCP_NODELAY,
                               (void *)&one, sizeof(one)) == SOCKET_ERROR)
                        rd_rkb_log(rkb, LOG_WARNING, "NAGLE",
                                   "Failed to disable Nagle (TCP_NODELAY) "
                                   "on socket: %s",
                                   socket_strerror(socket_errno));
        }
#endif


#if WITH_SSL
	if (rkb->rkb_proto == RD_KAFKA_PROTO_SSL ||
	    rkb->rkb_proto == RD_KAFKA_PROTO_SASL_SSL) {
		char errstr[512];

		/* Set up SSL connection.
		 * This is also an asynchronous operation so dont
		 * propagate to broker_connect_done() just yet. */
		if (rd_kafka_transport_ssl_connect(rkb, rktrans,
						   errstr,
						   sizeof(errstr)) == -1) {
			rd_kafka_transport_connect_done(rktrans, errstr);
			return;
		}
		return;
	}
#endif

	/* Propagate connect success */
	rd_kafka_transport_connect_done(rktrans, NULL);
}



/**
 * @brief the kernel SO_ERROR in \p errp for the given transport.
 * @returns 0 if getsockopt() was succesful (and \p and errp can be trusted),
 * else -1 in which case \p errp 's value is undefined.
 */
static int rd_kafka_transport_get_socket_error (rd_kafka_transport_t *rktrans,
						int *errp) {
	socklen_t intlen = sizeof(*errp);

	if (getsockopt(rktrans->rktrans_s, SOL_SOCKET,
		       SO_ERROR, (void *)errp, &intlen) == -1) {
		rd_rkb_dbg(rktrans->rktrans_rkb, BROKER, "SO_ERROR",
			   "Failed to get socket error: %s",
			   socket_strerror(socket_errno));
		return -1;
	}

	return 0;
}


/**
 * IO event handler.
 *
 * Locality: broker thread
 */
static void rd_kafka_transport_io_event (rd_kafka_transport_t *rktrans,
					 int events) {
	char errstr[512];
	int r;
	rd_kafka_broker_t *rkb = rktrans->rktrans_rkb;

	switch (rkb->rkb_state)
	{
	case RD_KAFKA_BROKER_STATE_CONNECT:
#if WITH_SSL
		if (rktrans->rktrans_ssl) {
			/* Currently setting up SSL connection:
			 * perform handshake. */
			rd_kafka_transport_ssl_handshake(rktrans);
			return;
		}
#endif

		/* Asynchronous connect finished, read status. */
		if (!(events & (POLLOUT|POLLERR|POLLHUP)))
			return;

		if (rd_kafka_transport_get_socket_error(rktrans, &r) == -1) {
			rd_kafka_broker_fail(
                                rkb, LOG_ERR, RD_KAFKA_RESP_ERR__TRANSPORT,
                                "Connect to %s failed: "
                                "unable to get status from "
                                "socket %d: %s",
                                rd_sockaddr2str(rkb->rkb_addr_last,
                                                RD_SOCKADDR2STR_F_PORT |
                                                RD_SOCKADDR2STR_F_FAMILY),
                                rktrans->rktrans_s,
                                rd_strerror(socket_errno));
		} else if (r != 0) {
			/* Connect failed */
                        errno = r;
			rd_snprintf(errstr, sizeof(errstr),
				    "Connect to %s failed: %s",
                                    rd_sockaddr2str(rkb->rkb_addr_last,
                                                    RD_SOCKADDR2STR_F_PORT |
                                                    RD_SOCKADDR2STR_F_FAMILY),
                                    rd_strerror(r));

			rd_kafka_transport_connect_done(rktrans, errstr);
		} else {
			/* Connect succeeded */
			rd_kafka_transport_connected(rktrans);
		}
		break;

	case RD_KAFKA_BROKER_STATE_AUTH:
		/* SASL handshake */
		if (rd_kafka_sasl_io_event(rktrans, events,
					   errstr, sizeof(errstr)) == -1) {
			errno = EINVAL;
			rd_kafka_broker_fail(rkb, LOG_ERR,
					     RD_KAFKA_RESP_ERR__AUTHENTICATION,
					     "SASL authentication failure: %s",
					     errstr);
			return;
		}
		break;

	case RD_KAFKA_BROKER_STATE_APIVERSION_QUERY:
	case RD_KAFKA_BROKER_STATE_AUTH_HANDSHAKE:
	case RD_KAFKA_BROKER_STATE_UP:
	case RD_KAFKA_BROKER_STATE_UPDATE:

		if (events & POLLIN) {
			while (rkb->rkb_state >= RD_KAFKA_BROKER_STATE_UP &&
			       rd_kafka_recv(rkb) > 0)
				;

                        /* If connection went down: bail out early */
                        if (rkb->rkb_state == RD_KAFKA_BROKER_STATE_DOWN)
                                return;
		}

                if (events & POLLHUP) {
                        rd_kafka_broker_conn_closed(
                                rkb, RD_KAFKA_RESP_ERR__TRANSPORT,
                                "Disconnected");
                        return;
                }

		if (events & POLLOUT) {
			while (rd_kafka_send(rkb) > 0)
				;
		}
		break;

	case RD_KAFKA_BROKER_STATE_INIT:
	case RD_KAFKA_BROKER_STATE_DOWN:
		rd_kafka_assert(rkb->rkb_rk, !*"bad state");
	}
}


/**
 * Poll and serve IOs
 *
 * Locality: broker thread 
 */
void rd_kafka_transport_io_serve (rd_kafka_transport_t *rktrans,
                                  int timeout_ms) {
	rd_kafka_broker_t *rkb = rktrans->rktrans_rkb;
	int events;

	if (rd_kafka_bufq_cnt(&rkb->rkb_waitresps) < rkb->rkb_max_inflight &&
	    rd_kafka_bufq_cnt(&rkb->rkb_outbufs) > 0)
		rd_kafka_transport_poll_set(rkb->rkb_transport, POLLOUT);

	if ((events = rd_kafka_transport_poll(rktrans, timeout_ms)) <= 0)
                return;

        rd_kafka_transport_poll_clear(rktrans, POLLOUT);

	rd_kafka_transport_io_event(rktrans, events);
}


/**
 * Initiate asynchronous connection attempt.
 *
 * Locality: broker thread
 */
rd_kafka_transport_t *rd_kafka_transport_connect (rd_kafka_broker_t *rkb,
						  const rd_sockaddr_inx_t *sinx,
						  char *errstr,
						  size_t errstr_size) {
	rd_kafka_transport_t *rktrans;
	int s = -1;
	int on = 1;
        int r;

        rkb->rkb_addr_last = sinx;

	s = rkb->rkb_rk->rk_conf.socket_cb(sinx->in.sin_family,
					   SOCK_STREAM, IPPROTO_TCP,
					   rkb->rkb_rk->rk_conf.opaque);
	if (s == -1) {
		rd_snprintf(errstr, errstr_size, "Failed to create socket: %s",
			    socket_strerror(socket_errno));
		return NULL;
	}


#ifdef SO_NOSIGPIPE
	/* Disable SIGPIPE signalling for this socket on OSX */
	if (setsockopt(s, SOL_SOCKET, SO_NOSIGPIPE, &on, sizeof(on)) == -1) 
		rd_rkb_dbg(rkb, BROKER, "SOCKET",
			   "Failed to set SO_NOSIGPIPE: %s",
			   socket_strerror(socket_errno));
#endif

#ifdef SO_KEEPALIVE
        /* Enable TCP keep-alives, if configured. */
        if (rkb->rkb_rk->rk_conf.socket_keepalive) {
                if (setsockopt(s, SOL_SOCKET, SO_KEEPALIVE,
                               (void *)&on, sizeof(on)) == SOCKET_ERROR)
                        rd_rkb_dbg(rkb, BROKER, "SOCKET",
                                   "Failed to set SO_KEEPALIVE: %s",
                                   socket_strerror(socket_errno));
        }
#endif

        /* Set the socket to non-blocking */
        if ((r = rd_fd_set_nonblocking(s))) {
                rd_snprintf(errstr, errstr_size,
                            "Failed to set socket non-blocking: %s",
                            socket_strerror(r));
                goto err;
        }

	rd_rkb_dbg(rkb, BROKER, "CONNECT", "Connecting to %s (%s) "
		   "with socket %i",
		   rd_sockaddr2str(sinx, RD_SOCKADDR2STR_F_FAMILY |
				   RD_SOCKADDR2STR_F_PORT),
		   rd_kafka_secproto_names[rkb->rkb_proto], s);

	/* Connect to broker */
        if (rkb->rkb_rk->rk_conf.connect_cb) {
                r = rkb->rkb_rk->rk_conf.connect_cb(
                        s, (struct sockaddr *)sinx, RD_SOCKADDR_INX_LEN(sinx),
                        rkb->rkb_name, rkb->rkb_rk->rk_conf.opaque);
        } else {
                if (connect(s, (struct sockaddr *)sinx,
                            RD_SOCKADDR_INX_LEN(sinx)) == SOCKET_ERROR &&
                    (socket_errno != EINPROGRESS
#ifdef _MSC_VER
                     && socket_errno != WSAEWOULDBLOCK
#endif
                            ))
                        r = socket_errno;
                else
                        r = 0;
        }

        if (r != 0) {
		rd_rkb_dbg(rkb, BROKER, "CONNECT",
			   "couldn't connect to %s: %s (%i)",
			   rd_sockaddr2str(sinx,
					   RD_SOCKADDR2STR_F_PORT |
					   RD_SOCKADDR2STR_F_FAMILY),
			   socket_strerror(r), r);
		rd_snprintf(errstr, errstr_size,
			    "Failed to connect to broker at %s: %s",
			    rd_sockaddr2str(sinx, RD_SOCKADDR2STR_F_NICE),
			    socket_strerror(r));
		goto err;
	}

	/* Create transport handle */
	rktrans = rd_calloc(1, sizeof(*rktrans));
	rktrans->rktrans_rkb = rkb;
	rktrans->rktrans_s = s;
	rktrans->rktrans_pfd[rktrans->rktrans_pfd_cnt++].fd = s;
        if (rkb->rkb_wakeup_fd[0] != -1) {
                rktrans->rktrans_pfd[rktrans->rktrans_pfd_cnt].events = POLLIN;
                rktrans->rktrans_pfd[rktrans->rktrans_pfd_cnt++].fd = rkb->rkb_wakeup_fd[0];
        }


	/* Poll writability to trigger on connection success/failure. */
	rd_kafka_transport_poll_set(rktrans, POLLOUT);

	return rktrans;

 err:
	if (s != -1)
                rd_kafka_transport_close0(rkb->rkb_rk, s);

	return NULL;
}



void rd_kafka_transport_poll_set(rd_kafka_transport_t *rktrans, int event) {
	rktrans->rktrans_pfd[0].events |= event;
}

void rd_kafka_transport_poll_clear(rd_kafka_transport_t *rktrans, int event) {
	rktrans->rktrans_pfd[0].events &= ~event;
}


int rd_kafka_transport_poll(rd_kafka_transport_t *rktrans, int tmout) {
        int r;
#ifndef _MSC_VER
	r = poll(rktrans->rktrans_pfd, rktrans->rktrans_pfd_cnt, tmout);
	if (r <= 0)
		return r;
#else
	r = WSAPoll(rktrans->rktrans_pfd, rktrans->rktrans_pfd_cnt, tmout);
	if (r == 0) {
		/* Workaround for broken WSAPoll() while connecting:
		 * failed connection attempts are not indicated at all by WSAPoll()
		 * so we need to check the socket error when Poll returns 0.
		 * Issue #525 */
		r = ECONNRESET;
		if (unlikely(rktrans->rktrans_rkb->rkb_state ==
			     RD_KAFKA_BROKER_STATE_CONNECT &&
			     (rd_kafka_transport_get_socket_error(rktrans,
								  &r) == -1 ||
			      r != 0))) {
			char errstr[512];
			errno = r;
			rd_snprintf(errstr, sizeof(errstr),
				    "Connect to %s failed: %s",
				    rd_sockaddr2str(rktrans->rktrans_rkb->
						    rkb_addr_last,
						    RD_SOCKADDR2STR_F_PORT |
                                                    RD_SOCKADDR2STR_F_FAMILY),
                                    socket_strerror(r));
			rd_kafka_transport_connect_done(rktrans, errstr);
			return -1;
		} else
			return 0;
	} else if (r == SOCKET_ERROR)
		return -1;
#endif
        rd_atomic64_add(&rktrans->rktrans_rkb->rkb_c.wakeups, 1);

        if (rktrans->rktrans_pfd[1].revents & POLLIN) {
                /* Read wake-up fd data and throw away, just used for wake-ups*/
                char buf[512];
                if (rd_read((int)rktrans->rktrans_pfd[1].fd,
                            buf, sizeof(buf)) == -1) {
                        /* Ignore warning */
                }
        }

        return rktrans->rktrans_pfd[0].revents;
}





#if 0
/**
 * Global cleanup.
 * This is dangerous and SHOULD NOT be called since it will rip
 * the rug from under the application if it uses any of this functionality
 * in its own code. This means we might leak some memory on exit.
 */
void rd_kafka_transport_term (void) {
#ifdef _MSC_VER
	(void)WSACleanup(); /* FIXME: dangerous */
#endif
}
#endif
 
void rd_kafka_transport_init(void) {
#ifdef _MSC_VER
	WSADATA d;
	(void)WSAStartup(MAKEWORD(2, 2), &d);
#endif
}<|MERGE_RESOLUTION|>--- conflicted
+++ resolved
@@ -1014,7 +1014,6 @@
 		}
 	}
 
-<<<<<<< HEAD
     /* Register the peer verify callback on the context */
     if (rk->rk_conf.ssl.cert_verify_cb) {
 
@@ -1156,10 +1155,7 @@
                 "Callback failed to return valid private key certificate");
     }
 
-#if OPENSSL_VERSION_NUMBER >= 0x1000200fL
-=======
 #if OPENSSL_VERSION_NUMBER >= 0x1000200fL && !defined(LIBRESSL_VERSION_NUMBER)
->>>>>>> c606801b
 	/* Curves */
 	if (rk->rk_conf.ssl.curves_list) {
 		rd_kafka_dbg(rk, SECURITY, "SSL",
