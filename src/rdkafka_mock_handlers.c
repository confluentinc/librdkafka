--- conflicted
+++ resolved
@@ -1451,19 +1451,14 @@
  */
 #ifndef __OS400__
 static const rd_kafka_pid_t
-<<<<<<< HEAD
 #else
 static rd_kafka_pid_t
 #endif
-rd_kafka_mock_pid_new (rd_kafka_mock_cluster_t *mcluster) {
-        rd_kafka_pid_t *pid = rd_malloc(sizeof(*pid));
-=======
 rd_kafka_mock_pid_new(rd_kafka_mock_cluster_t *mcluster,
                       const rd_kafkap_str_t *TransactionalId) {
         size_t tidlen =
             TransactionalId ? RD_KAFKAP_STR_LEN(TransactionalId) : 0;
         rd_kafka_mock_pid_t *mpid = rd_malloc(sizeof(*mpid) + tidlen);
->>>>>>> cd955b13
         rd_kafka_pid_t ret;
 
         mpid->pid.id    = rd_jitter(1, 900000) * 1000;
