/*
 * librdkafka - Apache Kafka C library
 *
 * Copyright (c) 2012,2013 Magnus Edenhill
 * All rights reserved.
 * 
 * Redistribution and use in source and binary forms, with or without
 * modification, are permitted provided that the following conditions are met: 
 * 
 * 1. Redistributions of source code must retain the above copyright notice,
 *    this list of conditions and the following disclaimer. 
 * 2. Redistributions in binary form must reproduce the above copyright notice,
 *    this list of conditions and the following disclaimer in the documentation
 *    and/or other materials provided with the distribution. 
 * 
 * THIS SOFTWARE IS PROVIDED BY THE COPYRIGHT HOLDERS AND CONTRIBUTORS "AS IS"
 * AND ANY EXPRESS OR IMPLIED WARRANTIES, INCLUDING, BUT NOT LIMITED TO, THE 
 * IMPLIED WARRANTIES OF MERCHANTABILITY AND FITNESS FOR A PARTICULAR PURPOSE 
 * ARE DISCLAIMED. IN NO EVENT SHALL THE COPYRIGHT OWNER OR CONTRIBUTORS BE 
 * LIABLE FOR ANY DIRECT, INDIRECT, INCIDENTAL, SPECIAL, EXEMPLARY, OR 
 * CONSEQUENTIAL DAMAGES (INCLUDING, BUT NOT LIMITED TO, PROCUREMENT OF 
 * SUBSTITUTE GOODS OR SERVICES; LOSS OF USE, DATA, OR PROFITS; OR BUSINESS 
 * INTERRUPTION) HOWEVER CAUSED AND ON ANY THEORY OF LIABILITY, WHETHER IN 
 * CONTRACT, STRICT LIABILITY, OR TORT (INCLUDING NEGLIGENCE OR OTHERWISE)
 * ARISING IN ANY WAY OUT OF THE USE OF THIS SOFTWARE, EVEN IF ADVISED OF THE
 * POSSIBILITY OF SUCH DAMAGE.
 */

#pragma once

#include "rdsysqueue.h"

#include "rdkafka_proto.h"
<<<<<<< HEAD
=======
#include "rdkafka_header.h"
>>>>>>> 93a04da7

/**
 * @brief Message.MsgAttributes for MsgVersion v0..v1,
 *        also used for MessageSet.Attributes for MsgVersion v2.
 */
#define RD_KAFKA_MSG_ATTR_GZIP             (1 << 0)
#define RD_KAFKA_MSG_ATTR_SNAPPY           (1 << 1)
#define RD_KAFKA_MSG_ATTR_LZ4              (3)
#define RD_KAFKA_MSG_ATTR_COMPRESSION_MASK 0x3
#define RD_KAFKA_MSG_ATTR_CREATE_TIME      (0 << 3)
#define RD_KAFKA_MSG_ATTR_LOG_APPEND_TIME  (1 << 3)


/**
 * @brief MessageSet.Attributes for MsgVersion v2
 *
 * Attributes:
 *  -------------------------------------------------------------------------------------------------
 *  | Unused (6-15) | Control (5) | Transactional (4) | Timestamp Type (3) | Compression Type (0-2) |
 *  -------------------------------------------------------------------------------------------------
 */
/* Compression types same as MsgVersion 0 above */
/* Timestamp type same as MsgVersion 0 above */
#define RD_KAFKA_MSGSET_V2_ATTR_TRANSACTIONAL (1 << 4)
#define RD_KAFKA_MSGSET_V2_ATTR_CONTROL       (1 << 5)


typedef struct rd_kafka_msg_s {
	rd_kafka_message_t rkm_rkmessage;  /* MUST be first field */
#define rkm_len               rkm_rkmessage.len
#define rkm_payload           rkm_rkmessage.payload
#define rkm_opaque            rkm_rkmessage._private
#define rkm_partition         rkm_rkmessage.partition
#define rkm_offset            rkm_rkmessage.offset
#define rkm_key               rkm_rkmessage.key
#define rkm_key_len           rkm_rkmessage.key_len
#define rkm_err               rkm_rkmessage.err

	TAILQ_ENTRY(rd_kafka_msg_s)  rkm_link;

	int        rkm_flags;
	/* @remark These additional flags must not collide with
	 *         the RD_KAFKA_MSG_F_* flags in rdkafka.h */
#define RD_KAFKA_MSG_F_FREE_RKM     0x10000 /* msg_t is allocated */
#define RD_KAFKA_MSG_F_ACCOUNT      0x20000 /* accounted for in curr_msgs */
#define RD_KAFKA_MSG_F_PRODUCER     0x40000 /* Producer message */

	int64_t    rkm_timestamp;  /* Message format V1.
				    * Meaning of timestamp depends on
				    * message Attribute LogAppendtime (broker)
				    * or CreateTime (producer).
				    * Unit is milliseconds since epoch (UTC).*/
	rd_kafka_timestamp_type_t rkm_tstype; /* rkm_timestamp type */

        rd_kafka_headers_t *rkm_headers; /**< Parsed headers list, if any. */

        union {
                struct {
                        rd_ts_t ts_timeout; /* Message timeout */
                        rd_ts_t ts_enq;     /* Enqueue/Produce time */
                        rd_ts_t ts_backoff; /* Backoff next Produce until
                                             * this time. */
                        uint64_t msgseq;    /* Message sequence number,
                                             * used to maintain ordering. */
                        int     retries;    /* Number of retries so far */
                } producer;
#define rkm_ts_timeout rkm_u.producer.ts_timeout
#define rkm_ts_enq     rkm_u.producer.ts_enq

                struct {
                        rd_kafkap_bytes_t binhdrs; /**< Unparsed
                                                    *   binary headers in
                                                    *   protocol msg */
                } consumer;
        } rkm_u;
} rd_kafka_msg_t;

TAILQ_HEAD(rd_kafka_msg_head_s, rd_kafka_msg_s);


/** @returns the absolute time a message was enqueued (producer) */
#define rd_kafka_msg_enq_time(rkm) ((rkm)->rkm_ts_enq)

/**
 * @returns the message's total maximum on-wire size.
 * @remark Depending on message version (MagicByte) the actual size
 *         may be smaller.
 */
static RD_INLINE RD_UNUSED
size_t rd_kafka_msg_wire_size (const rd_kafka_msg_t *rkm, int MsgVersion) {
        static const size_t overheads[] = {
                [0] = RD_KAFKAP_MESSAGE_V0_OVERHEAD,
                [1] = RD_KAFKAP_MESSAGE_V1_OVERHEAD,
                [2] = RD_KAFKAP_MESSAGE_V2_OVERHEAD
        };
        size_t size;
        rd_dassert(MsgVersion >= 0 && MsgVersion <= 2);

        size = overheads[MsgVersion] + rkm->rkm_len + rkm->rkm_key_len;
        if (MsgVersion == 2 && rkm->rkm_headers)
                size += rd_kafka_headers_serialized_size(rkm->rkm_headers);

        return size;
}


/**
 * @returns the enveloping rd_kafka_msg_t pointer for a rd_kafka_msg_t
 *          wrapped rd_kafka_message_t.
 */
static RD_INLINE RD_UNUSED
rd_kafka_msg_t *rd_kafka_message2msg (rd_kafka_message_t *rkmessage) {
	return (rd_kafka_msg_t *)rkmessage;
}





TAILQ_HEAD(rd_kafka_msgs_head_s, rd_kafka_msg_s);
typedef struct rd_kafka_msgq_s {
        struct rd_kafka_msgs_head_s rkmq_msgs;  /* TAILQ_HEAD */
	rd_atomic32_t rkmq_msg_cnt;
	rd_atomic64_t rkmq_msg_bytes;
} rd_kafka_msgq_t;

#define RD_KAFKA_MSGQ_INITIALIZER(rkmq) \
	{ .rkmq_msgs = TAILQ_HEAD_INITIALIZER((rkmq).rkmq_msgs) }

#define RD_KAFKA_MSGQ_FOREACH(elm,head) \
	TAILQ_FOREACH(elm, &(head)->rkmq_msgs, rkm_link)

/* @brief Check if queue is empty. Proper locks must be held. */
#define RD_KAFKA_MSGQ_EMPTY(rkmq) TAILQ_EMPTY(&(rkmq)->rkmq_msgs)

/**
 * Returns the number of messages in the specified queue.
 */
static RD_INLINE RD_UNUSED int rd_kafka_msgq_len (rd_kafka_msgq_t *rkmq) {
	return (int)rd_atomic32_get(&rkmq->rkmq_msg_cnt);
}

/**
 * Returns the total number of bytes in the specified queue.
 */
static RD_INLINE RD_UNUSED size_t rd_kafka_msgq_size (rd_kafka_msgq_t *rkmq) {
	return (size_t)rd_atomic64_get(&rkmq->rkmq_msg_bytes);
}


void rd_kafka_msg_destroy (rd_kafka_t *rk, rd_kafka_msg_t *rkm);

int rd_kafka_msg_new (rd_kafka_itopic_t *rkt, int32_t force_partition,
		      int msgflags,
		      char *payload, size_t len,
		      const void *keydata, size_t keylen,
		      void *msg_opaque);

static RD_INLINE RD_UNUSED void rd_kafka_msgq_init (rd_kafka_msgq_t *rkmq) {
	TAILQ_INIT(&rkmq->rkmq_msgs);
	rd_atomic32_init(&rkmq->rkmq_msg_cnt, 0);
	rd_atomic64_init(&rkmq->rkmq_msg_bytes, 0);
}

/**
 * Concat all elements of 'src' onto tail of 'dst'.
 * 'src' will be cleared.
 * Proper locks for 'src' and 'dst' must be held.
 */
static RD_INLINE RD_UNUSED void rd_kafka_msgq_concat (rd_kafka_msgq_t *dst,
						   rd_kafka_msgq_t *src) {
	TAILQ_CONCAT(&dst->rkmq_msgs, &src->rkmq_msgs, rkm_link);
	rd_atomic32_add(&dst->rkmq_msg_cnt, rd_atomic32_get(&src->rkmq_msg_cnt));
	rd_atomic64_add(&dst->rkmq_msg_bytes, rd_atomic64_get(&src->rkmq_msg_bytes));
	rd_kafka_msgq_init(src);
}

/**
 * Move queue 'src' to 'dst' (overwrites dst)
 * Source will be cleared.
 */
static RD_INLINE RD_UNUSED void rd_kafka_msgq_move (rd_kafka_msgq_t *dst,
						 rd_kafka_msgq_t *src) {
	TAILQ_MOVE(&dst->rkmq_msgs, &src->rkmq_msgs, rkm_link);
	rd_atomic32_set(&dst->rkmq_msg_cnt, rd_atomic32_get(&src->rkmq_msg_cnt));
	rd_atomic64_set(&dst->rkmq_msg_bytes, rd_atomic64_get(&src->rkmq_msg_bytes));
	rd_kafka_msgq_init(src);
}


/**
 * rd_free all msgs in msgq and reinitialize the msgq.
 */
static RD_INLINE RD_UNUSED void rd_kafka_msgq_purge (rd_kafka_t *rk,
                                                    rd_kafka_msgq_t *rkmq) {
	rd_kafka_msg_t *rkm, *next;

	next = TAILQ_FIRST(&rkmq->rkmq_msgs);
	while (next) {
		rkm = next;
		next = TAILQ_NEXT(next, rkm_link);

		rd_kafka_msg_destroy(rk, rkm);
	}

	rd_kafka_msgq_init(rkmq);
}


/**
 * Remove message from message queue
 */
static RD_INLINE RD_UNUSED 
rd_kafka_msg_t *rd_kafka_msgq_deq (rd_kafka_msgq_t *rkmq,
				   rd_kafka_msg_t *rkm,
				   int do_count) {
	if (likely(do_count)) {
		rd_kafka_assert(NULL, rd_atomic32_get(&rkmq->rkmq_msg_cnt) > 0);
		rd_kafka_assert(NULL, rd_atomic64_get(&rkmq->rkmq_msg_bytes) >= (int64_t)(rkm->rkm_len+rkm->rkm_key_len));
		rd_atomic32_sub(&rkmq->rkmq_msg_cnt, 1);
		rd_atomic64_sub(&rkmq->rkmq_msg_bytes,
				rkm->rkm_len+rkm->rkm_key_len);
	}

	TAILQ_REMOVE(&rkmq->rkmq_msgs, rkm, rkm_link);

	return rkm;
}

static RD_INLINE RD_UNUSED
rd_kafka_msg_t *rd_kafka_msgq_pop (rd_kafka_msgq_t *rkmq) {
	rd_kafka_msg_t *rkm;

	if (((rkm = TAILQ_FIRST(&rkmq->rkmq_msgs))))
		rd_kafka_msgq_deq(rkmq, rkm, 1);

	return rkm;
}


/**
 * @brief Message ordering comparator using the message sequence
 *        number to order messages in ascending order (FIFO).
 */
static RD_INLINE
int rd_kafka_msg_cmp_msgseq (const void *_a, const void *_b) {
        const rd_kafka_msg_t *a = _a, *b = _b;

        rd_dassert(a->rkm_u.producer.msgseq);

        if (a->rkm_u.producer.msgseq > b->rkm_u.producer.msgseq)
                return 1;
        else if (a->rkm_u.producer.msgseq < b->rkm_u.producer.msgseq)
                return -1;
        else
                return 0;
}

/**
 * @brief Message ordering comparator using the message sequence
 *        number to order messages in descending order (LIFO).
 */
static RD_INLINE
int rd_kafka_msg_cmp_msgseq_lifo (const void *_a, const void *_b) {
        const rd_kafka_msg_t *a = _a, *b = _b;

        rd_dassert(a->rkm_u.producer.msgseq);

        if (a->rkm_u.producer.msgseq < b->rkm_u.producer.msgseq)
                return 1;
        else if (a->rkm_u.producer.msgseq > b->rkm_u.producer.msgseq)
                return -1;
        else
                return 0;
}

/**
 * @brief Insert message at its sorted position using the msgseq.
 * @remark This is an O(n) operation.
 * @warning The message must have a msgseq set.
<<<<<<< HEAD
 */
void rd_kafka_msgq_enq_sorted (const rd_kafka_itopic_t *rkt,
=======
 * @returns the message count of the queue after enqueuing the message.
 */
int rd_kafka_msgq_enq_sorted (const rd_kafka_itopic_t *rkt,
>>>>>>> 93a04da7
                               rd_kafka_msgq_t *rkmq,
                               rd_kafka_msg_t *rkm);

/**
 * Insert message at head of message queue.
 */
static RD_INLINE RD_UNUSED void rd_kafka_msgq_insert (rd_kafka_msgq_t *rkmq,
						   rd_kafka_msg_t *rkm) {
	TAILQ_INSERT_HEAD(&rkmq->rkmq_msgs, rkm, rkm_link);
	rd_atomic32_add(&rkmq->rkmq_msg_cnt, 1);
	rd_atomic64_add(&rkmq->rkmq_msg_bytes, rkm->rkm_len+rkm->rkm_key_len);
}

/**
 * Append message to tail of message queue.
 */
static RD_INLINE RD_UNUSED int rd_kafka_msgq_enq (rd_kafka_msgq_t *rkmq,
                                                rd_kafka_msg_t *rkm) {
        int len;

        TAILQ_INSERT_TAIL(&rkmq->rkmq_msgs, rkm, rkm_link);
        len = rd_atomic32_add(&rkmq->rkmq_msg_cnt, 1);
        rd_atomic64_add(&rkmq->rkmq_msg_bytes, rkm->rkm_len+rkm->rkm_key_len);

        return len;
}


/**
 * Scans a message queue for timed out messages and removes them from
 * 'rkmq' and adds them to 'timedout', returning the number of timed out
 * messages.
 * 'timedout' must be initialized.
 */
int rd_kafka_msgq_age_scan (rd_kafka_msgq_t *rkmq,
			    rd_kafka_msgq_t *timedout,
			    rd_ts_t now);

rd_kafka_msg_t *rd_kafka_msgq_find_pos (const rd_kafka_msgq_t *rkmq,
                                        const rd_kafka_msg_t *rkm,
                                        int (*cmp) (const void *,
                                                    const void *));

int rd_kafka_msg_partitioner (rd_kafka_itopic_t *rkt, rd_kafka_msg_t *rkm,
                              int do_lock);


rd_kafka_message_t *rd_kafka_message_get (struct rd_kafka_op_s *rko);
rd_kafka_message_t *rd_kafka_message_get_from_rkm (struct rd_kafka_op_s *rko,
                                                   rd_kafka_msg_t *rkm);
rd_kafka_message_t *rd_kafka_message_new (void);

void rd_kafka_msgq_dump (FILE *fp, const char *what, rd_kafka_msgq_t *rkmq);

int unittest_msg (void);<|MERGE_RESOLUTION|>--- conflicted
+++ resolved
@@ -31,10 +31,7 @@
 #include "rdsysqueue.h"
 
 #include "rdkafka_proto.h"
-<<<<<<< HEAD
-=======
 #include "rdkafka_header.h"
->>>>>>> 93a04da7
 
 /**
  * @brief Message.MsgAttributes for MsgVersion v0..v1,
@@ -315,14 +312,9 @@
  * @brief Insert message at its sorted position using the msgseq.
  * @remark This is an O(n) operation.
  * @warning The message must have a msgseq set.
-<<<<<<< HEAD
- */
-void rd_kafka_msgq_enq_sorted (const rd_kafka_itopic_t *rkt,
-=======
  * @returns the message count of the queue after enqueuing the message.
  */
 int rd_kafka_msgq_enq_sorted (const rd_kafka_itopic_t *rkt,
->>>>>>> 93a04da7
                                rd_kafka_msgq_t *rkmq,
                                rd_kafka_msg_t *rkm);
 
