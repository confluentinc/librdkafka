/*
 * librdkafka - Apache Kafka C library
 *
 * Copyright (c) 2019 Magnus Edenhill
 * All rights reserved.
 *
 * Redistribution and use in source and binary forms, with or without
 * modification, are permitted provided that the following conditions are met:
 *
 * 1. Redistributions of source code must retain the above copyright notice,
 *    this list of conditions and the following disclaimer.
 * 2. Redistributions in binary form must reproduce the above copyright notice,
 *    this list of conditions and the following disclaimer in the documentation
 *    and/or other materials provided with the distribution.
 *
 * THIS SOFTWARE IS PROVIDED BY THE COPYRIGHT HOLDERS AND CONTRIBUTORS "AS IS"
 * AND ANY EXPRESS OR IMPLIED WARRANTIES, INCLUDING, BUT NOT LIMITED TO, THE
 * IMPLIED WARRANTIES OF MERCHANTABILITY AND FITNESS FOR A PARTICULAR PURPOSE
 * ARE DISCLAIMED. IN NO EVENT SHALL THE COPYRIGHT OWNER OR CONTRIBUTORS BE
 * LIABLE FOR ANY DIRECT, INDIRECT, INCIDENTAL, SPECIAL, EXEMPLARY, OR
 * CONSEQUENTIAL DAMAGES (INCLUDING, BUT NOT LIMITED TO, PROCUREMENT OF
 * SUBSTITUTE GOODS OR SERVICES; LOSS OF USE, DATA, OR PROFITS; OR BUSINESS
 * INTERRUPTION) HOWEVER CAUSED AND ON ANY THEORY OF LIABILITY, WHETHER IN
 * CONTRACT, STRICT LIABILITY, OR TORT (INCLUDING NEGLIGENCE OR OTHERWISE)
 * ARISING IN ANY WAY OUT OF THE USE OF THIS SOFTWARE, EVEN IF ADVISED OF THE
 * POSSIBILITY OF SUCH DAMAGE.
 */
#ifdef __OS400__
#pragma convert(819)
#endif

/**
 * Mocks
 *
 */

#include "rdkafka_int.h"
#include "rdbuf.h"
#include "rdrand.h"
#include "rdkafka_interceptor.h"
#include "rdkafka_mock_int.h"
#include "rdkafka_transport_int.h"

#include <stdarg.h>

static void rd_kafka_mock_cluster_destroy0(rd_kafka_mock_cluster_t *mcluster);


static rd_kafka_mock_broker_t *
rd_kafka_mock_broker_find(const rd_kafka_mock_cluster_t *mcluster,
                          int32_t broker_id) {
        const rd_kafka_mock_broker_t *mrkb;

        TAILQ_FOREACH(mrkb, &mcluster->brokers, link)
        if (mrkb->id == broker_id)
                return (rd_kafka_mock_broker_t *)mrkb;

        return NULL;
}



/**
 * @brief Unlink and free message set.
 */
static void rd_kafka_mock_msgset_destroy(rd_kafka_mock_partition_t *mpart,
                                         rd_kafka_mock_msgset_t *mset) {
        const rd_kafka_mock_msgset_t *next = TAILQ_NEXT(mset, link);

        /* Removing last messageset */
        if (!next)
                mpart->start_offset = mpart->end_offset;
        else if (mset == TAILQ_FIRST(&mpart->msgsets))
                /* Removing first messageset */
                mpart->start_offset = next->first_offset;

        if (mpart->update_follower_start_offset)
                mpart->follower_start_offset = mpart->start_offset;

        rd_assert(mpart->cnt > 0);
        mpart->cnt--;
        mpart->size -= RD_KAFKAP_BYTES_LEN(&mset->bytes);
        TAILQ_REMOVE(&mpart->msgsets, mset, link);
        rd_free(mset);
}


/**
 * @brief Create a new msgset object with a copy of \p bytes
 *        and appends it to the partition log.
 */
static rd_kafka_mock_msgset_t *
rd_kafka_mock_msgset_new(rd_kafka_mock_partition_t *mpart,
                         const rd_kafkap_bytes_t *bytes,
                         size_t msgcnt) {
        rd_kafka_mock_msgset_t *mset;
        size_t totsize = sizeof(*mset) + RD_KAFKAP_BYTES_LEN(bytes);
        int64_t BaseOffset;
        int64_t orig_start_offset = mpart->start_offset;

        rd_assert(!RD_KAFKAP_BYTES_IS_NULL(bytes));

        mset = rd_malloc(totsize);
        rd_assert(mset != NULL);

        mset->first_offset = mpart->end_offset;
        mset->last_offset  = mset->first_offset + msgcnt - 1;
        mpart->end_offset  = mset->last_offset + 1;
        if (mpart->update_follower_end_offset)
                mpart->follower_end_offset = mpart->end_offset;
        mpart->cnt++;

        mset->bytes.len = bytes->len;


        mset->bytes.data = (void *)(mset + 1);
        memcpy((void *)mset->bytes.data, bytes->data, mset->bytes.len);
        mpart->size += mset->bytes.len;

        /* Update the base Offset in the MessageSet with the
         * actual absolute log offset. */
        BaseOffset = htobe64(mset->first_offset);
        memcpy((void *)mset->bytes.data, &BaseOffset, sizeof(BaseOffset));


        /* Remove old msgsets until within limits */
        while (mpart->cnt > 1 &&
               (mpart->cnt > mpart->max_cnt || mpart->size > mpart->max_size))
                rd_kafka_mock_msgset_destroy(mpart,
                                             TAILQ_FIRST(&mpart->msgsets));

        TAILQ_INSERT_TAIL(&mpart->msgsets, mset, link);

        rd_kafka_dbg(mpart->topic->cluster->rk, MOCK, "MOCK",
                     "Broker %" PRId32 ": Log append %s [%" PRId32
                     "] "
                     "%" PRIusz " messages, %" PRId32
                     " bytes at offset %" PRId64 " (log now %" PRId64
                     "..%" PRId64
                     ", "
                     "original start %" PRId64 ")",
                     mpart->leader->id, mpart->topic->name, mpart->id, msgcnt,
                     RD_KAFKAP_BYTES_LEN(&mset->bytes), mset->first_offset,
                     mpart->start_offset, mpart->end_offset, orig_start_offset);

        return mset;
}

/**
 * @brief Find message set containing \p offset
 */
const rd_kafka_mock_msgset_t *
rd_kafka_mock_msgset_find(const rd_kafka_mock_partition_t *mpart,
                          int64_t offset,
                          rd_bool_t on_follower) {
        const rd_kafka_mock_msgset_t *mset;

        if (!on_follower &&
            (offset < mpart->start_offset || offset > mpart->end_offset))
                return NULL;

        if (on_follower && (offset < mpart->follower_start_offset ||
                            offset > mpart->follower_end_offset))
                return NULL;

        /* FIXME: Maintain an index */

        TAILQ_FOREACH(mset, &mpart->msgsets, link) {
                if (mset->first_offset <= offset && offset <= mset->last_offset)
                        return mset;
        }

        return NULL;
}


/**
 * @brief Looks up or creates a new pidstate for the given partition and PID.
 *
 * The pidstate is used to verify per-partition per-producer BaseSequences
 * for the idempotent/txn producer.
 */
static rd_kafka_mock_pid_t *
rd_kafka_mock_partition_pidstate_get(rd_kafka_mock_partition_t *mpart,
                                     const rd_kafka_mock_pid_t *mpid) {
        rd_kafka_mock_pid_t *pidstate;
        size_t tidlen;

        pidstate = rd_list_find(&mpart->pidstates, mpid, rd_kafka_mock_pid_cmp);
        if (pidstate)
                return pidstate;

        tidlen        = strlen(mpid->TransactionalId);
        pidstate      = rd_malloc(sizeof(*pidstate) + tidlen);
        pidstate->pid = mpid->pid;
        memcpy(pidstate->TransactionalId, mpid->TransactionalId, tidlen);
        pidstate->TransactionalId[tidlen] = '\0';

        pidstate->lo = pidstate->hi = pidstate->window = 0;
        memset(pidstate->seq, 0, sizeof(pidstate->seq));

        rd_list_add(&mpart->pidstates, pidstate);

        return pidstate;
}


/**
 * @brief Validate ProduceRequest records in \p rkbuf.
 *
 * @warning The \p rkbuf must not be read, just peek()ed.
 *
 * This is a very selective validation, currently only:
 * - verify idempotency TransactionalId,PID,Epoch,Seq
 */
static rd_kafka_resp_err_t
rd_kafka_mock_validate_records(rd_kafka_mock_partition_t *mpart,
                               rd_kafka_buf_t *rkbuf,
                               size_t RecordCount,
                               const rd_kafkap_str_t *TransactionalId,
                               rd_bool_t *is_dupd) {
        const int log_decode_errors       = LOG_ERR;
        rd_kafka_mock_cluster_t *mcluster = mpart->topic->cluster;
        rd_kafka_mock_pid_t *mpid;
        rd_kafka_mock_pid_t *mpidstate = NULL;
        rd_kafka_pid_t pid;
        int32_t expected_BaseSequence = -1, BaseSequence = -1;
        rd_kafka_resp_err_t err;

        *is_dupd = rd_false;

        if (!TransactionalId || RD_KAFKAP_STR_LEN(TransactionalId) < 1)
                return RD_KAFKA_RESP_ERR_NO_ERROR;

        rd_kafka_buf_peek_i64(rkbuf, RD_KAFKAP_MSGSET_V2_OF_ProducerId,
                              &pid.id);
        rd_kafka_buf_peek_i16(rkbuf, RD_KAFKAP_MSGSET_V2_OF_ProducerEpoch,
                              &pid.epoch);
        rd_kafka_buf_peek_i32(rkbuf, RD_KAFKAP_MSGSET_V2_OF_BaseSequence,
                              &BaseSequence);

        mtx_lock(&mcluster->lock);
        err = rd_kafka_mock_pid_find(mcluster, TransactionalId, pid, &mpid);
        mtx_unlock(&mcluster->lock);

        if (likely(!err)) {

                if (mpid->pid.epoch != pid.epoch)
                        err = RD_KAFKA_RESP_ERR_INVALID_PRODUCER_EPOCH;

                /* Each partition tracks the 5 last Produce requests per PID.*/
                mpidstate = rd_kafka_mock_partition_pidstate_get(mpart, mpid);

                expected_BaseSequence = mpidstate->seq[mpidstate->hi];

                /* A BaseSequence within the range of the last 5 requests is
                 * considered a legal duplicate and will be successfully acked
                 * but not written to the log. */
                if (BaseSequence < mpidstate->seq[mpidstate->lo])
                        err = RD_KAFKA_RESP_ERR_DUPLICATE_SEQUENCE_NUMBER;
                else if (BaseSequence > mpidstate->seq[mpidstate->hi])
                        err = RD_KAFKA_RESP_ERR_OUT_OF_ORDER_SEQUENCE_NUMBER;
                else if (BaseSequence != expected_BaseSequence)
                        *is_dupd = rd_true;
        }

        if (unlikely(err)) {
                rd_kafka_dbg(mcluster->rk, MOCK, "MOCK",
                             "Broker %" PRId32 ": Log append %s [%" PRId32
                             "] failed: PID mismatch: TransactionalId=%.*s "
                             "expected %s BaseSeq %" PRId32
                             ", not %s BaseSeq %" PRId32 ": %s",
                             mpart->leader->id, mpart->topic->name, mpart->id,
                             RD_KAFKAP_STR_PR(TransactionalId),
                             mpid ? rd_kafka_pid2str(mpid->pid) : "n/a",
                             expected_BaseSequence, rd_kafka_pid2str(pid),
                             BaseSequence, rd_kafka_err2name(err));
                return err;
        }

        /* Update BaseSequence window */
        if (unlikely(mpidstate->window < 5))
                mpidstate->window++;
        else
                mpidstate->lo = (mpidstate->lo + 1) % mpidstate->window;
        mpidstate->hi                 = (mpidstate->hi + 1) % mpidstate->window;
        mpidstate->seq[mpidstate->hi] = (int32_t)(BaseSequence + RecordCount);

        return RD_KAFKA_RESP_ERR_NO_ERROR;

err_parse:
        return rkbuf->rkbuf_err;
}

/**
 * @brief Append the MessageSets in \p bytes to the \p mpart partition log.
 *
 * @param BaseOffset will contain the first assigned offset of the message set.
 */
rd_kafka_resp_err_t
rd_kafka_mock_partition_log_append(rd_kafka_mock_partition_t *mpart,
                                   const rd_kafkap_bytes_t *records,
                                   const rd_kafkap_str_t *TransactionalId,
                                   int64_t *BaseOffset) {
        const int log_decode_errors = LOG_ERR;
        rd_kafka_buf_t *rkbuf;
        rd_kafka_resp_err_t err = RD_KAFKA_RESP_ERR_NO_ERROR;
        int8_t MagicByte;
        int32_t RecordCount;
        int16_t Attributes;
        rd_kafka_mock_msgset_t *mset;
        rd_bool_t is_dup = rd_false;

        /* Partially parse the MessageSet in \p bytes to get
         * the message count. */
        rkbuf = rd_kafka_buf_new_shadow(records->data,
                                        RD_KAFKAP_BYTES_LEN(records), NULL);

        rd_kafka_buf_peek_i8(rkbuf, RD_KAFKAP_MSGSET_V2_OF_MagicByte,
                             &MagicByte);
        if (MagicByte != 2) {
                /* We only support MsgVersion 2 for now */
                err = RD_KAFKA_RESP_ERR_UNSUPPORTED_VERSION;
                goto err;
        }

        rd_kafka_buf_peek_i32(rkbuf, RD_KAFKAP_MSGSET_V2_OF_RecordCount,
                              &RecordCount);
        rd_kafka_buf_peek_i16(rkbuf, RD_KAFKAP_MSGSET_V2_OF_Attributes,
                              &Attributes);

        if (RecordCount < 1 ||
            (!(Attributes & RD_KAFKA_MSG_ATTR_COMPRESSION_MASK) &&
             (size_t)RecordCount > RD_KAFKAP_BYTES_LEN(records) /
                                       RD_KAFKAP_MESSAGE_V2_MIN_OVERHEAD)) {
                err = RD_KAFKA_RESP_ERR_INVALID_MSG_SIZE;
                goto err;
        }

        if ((err = rd_kafka_mock_validate_records(
                 mpart, rkbuf, (size_t)RecordCount, TransactionalId, &is_dup)))
                goto err;

        /* If this is a legit duplicate, don't write it to the log. */
        if (is_dup)
                goto err;

        rd_kafka_buf_destroy(rkbuf);

        mset = rd_kafka_mock_msgset_new(mpart, records, (size_t)RecordCount);

        *BaseOffset = mset->first_offset;

        return RD_KAFKA_RESP_ERR_NO_ERROR;

err_parse:
        err = rkbuf->rkbuf_err;
err:
        rd_kafka_buf_destroy(rkbuf);
        return err;
}


/**
 * @brief Set the partition leader, or NULL for leader-less.
 */
static void
rd_kafka_mock_partition_set_leader0(rd_kafka_mock_partition_t *mpart,
                                    rd_kafka_mock_broker_t *mrkb) {
        mpart->leader = mrkb;
}


/**
 * @brief Automatically assign replicas for partition
 */
static void
rd_kafka_mock_partition_assign_replicas(rd_kafka_mock_partition_t *mpart) {
        rd_kafka_mock_cluster_t *mcluster = mpart->topic->cluster;
        int replica_cnt =
            RD_MIN(mcluster->defaults.replication_factor, mcluster->broker_cnt);
        rd_kafka_mock_broker_t *mrkb;
        int i = 0;

        if (mpart->replicas)
                rd_free(mpart->replicas);

        mpart->replicas    = rd_calloc(replica_cnt, sizeof(*mpart->replicas));
        mpart->replica_cnt = replica_cnt;

        /* FIXME: randomize this using perhaps reservoir sampling */
        TAILQ_FOREACH(mrkb, &mcluster->brokers, link) {
                if (i == mpart->replica_cnt)
                        break;
                mpart->replicas[i++] = mrkb;
        }

        /* Select a random leader */
        rd_kafka_mock_partition_set_leader0(
            mpart, mpart->replicas[rd_jitter(0, replica_cnt - 1)]);
}



/**
 * @brief Unlink and destroy committed offset
 */
static void
rd_kafka_mock_committed_offset_destroy(rd_kafka_mock_partition_t *mpart,
                                       rd_kafka_mock_committed_offset_t *coff) {
        rd_kafkap_str_destroy(coff->metadata);
        TAILQ_REMOVE(&mpart->committed_offsets, coff, link);
        rd_free(coff);
}


/**
 * @brief Find previously committed offset for group.
 */
rd_kafka_mock_committed_offset_t *
rd_kafka_mock_committed_offset_find(const rd_kafka_mock_partition_t *mpart,
                                    const rd_kafkap_str_t *group) {
        const rd_kafka_mock_committed_offset_t *coff;

        TAILQ_FOREACH(coff, &mpart->committed_offsets, link) {
                if (!rd_kafkap_str_cmp_str(group, coff->group))
                        return (rd_kafka_mock_committed_offset_t *)coff;
        }

        return NULL;
}


/**
 * @brief Commit offset for group
 */
rd_kafka_mock_committed_offset_t *
rd_kafka_mock_commit_offset(rd_kafka_mock_partition_t *mpart,
                            const rd_kafkap_str_t *group,
                            int64_t offset,
                            const rd_kafkap_str_t *metadata) {
        rd_kafka_mock_committed_offset_t *coff;

        if (!(coff = rd_kafka_mock_committed_offset_find(mpart, group))) {
                size_t slen = (size_t)RD_KAFKAP_STR_LEN(group);

                coff = rd_malloc(sizeof(*coff) + slen + 1);

                coff->group = (char *)(coff + 1);
                memcpy(coff->group, group->str, slen);
                coff->group[slen] = '\0';

                coff->metadata = NULL;

                TAILQ_INSERT_HEAD(&mpart->committed_offsets, coff, link);
        }

        if (coff->metadata)
                rd_kafkap_str_destroy(coff->metadata);

        coff->metadata = rd_kafkap_str_copy(metadata);

        coff->offset = offset;

        rd_kafka_dbg(mpart->topic->cluster->rk, MOCK, "MOCK",
                     "Topic %s [%" PRId32 "] committing offset %" PRId64
                     " for group %.*s",
                     mpart->topic->name, mpart->id, offset,
                     RD_KAFKAP_STR_PR(group));

        return coff;
}

/**
 * @brief Destroy resources for partition, but the \p mpart itself is not freed.
 */
static void rd_kafka_mock_partition_destroy(rd_kafka_mock_partition_t *mpart) {
        rd_kafka_mock_msgset_t *mset, *tmp;
        rd_kafka_mock_committed_offset_t *coff, *tmpcoff;

        TAILQ_FOREACH_SAFE(mset, &mpart->msgsets, link, tmp)
        rd_kafka_mock_msgset_destroy(mpart, mset);

        TAILQ_FOREACH_SAFE(coff, &mpart->committed_offsets, link, tmpcoff)
        rd_kafka_mock_committed_offset_destroy(mpart, coff);

        rd_list_destroy(&mpart->pidstates);

        rd_free(mpart->replicas);
}


static void rd_kafka_mock_partition_init(rd_kafka_mock_topic_t *mtopic,
                                         rd_kafka_mock_partition_t *mpart,
                                         int id,
                                         int replication_factor) {
        mpart->topic = mtopic;
        mpart->id    = id;

        mpart->follower_id = -1;

        TAILQ_INIT(&mpart->msgsets);

        mpart->max_size = 1024 * 1024 * 5;
        mpart->max_cnt  = 100000;

        mpart->update_follower_start_offset = rd_true;
        mpart->update_follower_end_offset   = rd_true;

        TAILQ_INIT(&mpart->committed_offsets);

        rd_list_init(&mpart->pidstates, 0, rd_free);

        rd_kafka_mock_partition_assign_replicas(mpart);
}

rd_kafka_mock_partition_t *
rd_kafka_mock_partition_find(const rd_kafka_mock_topic_t *mtopic,
                             int32_t partition) {
        if (partition < 0 || partition >= mtopic->partition_cnt)
                return NULL;

        return (rd_kafka_mock_partition_t *)&mtopic->partitions[partition];
}


static void rd_kafka_mock_topic_destroy(rd_kafka_mock_topic_t *mtopic) {
        int i;

        for (i = 0; i < mtopic->partition_cnt; i++)
                rd_kafka_mock_partition_destroy(&mtopic->partitions[i]);

        TAILQ_REMOVE(&mtopic->cluster->topics, mtopic, link);
        mtopic->cluster->topic_cnt--;

        rd_free(mtopic->partitions);
        rd_free(mtopic->name);
        rd_free(mtopic);
}


static rd_kafka_mock_topic_t *
rd_kafka_mock_topic_new(rd_kafka_mock_cluster_t *mcluster,
                        const char *topic,
                        int partition_cnt,
                        int replication_factor) {
        rd_kafka_mock_topic_t *mtopic;
        int i;

        mtopic          = rd_calloc(1, sizeof(*mtopic));
        mtopic->name    = rd_strdup(topic);
        mtopic->cluster = mcluster;

        mtopic->partition_cnt = partition_cnt;
        mtopic->partitions =
            rd_calloc(partition_cnt, sizeof(*mtopic->partitions));

        for (i = 0; i < partition_cnt; i++)
                rd_kafka_mock_partition_init(mtopic, &mtopic->partitions[i], i,
                                             replication_factor);

        TAILQ_INSERT_TAIL(&mcluster->topics, mtopic, link);
        mcluster->topic_cnt++;

        rd_kafka_dbg(mcluster->rk, MOCK, "MOCK",
                     "Created topic \"%s\" with %d partition(s) and "
                     "replication-factor %d",
                     mtopic->name, mtopic->partition_cnt, replication_factor);

        return mtopic;
}


rd_kafka_mock_topic_t *
rd_kafka_mock_topic_find(const rd_kafka_mock_cluster_t *mcluster,
                         const char *name) {
        const rd_kafka_mock_topic_t *mtopic;

        TAILQ_FOREACH(mtopic, &mcluster->topics, link) {
                if (!strcmp(mtopic->name, name))
                        return (rd_kafka_mock_topic_t *)mtopic;
        }

        return NULL;
}


rd_kafka_mock_topic_t *
rd_kafka_mock_topic_find_by_kstr(const rd_kafka_mock_cluster_t *mcluster,
                                 const rd_kafkap_str_t *kname) {
        const rd_kafka_mock_topic_t *mtopic;

        TAILQ_FOREACH(mtopic, &mcluster->topics, link) {
                if (!strncmp(mtopic->name, kname->str,
                             RD_KAFKAP_STR_LEN(kname)) &&
                    mtopic->name[RD_KAFKAP_STR_LEN(kname)] == '\0')
                        return (rd_kafka_mock_topic_t *)mtopic;
        }

        return NULL;
}


/**
 * @brief Create a topic using default settings.
 *        The topic must not already exist.
 *
 * @param errp will be set to an error code that is consistent with
 *             new topics on real clusters.
 */
rd_kafka_mock_topic_t *
rd_kafka_mock_topic_auto_create(rd_kafka_mock_cluster_t *mcluster,
                                const char *topic,
                                int partition_cnt,
                                rd_kafka_resp_err_t *errp) {
        rd_assert(!rd_kafka_mock_topic_find(mcluster, topic));
        *errp = 0;  // FIXME? RD_KAFKA_RESP_ERR_LEADER_NOT_AVAILABLE;
        return rd_kafka_mock_topic_new(mcluster, topic,
                                       partition_cnt == -1
                                           ? mcluster->defaults.partition_cnt
                                           : partition_cnt,
                                       mcluster->defaults.replication_factor);
}


/**
 * @brief Find or create topic.
 *
 * @param partition_cnt If not -1 and the topic does not exist, the automatic
 *                      topic creation will create this number of topics.
 *                      Otherwise use the default.
 */
rd_kafka_mock_topic_t *
rd_kafka_mock_topic_get(rd_kafka_mock_cluster_t *mcluster,
                        const char *topic,
                        int partition_cnt) {
        rd_kafka_mock_topic_t *mtopic;
        rd_kafka_resp_err_t err;

        if ((mtopic = rd_kafka_mock_topic_find(mcluster, topic)))
                return mtopic;

        return rd_kafka_mock_topic_auto_create(mcluster, topic, partition_cnt,
                                               &err);
}

/**
 * @brief Find or create a partition.
 *
 * @returns NULL if topic already exists and partition is out of range.
 */
static rd_kafka_mock_partition_t *
rd_kafka_mock_partition_get(rd_kafka_mock_cluster_t *mcluster,
                            const char *topic,
                            int32_t partition) {
        rd_kafka_mock_topic_t *mtopic;
        rd_kafka_resp_err_t err;

        if (!(mtopic = rd_kafka_mock_topic_find(mcluster, topic)))
                mtopic = rd_kafka_mock_topic_auto_create(mcluster, topic,
                                                         partition + 1, &err);

        if (partition >= mtopic->partition_cnt)
                return NULL;

        return &mtopic->partitions[partition];
}


/**
 * @brief Set IO events for fd
 */
static void
rd_kafka_mock_cluster_io_set_events(rd_kafka_mock_cluster_t *mcluster,
                                    rd_socket_t fd,
                                    int events) {
        int i;

        for (i = 0; i < mcluster->fd_cnt; i++) {
                if (mcluster->fds[i].fd == fd) {
                        mcluster->fds[i].events |= events;
                        return;
                }
        }

        rd_assert(!*"mock_cluster_io_set_events: fd not found");
}

/**
 * @brief Set or clear single IO events for fd
 */
static void
rd_kafka_mock_cluster_io_set_event(rd_kafka_mock_cluster_t *mcluster,
                                   rd_socket_t fd,
                                   rd_bool_t set,
                                   int event) {
        int i;

        for (i = 0; i < mcluster->fd_cnt; i++) {
                if (mcluster->fds[i].fd == fd) {
                        if (set)
                                mcluster->fds[i].events |= event;
                        else
                                mcluster->fds[i].events &= ~event;
                        return;
                }
        }

        rd_assert(!*"mock_cluster_io_set_event: fd not found");
}


/**
 * @brief Clear IO events for fd
 */
static void
rd_kafka_mock_cluster_io_clear_events(rd_kafka_mock_cluster_t *mcluster,
                                      rd_socket_t fd,
                                      int events) {
        int i;

        for (i = 0; i < mcluster->fd_cnt; i++) {
                if (mcluster->fds[i].fd == fd) {
                        mcluster->fds[i].events &= ~events;
                        return;
                }
        }

        rd_assert(!*"mock_cluster_io_set_events: fd not found");
}


static void rd_kafka_mock_cluster_io_del(rd_kafka_mock_cluster_t *mcluster,
                                         rd_socket_t fd) {
        int i;

        for (i = 0; i < mcluster->fd_cnt; i++) {
                if (mcluster->fds[i].fd == fd) {
                        if (i + 1 < mcluster->fd_cnt) {
                                memmove(&mcluster->fds[i],
                                        &mcluster->fds[i + 1],
                                        sizeof(*mcluster->fds) *
                                            (mcluster->fd_cnt - i));
                                memmove(&mcluster->handlers[i],
                                        &mcluster->handlers[i + 1],
                                        sizeof(*mcluster->handlers) *
                                            (mcluster->fd_cnt - i));
                        }

                        mcluster->fd_cnt--;
                        return;
                }
        }

        rd_assert(!*"mock_cluster_io_del: fd not found");
}


/**
 * @brief Add \p fd to IO poll with initial desired events (POLLIN, et.al).
 */
static void rd_kafka_mock_cluster_io_add(rd_kafka_mock_cluster_t *mcluster,
                                         rd_socket_t fd,
                                         int events,
                                         rd_kafka_mock_io_handler_t handler,
                                         void *opaque) {

        if (mcluster->fd_cnt + 1 >= mcluster->fd_size) {
                mcluster->fd_size += 8;

                mcluster->fds = rd_realloc(
                    mcluster->fds, sizeof(*mcluster->fds) * mcluster->fd_size);
                mcluster->handlers =
                    rd_realloc(mcluster->handlers,
                               sizeof(*mcluster->handlers) * mcluster->fd_size);
        }

        memset(&mcluster->fds[mcluster->fd_cnt], 0,
               sizeof(mcluster->fds[mcluster->fd_cnt]));
        mcluster->fds[mcluster->fd_cnt].fd          = fd;
        mcluster->fds[mcluster->fd_cnt].events      = events;
        mcluster->fds[mcluster->fd_cnt].revents     = 0;
        mcluster->handlers[mcluster->fd_cnt].cb     = handler;
        mcluster->handlers[mcluster->fd_cnt].opaque = opaque;
        mcluster->fd_cnt++;
}


static void rd_kafka_mock_connection_close(rd_kafka_mock_connection_t *mconn,
                                           const char *reason) {
        rd_kafka_buf_t *rkbuf;

        rd_kafka_dbg(mconn->broker->cluster->rk, MOCK, "MOCK",
                     "Broker %" PRId32 ": Connection from %s closed: %s",
                     mconn->broker->id,
                     rd_sockaddr2str(&mconn->peer, RD_SOCKADDR2STR_F_PORT),
                     reason);

        rd_kafka_mock_cgrps_connection_closed(mconn->broker->cluster, mconn);

        rd_kafka_timer_stop(&mconn->broker->cluster->timers, &mconn->write_tmr,
                            rd_true);

        while ((rkbuf = TAILQ_FIRST(&mconn->outbufs.rkbq_bufs))) {
                rd_kafka_bufq_deq(&mconn->outbufs, rkbuf);
                rd_kafka_buf_destroy(rkbuf);
        }

        if (mconn->rxbuf)
                rd_kafka_buf_destroy(mconn->rxbuf);

        rd_kafka_mock_cluster_io_del(mconn->broker->cluster,
                                     mconn->transport->rktrans_s);
        TAILQ_REMOVE(&mconn->broker->connections, mconn, link);
        rd_kafka_transport_close(mconn->transport);
        rd_free(mconn);
}


void rd_kafka_mock_connection_send_response(rd_kafka_mock_connection_t *mconn,
                                            rd_kafka_buf_t *resp) {

        if (resp->rkbuf_flags & RD_KAFKA_OP_F_FLEXVER) {
                /* Empty struct tags */
                rd_kafka_buf_write_i8(resp, 0);
        }

        /* rkbuf_ts_sent might be initialized with a RTT delay, else 0. */
        resp->rkbuf_ts_sent += rd_clock();

        resp->rkbuf_reshdr.Size =
            (int32_t)(rd_buf_write_pos(&resp->rkbuf_buf) - 4);

        rd_kafka_buf_update_i32(resp, 0, resp->rkbuf_reshdr.Size);

        rd_kafka_dbg(mconn->broker->cluster->rk, MOCK, "MOCK",
                     "Broker %" PRId32 ": Sending %sResponseV%hd to %s",
                     mconn->broker->id,
                     rd_kafka_ApiKey2str(resp->rkbuf_reqhdr.ApiKey),
                     resp->rkbuf_reqhdr.ApiVersion,
                     rd_sockaddr2str(&mconn->peer, RD_SOCKADDR2STR_F_PORT));

        /* Set up a buffer reader for sending the buffer. */
        rd_slice_init_full(&resp->rkbuf_reader, &resp->rkbuf_buf);

        rd_kafka_bufq_enq(&mconn->outbufs, resp);

        rd_kafka_mock_cluster_io_set_events(
            mconn->broker->cluster, mconn->transport->rktrans_s, POLLOUT);
}


/**
 * @returns 1 if a complete request is available in which case \p slicep
 *          is set to a new slice containing the data,
 *          0 if a complete request is not yet available,
 *          -1 on error.
 */
static int
rd_kafka_mock_connection_read_request(rd_kafka_mock_connection_t *mconn,
                                      rd_kafka_buf_t **rkbufp) {
        rd_kafka_mock_cluster_t *mcluster = mconn->broker->cluster;
        rd_kafka_t *rk                    = mcluster->rk;
        const rd_bool_t log_decode_errors = rd_true;
        rd_kafka_buf_t *rkbuf;
        char errstr[128];
        ssize_t r;

        if (!(rkbuf = mconn->rxbuf)) {
                /* Initial read for a protocol request.
                 * Allocate enough room for the protocol header
                 * (where the total size is located). */
                rkbuf = mconn->rxbuf =
                    rd_kafka_buf_new(2, RD_KAFKAP_REQHDR_SIZE);

                /* Protocol parsing code needs the rkb for logging */
                rkbuf->rkbuf_rkb = mconn->broker->cluster->dummy_rkb;
                rd_kafka_broker_keep(rkbuf->rkbuf_rkb);

                /* Make room for request header */
                rd_buf_write_ensure(&rkbuf->rkbuf_buf, RD_KAFKAP_REQHDR_SIZE,
                                    RD_KAFKAP_REQHDR_SIZE);
        }

        /* Read as much data as possible from the socket into the
         * connection receive buffer. */
        r = rd_kafka_transport_recv(mconn->transport, &rkbuf->rkbuf_buf, errstr,
                                    sizeof(errstr));
        if (r == -1) {
                rd_kafka_dbg(
                    rk, MOCK, "MOCK",
                    "Broker %" PRId32
                    ": Connection %s: "
                    "receive failed: %s",
                    mconn->broker->id,
                    rd_sockaddr2str(&mconn->peer, RD_SOCKADDR2STR_F_PORT),
                    errstr);
                return -1;
        } else if (r == 0) {
                return 0; /* Need more data */
        }

        if (rd_buf_write_pos(&rkbuf->rkbuf_buf) == RD_KAFKAP_REQHDR_SIZE) {
                /* Received the full header, now check full request
                 * size and allocate the buffer accordingly. */

                /* Initialize reader */
                rd_slice_init(&rkbuf->rkbuf_reader, &rkbuf->rkbuf_buf, 0,
                              RD_KAFKAP_REQHDR_SIZE);

                rd_kafka_buf_read_i32(rkbuf, &rkbuf->rkbuf_reqhdr.Size);
                rd_kafka_buf_read_i16(rkbuf, &rkbuf->rkbuf_reqhdr.ApiKey);
                rd_kafka_buf_read_i16(rkbuf, &rkbuf->rkbuf_reqhdr.ApiVersion);

                if (rkbuf->rkbuf_reqhdr.ApiKey < 0 ||
                    rkbuf->rkbuf_reqhdr.ApiKey >= RD_KAFKAP__NUM) {
                        rd_kafka_buf_parse_fail(
                            rkbuf, "Invalid ApiKey %hd from %s",
                            rkbuf->rkbuf_reqhdr.ApiKey,
                            rd_sockaddr2str(&mconn->peer,
                                            RD_SOCKADDR2STR_F_PORT));
                        RD_NOTREACHED();
                }

                /* Check if request version has flexible fields (KIP-482) */
                if (mcluster->api_handlers[rkbuf->rkbuf_reqhdr.ApiKey]
                            .FlexVersion != -1 &&
                    rkbuf->rkbuf_reqhdr.ApiVersion >=
                        mcluster->api_handlers[rkbuf->rkbuf_reqhdr.ApiKey]
                            .FlexVersion)
                        rkbuf->rkbuf_flags |= RD_KAFKA_OP_F_FLEXVER;


                rd_kafka_buf_read_i32(rkbuf, &rkbuf->rkbuf_reqhdr.CorrId);

                rkbuf->rkbuf_totlen = rkbuf->rkbuf_reqhdr.Size + 4;

                if (rkbuf->rkbuf_totlen < RD_KAFKAP_REQHDR_SIZE + 2 ||
                    rkbuf->rkbuf_totlen >
                        (size_t)rk->rk_conf.recv_max_msg_size) {
                        rd_kafka_buf_parse_fail(
                            rkbuf, "Invalid request size %" PRId32 " from %s",
                            rkbuf->rkbuf_reqhdr.Size,
                            rd_sockaddr2str(&mconn->peer,
                                            RD_SOCKADDR2STR_F_PORT));
                        RD_NOTREACHED();
                }

                /* Now adjust totlen to skip the header */
                rkbuf->rkbuf_totlen -= RD_KAFKAP_REQHDR_SIZE;

                if (!rkbuf->rkbuf_totlen) {
                        /* Empty request (valid) */
                        *rkbufp      = rkbuf;
                        mconn->rxbuf = NULL;
                        return 1;
                }

                /* Allocate space for the request payload */
                rd_buf_write_ensure(&rkbuf->rkbuf_buf, rkbuf->rkbuf_totlen,
                                    rkbuf->rkbuf_totlen);

        } else if (rd_buf_write_pos(&rkbuf->rkbuf_buf) -
                       RD_KAFKAP_REQHDR_SIZE ==
                   rkbuf->rkbuf_totlen) {
                /* The full request is now read into the buffer. */

                /* Set up response reader slice starting past the
                 * request header */
                rd_slice_init(&rkbuf->rkbuf_reader, &rkbuf->rkbuf_buf,
                              RD_KAFKAP_REQHDR_SIZE,
                              rd_buf_len(&rkbuf->rkbuf_buf) -
                                  RD_KAFKAP_REQHDR_SIZE);

                /* For convenience, shave off the ClientId */
                rd_kafka_buf_skip_str(rkbuf);

                /* And the flexible versions header tags, if any */
                rd_kafka_buf_skip_tags(rkbuf);

                /* Return the buffer to the caller */
                *rkbufp      = rkbuf;
                mconn->rxbuf = NULL;
                return 1;
        }

        return 0;


err_parse:
        return -1;
}

rd_kafka_buf_t *rd_kafka_mock_buf_new_response(const rd_kafka_buf_t *request) {
        rd_kafka_buf_t *rkbuf = rd_kafka_buf_new(1, 100);

        /* Copy request header so the ApiVersion remains known */
        rkbuf->rkbuf_reqhdr = request->rkbuf_reqhdr;

        /* Size, updated later */
        rd_kafka_buf_write_i32(rkbuf, 0);

        /* CorrId */
        rd_kafka_buf_write_i32(rkbuf, request->rkbuf_reqhdr.CorrId);

        if (request->rkbuf_flags & RD_KAFKA_OP_F_FLEXVER) {
                rkbuf->rkbuf_flags |= RD_KAFKA_OP_F_FLEXVER;
                /* Write empty response header tags, unless this is the
                 * ApiVersionResponse which needs to be backwards compatible. */
                if (request->rkbuf_reqhdr.ApiKey != RD_KAFKAP_ApiVersion)
                        rd_kafka_buf_write_i8(rkbuf, 0);
        }

        return rkbuf;
}



/**
 * @brief Parse protocol request.
 *
 * @returns 0 on success, -1 on parse error.
 */
static int
rd_kafka_mock_connection_parse_request(rd_kafka_mock_connection_t *mconn,
                                       rd_kafka_buf_t *rkbuf) {
        rd_kafka_mock_cluster_t *mcluster = mconn->broker->cluster;
        rd_kafka_t *rk                    = mcluster->rk;

        if (rkbuf->rkbuf_reqhdr.ApiKey < 0 ||
            rkbuf->rkbuf_reqhdr.ApiKey >= RD_KAFKAP__NUM ||
            !mcluster->api_handlers[rkbuf->rkbuf_reqhdr.ApiKey].cb) {
                rd_kafka_log(
                    rk, LOG_ERR, "MOCK",
                    "Broker %" PRId32
                    ": unsupported %sRequestV%hd "
                    "from %s",
                    mconn->broker->id,
                    rd_kafka_ApiKey2str(rkbuf->rkbuf_reqhdr.ApiKey),
                    rkbuf->rkbuf_reqhdr.ApiVersion,
                    rd_sockaddr2str(&mconn->peer, RD_SOCKADDR2STR_F_PORT));
                return -1;
        }

        /* ApiVersionRequest handles future versions, for everything else
         * make sure the ApiVersion is supported. */
        if (rkbuf->rkbuf_reqhdr.ApiKey != RD_KAFKAP_ApiVersion &&
            !rd_kafka_mock_cluster_ApiVersion_check(
                mcluster, rkbuf->rkbuf_reqhdr.ApiKey,
                rkbuf->rkbuf_reqhdr.ApiVersion)) {
                rd_kafka_log(
                    rk, LOG_ERR, "MOCK",
                    "Broker %" PRId32
                    ": unsupported %sRequest "
                    "version %hd from %s",
                    mconn->broker->id,
                    rd_kafka_ApiKey2str(rkbuf->rkbuf_reqhdr.ApiKey),
                    rkbuf->rkbuf_reqhdr.ApiVersion,
                    rd_sockaddr2str(&mconn->peer, RD_SOCKADDR2STR_F_PORT));
                return -1;
        }

        rd_kafka_dbg(rk, MOCK, "MOCK",
                     "Broker %" PRId32 ": Received %sRequestV%hd from %s",
                     mconn->broker->id,
                     rd_kafka_ApiKey2str(rkbuf->rkbuf_reqhdr.ApiKey),
                     rkbuf->rkbuf_reqhdr.ApiVersion,
                     rd_sockaddr2str(&mconn->peer, RD_SOCKADDR2STR_F_PORT));

        return mcluster->api_handlers[rkbuf->rkbuf_reqhdr.ApiKey].cb(mconn,
                                                                     rkbuf);
}


/**
 * @brief Timer callback to set the POLLOUT flag for a connection after
 *        the delay has expired.
 */
static void rd_kafka_mock_connection_write_out_tmr_cb(rd_kafka_timers_t *rkts,
                                                      void *arg) {
        rd_kafka_mock_connection_t *mconn = arg;

        rd_kafka_mock_cluster_io_set_events(
            mconn->broker->cluster, mconn->transport->rktrans_s, POLLOUT);
}


/**
 * @brief Send as many bytes as possible from the output buffer.
 *
 * @returns 1 if all buffers were sent, 0 if more buffers need to be sent, or
 *          -1 on error.
 */
static ssize_t
rd_kafka_mock_connection_write_out(rd_kafka_mock_connection_t *mconn) {
        rd_kafka_buf_t *rkbuf;
        rd_ts_t now = rd_clock();
        rd_ts_t rtt = mconn->broker->rtt;

        while ((rkbuf = TAILQ_FIRST(&mconn->outbufs.rkbq_bufs))) {
                ssize_t r;
                char errstr[128];
                rd_ts_t ts_delay = 0;

                /* Connection delay/rtt is set. */
                if (rkbuf->rkbuf_ts_sent + rtt > now)
                        ts_delay = rkbuf->rkbuf_ts_sent + rtt;

                /* Response is being delayed */
                if (rkbuf->rkbuf_ts_retry && rkbuf->rkbuf_ts_retry > now)
                        ts_delay = rkbuf->rkbuf_ts_retry + rtt;

                if (ts_delay) {
                        /* Delay response */
                        rd_kafka_timer_start_oneshot(
                            &mconn->broker->cluster->timers, &mconn->write_tmr,
                            rd_false, ts_delay - now,
                            rd_kafka_mock_connection_write_out_tmr_cb, mconn);
                        break;
                }

                if ((r = rd_kafka_transport_send(mconn->transport,
                                                 &rkbuf->rkbuf_reader, errstr,
                                                 sizeof(errstr))) == -1)
                        return -1;

                if (rd_slice_remains(&rkbuf->rkbuf_reader) > 0)
                        return 0; /* Partial send, continue next time */

                /* Entire buffer sent, unlink and free */
                rd_kafka_bufq_deq(&mconn->outbufs, rkbuf);

                rd_kafka_buf_destroy(rkbuf);
        }

        rd_kafka_mock_cluster_io_clear_events(
            mconn->broker->cluster, mconn->transport->rktrans_s, POLLOUT);

        return 1;
}


/**
 * @brief Call connection_write_out() for all the broker's connections.
 *
 * Use to check if any responses should be sent when RTT has changed.
 */
static void
rd_kafka_mock_broker_connections_write_out(rd_kafka_mock_broker_t *mrkb) {
        rd_kafka_mock_connection_t *mconn, *tmp;

        /* Need a safe loop since connections may be removed on send error */
        TAILQ_FOREACH_SAFE(mconn, &mrkb->connections, link, tmp) {
                rd_kafka_mock_connection_write_out(mconn);
        }
}


/**
 * @brief Per-Connection IO handler
 */
static void rd_kafka_mock_connection_io(rd_kafka_mock_cluster_t *mcluster,
                                        rd_socket_t fd,
                                        int events,
                                        void *opaque) {
        rd_kafka_mock_connection_t *mconn = opaque;

        if (events & POLLIN) {
                rd_kafka_buf_t *rkbuf;
                int r;

                while (1) {
                        /* Read full request */
                        r = rd_kafka_mock_connection_read_request(mconn,
                                                                  &rkbuf);
                        if (r == 0)
                                break; /* Need more data */
                        else if (r == -1) {
                                rd_kafka_mock_connection_close(mconn,
                                                               "Read error");
                                return;
                        }

                        /* Parse and handle request */
                        r = rd_kafka_mock_connection_parse_request(mconn,
                                                                   rkbuf);
                        rd_kafka_buf_destroy(rkbuf);
                        if (r == -1) {
                                rd_kafka_mock_connection_close(mconn,
                                                               "Parse error");
                                return;
                        }
                }
        }

        if (events & (POLLERR | POLLHUP)) {
                rd_kafka_mock_connection_close(mconn, "Disconnected");
                return;
        }

        if (events & POLLOUT) {
                if (rd_kafka_mock_connection_write_out(mconn) == -1) {
                        rd_kafka_mock_connection_close(mconn, "Write error");
                        return;
                }
        }
}


/**
 * @brief Set connection as blocking, POLLIN will not be served.
 */
void rd_kafka_mock_connection_set_blocking(rd_kafka_mock_connection_t *mconn,
                                           rd_bool_t blocking) {
        rd_kafka_mock_cluster_io_set_event(mconn->broker->cluster,
                                           mconn->transport->rktrans_s,
                                           !blocking, POLLIN);
}


static rd_kafka_mock_connection_t *
rd_kafka_mock_connection_new(rd_kafka_mock_broker_t *mrkb,
                             rd_socket_t fd,
                             const struct sockaddr_in *peer) {
        rd_kafka_mock_connection_t *mconn;
        rd_kafka_transport_t *rktrans;
        char errstr[128];

        if (!mrkb->up) {
                rd_socket_close(fd);
                return NULL;
        }

        rktrans = rd_kafka_transport_new(mrkb->cluster->dummy_rkb, fd, errstr,
                                         sizeof(errstr));
        if (!rktrans) {
                rd_kafka_log(mrkb->cluster->rk, LOG_ERR, "MOCK",
                             "Failed to create transport for new "
                             "mock connection: %s",
                             errstr);
                rd_socket_close(fd);
                return NULL;
        }

        rd_kafka_transport_post_connect_setup(rktrans);

        mconn            = rd_calloc(1, sizeof(*mconn));
        mconn->broker    = mrkb;
        mconn->transport = rktrans;
        mconn->peer      = *peer;
        rd_kafka_bufq_init(&mconn->outbufs);

        TAILQ_INSERT_TAIL(&mrkb->connections, mconn, link);

        rd_kafka_mock_cluster_io_add(mrkb->cluster, mconn->transport->rktrans_s,
                                     POLLIN, rd_kafka_mock_connection_io,
                                     mconn);

        rd_kafka_dbg(mrkb->cluster->rk, MOCK, "MOCK",
                     "Broker %" PRId32 ": New connection from %s", mrkb->id,
                     rd_sockaddr2str(&mconn->peer, RD_SOCKADDR2STR_F_PORT));

        return mconn;
}



static void rd_kafka_mock_cluster_op_io(rd_kafka_mock_cluster_t *mcluster,
                                        rd_socket_t fd,
                                        int events,
                                        void *opaque) {
        /* Read wake-up fd data and throw away, just used for wake-ups*/
        char buf[1024];
        while (rd_socket_read(fd, buf, sizeof(buf)) > 0)
                ; /* Read all buffered signalling bytes */
}


static int rd_kafka_mock_cluster_io_poll(rd_kafka_mock_cluster_t *mcluster,
                                         int timeout_ms) {
        int r;
        int i;

        r = rd_socket_poll(mcluster->fds, mcluster->fd_cnt, timeout_ms);
        if (r == RD_SOCKET_ERROR) {
                rd_kafka_log(mcluster->rk, LOG_CRIT, "MOCK",
                             "Mock cluster failed to poll %d fds: %d: %s",
                             mcluster->fd_cnt, r,
                             rd_socket_strerror(rd_socket_errno));
                return -1;
        }

        /* Serve ops, if any */
        rd_kafka_q_serve(mcluster->ops, RD_POLL_NOWAIT, 0,
                         RD_KAFKA_Q_CB_CALLBACK, NULL, NULL);

        /* Handle IO events, if any, and if not terminating */
        for (i = 0; mcluster->run && r > 0 && i < mcluster->fd_cnt; i++) {
                if (!mcluster->fds[i].revents)
                        continue;

                /* Call IO handler */
                mcluster->handlers[i].cb(mcluster, mcluster->fds[i].fd,
                                         mcluster->fds[i].revents,
                                         mcluster->handlers[i].opaque);
                r--;
        }

        return 0;
}

<<<<<<< HEAD
#ifndef __OS400__
static int rd_kafka_mock_cluster_thread_main (void *arg) {
#else
static void *rd_kafka_mock_cluster_thread_main (void *arg) {
#endif
=======

static int rd_kafka_mock_cluster_thread_main(void *arg) {
>>>>>>> cd955b13
        rd_kafka_mock_cluster_t *mcluster = arg;

        rd_kafka_set_thread_name("mock");
        rd_kafka_set_thread_sysname("rdk:mock");
        rd_kafka_interceptors_on_thread_start(mcluster->rk,
                                              RD_KAFKA_THREAD_BACKGROUND);
        rd_atomic32_add(&rd_kafka_thread_cnt_curr, 1);

        /* Op wakeup fd */
        rd_kafka_mock_cluster_io_add(mcluster, mcluster->wakeup_fds[0], POLLIN,
                                     rd_kafka_mock_cluster_op_io, NULL);

        mcluster->run = rd_true;

        while (mcluster->run) {
                int sleeptime = (int)((rd_kafka_timers_next(&mcluster->timers,
                                                            1000 * 1000 /*1s*/,
                                                            1 /*lock*/) +
                                       999) /
                                      1000);

                if (rd_kafka_mock_cluster_io_poll(mcluster, sleeptime) == -1)
                        break;

                rd_kafka_timers_run(&mcluster->timers, RD_POLL_NOWAIT);
        }

        rd_kafka_mock_cluster_io_del(mcluster, mcluster->wakeup_fds[0]);


        rd_kafka_interceptors_on_thread_exit(mcluster->rk,
                                             RD_KAFKA_THREAD_BACKGROUND);
        rd_atomic32_sub(&rd_kafka_thread_cnt_curr, 1);

        rd_kafka_mock_cluster_destroy0(mcluster);
#ifndef __OS400__
        return 0;
#else
        return NULL;
#endif
}



static void rd_kafka_mock_broker_listen_io(rd_kafka_mock_cluster_t *mcluster,
                                           rd_socket_t fd,
                                           int events,
                                           void *opaque) {
        rd_kafka_mock_broker_t *mrkb = opaque;

        if (events & (POLLERR | POLLHUP))
                rd_assert(!*"Mock broker listen socket error");

        if (events & POLLIN) {
                rd_socket_t new_s;
                struct sockaddr_in peer;
                socklen_t peer_size = sizeof(peer);

                new_s = accept(mrkb->listen_s, (struct sockaddr *)&peer,
                               &peer_size);
                if (new_s == RD_SOCKET_ERROR) {
                        rd_kafka_log(mcluster->rk, LOG_ERR, "MOCK",
                                     "Failed to accept mock broker socket: %s",
                                     rd_socket_strerror(rd_socket_errno));
                        return;
                }

                rd_kafka_mock_connection_new(mrkb, new_s, &peer);
        }
}


/**
 * @brief Close all connections to broker.
 */
static void rd_kafka_mock_broker_close_all(rd_kafka_mock_broker_t *mrkb,
                                           const char *reason) {
        rd_kafka_mock_connection_t *mconn;

        while ((mconn = TAILQ_FIRST(&mrkb->connections)))
                rd_kafka_mock_connection_close(mconn, reason);
}

/**
 * @brief Destroy error stack, must be unlinked.
 */
static void
rd_kafka_mock_error_stack_destroy(rd_kafka_mock_error_stack_t *errstack) {
        if (errstack->errs)
                rd_free(errstack->errs);
        rd_free(errstack);
}


static void rd_kafka_mock_broker_destroy(rd_kafka_mock_broker_t *mrkb) {
        rd_kafka_mock_error_stack_t *errstack;

        rd_kafka_mock_broker_close_all(mrkb, "Destroying broker");

        if (mrkb->listen_s != -1) {
                if (mrkb->up)
                        rd_kafka_mock_cluster_io_del(mrkb->cluster,
                                                     mrkb->listen_s);
                rd_socket_close(mrkb->listen_s);
        }

        while ((errstack = TAILQ_FIRST(&mrkb->errstacks))) {
                TAILQ_REMOVE(&mrkb->errstacks, errstack, link);
                rd_kafka_mock_error_stack_destroy(errstack);
        }

        TAILQ_REMOVE(&mrkb->cluster->brokers, mrkb, link);
        mrkb->cluster->broker_cnt--;

        rd_free(mrkb);
}


/**
 * @brief Starts listening on the mock broker socket.
 *
 * @returns 0 on success or -1 on error (logged).
 */
static int rd_kafka_mock_broker_start_listener(rd_kafka_mock_broker_t *mrkb) {
        rd_assert(mrkb->listen_s != -1);

        if (listen(mrkb->listen_s, 5) == RD_SOCKET_ERROR) {
                rd_kafka_log(mrkb->cluster->rk, LOG_CRIT, "MOCK",
                             "Failed to listen on mock broker socket: %s",
                             rd_socket_strerror(rd_socket_errno));
                return -1;
        }

        rd_kafka_mock_cluster_io_add(mrkb->cluster, mrkb->listen_s, POLLIN,
                                     rd_kafka_mock_broker_listen_io, mrkb);

        return 0;
}


/**
 * @brief Creates a new listener socket for \p mrkb but does NOT starts
 *        listening.
 *
 * @param sin is the address and port to bind. If the port is zero a random
 *            port will be assigned (by the kernel) and the address and port
 *            will be returned in this pointer.
 *
 * @returns listener socket on success or -1 on error (errors are logged).
 */
static int rd_kafka_mock_broker_new_listener(rd_kafka_mock_cluster_t *mcluster,
                                             struct sockaddr_in *sinp) {
        struct sockaddr_in sin = *sinp;
        socklen_t sin_len      = sizeof(sin);
        int listen_s;
        int on = 1;

        if (!sin.sin_family)
                sin.sin_family = AF_INET;

        /*
         * Create and bind socket to any loopback port
         */
        listen_s =
            rd_kafka_socket_cb_linux(AF_INET, SOCK_STREAM, IPPROTO_TCP, NULL);
        if (listen_s == RD_SOCKET_ERROR) {
                rd_kafka_log(mcluster->rk, LOG_CRIT, "MOCK",
                             "Unable to create mock broker listen socket: %s",
                             rd_socket_strerror(rd_socket_errno));
                return -1;
        }

        if (setsockopt(listen_s, SOL_SOCKET, SO_REUSEADDR, (void *)&on,
                       sizeof(on)) == -1) {
                rd_kafka_log(mcluster->rk, LOG_CRIT, "MOCK",
                             "Failed to set SO_REUSEADDR on mock broker "
                             "listen socket: %s",
                             rd_socket_strerror(rd_socket_errno));
                rd_socket_close(listen_s);
                return -1;
        }

        if (bind(listen_s, (struct sockaddr *)&sin, sizeof(sin)) ==
            RD_SOCKET_ERROR) {
                rd_kafka_log(mcluster->rk, LOG_CRIT, "MOCK",
                             "Failed to bind mock broker socket to %s: %s",
                             rd_socket_strerror(rd_socket_errno),
                             rd_sockaddr2str(&sin, RD_SOCKADDR2STR_F_PORT));
                rd_socket_close(listen_s);
                return -1;
        }

        if (getsockname(listen_s, (struct sockaddr *)&sin, &sin_len) ==
            RD_SOCKET_ERROR) {
                rd_kafka_log(mcluster->rk, LOG_CRIT, "MOCK",
                             "Failed to get mock broker socket name: %s",
                             rd_socket_strerror(rd_socket_errno));
                rd_socket_close(listen_s);
                return -1;
        }
        rd_assert(sin.sin_family == AF_INET);
        /* If a filled in sinp was passed make sure nothing changed. */
        rd_assert(!sinp->sin_port || !memcmp(sinp, &sin, sizeof(sin)));

        *sinp = sin;

        return listen_s;
}


static rd_kafka_mock_broker_t *
rd_kafka_mock_broker_new(rd_kafka_mock_cluster_t *mcluster, int32_t broker_id) {
        rd_kafka_mock_broker_t *mrkb;
        rd_socket_t listen_s;
        struct sockaddr_in sin = {
            .sin_family = AF_INET,
            .sin_addr   = {.s_addr = htonl(INADDR_LOOPBACK)}};

        listen_s = rd_kafka_mock_broker_new_listener(mcluster, &sin);
        if (listen_s == -1)
                return NULL;

        /*
         * Create mock broker object
         */
        mrkb = rd_calloc(1, sizeof(*mrkb));

        mrkb->id       = broker_id;
        mrkb->cluster  = mcluster;
        mrkb->up       = rd_true;
        mrkb->listen_s = listen_s;
        mrkb->sin      = sin;
        mrkb->port     = ntohs(sin.sin_port);
        rd_snprintf(mrkb->advertised_listener,
                    sizeof(mrkb->advertised_listener), "%s",
                    rd_sockaddr2str(&sin, 0));

        TAILQ_INIT(&mrkb->connections);
        TAILQ_INIT(&mrkb->errstacks);

        TAILQ_INSERT_TAIL(&mcluster->brokers, mrkb, link);
        mcluster->broker_cnt++;

        if (rd_kafka_mock_broker_start_listener(mrkb) == -1) {
                rd_kafka_mock_broker_destroy(mrkb);
                return NULL;
        }

        return mrkb;
}


/**
 * @returns the coordtype_t for a coord type string, or -1 on error.
 */
static rd_kafka_coordtype_t rd_kafka_mock_coord_str2type(const char *str) {
        if (!strcmp(str, "transaction"))
                return RD_KAFKA_COORD_TXN;
        else if (!strcmp(str, "group"))
                return RD_KAFKA_COORD_GROUP;
        else
                return (rd_kafka_coordtype_t)-1;
}


/**
 * @brief Unlink and destroy coordinator.
 */
static void rd_kafka_mock_coord_destroy(rd_kafka_mock_cluster_t *mcluster,
                                        rd_kafka_mock_coord_t *mcoord) {
        TAILQ_REMOVE(&mcluster->coords, mcoord, link);
        rd_free(mcoord->key);
        rd_free(mcoord);
}

/**
 * @brief Find coordinator by type and key.
 */
static rd_kafka_mock_coord_t *
rd_kafka_mock_coord_find(rd_kafka_mock_cluster_t *mcluster,
                         rd_kafka_coordtype_t type,
                         const char *key) {
        rd_kafka_mock_coord_t *mcoord;

        TAILQ_FOREACH(mcoord, &mcluster->coords, link) {
                if (mcoord->type == type && !strcmp(mcoord->key, key))
                        return mcoord;
        }

        return NULL;
}


/**
 * @returns the coordinator for KeyType,Key (e.g., GROUP,mygroup).
 */
rd_kafka_mock_broker_t *
rd_kafka_mock_cluster_get_coord(rd_kafka_mock_cluster_t *mcluster,
                                rd_kafka_coordtype_t KeyType,
                                const rd_kafkap_str_t *Key) {
        rd_kafka_mock_broker_t *mrkb;
        rd_kafka_mock_coord_t *mcoord;
        char *key;
        rd_crc32_t hash;
        int idx;

        /* Try the explicit coord list first */
        RD_KAFKAP_STR_DUPA(&key, Key);
        if ((mcoord = rd_kafka_mock_coord_find(mcluster, KeyType, key)))
                return rd_kafka_mock_broker_find(mcluster, mcoord->broker_id);

        /* Else hash the key to select an available broker. */
        hash = rd_crc32(Key->str, RD_KAFKAP_STR_LEN(Key));
        idx  = (int)(hash % mcluster->broker_cnt);

        /* Use the broker index in the list */
        TAILQ_FOREACH(mrkb, &mcluster->brokers, link)
        if (idx-- == 0)
                return mrkb;

        RD_NOTREACHED();
        return NULL;
}


/**
 * @brief Explicitly set coordinator for \p key_type ("transaction", "group")
 *        and \p key.
 */
static rd_kafka_mock_coord_t *
rd_kafka_mock_coord_set(rd_kafka_mock_cluster_t *mcluster,
                        const char *key_type,
                        const char *key,
                        int32_t broker_id) {
        rd_kafka_mock_coord_t *mcoord;
        rd_kafka_coordtype_t type;

        if ((int)(type = rd_kafka_mock_coord_str2type(key_type)) == -1)
                return NULL;

        if ((mcoord = rd_kafka_mock_coord_find(mcluster, type, key)))
                rd_kafka_mock_coord_destroy(mcluster, mcoord);

        mcoord            = rd_calloc(1, sizeof(*mcoord));
        mcoord->type      = type;
        mcoord->key       = rd_strdup(key);
        mcoord->broker_id = broker_id;

        TAILQ_INSERT_TAIL(&mcluster->coords, mcoord, link);

        return mcoord;
}


/**
 * @brief Remove and return the next error, or RD_KAFKA_RESP_ERR_NO_ERROR
 *        if no error.
 */
static rd_kafka_mock_error_rtt_t
rd_kafka_mock_error_stack_next(rd_kafka_mock_error_stack_t *errstack) {
        rd_kafka_mock_error_rtt_t err_rtt = {RD_KAFKA_RESP_ERR_NO_ERROR, 0};

        if (likely(errstack->cnt == 0))
                return err_rtt;

        err_rtt = errstack->errs[0];
        errstack->cnt--;
        if (errstack->cnt > 0)
                memmove(errstack->errs, &errstack->errs[1],
                        sizeof(*errstack->errs) * errstack->cnt);

        return err_rtt;
}


/**
 * @brief Find an error stack based on \p ApiKey
 */
static rd_kafka_mock_error_stack_t *
rd_kafka_mock_error_stack_find(const rd_kafka_mock_error_stack_head_t *shead,
                               int16_t ApiKey) {
        const rd_kafka_mock_error_stack_t *errstack;

        TAILQ_FOREACH(errstack, shead, link)
        if (errstack->ApiKey == ApiKey)
                return (rd_kafka_mock_error_stack_t *)errstack;

        return NULL;
}



/**
 * @brief Find or create an error stack based on \p ApiKey
 */
static rd_kafka_mock_error_stack_t *
rd_kafka_mock_error_stack_get(rd_kafka_mock_error_stack_head_t *shead,
                              int16_t ApiKey) {
        rd_kafka_mock_error_stack_t *errstack;

        if ((errstack = rd_kafka_mock_error_stack_find(shead, ApiKey)))
                return errstack;

        errstack = rd_calloc(1, sizeof(*errstack));

        errstack->ApiKey = ApiKey;
        TAILQ_INSERT_TAIL(shead, errstack, link);

        return errstack;
}



/**
 * @brief Removes and returns the next request error for response's ApiKey.
 *
 * If the error stack has a corresponding rtt/delay it is set on the
 * provided response \p resp buffer.
 */
rd_kafka_resp_err_t
rd_kafka_mock_next_request_error(rd_kafka_mock_connection_t *mconn,
                                 rd_kafka_buf_t *resp) {
        rd_kafka_mock_cluster_t *mcluster = mconn->broker->cluster;
        rd_kafka_mock_error_stack_t *errstack;
        rd_kafka_mock_error_rtt_t err_rtt;

        mtx_lock(&mcluster->lock);

        errstack = rd_kafka_mock_error_stack_find(&mconn->broker->errstacks,
                                                  resp->rkbuf_reqhdr.ApiKey);
        if (likely(!errstack)) {
                errstack = rd_kafka_mock_error_stack_find(
                    &mcluster->errstacks, resp->rkbuf_reqhdr.ApiKey);
                if (likely(!errstack)) {
                        mtx_unlock(&mcluster->lock);
                        return RD_KAFKA_RESP_ERR_NO_ERROR;
                }
        }

        err_rtt             = rd_kafka_mock_error_stack_next(errstack);
        resp->rkbuf_ts_sent = err_rtt.rtt;

        mtx_unlock(&mcluster->lock);

        /* If the error is ERR__TRANSPORT (a librdkafka-specific error code
         * that will never be returned by a broker), we close the connection.
         * This allows closing the connection as soon as a certain
         * request is seen.
         * The handler code in rdkafka_mock_handlers.c does not need to
         * handle this case specifically and will generate a response and
         * enqueue it, but the connection will be down by the time it will
         * be sent.
         * Note: Delayed disconnects (rtt-based) are not supported. */
        if (err_rtt.err == RD_KAFKA_RESP_ERR__TRANSPORT) {
                rd_kafka_dbg(
                    mcluster->rk, MOCK, "MOCK",
                    "Broker %" PRId32
                    ": Forcing close of connection "
                    "from %s",
                    mconn->broker->id,
                    rd_sockaddr2str(&mconn->peer, RD_SOCKADDR2STR_F_PORT));
                rd_kafka_transport_shutdown(mconn->transport);
        }


        return err_rtt.err;
}


void rd_kafka_mock_clear_request_errors(rd_kafka_mock_cluster_t *mcluster,
                                        int16_t ApiKey) {
        rd_kafka_mock_error_stack_t *errstack;

        mtx_lock(&mcluster->lock);

        errstack = rd_kafka_mock_error_stack_find(&mcluster->errstacks, ApiKey);
        if (errstack)
                errstack->cnt = 0;

        mtx_unlock(&mcluster->lock);
}


void rd_kafka_mock_push_request_errors_array(
    rd_kafka_mock_cluster_t *mcluster,
    int16_t ApiKey,
    size_t cnt,
    const rd_kafka_resp_err_t *errors) {
        rd_kafka_mock_error_stack_t *errstack;
        size_t totcnt;
        size_t i;

        mtx_lock(&mcluster->lock);

        errstack = rd_kafka_mock_error_stack_get(&mcluster->errstacks, ApiKey);

        totcnt = errstack->cnt + cnt;

        if (totcnt > errstack->size) {
                errstack->size = totcnt + 4;
                errstack->errs = rd_realloc(
                    errstack->errs, errstack->size * sizeof(*errstack->errs));
        }

        for (i = 0; i < cnt; i++) {
                errstack->errs[errstack->cnt].err   = errors[i];
                errstack->errs[errstack->cnt++].rtt = 0;
        }

        mtx_unlock(&mcluster->lock);
}

void rd_kafka_mock_push_request_errors(rd_kafka_mock_cluster_t *mcluster,
                                       int16_t ApiKey,
                                       size_t cnt,
                                       ...) {
        va_list ap;
        rd_kafka_resp_err_t *errors = rd_alloca(sizeof(*errors) * cnt);
        size_t i;

        va_start(ap, cnt);
        for (i = 0; i < cnt; i++)
                errors[i] = va_arg(ap, rd_kafka_resp_err_t);
        va_end(ap);

        rd_kafka_mock_push_request_errors_array(mcluster, ApiKey, cnt, errors);
#ifdef __OS400__
        rd_free_alloca(errors);
#endif
}


rd_kafka_resp_err_t
rd_kafka_mock_broker_push_request_error_rtts(rd_kafka_mock_cluster_t *mcluster,
                                             int32_t broker_id,
                                             int16_t ApiKey,
                                             size_t cnt,
                                             ...) {
        rd_kafka_mock_broker_t *mrkb;
        va_list ap;
        rd_kafka_mock_error_stack_t *errstack;
        size_t totcnt;

        mtx_lock(&mcluster->lock);

        if (!(mrkb = rd_kafka_mock_broker_find(mcluster, broker_id))) {
                mtx_unlock(&mcluster->lock);
                return RD_KAFKA_RESP_ERR__UNKNOWN_BROKER;
        }

        errstack = rd_kafka_mock_error_stack_get(&mrkb->errstacks, ApiKey);

        totcnt = errstack->cnt + cnt;

        if (totcnt > errstack->size) {
                errstack->size = totcnt + 4;
                errstack->errs = rd_realloc(
                    errstack->errs, errstack->size * sizeof(*errstack->errs));
        }

        va_start(ap, cnt);
        while (cnt-- > 0) {
                errstack->errs[errstack->cnt].err =
                    va_arg(ap, rd_kafka_resp_err_t);
                errstack->errs[errstack->cnt++].rtt =
                    ((rd_ts_t)va_arg(ap, int)) * 1000;
        }
        va_end(ap);

        mtx_unlock(&mcluster->lock);

        return RD_KAFKA_RESP_ERR_NO_ERROR;
}


rd_kafka_resp_err_t
rd_kafka_mock_broker_error_stack_cnt(rd_kafka_mock_cluster_t *mcluster,
                                     int32_t broker_id,
                                     int16_t ApiKey,
                                     size_t *cntp) {
        rd_kafka_mock_broker_t *mrkb;
        rd_kafka_mock_error_stack_t *errstack;

        if (!mcluster || !cntp)
                return RD_KAFKA_RESP_ERR__INVALID_ARG;

        mtx_lock(&mcluster->lock);

        if (!(mrkb = rd_kafka_mock_broker_find(mcluster, broker_id))) {
                mtx_unlock(&mcluster->lock);
                return RD_KAFKA_RESP_ERR__UNKNOWN_BROKER;
        }

        if ((errstack =
                 rd_kafka_mock_error_stack_find(&mrkb->errstacks, ApiKey)))
                *cntp = errstack->cnt;

        mtx_unlock(&mcluster->lock);

        return RD_KAFKA_RESP_ERR_NO_ERROR;
}


void rd_kafka_mock_topic_set_error(rd_kafka_mock_cluster_t *mcluster,
                                   const char *topic,
                                   rd_kafka_resp_err_t err) {
        rd_kafka_op_t *rko = rd_kafka_op_new(RD_KAFKA_OP_MOCK);

        rko->rko_u.mock.name = rd_strdup(topic);
        rko->rko_u.mock.cmd  = RD_KAFKA_MOCK_CMD_TOPIC_SET_ERROR;
        rko->rko_u.mock.err  = err;

        rko = rd_kafka_op_req(mcluster->ops, rko, RD_POLL_INFINITE);
        if (rko)
                rd_kafka_op_destroy(rko);
}


rd_kafka_resp_err_t
rd_kafka_mock_topic_create(rd_kafka_mock_cluster_t *mcluster,
                           const char *topic,
                           int partition_cnt,
                           int replication_factor) {
        rd_kafka_op_t *rko = rd_kafka_op_new(RD_KAFKA_OP_MOCK);

        rko->rko_u.mock.name = rd_strdup(topic);
        rko->rko_u.mock.lo   = partition_cnt;
        rko->rko_u.mock.hi   = replication_factor;
        rko->rko_u.mock.cmd  = RD_KAFKA_MOCK_CMD_TOPIC_CREATE;

        return rd_kafka_op_err_destroy(
            rd_kafka_op_req(mcluster->ops, rko, RD_POLL_INFINITE));
}

rd_kafka_resp_err_t
rd_kafka_mock_partition_set_leader(rd_kafka_mock_cluster_t *mcluster,
                                   const char *topic,
                                   int32_t partition,
                                   int32_t broker_id) {
        rd_kafka_op_t *rko = rd_kafka_op_new(RD_KAFKA_OP_MOCK);

        rko->rko_u.mock.name      = rd_strdup(topic);
        rko->rko_u.mock.cmd       = RD_KAFKA_MOCK_CMD_PART_SET_LEADER;
        rko->rko_u.mock.partition = partition;
        rko->rko_u.mock.broker_id = broker_id;

        return rd_kafka_op_err_destroy(
            rd_kafka_op_req(mcluster->ops, rko, RD_POLL_INFINITE));
}

rd_kafka_resp_err_t
rd_kafka_mock_partition_set_follower(rd_kafka_mock_cluster_t *mcluster,
                                     const char *topic,
                                     int32_t partition,
                                     int32_t broker_id) {
        rd_kafka_op_t *rko = rd_kafka_op_new(RD_KAFKA_OP_MOCK);

        rko->rko_u.mock.name      = rd_strdup(topic);
        rko->rko_u.mock.cmd       = RD_KAFKA_MOCK_CMD_PART_SET_FOLLOWER;
        rko->rko_u.mock.partition = partition;
        rko->rko_u.mock.broker_id = broker_id;

        return rd_kafka_op_err_destroy(
            rd_kafka_op_req(mcluster->ops, rko, RD_POLL_INFINITE));
}

rd_kafka_resp_err_t
rd_kafka_mock_partition_set_follower_wmarks(rd_kafka_mock_cluster_t *mcluster,
                                            const char *topic,
                                            int32_t partition,
                                            int64_t lo,
                                            int64_t hi) {
        rd_kafka_op_t *rko = rd_kafka_op_new(RD_KAFKA_OP_MOCK);

        rko->rko_u.mock.name      = rd_strdup(topic);
        rko->rko_u.mock.cmd       = RD_KAFKA_MOCK_CMD_PART_SET_FOLLOWER_WMARKS;
        rko->rko_u.mock.partition = partition;
        rko->rko_u.mock.lo        = lo;
        rko->rko_u.mock.hi        = hi;

        return rd_kafka_op_err_destroy(
            rd_kafka_op_req(mcluster->ops, rko, RD_POLL_INFINITE));
}

rd_kafka_resp_err_t
rd_kafka_mock_broker_set_down(rd_kafka_mock_cluster_t *mcluster,
                              int32_t broker_id) {
        rd_kafka_op_t *rko = rd_kafka_op_new(RD_KAFKA_OP_MOCK);

        rko->rko_u.mock.broker_id = broker_id;
        rko->rko_u.mock.lo        = rd_false;
        rko->rko_u.mock.cmd       = RD_KAFKA_MOCK_CMD_BROKER_SET_UPDOWN;

        return rd_kafka_op_err_destroy(
            rd_kafka_op_req(mcluster->ops, rko, RD_POLL_INFINITE));
}

rd_kafka_resp_err_t
rd_kafka_mock_broker_set_up(rd_kafka_mock_cluster_t *mcluster,
                            int32_t broker_id) {
        rd_kafka_op_t *rko = rd_kafka_op_new(RD_KAFKA_OP_MOCK);

        rko->rko_u.mock.broker_id = broker_id;
        rko->rko_u.mock.lo        = rd_true;
        rko->rko_u.mock.cmd       = RD_KAFKA_MOCK_CMD_BROKER_SET_UPDOWN;

        return rd_kafka_op_err_destroy(
            rd_kafka_op_req(mcluster->ops, rko, RD_POLL_INFINITE));
}

rd_kafka_resp_err_t
rd_kafka_mock_broker_set_rtt(rd_kafka_mock_cluster_t *mcluster,
                             int32_t broker_id,
                             int rtt_ms) {
        rd_kafka_op_t *rko = rd_kafka_op_new(RD_KAFKA_OP_MOCK);

        rko->rko_u.mock.broker_id = broker_id;
        rko->rko_u.mock.lo        = rtt_ms;
        rko->rko_u.mock.cmd       = RD_KAFKA_MOCK_CMD_BROKER_SET_RTT;

        return rd_kafka_op_err_destroy(
            rd_kafka_op_req(mcluster->ops, rko, RD_POLL_INFINITE));
}

rd_kafka_resp_err_t
rd_kafka_mock_broker_set_rack(rd_kafka_mock_cluster_t *mcluster,
                              int32_t broker_id,
                              const char *rack) {
        rd_kafka_op_t *rko = rd_kafka_op_new(RD_KAFKA_OP_MOCK);

        rko->rko_u.mock.broker_id = broker_id;
        rko->rko_u.mock.name      = rd_strdup(rack);
        rko->rko_u.mock.cmd       = RD_KAFKA_MOCK_CMD_BROKER_SET_RACK;

        return rd_kafka_op_err_destroy(
            rd_kafka_op_req(mcluster->ops, rko, RD_POLL_INFINITE));
}

rd_kafka_resp_err_t
rd_kafka_mock_coordinator_set(rd_kafka_mock_cluster_t *mcluster,
                              const char *key_type,
                              const char *key,
                              int32_t broker_id) {
        rd_kafka_op_t *rko = rd_kafka_op_new(RD_KAFKA_OP_MOCK);

        rko->rko_u.mock.name      = rd_strdup(key_type);
        rko->rko_u.mock.str       = rd_strdup(key);
        rko->rko_u.mock.broker_id = broker_id;
        rko->rko_u.mock.cmd       = RD_KAFKA_MOCK_CMD_COORD_SET;

        return rd_kafka_op_err_destroy(
            rd_kafka_op_req(mcluster->ops, rko, RD_POLL_INFINITE));
}

rd_kafka_resp_err_t
rd_kafka_mock_set_apiversion(rd_kafka_mock_cluster_t *mcluster,
                             int16_t ApiKey,
                             int16_t MinVersion,
                             int16_t MaxVersion) {
        rd_kafka_op_t *rko = rd_kafka_op_new(RD_KAFKA_OP_MOCK);

        rko->rko_u.mock.partition = ApiKey;
        rko->rko_u.mock.lo        = MinVersion;
        rko->rko_u.mock.hi        = MaxVersion;
        rko->rko_u.mock.cmd       = RD_KAFKA_MOCK_CMD_APIVERSION_SET;

        return rd_kafka_op_err_destroy(
            rd_kafka_op_req(mcluster->ops, rko, RD_POLL_INFINITE));
}


/**
 * @brief Apply command to specific broker.
 *
 * @locality mcluster thread
 */
static rd_kafka_resp_err_t
rd_kafka_mock_broker_cmd(rd_kafka_mock_cluster_t *mcluster,
                         rd_kafka_mock_broker_t *mrkb,
                         rd_kafka_op_t *rko) {
        switch (rko->rko_u.mock.cmd) {
        case RD_KAFKA_MOCK_CMD_BROKER_SET_UPDOWN:
                if ((rd_bool_t)rko->rko_u.mock.lo == mrkb->up)
                        break;

                mrkb->up = (rd_bool_t)rko->rko_u.mock.lo;

                if (!mrkb->up) {
                        rd_kafka_mock_cluster_io_del(mcluster, mrkb->listen_s);
                        rd_socket_close(mrkb->listen_s);
                        /* Re-create the listener right away so we retain the
                         * same port. The listener is not started until
                         * the broker is set up (below). */
                        mrkb->listen_s = rd_kafka_mock_broker_new_listener(
                            mcluster, &mrkb->sin);
                        rd_assert(mrkb->listen_s != -1 ||
                                  !*"Failed to-create mock broker listener");

                        rd_kafka_mock_broker_close_all(mrkb, "Broker down");

                } else {
                        int r;
                        rd_assert(mrkb->listen_s != -1);
                        r = rd_kafka_mock_broker_start_listener(mrkb);
                        rd_assert(r == 0 || !*"broker_start_listener() failed");
                }
                break;

        case RD_KAFKA_MOCK_CMD_BROKER_SET_RTT:
                mrkb->rtt = (rd_ts_t)rko->rko_u.mock.lo * 1000;

                /* Check if there is anything to send now that the RTT
                 * has changed or if a timer is to be started. */
                rd_kafka_mock_broker_connections_write_out(mrkb);
                break;

        case RD_KAFKA_MOCK_CMD_BROKER_SET_RACK:
                if (mrkb->rack)
                        rd_free(mrkb->rack);

                if (rko->rko_u.mock.name)
                        mrkb->rack = rd_strdup(rko->rko_u.mock.name);
                else
                        mrkb->rack = NULL;
                break;

        default:
                RD_BUG("Unhandled mock cmd %d", rko->rko_u.mock.cmd);
                break;
        }

        return RD_KAFKA_RESP_ERR_NO_ERROR;
}


/**
 * @brief Apply command to to one or all brokers, depending on the value of
 *        broker_id, where -1 means all, and != -1 means a specific broker.
 *
 * @locality mcluster thread
 */
static rd_kafka_resp_err_t
rd_kafka_mock_brokers_cmd(rd_kafka_mock_cluster_t *mcluster,
                          rd_kafka_op_t *rko) {
        rd_kafka_mock_broker_t *mrkb;

        if (rko->rko_u.mock.broker_id != -1) {
                /* Specific broker */
                mrkb = rd_kafka_mock_broker_find(mcluster,
                                                 rko->rko_u.mock.broker_id);
                if (!mrkb)
                        return RD_KAFKA_RESP_ERR_BROKER_NOT_AVAILABLE;

                return rd_kafka_mock_broker_cmd(mcluster, mrkb, rko);
        }

        /* All brokers */
        TAILQ_FOREACH(mrkb, &mcluster->brokers, link) {
                rd_kafka_resp_err_t err;

                if ((err = rd_kafka_mock_broker_cmd(mcluster, mrkb, rko)))
                        return err;
        }

        return RD_KAFKA_RESP_ERR_NO_ERROR;
}


/**
 * @brief Handle command op
 *
 * @locality mcluster thread
 */
static rd_kafka_resp_err_t
rd_kafka_mock_cluster_cmd(rd_kafka_mock_cluster_t *mcluster,
                          rd_kafka_op_t *rko) {
        rd_kafka_mock_topic_t *mtopic;
        rd_kafka_mock_partition_t *mpart;
        rd_kafka_mock_broker_t *mrkb;

        switch (rko->rko_u.mock.cmd) {
        case RD_KAFKA_MOCK_CMD_TOPIC_CREATE:
                if (rd_kafka_mock_topic_find(mcluster, rko->rko_u.mock.name))
                        return RD_KAFKA_RESP_ERR_TOPIC_ALREADY_EXISTS;

                if (!rd_kafka_mock_topic_new(mcluster, rko->rko_u.mock.name,
                                             /* partition_cnt */
                                             (int)rko->rko_u.mock.lo,
                                             /* replication_factor */
                                             (int)rko->rko_u.mock.hi))
                        return RD_KAFKA_RESP_ERR_TOPIC_EXCEPTION;
                break;

        case RD_KAFKA_MOCK_CMD_TOPIC_SET_ERROR:
                mtopic =
                    rd_kafka_mock_topic_get(mcluster, rko->rko_u.mock.name, -1);
                mtopic->err = rko->rko_u.mock.err;
                break;

        case RD_KAFKA_MOCK_CMD_PART_SET_LEADER:
                mpart = rd_kafka_mock_partition_get(
                    mcluster, rko->rko_u.mock.name, rko->rko_u.mock.partition);
                if (!mpart)
                        return RD_KAFKA_RESP_ERR_UNKNOWN_TOPIC_OR_PART;

                if (rko->rko_u.mock.broker_id != -1) {
                        mrkb = rd_kafka_mock_broker_find(
                            mcluster, rko->rko_u.mock.broker_id);
                        if (!mrkb)
                                return RD_KAFKA_RESP_ERR_BROKER_NOT_AVAILABLE;
                } else {
                        mrkb = NULL;
                }

                rd_kafka_dbg(mcluster->rk, MOCK, "MOCK",
                             "Set %s [%" PRId32 "] leader to %" PRId32,
                             rko->rko_u.mock.name, rko->rko_u.mock.partition,
                             rko->rko_u.mock.broker_id);

                rd_kafka_mock_partition_set_leader0(mpart, mrkb);
                break;

        case RD_KAFKA_MOCK_CMD_PART_SET_FOLLOWER:
                mpart = rd_kafka_mock_partition_get(
                    mcluster, rko->rko_u.mock.name, rko->rko_u.mock.partition);
                if (!mpart)
                        return RD_KAFKA_RESP_ERR_UNKNOWN_TOPIC_OR_PART;

                rd_kafka_dbg(mcluster->rk, MOCK, "MOCK",
                             "Set %s [%" PRId32
                             "] preferred follower "
                             "to %" PRId32,
                             rko->rko_u.mock.name, rko->rko_u.mock.partition,
                             rko->rko_u.mock.broker_id);

                mpart->follower_id = rko->rko_u.mock.broker_id;
                break;

        case RD_KAFKA_MOCK_CMD_PART_SET_FOLLOWER_WMARKS:
                mpart = rd_kafka_mock_partition_get(
                    mcluster, rko->rko_u.mock.name, rko->rko_u.mock.partition);
                if (!mpart)
                        return RD_KAFKA_RESP_ERR_UNKNOWN_TOPIC_OR_PART;

                rd_kafka_dbg(mcluster->rk, MOCK, "MOCK",
                             "Set %s [%" PRId32
                             "] follower "
                             "watermark offsets to %" PRId64 "..%" PRId64,
                             rko->rko_u.mock.name, rko->rko_u.mock.partition,
                             rko->rko_u.mock.lo, rko->rko_u.mock.hi);

                if (rko->rko_u.mock.lo == -1) {
                        mpart->follower_start_offset = mpart->start_offset;
                        mpart->update_follower_start_offset = rd_true;
                } else {
                        mpart->follower_start_offset = rko->rko_u.mock.lo;
                        mpart->update_follower_start_offset = rd_false;
                }

                if (rko->rko_u.mock.hi == -1) {
                        mpart->follower_end_offset        = mpart->end_offset;
                        mpart->update_follower_end_offset = rd_true;
                } else {
                        mpart->follower_end_offset        = rko->rko_u.mock.hi;
                        mpart->update_follower_end_offset = rd_false;
                }
                break;

                /* Broker commands */
        case RD_KAFKA_MOCK_CMD_BROKER_SET_UPDOWN:
        case RD_KAFKA_MOCK_CMD_BROKER_SET_RTT:
        case RD_KAFKA_MOCK_CMD_BROKER_SET_RACK:
                return rd_kafka_mock_brokers_cmd(mcluster, rko);

        case RD_KAFKA_MOCK_CMD_COORD_SET:
                if (!rd_kafka_mock_coord_set(mcluster, rko->rko_u.mock.name,
                                             rko->rko_u.mock.str,
                                             rko->rko_u.mock.broker_id))
                        return RD_KAFKA_RESP_ERR__INVALID_ARG;
                break;

        case RD_KAFKA_MOCK_CMD_APIVERSION_SET:
                if (rko->rko_u.mock.partition < 0 ||
                    rko->rko_u.mock.partition >= RD_KAFKAP__NUM)
                        return RD_KAFKA_RESP_ERR__INVALID_ARG;

                mcluster->api_handlers[(int)rko->rko_u.mock.partition]
                    .MinVersion = (int16_t)rko->rko_u.mock.lo;
                mcluster->api_handlers[(int)rko->rko_u.mock.partition]
                    .MaxVersion = (int16_t)rko->rko_u.mock.hi;
                break;

        default:
                rd_assert(!*"unknown mock cmd");
                break;
        }

        return RD_KAFKA_RESP_ERR_NO_ERROR;
}


static rd_kafka_op_res_t
rd_kafka_mock_cluster_op_serve(rd_kafka_t *rk,
                               rd_kafka_q_t *rkq,
                               rd_kafka_op_t *rko,
                               rd_kafka_q_cb_type_t cb_type,
                               void *opaque) {
        rd_kafka_mock_cluster_t *mcluster = opaque;
        rd_kafka_resp_err_t err           = RD_KAFKA_RESP_ERR_NO_ERROR;

        switch ((int)rko->rko_type) {
        case RD_KAFKA_OP_TERMINATE:
                mcluster->run = rd_false;
                break;

        case RD_KAFKA_OP_MOCK:
                err = rd_kafka_mock_cluster_cmd(mcluster, rko);
                break;

        default:
                rd_assert(!"*unhandled op");
                break;
        }

        rd_kafka_op_reply(rko, err);

        return RD_KAFKA_OP_RES_HANDLED;
}


/**
 * @brief Destroy cluster (internal)
 */
static void rd_kafka_mock_cluster_destroy0(rd_kafka_mock_cluster_t *mcluster) {
        rd_kafka_mock_topic_t *mtopic;
        rd_kafka_mock_broker_t *mrkb;
        rd_kafka_mock_cgrp_t *mcgrp;
        rd_kafka_mock_coord_t *mcoord;
        rd_kafka_mock_error_stack_t *errstack;
        thrd_t dummy_rkb_thread;
#ifndef __OS400__
        int ret;
#else
        void *ret;
#endif

        while ((mtopic = TAILQ_FIRST(&mcluster->topics)))
                rd_kafka_mock_topic_destroy(mtopic);

        while ((mrkb = TAILQ_FIRST(&mcluster->brokers)))
                rd_kafka_mock_broker_destroy(mrkb);

        while ((mcgrp = TAILQ_FIRST(&mcluster->cgrps)))
                rd_kafka_mock_cgrp_destroy(mcgrp);

        while ((mcoord = TAILQ_FIRST(&mcluster->coords)))
                rd_kafka_mock_coord_destroy(mcluster, mcoord);

        rd_list_destroy(&mcluster->pids);

        while ((errstack = TAILQ_FIRST(&mcluster->errstacks))) {
                TAILQ_REMOVE(&mcluster->errstacks, errstack, link);
                rd_kafka_mock_error_stack_destroy(errstack);
        }

        /*
         * Destroy dummy broker
         */
        rd_kafka_q_enq(mcluster->dummy_rkb->rkb_ops,
                       rd_kafka_op_new(RD_KAFKA_OP_TERMINATE));

        dummy_rkb_thread = mcluster->dummy_rkb->rkb_thread;

        rd_kafka_broker_destroy(mcluster->dummy_rkb);

        if (thrd_join(dummy_rkb_thread, &ret) != thrd_success)
                rd_assert(!*"failed to join mock dummy broker thread");


        rd_kafka_q_destroy_owner(mcluster->ops);

        rd_kafka_timers_destroy(&mcluster->timers);

        if (mcluster->fd_size > 0) {
                rd_free(mcluster->fds);
                rd_free(mcluster->handlers);
        }

        mtx_destroy(&mcluster->lock);

        rd_free(mcluster->bootstraps);

        rd_socket_close(mcluster->wakeup_fds[0]);
        rd_socket_close(mcluster->wakeup_fds[1]);
}



<<<<<<< HEAD
void rd_kafka_mock_cluster_destroy (rd_kafka_mock_cluster_t *mcluster) {
#ifndef __OS400__
=======
void rd_kafka_mock_cluster_destroy(rd_kafka_mock_cluster_t *mcluster) {
>>>>>>> cd955b13
        int res;
#else
        void *res;
#endif
        rd_kafka_op_t *rko;

        rd_kafka_dbg(mcluster->rk, MOCK, "MOCK", "Destroying cluster");

        rd_assert(rd_atomic32_get(&mcluster->rk->rk_mock.cluster_cnt) > 0);
        rd_atomic32_sub(&mcluster->rk->rk_mock.cluster_cnt, 1);

        rko = rd_kafka_op_req2(mcluster->ops, RD_KAFKA_OP_TERMINATE);

        if (rko)
                rd_kafka_op_destroy(rko);

        if (thrd_join(mcluster->thread, &res) != thrd_success)
                rd_assert(!*"failed to join mock thread");

        rd_free(mcluster);
}



rd_kafka_mock_cluster_t *rd_kafka_mock_cluster_new(rd_kafka_t *rk,
                                                   int broker_cnt) {
        rd_kafka_mock_cluster_t *mcluster;
        rd_kafka_mock_broker_t *mrkb;
        int i, r;
        size_t bootstraps_len = 0;
        size_t of;

        mcluster     = rd_calloc(1, sizeof(*mcluster));
        mcluster->rk = rk;

<<<<<<< HEAD
        mcluster->dummy_rkb = rd_kafka_broker_add(rk, RD_KAFKA_INTERNAL,
                                                  RD_KAFKA_PROTO_PLAINTEXT,
                                                  "mock", 0,
                                                  RD_KAFKA_NODEID_UA);
#ifndef __OS400__
        rd_snprintf(mcluster->id, sizeof(mcluster->id),
                    "mockCluster%lx", (intptr_t)rk ^ (intptr_t)mcluster);
#else
        /* trick with 16-byte pointer */
        rd_snprintf(mcluster->id, sizeof(mcluster->id),
                    "mockCluster%llx", ((long long *)rk)[1] ^ ((long long *)mcluster)[1]);
#endif
=======
        mcluster->dummy_rkb =
            rd_kafka_broker_add(rk, RD_KAFKA_INTERNAL, RD_KAFKA_PROTO_PLAINTEXT,
                                "mock", 0, RD_KAFKA_NODEID_UA);
        rd_snprintf(mcluster->id, sizeof(mcluster->id), "mockCluster%lx",
                    (intptr_t)mcluster >> 2);

>>>>>>> cd955b13
        TAILQ_INIT(&mcluster->brokers);

        for (i = 1; i <= broker_cnt; i++) {
                if (!(mrkb = rd_kafka_mock_broker_new(mcluster, i))) {
                        rd_kafka_mock_cluster_destroy(mcluster);
                        return NULL;
                }

                /* advertised listener + ":port" + "," */
                bootstraps_len += strlen(mrkb->advertised_listener) + 6 + 1;
        }

        mtx_init(&mcluster->lock, mtx_plain);

        TAILQ_INIT(&mcluster->topics);
        mcluster->defaults.partition_cnt      = 4;
        mcluster->defaults.replication_factor = RD_MIN(3, broker_cnt);

        TAILQ_INIT(&mcluster->cgrps);

        TAILQ_INIT(&mcluster->coords);

        rd_list_init(&mcluster->pids, 16, rd_free);

        TAILQ_INIT(&mcluster->errstacks);

        memcpy(mcluster->api_handlers, rd_kafka_mock_api_handlers,
               sizeof(mcluster->api_handlers));

        /* Use an op queue for controlling the cluster in
         * a thread-safe manner without locking. */
        mcluster->ops             = rd_kafka_q_new(rk);
        mcluster->ops->rkq_serve  = rd_kafka_mock_cluster_op_serve;
        mcluster->ops->rkq_opaque = mcluster;

        rd_kafka_timers_init(&mcluster->timers, rk, mcluster->ops);

        if ((r = rd_pipe_nonblocking(mcluster->wakeup_fds)) == -1) {
                rd_kafka_log(rk, LOG_ERR, "MOCK",
                             "Failed to setup mock cluster wake-up fds: %s",
                             rd_socket_strerror(r));
        } else {
                const char onebyte = 1;
                rd_kafka_q_io_event_enable(mcluster->ops,
                                           mcluster->wakeup_fds[1], &onebyte,
                                           sizeof(onebyte));
        }


        if (thrd_create(&mcluster->thread, rd_kafka_mock_cluster_thread_main,
                        mcluster) != thrd_success) {
                rd_kafka_log(rk, LOG_CRIT, "MOCK",
                             "Failed to create mock cluster thread: %s",
                             rd_strerror(errno));
                rd_kafka_mock_cluster_destroy(mcluster);
                return NULL;
        }


        /* Construct bootstrap.servers list */
        mcluster->bootstraps = rd_malloc(bootstraps_len + 1);
        of                   = 0;
        TAILQ_FOREACH(mrkb, &mcluster->brokers, link) {
                r = rd_snprintf(&mcluster->bootstraps[of], bootstraps_len - of,
                                "%s%s:%hu", of > 0 ? "," : "",
                                mrkb->advertised_listener, mrkb->port);
                of += r;
                rd_assert(of < bootstraps_len);
        }
        mcluster->bootstraps[of] = '\0';

        rd_kafka_dbg(rk, MOCK, "MOCK", "Mock cluster %s bootstrap.servers=%s",
                     mcluster->id, mcluster->bootstraps);

        rd_atomic32_add(&rk->rk_mock.cluster_cnt, 1);

        return mcluster;
}


rd_kafka_t *
rd_kafka_mock_cluster_handle(const rd_kafka_mock_cluster_t *mcluster) {
        return (rd_kafka_t *)mcluster->rk;
}

rd_kafka_mock_cluster_t *rd_kafka_handle_mock_cluster(const rd_kafka_t *rk) {
        return (rd_kafka_mock_cluster_t *)rk->rk_mock.cluster;
}


const char *
rd_kafka_mock_cluster_bootstraps(const rd_kafka_mock_cluster_t *mcluster) {
        return mcluster->bootstraps;
}<|MERGE_RESOLUTION|>--- conflicted
+++ resolved
@@ -1309,16 +1309,12 @@
         return 0;
 }
 
-<<<<<<< HEAD
+
 #ifndef __OS400__
-static int rd_kafka_mock_cluster_thread_main (void *arg) {
+static int rd_kafka_mock_cluster_thread_main(void *arg) {
 #else
 static void *rd_kafka_mock_cluster_thread_main (void *arg) {
 #endif
-=======
-
-static int rd_kafka_mock_cluster_thread_main(void *arg) {
->>>>>>> cd955b13
         rd_kafka_mock_cluster_t *mcluster = arg;
 
         rd_kafka_set_thread_name("mock");
@@ -2417,12 +2413,8 @@
 
 
 
-<<<<<<< HEAD
-void rd_kafka_mock_cluster_destroy (rd_kafka_mock_cluster_t *mcluster) {
+void rd_kafka_mock_cluster_destroy(rd_kafka_mock_cluster_t *mcluster) {
 #ifndef __OS400__
-=======
-void rd_kafka_mock_cluster_destroy(rd_kafka_mock_cluster_t *mcluster) {
->>>>>>> cd955b13
         int res;
 #else
         void *res;
@@ -2458,27 +2450,18 @@
         mcluster     = rd_calloc(1, sizeof(*mcluster));
         mcluster->rk = rk;
 
-<<<<<<< HEAD
-        mcluster->dummy_rkb = rd_kafka_broker_add(rk, RD_KAFKA_INTERNAL,
-                                                  RD_KAFKA_PROTO_PLAINTEXT,
-                                                  "mock", 0,
-                                                  RD_KAFKA_NODEID_UA);
-#ifndef __OS400__
-        rd_snprintf(mcluster->id, sizeof(mcluster->id),
-                    "mockCluster%lx", (intptr_t)rk ^ (intptr_t)mcluster);
-#else
-        /* trick with 16-byte pointer */
-        rd_snprintf(mcluster->id, sizeof(mcluster->id),
-                    "mockCluster%llx", ((long long *)rk)[1] ^ ((long long *)mcluster)[1]);
-#endif
-=======
         mcluster->dummy_rkb =
             rd_kafka_broker_add(rk, RD_KAFKA_INTERNAL, RD_KAFKA_PROTO_PLAINTEXT,
                                 "mock", 0, RD_KAFKA_NODEID_UA);
+#ifndef __OS400__
         rd_snprintf(mcluster->id, sizeof(mcluster->id), "mockCluster%lx",
                     (intptr_t)mcluster >> 2);
-
->>>>>>> cd955b13
+#else
+        /* trick with 16-byte pointer */
+        rd_snprintf(mcluster->id, sizeof(mcluster->id), "mockCluster%llx", 
+                    ((long long *)rk)[1] ^ ((long long *)mcluster)[1]);
+#endif
+
         TAILQ_INIT(&mcluster->brokers);
 
         for (i = 1; i <= broker_cnt; i++) {
