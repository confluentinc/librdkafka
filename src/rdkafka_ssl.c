--- conflicted
+++ resolved
@@ -1000,58 +1000,35 @@
                 check_pkey = rd_true;
         }
 
-<<<<<<< HEAD
-=======
 #if OPENSSL_VERSION_NUMBER >= 0x10100000
->>>>>>> 8f7d3c62
-        if (rk->rk_conf.ssl.ptr_engine) {
-                STACK_OF(X509_NAME)* cert_names = sk_X509_NAME_new_null();
-                STACK_OF(X509_OBJECT)* roots = X509_STORE_get0_objects(SSL_CTX_get_cert_store(ctx));
-                X509* x509 = NULL;
-                EVP_PKEY* pkey = NULL;
-<<<<<<< HEAD
-
-                for (int i = 0; i < sk_X509_OBJECT_num(roots); i++) {
-=======
+        if (rk->rk_conf.ssl.engine) {
+                STACK_OF(X509_NAME) *cert_names = sk_X509_NAME_new_null();
+                STACK_OF(X509_OBJECT) *roots = 
+                    X509_STORE_get0_objects(SSL_CTX_get_cert_store(ctx));
+                X509 *x509 = NULL;
+                EVP_PKEY *pkey = NULL;
                 int i = 0;
                 for (i = 0; i < sk_X509_OBJECT_num(roots); i++) {
->>>>>>> 8f7d3c62
-                    x509 = X509_OBJECT_get0_X509(sk_X509_OBJECT_value(roots, i));
-                    if (x509)
-                        sk_X509_NAME_push(cert_names, X509_get_subject_name(x509));
+                        x509 = 
+                            X509_OBJECT_get0_X509(sk_X509_OBJECT_value(roots, i));
+                        if (x509)
+                                sk_X509_NAME_push(cert_names, 
+                                X509_get_subject_name(x509));
                 }
 
                 x509 = NULL;
-                r = ENGINE_load_ssl_client_cert(rk->rk_conf.ssl.ptr_engine, NULL,
-<<<<<<< HEAD
+                r = ENGINE_load_ssl_client_cert(rk->rk_conf.ssl.engine, 
                     NULL,
-=======
                     cert_names,
->>>>>>> 8f7d3c62
                     &x509,
                     &pkey,
-                    NULL, NULL, NULL);
-
-                if (cert_names)
-<<<<<<< HEAD
-                        sk_X509_NAME_pop_free(cert_names, X509_NAME_free);
-
-                if (r == -1) {
-                        rd_snprintf(errstr, errstr_size,
-                                    "ENGINE_load_ssl_client_cert failed ");
-                        return -1;
-                }
-                
-                r = SSL_CTX_use_certificate(ctx, x509);
-                if (r != 1) {
-                        rd_snprintf(errstr, errstr_size,
-                            "Failed to use SSL_CTX_use_certificate with engine");
-=======
-                        sk_X509_NAME_free(cert_names);
-
+                    NULL, NULL, 
+                    rk->rk_conf.ssl.engine_callback_data);
+
+                sk_X509_NAME_free(cert_names);
                 if (r == -1 || !x509 || !pkey) {
                         rd_snprintf(errstr, errstr_size,
-                                    "ENGINE_load_ssl_client_cert failed");
+                                    "ENGINE_load_ssl_client_cert failed: ");
                         return -1;
                 }
 
@@ -1059,33 +1036,22 @@
                 X509_free(x509);
                 if (r != 1) {
                         rd_snprintf(errstr, errstr_size,
-                            "Failed to use SSL_CTX_use_certificate with engine");
+                            "Failed to use SSL_CTX_use_certificate with engine: ");
                         EVP_PKEY_free(pkey);
->>>>>>> 8f7d3c62
                         return -1;
                 }
 
                 r = SSL_CTX_use_PrivateKey(ctx, pkey);
-<<<<<<< HEAD
-                if (r != 1) {
-                        rd_snprintf(errstr, errstr_size,
-                            "Failed to use SSL_CTX_use_PrivateKey with engine");
-                    return -1;
-=======
                 EVP_PKEY_free(pkey);
                 if (r != 1) {
                         rd_snprintf(errstr, errstr_size,
-                            "Failed to use SSL_CTX_use_PrivateKey with engine");
-                        return -1;
->>>>>>> 8f7d3c62
+                            "Failed to use SSL_CTX_use_PrivateKey with engine: ");
+                        return -1;
                 }
 
                 check_pkey = rd_true;
         }
-<<<<<<< HEAD
-=======
-#endif
->>>>>>> 8f7d3c62
+#endif
 
         /* Check that a valid private/public key combo was set. */
         if (check_pkey && SSL_CTX_check_private_key(ctx) != 1) {
@@ -1202,41 +1168,44 @@
         }
 #endif
 
-<<<<<<< HEAD
-=======
 #if OPENSSL_VERSION_NUMBER >= 0x10100000
->>>>>>> 8f7d3c62
-        if(rk->rk_conf.ssl.openssl_engine_location && !rk->rk_conf.ssl.ptr_engine) {
-                char* engineLoadErrStr = NULL;
-                rk->rk_conf.ssl.ptr_engine = ENGINE_by_id("dynamic");
-                if (!rk->rk_conf.ssl.ptr_engine)
-                        engineLoadErrStr = "ENGINE_by_id failed";
-<<<<<<< HEAD
-            
-=======
-
->>>>>>> 8f7d3c62
-                if (!ENGINE_ctrl_cmd_string(rk->rk_conf.ssl.ptr_engine, "SO_PATH", rk->rk_conf.ssl.openssl_engine_location, 0))
-                        engineLoadErrStr = "ENGINE_ctrl_cmd_string SO_PATH failed";
-
-                if (!ENGINE_ctrl_cmd_string(rk->rk_conf.ssl.ptr_engine, "LIST_ADD", "1", 0))
-                        engineLoadErrStr = "ENGINE_ctrl_cmd_string LIST_ADD failed";
-
-                if (!ENGINE_ctrl_cmd_string(rk->rk_conf.ssl.ptr_engine, "LOAD", NULL, 0))
-                        engineLoadErrStr = "ENGINE_ctrl_cmd_string LOAD failed";
-
-                if (!ENGINE_init(rk->rk_conf.ssl.ptr_engine))
-                        engineLoadErrStr = "ENGINE_init failed";
-
-                if (engineLoadErrStr) {
-                        rd_snprintf(errstr, errstr_size, engineLoadErrStr);
+        if (rk->rk_conf.ssl.engine_location && !rk->rk_conf.ssl.engine) {
+                char *engine_errstr = NULL;
+
+                /* Openssl loads an engine as dynamic id and stores it in internal
+                 * list, as per LIST_ADD command below. If engine already exists
+                 * in internal list, it is supposed to be fetched using engine id. 
+                 */
+                rk->rk_conf.ssl.engine = ENGINE_by_id(rk->rk_conf.ssl.ssl_engine_id);
+                if (!rk->rk_conf.ssl.engine) {
+                        rk->rk_conf.ssl.engine = ENGINE_by_id("dynamic");
+                        if (!rk->rk_conf.ssl.engine)
+                                engine_errstr = "ENGINE_by_id failed";
+                }
+
+                if (!engine_errstr && 
+                    !ENGINE_ctrl_cmd_string(rk->rk_conf.ssl.engine,
+                        "SO_PATH", rk->rk_conf.ssl.engine_location, 0))
+                        engine_errstr = "ENGINE_ctrl_cmd_string SO_PATH failed: ";
+
+                if (!engine_errstr && 
+                    !ENGINE_ctrl_cmd_string(rk->rk_conf.ssl.engine, "LIST_ADD",
+                        "1", 0))
+                        engine_errstr = "ENGINE_ctrl_cmd_string LIST_ADD failed: ";
+
+                if (!engine_errstr && 
+                    !ENGINE_ctrl_cmd_string(rk->rk_conf.ssl.engine, "LOAD", NULL, 0))
+                        engine_errstr = "ENGINE_ctrl_cmd_string LOAD failed: ";
+
+                if (!engine_errstr && !ENGINE_init(rk->rk_conf.ssl.engine))
+                        engine_errstr = "ENGINE_init failed: ";
+
+                if (engine_errstr) {
+                        rd_snprintf(errstr, errstr_size, engine_errstr);
                         goto fail;
                 }
         }
-<<<<<<< HEAD
-=======
-#endif
->>>>>>> 8f7d3c62
+#endif
 
         /* Register certificates, keys, etc. */
         if (rd_kafka_ssl_set_certs(rk, ctx, errstr, errstr_size) == -1)
