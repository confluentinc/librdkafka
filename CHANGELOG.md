--- conflicted
+++ resolved
@@ -13,26 +13,10 @@
  * [KIP-430](https://cwiki.apache.org/confluence/display/KAFKA/KIP-430+-+Return+Authorized+Operations+in+Describe+Responses):
    Return authorized operations in Describe Responses.
    (#4240, @jainruchir).
+ * [KIP-580](https://cwiki.apache.org/confluence/display/KAFKA/KIP-580%3A+Exponential+Backoff+for+Kafka+Clients): Added Exponential Backoff mechanism for  
+   retriable requests with `retry.backoff.ms` as minimum backoff and `retry.backoff.max.ms` as the
+   maximum backoff, with 20% jitter(#4422).
  * Fixed ListConsumerGroupOffsets not fetching offsets for all the topics in a group with Apache Kafka version below 2.4.0.
-<<<<<<< HEAD
- * Fix for idempotent producer fatal errors, triggered after a possibly persisted message state (#4438).
-
-
-## Fixes
-
-### Idempotent producer fixes
-
- * After a possibly persisted error, such as a disconnection or a timeout, next expected sequence
-   used to increase, leading to a fatal error if the message wasn't persisted and
-   the second one in queue failed with an `OUT_OF_ORDER_SEQUENCE_NUMBER`.
-   The error could contain the message "sequence desynchronization" with
-   just one possibly persisted error or "rewound sequence number" in case of
-   multiple errored messages.
-   Solved by treating the possible persisted message as _not_ persisted,
-   and expecting a `DUPLICATE_SEQUENCE_NUMBER` error in case it was or
-   `NO_ERROR` in case it wasn't, in both cases the message will be considered
-   delivered.
-=======
  * Add missing destroy that leads to leaking partition structure memory when there
    are partition leader changes and a stale leader epoch is received (#4429).
  * Fix a segmentation fault when closing a consumer using the
@@ -49,7 +33,20 @@
    don't cause an offset reset (#4447).
  * Fix to ensure max.poll.interval.ms is reset when rd_kafka_poll is called with
    consume_cb (#4431).
->>>>>>> 7ebc19a8
+ * Fix for idempotent producer fatal errors, triggered after a possibly persisted message state (#4438).
+
+
+## Upgrade considerations
+
+ * `retry.backoff.ms`:
+   If it is set greater than `retry.backoff.max.ms` which has the default value of 1000 ms then it is assumes the value of `retry.backoff.max.ms`.
+   To change this behaviour make sure that `retry.backoff.ms` is always less than `retry.backoff.max.ms`.
+   If equal then the backoff will be linear instead of exponential.
+   
+ * `topic.metadata.refresh.fast.interval.ms`:
+   If it is set greater than `retry.backoff.max.ms` which has the default value of 1000 ms then it is assumes the value of `retry.backoff.max.ms`.
+   To change this behaviour make sure that `topic.metadata.refresh.fast.interval.ms` is always less than `retry.backoff.max.ms`.
+   If equal then the backoff will be linear instead of exponential.
 
 
 ## Fixes
@@ -60,6 +57,18 @@
    rack information on 32bit architectures.
    Solved by aligning all allocations to the maximum allowed word size (#4449).
 
+### Idempotent producer fixes
+
+ * After a possibly persisted error, such as a disconnection or a timeout, next expected sequence
+   used to increase, leading to a fatal error if the message wasn't persisted and
+   the second one in queue failed with an `OUT_OF_ORDER_SEQUENCE_NUMBER`.
+   The error could contain the message "sequence desynchronization" with
+   just one possibly persisted error or "rewound sequence number" in case of
+   multiple errored messages.
+   Solved by treating the possible persisted message as _not_ persisted,
+   and expecting a `DUPLICATE_SEQUENCE_NUMBER` error in case it was or
+   `NO_ERROR` in case it wasn't, in both cases the message will be considered
+   delivered (#4438).
 
 ### Consumer fixes
 
@@ -84,18 +93,6 @@
     services the queue forwarded to from `rk_rep`, which is `rkcg_q`.
     Solved by moving the `max.poll.interval.ms` check into `rd_kafka_q_serve` (#4431).
 
-
-## Upgrade considerations
-
- * `retry.backoff.ms`:
-   If it is set greater than `retry.backoff.max.ms` which has the default value of 1000 ms then it is assumes the value of `retry.backoff.max.ms`.
-   To change this behaviour make sure that `retry.backoff.ms` is always less than `retry.backoff.max.ms`.
-   If equal then the backoff will be linear instead of exponential.
-   
- * `topic.metadata.refresh.fast.interval.ms`:
-   If it is set greater than `retry.backoff.max.ms` which has the default value of 1000 ms then it is assumes the value of `retry.backoff.max.ms`.
-   To change this behaviour make sure that `topic.metadata.refresh.fast.interval.ms` is always less than `retry.backoff.max.ms`.
-   If equal then the backoff will be linear instead of exponential.
 
 
 # librdkafka v2.2.0
@@ -126,9 +123,7 @@
  * [KIP-339](https://cwiki.apache.org/confluence/display/KAFKA/KIP-339%3A+Create+a+new+IncrementalAlterConfigs+API):
    IncrementalAlterConfigs API (started by @PrasanthV454, #4110).
  * [KIP-554](https://cwiki.apache.org/confluence/display/KAFKA/KIP-554%3A+Add+Broker-side+SCRAM+Config+API): Add Broker-side SCRAM Config API (#4241).
- * [KIP-580](https://cwiki.apache.org/confluence/display/KAFKA/KIP-580%3A+Exponential+Backoff+for+Kafka+Clients): Added Exponential Backoff mechanism for  
-   retriable requests with `retry.backoff.ms` as minimum backoff and `retry.backoff.max.ms` as the
-   maximum backoff, with 20% jitter(#4422).
+
 
 ## Enhancements
 
