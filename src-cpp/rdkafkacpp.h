--- conflicted
+++ resolved
@@ -111,11 +111,7 @@
  * @remark This value should only be used during compile time,
  *         for runtime checks of version use RdKafka::version()
  */
-<<<<<<< HEAD
-#define RD_KAFKA_VERSION  0x01080100
-=======
 #define RD_KAFKA_VERSION  0x010800ff
->>>>>>> c4d56949
 
 /**
  * @brief Returns the librdkafka version as integer.
