--- conflicted
+++ resolved
@@ -12,13 +12,9 @@
    (#4240, @jainruchir).
  * [KIP-580](https://cwiki.apache.org/confluence/display/KAFKA/KIP-580%3A+Exponential+Backoff+for+Kafka+Clients): Added Exponential Backoff mechanism for
    retriable requests with `retry.backoff.ms` as minimum backoff and `retry.backoff.max.ms` as the
-<<<<<<< HEAD
-   maximum backoff, with 20% jitter(#4422).
+   maximum backoff, with 20% jitter (#4422).
  * [KIP-396](https://cwiki.apache.org/confluence/pages/viewpage.action?pageId=97551484): completed the implementation with
    the addition of ListOffsets (#4225).
-=======
-   maximum backoff, with 20% jitter (#4422).
->>>>>>> 59f3ea3e
  * Fixed ListConsumerGroupOffsets not fetching offsets for all the topics in a group with Apache Kafka version below 2.4.0.
  * Add missing destroy that leads to leaking partition structure memory when there
    are partition leader changes and a stale leader epoch is received (#4429).
