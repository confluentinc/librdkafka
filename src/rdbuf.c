/*
 * librdkafka - Apache Kafka C library
 *
 * Copyright (c) 2017 Magnus Edenhill
 * All rights reserved.
 *
 * Redistribution and use in source and binary forms, with or without
 * modification, are permitted provided that the following conditions are met:
 *
 * 1. Redistributions of source code must retain the above copyright notice,
 *    this list of conditions and the following disclaimer.
 * 2. Redistributions in binary form must reproduce the above copyright notice,
 *    this list of conditions and the following disclaimer in the documentation
 *    and/or other materials provided with the distribution.
 *
 * THIS SOFTWARE IS PROVIDED BY THE COPYRIGHT HOLDERS AND CONTRIBUTORS "AS IS"
 * AND ANY EXPRESS OR IMPLIED WARRANTIES, INCLUDING, BUT NOT LIMITED TO, THE
 * IMPLIED WARRANTIES OF MERCHANTABILITY AND FITNESS FOR A PARTICULAR PURPOSE
 * ARE DISCLAIMED. IN NO EVENT SHALL THE COPYRIGHT OWNER OR CONTRIBUTORS BE
 * LIABLE FOR ANY DIRECT, INDIRECT, INCIDENTAL, SPECIAL, EXEMPLARY, OR
 * CONSEQUENTIAL DAMAGES (INCLUDING, BUT NOT LIMITED TO, PROCUREMENT OF
 * SUBSTITUTE GOODS OR SERVICES; LOSS OF USE, DATA, OR PROFITS; OR BUSINESS
 * INTERRUPTION) HOWEVER CAUSED AND ON ANY THEORY OF LIABILITY, WHETHER IN
 * CONTRACT, STRICT LIABILITY, OR TORT (INCLUDING NEGLIGENCE OR OTHERWISE)
 * ARISING IN ANY WAY OUT OF THE USE OF THIS SOFTWARE, EVEN IF ADVISED OF THE
 * POSSIBILITY OF SUCH DAMAGE.
 */

#ifdef __OS400__
#pragma convert(819)
#endif

#include "rd.h"
#include "rdbuf.h"
#include "rdunittest.h"
#include "rdlog.h"
#include "rdcrc32.h"
#include "crc32c.h"


static size_t
rd_buf_get_writable0(rd_buf_t *rbuf, rd_segment_t **segp, void **p);


/**
 * @brief Destroy the segment and free its payload.
 *
 * @remark Will NOT unlink from buffer.
 */
static void rd_segment_destroy(rd_segment_t *seg) {
        /* Free payload */
        if (seg->seg_free && seg->seg_p)
                seg->seg_free(seg->seg_p);

        if (seg->seg_flags & RD_SEGMENT_F_FREE)
                rd_free(seg);
}

/**
 * @brief Initialize segment with absolute offset, backing memory pointer,
 *        and backing memory size.
 * @remark The segment is NOT linked.
 */
static void rd_segment_init(rd_segment_t *seg, void *mem, size_t size) {
        memset(seg, 0, sizeof(*seg));
        seg->seg_p    = mem;
        seg->seg_size = size;
}


/**
 * @brief Append segment to buffer
 *
 * @remark Will set the buffer position to the new \p seg if no existing wpos.
 * @remark Will set the segment seg_absof to the current length of the buffer.
 */
static rd_segment_t *rd_buf_append_segment(rd_buf_t *rbuf, rd_segment_t *seg) {
        TAILQ_INSERT_TAIL(&rbuf->rbuf_segments, seg, seg_link);
        rbuf->rbuf_segment_cnt++;
        seg->seg_absof = rbuf->rbuf_len;
        rbuf->rbuf_len += seg->seg_of;
        rbuf->rbuf_size += seg->seg_size;

        /* Update writable position */
        if (!rbuf->rbuf_wpos)
                rbuf->rbuf_wpos = seg;
        else
                rd_buf_get_writable0(rbuf, NULL, NULL);

        return seg;
}



/**
 * @brief Attempt to allocate \p size bytes from the buffers extra buffers.
 * @returns the allocated pointer which MUST NOT be freed, or NULL if
 *          not enough memory.
 * @remark the returned pointer is memory-aligned to be safe.
 */
<<<<<<< HEAD
static void *extra_alloc (rd_buf_t *rbuf, size_t size) {
#ifndef __OS400__
=======
static void *extra_alloc(rd_buf_t *rbuf, size_t size) {
>>>>>>> cd955b13
        size_t of = RD_ROUNDUP(rbuf->rbuf_extra_len, 8); /* FIXME: 32-bit */
#else
        size_t of = RD_ROUNDUP(rbuf->rbuf_extra_len, 16); /* OS400 *p128 uses 16-bytes pointers alignment */
#endif
        void *p;

        if (of + size > rbuf->rbuf_extra_size)
                return NULL;

        p = rbuf->rbuf_extra + of; /* Aligned pointer */

        rbuf->rbuf_extra_len = of + size;

        return p;
}



/**
 * @brief Get a pre-allocated segment if available, or allocate a new
 *        segment with the extra amount of \p size bytes allocated for payload.
 *
 *        Will not append the segment to the buffer.
 */
static rd_segment_t *rd_buf_alloc_segment0(rd_buf_t *rbuf, size_t size) {
        rd_segment_t *seg;

        /* See if there is enough room in the extra buffer for
         * allocating the segment header and the buffer,
         * or just the segment header, else fall back to malloc. */
        if ((seg = extra_alloc(rbuf, sizeof(*seg) + size))) {
                rd_segment_init(seg, size > 0 ? seg + 1 : NULL, size);

        } else if ((seg = extra_alloc(rbuf, sizeof(*seg)))) {
                rd_segment_init(seg, size > 0 ? rd_malloc(size) : NULL, size);
                if (size > 0)
                        seg->seg_free = rd_free;

        } else if ((seg = rd_malloc(sizeof(*seg) + size))) {
                rd_segment_init(seg, size > 0 ? seg + 1 : NULL, size);
                seg->seg_flags |= RD_SEGMENT_F_FREE;

        } else
                rd_assert(!*"segment allocation failure");

        return seg;
}

/**
 * @brief Allocate between \p min_size .. \p max_size of backing memory
 *        and add it as a new segment to the buffer.
 *
 *        The buffer position is updated to point to the new segment.
 *
 *        The segment will be over-allocated if permitted by max_size
 *        (max_size == 0 or max_size > min_size).
 */
static rd_segment_t *
rd_buf_alloc_segment(rd_buf_t *rbuf, size_t min_size, size_t max_size) {
        rd_segment_t *seg;

        /* Over-allocate if allowed. */
        if (min_size != max_size || max_size == 0)
                max_size = RD_MAX(sizeof(*seg) * 4,
                                  RD_MAX(min_size * 2, rbuf->rbuf_size / 2));

        seg = rd_buf_alloc_segment0(rbuf, max_size);

        rd_buf_append_segment(rbuf, seg);

        return seg;
}


/**
 * @brief Ensures that \p size bytes will be available
 *        for writing and the position will be updated to point to the
 *        start of this contiguous block.
 */
void rd_buf_write_ensure_contig(rd_buf_t *rbuf, size_t size) {
        rd_segment_t *seg = rbuf->rbuf_wpos;

        if (seg) {
                void *p;
                size_t remains = rd_segment_write_remains(seg, &p);

                if (remains >= size)
                        return; /* Existing segment has enough space. */

                /* Future optimization:
                 * If existing segment has enough remaining space to warrant
                 * a split, do it, before allocating a new one. */
        }

        /* Allocate new segment */
        rbuf->rbuf_wpos = rd_buf_alloc_segment(rbuf, size, size);
}

/**
 * @brief Ensures that at least \p size bytes will be available for
 *        a future write.
 *
 *        Typically used prior to a call to rd_buf_get_write_iov()
 */
void rd_buf_write_ensure(rd_buf_t *rbuf, size_t min_size, size_t max_size) {
        size_t remains;
        while ((remains = rd_buf_write_remains(rbuf)) < min_size)
                rd_buf_alloc_segment(rbuf, min_size - remains,
                                     max_size ? max_size - remains : 0);
}


/**
 * @returns the segment at absolute offset \p absof, or NULL if out of range.
 *
 * @remark \p hint is an optional segment where to start looking, such as
 *         the current write or read position.
 */
rd_segment_t *rd_buf_get_segment_at_offset(const rd_buf_t *rbuf,
                                           const rd_segment_t *hint,
                                           size_t absof) {
        const rd_segment_t *seg = hint;

        if (unlikely(absof >= rbuf->rbuf_len))
                return NULL;

        /* Only use current write position if possible and if it helps */
        if (!seg || absof < seg->seg_absof)
                seg = TAILQ_FIRST(&rbuf->rbuf_segments);

        do {
                if (absof >= seg->seg_absof &&
                    absof < seg->seg_absof + seg->seg_of) {
                        rd_dassert(seg->seg_absof <= rd_buf_len(rbuf));
                        return (rd_segment_t *)seg;
                }
        } while ((seg = TAILQ_NEXT(seg, seg_link)));

        return NULL;
}


/**
 * @brief Split segment \p seg at absolute offset \p absof, appending
 *        a new segment after \p seg with its memory pointing to the
 *        memory starting at \p absof.
 *        \p seg 's memory will be shorted to the \p absof.
 *
 *        The new segment is NOT appended to the buffer.
 *
 * @warning MUST ONLY be used on the LAST segment
 *
 * @warning if a segment is inserted between these two splitted parts
 *          it is imperative that the later segment's absof is corrected.
 *
 * @remark The seg_free callback is retained on the original \p seg
 *         and is not copied to the new segment, but flags are copied.
 */
static rd_segment_t *
rd_segment_split(rd_buf_t *rbuf, rd_segment_t *seg, size_t absof) {
        rd_segment_t *newseg;
        size_t relof;

        rd_assert(seg == rbuf->rbuf_wpos);
        rd_assert(absof >= seg->seg_absof &&
                  absof <= seg->seg_absof + seg->seg_of);

        relof = absof - seg->seg_absof;

        newseg = rd_buf_alloc_segment0(rbuf, 0);

        /* Add later part of split bytes to new segment */
        newseg->seg_p     = seg->seg_p + relof;
        newseg->seg_of    = seg->seg_of - relof;
        newseg->seg_size  = seg->seg_size - relof;
        newseg->seg_absof = SIZE_MAX; /* Invalid */
        newseg->seg_flags |= seg->seg_flags;

        /* Remove earlier part of split bytes from previous segment */
        seg->seg_of   = relof;
        seg->seg_size = relof;

        /* newseg's length will be added to rbuf_len in append_segment(),
         * so shave it off here from seg's perspective. */
        rbuf->rbuf_len -= newseg->seg_of;
        rbuf->rbuf_size -= newseg->seg_size;

        return newseg;
}



/**
 * @brief Unlink and destroy a segment, updating the \p rbuf
 *        with the decrease in length and capacity.
 */
static void rd_buf_destroy_segment(rd_buf_t *rbuf, rd_segment_t *seg) {
        rd_assert(rbuf->rbuf_segment_cnt > 0 && rbuf->rbuf_len >= seg->seg_of &&
                  rbuf->rbuf_size >= seg->seg_size);

        TAILQ_REMOVE(&rbuf->rbuf_segments, seg, seg_link);
        rbuf->rbuf_segment_cnt--;
        rbuf->rbuf_len -= seg->seg_of;
        rbuf->rbuf_size -= seg->seg_size;
        if (rbuf->rbuf_wpos == seg)
                rbuf->rbuf_wpos = NULL;

        rd_segment_destroy(seg);
}


/**
 * @brief Free memory associated with the \p rbuf, but not the rbuf itself.
 *        Segments will be destroyed.
 */
void rd_buf_destroy(rd_buf_t *rbuf) {
        rd_segment_t *seg, *tmp;

#if ENABLE_DEVEL
        /* FIXME */
        if (rbuf->rbuf_len > 0 && 0) {
                size_t overalloc = rbuf->rbuf_size - rbuf->rbuf_len;
                float fill_grade =
                    (float)rbuf->rbuf_len / (float)rbuf->rbuf_size;

                printf("fill grade: %.2f%% (%" PRIusz
                       " bytes over-allocated)\n",
                       fill_grade * 100.0f, overalloc);
        }
#endif


        TAILQ_FOREACH_SAFE(seg, &rbuf->rbuf_segments, seg_link, tmp) {
                rd_segment_destroy(seg);
        }

        if (rbuf->rbuf_extra)
                rd_free(rbuf->rbuf_extra);
}


/**
 * @brief Same as rd_buf_destroy() but also frees the \p rbuf itself.
 */
void rd_buf_destroy_free(rd_buf_t *rbuf) {
        rd_buf_destroy(rbuf);
        rd_free(rbuf);
}

/**
 * @brief Initialize buffer, pre-allocating \p fixed_seg_cnt segments
 *        where the first segment will have a \p buf_size of backing memory.
 *
 *        The caller may rearrange the backing memory as it see fits.
 */
void rd_buf_init(rd_buf_t *rbuf, size_t fixed_seg_cnt, size_t buf_size) {
        size_t totalloc = 0;

        memset(rbuf, 0, sizeof(*rbuf));
        TAILQ_INIT(&rbuf->rbuf_segments);

        if (!fixed_seg_cnt) {
                assert(!buf_size);
                return;
        }

        /* Pre-allocate memory for a fixed set of segments that are known
         * before-hand, to minimize the number of extra allocations
         * needed for well-known layouts (such as headers, etc) */
#ifndef __OS400__
        totalloc += RD_ROUNDUP(sizeof(rd_segment_t), 8) * fixed_seg_cnt;
#else
        /* OS400 *p128 uses 16-bytes alignment */
        totalloc += RD_ROUNDUP(sizeof(rd_segment_t), 16) * fixed_seg_cnt; 
#endif

        /* Pre-allocate extra space for the backing buffer. */
        totalloc += buf_size;

        rbuf->rbuf_extra_size = totalloc;
        rbuf->rbuf_extra      = rd_malloc(rbuf->rbuf_extra_size);
}


/**
 * @brief Allocates a buffer object and initializes it.
 * @sa rd_buf_init()
 */
rd_buf_t *rd_buf_new(size_t fixed_seg_cnt, size_t buf_size) {
        rd_buf_t *rbuf = rd_malloc(sizeof(*rbuf));
        rd_buf_init(rbuf, fixed_seg_cnt, buf_size);
        return rbuf;
}


/**
 * @brief Convenience writer iterator interface.
 *
 *        After writing to \p p the caller must update the written length
 *        by calling rd_buf_write(rbuf, NULL, written_length)
 *
 * @returns the number of contiguous writable bytes in segment
 *          and sets \p *p to point to the start of the memory region.
 */
static size_t
rd_buf_get_writable0(rd_buf_t *rbuf, rd_segment_t **segp, void **p) {
        rd_segment_t *seg;

        for (seg = rbuf->rbuf_wpos; seg; seg = TAILQ_NEXT(seg, seg_link)) {
                size_t len = rd_segment_write_remains(seg, p);

                /* Even though the write offset hasn't changed we
                 * avoid future segment scans by adjusting the
                 * wpos here to the first writable segment. */
                rbuf->rbuf_wpos = seg;
                if (segp)
                        *segp = seg;

                if (unlikely(len == 0))
                        continue;

                /* Also adjust absof if the segment was allocated
                 * before the previous segment's memory was exhausted
                 * and thus now might have a lower absolute offset
                 * than the previos segment's now higher relative offset. */
                if (seg->seg_of == 0 && seg->seg_absof < rbuf->rbuf_len)
                        seg->seg_absof = rbuf->rbuf_len;

                return len;
        }

        return 0;
}

size_t rd_buf_get_writable(rd_buf_t *rbuf, void **p) {
        rd_segment_t *seg;
        return rd_buf_get_writable0(rbuf, &seg, p);
}



/**
 * @brief Write \p payload of \p size bytes to current position
 *        in buffer. A new segment will be allocated and appended
 *        if needed.
 *
 * @returns the write position where payload was written (pre-write).
 *          Returning the pre-positition allows write_update() to later
 *          update the same location, effectively making write()s
 *          also a place-holder mechanism.
 *
 * @remark If \p payload is NULL only the write position is updated,
 *         in this mode it is required for the buffer to have enough
 *         memory for the NULL write (as it would otherwise cause
 *         uninitialized memory in any new segments allocated from this
 *         function).
 */
size_t rd_buf_write(rd_buf_t *rbuf, const void *payload, size_t size) {
        size_t remains = size;
        size_t initial_absof;
        const char *psrc = (const char *)payload;

        initial_absof = rbuf->rbuf_len;

        /* Ensure enough space by pre-allocating segments. */
        rd_buf_write_ensure(rbuf, size, 0);

        while (remains > 0) {
                void *p           = NULL;
                rd_segment_t *seg = NULL;
                size_t segremains = rd_buf_get_writable0(rbuf, &seg, &p);
                size_t wlen       = RD_MIN(remains, segremains);

                rd_dassert(seg == rbuf->rbuf_wpos);
                rd_dassert(wlen > 0);
                rd_dassert(seg->seg_p + seg->seg_of <= (char *)p &&
                           (char *)p < seg->seg_p + seg->seg_size);

                if (payload) {
                        memcpy(p, psrc, wlen);
                        psrc += wlen;
                }

                seg->seg_of += wlen;
                rbuf->rbuf_len += wlen;
                remains -= wlen;
        }

        rd_assert(remains == 0);

        return initial_absof;
}



/**
 * @brief Write \p slice to \p rbuf
 *
 * @remark The slice position will be updated.
 *
 * @returns the number of bytes witten (always slice length)
 */
size_t rd_buf_write_slice(rd_buf_t *rbuf, rd_slice_t *slice) {
        const void *p;
        size_t rlen;
        size_t sum = 0;

        while ((rlen = rd_slice_reader(slice, &p))) {
                size_t r;
                r = rd_buf_write(rbuf, p, rlen);
                rd_dassert(r != 0);
                sum += r;
        }

        return sum;
}



/**
 * @brief Write \p payload of \p size at absolute offset \p absof
 *        WITHOUT updating the total buffer length.
 *
 *        This is used to update a previously written region, such
 *        as updating the header length.
 *
 * @returns the number of bytes written, which may be less than \p size
 *          if the update spans multiple segments.
 */
static size_t rd_segment_write_update(rd_segment_t *seg,
                                      size_t absof,
                                      const void *payload,
                                      size_t size) {
        size_t relof;
        size_t wlen;

        rd_dassert(absof >= seg->seg_absof);
        relof = absof - seg->seg_absof;
        rd_assert(relof <= seg->seg_of);
        wlen = RD_MIN(size, seg->seg_of - relof);
        rd_dassert(relof + wlen <= seg->seg_of);

        memcpy(seg->seg_p + relof, payload, wlen);

        return wlen;
}



/**
 * @brief Write \p payload of \p size at absolute offset \p absof
 *        WITHOUT updating the total buffer length.
 *
 *        This is used to update a previously written region, such
 *        as updating the header length.
 */
size_t rd_buf_write_update(rd_buf_t *rbuf,
                           size_t absof,
                           const void *payload,
                           size_t size) {
        rd_segment_t *seg;
        const char *psrc = (const char *)payload;
        size_t of;

        /* Find segment for offset */
        seg = rd_buf_get_segment_at_offset(rbuf, rbuf->rbuf_wpos, absof);
        rd_assert(seg && *"invalid absolute offset");

        for (of = 0; of < size; seg = TAILQ_NEXT(seg, seg_link)) {
                rd_assert(seg->seg_absof <= rd_buf_len(rbuf));
                size_t wlen = rd_segment_write_update(seg, absof + of,
                                                      psrc + of, size - of);
                of += wlen;
        }

        rd_dassert(of == size);

        return of;
}



/**
 * @brief Push reference memory segment to current write position.
 */
void rd_buf_push0(rd_buf_t *rbuf,
                  const void *payload,
                  size_t size,
                  void (*free_cb)(void *),
                  rd_bool_t writable) {
        rd_segment_t *prevseg, *seg, *tailseg = NULL;

        if ((prevseg = rbuf->rbuf_wpos) &&
            rd_segment_write_remains(prevseg, NULL) > 0) {
                /* If the current segment still has room in it split it
                 * and insert the pushed segment in the middle (below). */
                tailseg = rd_segment_split(
                    rbuf, prevseg, prevseg->seg_absof + prevseg->seg_of);
        }

        seg           = rd_buf_alloc_segment0(rbuf, 0);
        seg->seg_p    = (char *)payload;
        seg->seg_size = size;
        seg->seg_of   = size;
        seg->seg_free = free_cb;
        if (!writable)
                seg->seg_flags |= RD_SEGMENT_F_RDONLY;

        rd_buf_append_segment(rbuf, seg);

        if (tailseg)
                rd_buf_append_segment(rbuf, tailseg);
}



/**
 * @brief Erase \p size bytes at \p absof from buffer.
 *
 * @returns the number of bytes erased.
 *
 * @remark This is costly since it forces a memory move.
 */
size_t rd_buf_erase(rd_buf_t *rbuf, size_t absof, size_t size) {
        rd_segment_t *seg, *next = NULL;
        size_t of;

        /* Find segment for offset */
        seg = rd_buf_get_segment_at_offset(rbuf, NULL, absof);

        /* Adjust segments until size is exhausted, then continue scanning to
         * update the absolute offset. */
        for (of = 0; seg && of < size; seg = next) {
                /* Example:
                 *   seg_absof = 10
                 *   seg_of    = 7
                 *   absof     = 12
                 *   of        = 1
                 *   size      = 4
                 *
                 * rof          = 3   relative segment offset where to erase
                 * eraseremains = 3   remaining bytes to erase
                 * toerase      = 3   available bytes to erase in segment
                 * segremains   = 1   remaining bytes in segment after to
                 *                    the right of the erased part, i.e.,
                 *                    the memory that needs to be moved to the
                 *                    left.
                 */
                /** Relative offset in segment for the absolute offset */
                size_t rof = (absof + of) - seg->seg_absof;
                /** How much remains to be erased */
                size_t eraseremains = size - of;
                /** How much can be erased from this segment */
                size_t toerase = RD_MIN(seg->seg_of - rof, eraseremains);
                /** How much remains in the segment after the erased part */
                size_t segremains = seg->seg_of - (rof + toerase);

                next = TAILQ_NEXT(seg, seg_link);

                seg->seg_absof -= of;

                if (unlikely(toerase == 0))
                        continue;

                if (unlikely((seg->seg_flags & RD_SEGMENT_F_RDONLY)))
                        RD_BUG("rd_buf_erase() called on read-only segment");

                if (likely(segremains > 0))
                        memmove(seg->seg_p + rof, seg->seg_p + rof + toerase,
                                segremains);

                seg->seg_of -= toerase;
                rbuf->rbuf_len -= toerase;

                of += toerase;

                /* If segment is now empty, remove it */
                if (seg->seg_of == 0)
                        rd_buf_destroy_segment(rbuf, seg);
        }

        /* Update absolute offset of remaining segments */
        for (seg = next; seg; seg = TAILQ_NEXT(seg, seg_link)) {
                rd_assert(seg->seg_absof >= of);
                seg->seg_absof -= of;
        }

        rbuf->rbuf_erased += of;

        return of;
}



/**
 * @brief Do a write-seek, updating the write position to the given
 *        absolute \p absof.
 *
 * @warning Any sub-sequent segments will be destroyed.
 *
 * @returns -1 if the offset is out of bounds, else 0.
 */
int rd_buf_write_seek(rd_buf_t *rbuf, size_t absof) {
        rd_segment_t *seg, *next;
        size_t relof;

        seg = rd_buf_get_segment_at_offset(rbuf, rbuf->rbuf_wpos, absof);
        if (unlikely(!seg))
                return -1;

        relof = absof - seg->seg_absof;
        if (unlikely(relof > seg->seg_of))
                return -1;

        /* Destroy sub-sequent segments in reverse order so that
         * destroy_segment() length checks are correct.
         * Will decrement rbuf_len et.al. */
        for (next = TAILQ_LAST(&rbuf->rbuf_segments, rd_segment_head);
             next != seg;) {
                rd_segment_t *this = next;
                next = TAILQ_PREV(this, rd_segment_head, seg_link);
                rd_buf_destroy_segment(rbuf, this);
        }

        /* Update relative write offset */
        seg->seg_of     = relof;
        rbuf->rbuf_wpos = seg;
        rbuf->rbuf_len  = seg->seg_absof + seg->seg_of;

        rd_assert(rbuf->rbuf_len == absof);

        return 0;
}


/**
 * @brief Set up the iovecs in \p iovs (of size \p iov_max) with the writable
 *        segments from the buffer's current write position.
 *
 * @param iovcntp will be set to the number of populated \p iovs[]
 * @param size_max limits the total number of bytes made available.
 *                 Note: this value may be overshot with the size of one
 *                       segment.
 *
 * @returns the total number of bytes in the represented segments.
 *
 * @remark the write position will NOT be updated.
 */
size_t rd_buf_get_write_iov(const rd_buf_t *rbuf,
                            struct iovec *iovs,
                            size_t *iovcntp,
                            size_t iov_max,
                            size_t size_max) {
        const rd_segment_t *seg;
        size_t iovcnt = 0;
        size_t sum    = 0;

        for (seg = rbuf->rbuf_wpos; seg && iovcnt < iov_max && sum < size_max;
             seg = TAILQ_NEXT(seg, seg_link)) {
                size_t len;
                void *p;

                len = rd_segment_write_remains(seg, &p);
                if (unlikely(len == 0))
                        continue;

                iovs[iovcnt].iov_base  = p;
                iovs[iovcnt++].iov_len = len;

                sum += len;
        }

        *iovcntp = iovcnt;

        return sum;
}



/**
 * @name Slice reader interface
 *
 * @{
 */

/**
 * @brief Initialize a new slice of \p size bytes starting at \p seg with
 *        relative offset \p rof.
 *
 * @returns 0 on success or -1 if there is not at least \p size bytes available
 *          in the buffer.
 */
int rd_slice_init_seg(rd_slice_t *slice,
                      const rd_buf_t *rbuf,
                      const rd_segment_t *seg,
                      size_t rof,
                      size_t size) {
        /* Verify that \p size bytes are indeed available in the buffer. */
        if (unlikely(rbuf->rbuf_len < (seg->seg_absof + rof + size)))
                return -1;

        slice->buf   = rbuf;
        slice->seg   = seg;
        slice->rof   = rof;
        slice->start = seg->seg_absof + rof;
        slice->end   = slice->start + size;

        rd_assert(seg->seg_absof + rof >= slice->start &&
                  seg->seg_absof + rof <= slice->end);

        rd_assert(slice->end <= rd_buf_len(rbuf));

        return 0;
}

/**
 * @brief Initialize new slice of \p size bytes starting at offset \p absof
 *
 * @returns 0 on success or -1 if there is not at least \p size bytes available
 *          in the buffer.
 */
int rd_slice_init(rd_slice_t *slice,
                  const rd_buf_t *rbuf,
                  size_t absof,
                  size_t size) {
        const rd_segment_t *seg =
            rd_buf_get_segment_at_offset(rbuf, NULL, absof);
        if (unlikely(!seg))
                return -1;

        return rd_slice_init_seg(slice, rbuf, seg, absof - seg->seg_absof,
                                 size);
}

/**
 * @brief Initialize new slice covering the full buffer \p rbuf
 */
void rd_slice_init_full(rd_slice_t *slice, const rd_buf_t *rbuf) {
        int r = rd_slice_init(slice, rbuf, 0, rd_buf_len(rbuf));
        rd_assert(r == 0);
}



/**
 * @sa rd_slice_reader() rd_slice_peeker()
 */
size_t rd_slice_reader0(rd_slice_t *slice, const void **p, int update_pos) {
        size_t rof = slice->rof;
        size_t rlen;
        const rd_segment_t *seg;

        /* Find segment with non-zero payload */
        for (seg = slice->seg;
             seg && seg->seg_absof + rof < slice->end && seg->seg_of == rof;
             seg = TAILQ_NEXT(seg, seg_link))
                rof = 0;

        if (unlikely(!seg || seg->seg_absof + rof >= slice->end))
                return 0;

        *p   = (const void *)(seg->seg_p + rof);
        rlen = RD_MIN(seg->seg_of - rof, rd_slice_remains(slice));

        if (update_pos) {
                if (slice->seg != seg) {
                        rd_assert(seg->seg_absof + rof >= slice->start &&
                                  seg->seg_absof + rof + rlen <= slice->end);
                        slice->seg = seg;
                        slice->rof = rlen;
                } else {
                        slice->rof += rlen;
                }
        }

        return rlen;
}


/**
 * @brief Convenience reader iterator interface.
 *
 *        Call repeatedly from while loop until it returns 0.
 *
 * @param slice slice to read from, position will be updated.
 * @param p will be set to the start of \p *rlenp contiguous bytes of memory
 * @param rlenp will be set to the number of bytes available in \p p
 *
 * @returns the number of bytes read, or 0 if slice is empty.
 */
size_t rd_slice_reader(rd_slice_t *slice, const void **p) {
        return rd_slice_reader0(slice, p, 1 /*update_pos*/);
}

/**
 * @brief Identical to rd_slice_reader() but does NOT update the read position
 */
size_t rd_slice_peeker(const rd_slice_t *slice, const void **p) {
        return rd_slice_reader0((rd_slice_t *)slice, p, 0 /*dont update_pos*/);
}



/**
 * @brief Read \p size bytes from current read position,
 *        advancing the read offset by the number of bytes copied to \p dst.
 *
 *        If there are less than \p size remaining in the buffer
 *        then 0 is returned and no bytes are copied.
 *
 * @returns \p size, or 0 if \p size bytes are not available in buffer.
 *
 * @remark This performs a complete read, no partitial reads.
 *
 * @remark If \p dst is NULL only the read position is updated.
 */
size_t rd_slice_read(rd_slice_t *slice, void *dst, size_t size) {
        size_t remains = size;
        char *d        = (char *)dst; /* Possibly NULL */
        size_t rlen;
        const void *p;
        size_t orig_end = slice->end;

        if (unlikely(rd_slice_remains(slice) < size))
                return 0;

        /* Temporarily shrink slice to offset + \p size */
        slice->end = rd_slice_abs_offset(slice) + size;

        while ((rlen = rd_slice_reader(slice, &p))) {
                rd_dassert(remains >= rlen);
                if (dst) {
                        memcpy(d, p, rlen);
                        d += rlen;
                }
                remains -= rlen;
        }

        rd_dassert(remains == 0);

        /* Restore original size */
        slice->end = orig_end;

        return size;
}


/**
 * @brief Read \p size bytes from absolute slice offset \p offset
 *        and store in \p dst, without updating the slice read position.
 *
 * @returns \p size if the offset and size was within the slice, else 0.
 */
size_t
rd_slice_peek(const rd_slice_t *slice, size_t offset, void *dst, size_t size) {
        rd_slice_t sub = *slice;

        if (unlikely(rd_slice_seek(&sub, offset) == -1))
                return 0;

        return rd_slice_read(&sub, dst, size);
}


/**
 * @brief Read a varint-encoded unsigned integer from \p slice,
 *        storing the decoded number in \p nump on success (return value > 0).
 *
 * @returns the number of bytes read on success or 0 in case of
 *          buffer underflow.
 */
size_t rd_slice_read_uvarint(rd_slice_t *slice, uint64_t *nump) {
        uint64_t num = 0;
        int shift    = 0;
        size_t rof   = slice->rof;
        const rd_segment_t *seg;

        /* Traverse segments, byte for byte, until varint is decoded
         * or no more segments available (underflow). */
        for (seg = slice->seg; seg; seg = TAILQ_NEXT(seg, seg_link)) {
                for (; rof < seg->seg_of; rof++) {
                        unsigned char oct;

                        if (unlikely(seg->seg_absof + rof >= slice->end))
                                return 0; /* Underflow */

                        oct = *(const unsigned char *)(seg->seg_p + rof);

                        num |= (uint64_t)(oct & 0x7f) << shift;
                        shift += 7;

                        if (!(oct & 0x80)) {
                                /* Done: no more bytes expected */
                                *nump = num;

                                /* Update slice's read pointer and offset */
                                if (slice->seg != seg)
                                        slice->seg = seg;
                                slice->rof = rof + 1; /* including the +1 byte
                                                       * that was just read */

                                return shift / 7;
                        }
                }

                rof = 0;
        }

        return 0; /* Underflow */
}


/**
 * @returns a pointer to \p size contiguous bytes at the current read offset.
 *          If there isn't \p size contiguous bytes available NULL will
 *          be returned.
 *
 * @remark The read position is updated to point past \p size.
 */
const void *rd_slice_ensure_contig(rd_slice_t *slice, size_t size) {
        void *p;

        if (unlikely(rd_slice_remains(slice) < size ||
                     slice->rof + size > slice->seg->seg_of))
                return NULL;

        p = slice->seg->seg_p + slice->rof;

        rd_slice_read(slice, NULL, size);

        return p;
}



/**
 * @brief Sets the slice's read position. The offset is the slice offset,
 *        not buffer offset.
 *
 * @returns 0 if offset was within range, else -1 in which case the position
 *          is not changed.
 */
int rd_slice_seek(rd_slice_t *slice, size_t offset) {
        const rd_segment_t *seg;
        size_t absof = slice->start + offset;

        if (unlikely(absof >= slice->end))
                return -1;

        seg = rd_buf_get_segment_at_offset(slice->buf, slice->seg, absof);
        rd_assert(seg);

        slice->seg = seg;
        slice->rof = absof - seg->seg_absof;
        rd_assert(seg->seg_absof + slice->rof >= slice->start &&
                  seg->seg_absof + slice->rof <= slice->end);

        return 0;
}


/**
 * @brief Narrow the current slice to \p size, saving
 *        the original slice state info \p save_slice.
 *
 *        Use rd_slice_widen() to restore the saved slice
 *        with the read count updated from the narrowed slice.
 *
 *        This is useful for reading a sub-slice of a larger slice
 *        without having to pass the lesser length around.
 *
 * @returns 1 if enough underlying slice buffer memory is available, else 0.
 */
int rd_slice_narrow(rd_slice_t *slice, rd_slice_t *save_slice, size_t size) {
        if (unlikely(slice->start + size > slice->end))
                return 0;
        *save_slice = *slice;
        slice->end  = slice->start + size;
        rd_assert(rd_slice_abs_offset(slice) <= slice->end);
        return 1;
}

/**
 * @brief Same as rd_slice_narrow() but using a relative size \p relsize
 *        from the current read position.
 */
int rd_slice_narrow_relative(rd_slice_t *slice,
                             rd_slice_t *save_slice,
                             size_t relsize) {
        return rd_slice_narrow(slice, save_slice,
                               rd_slice_offset(slice) + relsize);
}


/**
 * @brief Restore the original \p save_slice size from a previous call to
 *        rd_slice_narrow(), while keeping the updated read pointer from
 *        \p slice.
 */
void rd_slice_widen(rd_slice_t *slice, const rd_slice_t *save_slice) {
        slice->end = save_slice->end;
}


/**
 * @brief Copy the original slice \p orig to \p new_slice and adjust
 *        the new slice length to \p size.
 *
 *        This is a side-effect free form of rd_slice_narrow() which is not to
 *        be used with rd_slice_widen().
 *
 * @returns 1 if enough underlying slice buffer memory is available, else 0.
 */
int rd_slice_narrow_copy(const rd_slice_t *orig,
                         rd_slice_t *new_slice,
                         size_t size) {
        if (unlikely(orig->start + size > orig->end))
                return 0;
        *new_slice     = *orig;
        new_slice->end = orig->start + size;
        rd_assert(rd_slice_abs_offset(new_slice) <= new_slice->end);
        return 1;
}

/**
 * @brief Same as rd_slice_narrow_copy() but with a relative size from
 *        the current read position.
 */
int rd_slice_narrow_copy_relative(const rd_slice_t *orig,
                                  rd_slice_t *new_slice,
                                  size_t relsize) {
        return rd_slice_narrow_copy(orig, new_slice,
                                    rd_slice_offset(orig) + relsize);
}



/**
 * @brief Set up the iovec \p iovs (of size \p iov_max) with the readable
 *        segments from the slice's current read position.
 *
 * @param iovcntp will be set to the number of populated \p iovs[]
 * @param size_max limits the total number of bytes made available.
 *                 Note: this value may be overshot with the size of one
 *                       segment.
 *
 * @returns the total number of bytes in the represented segments.
 *
 * @remark will NOT update the read position.
 */
size_t rd_slice_get_iov(const rd_slice_t *slice,
                        struct iovec *iovs,
                        size_t *iovcntp,
                        size_t iov_max,
                        size_t size_max) {
        const void *p;
        size_t rlen;
        size_t iovcnt   = 0;
        size_t sum      = 0;
        rd_slice_t copy = *slice; /* Use a copy of the slice so we dont
                                   * update the position for the caller. */

        while (sum < size_max && iovcnt < iov_max &&
               (rlen = rd_slice_reader(&copy, &p))) {
                iovs[iovcnt].iov_base  = (void *)p;
                iovs[iovcnt++].iov_len = rlen;

                sum += rlen;
        }

        *iovcntp = iovcnt;

        return sum;
}



/**
 * @brief CRC32 calculation of slice.
 *
 * @returns the calculated CRC
 *
 * @remark the slice's position is updated.
 */
uint32_t rd_slice_crc32(rd_slice_t *slice) {
        rd_crc32_t crc;
        const void *p;
        size_t rlen;

        crc = rd_crc32_init();

        while ((rlen = rd_slice_reader(slice, &p)))
                crc = rd_crc32_update(crc, p, rlen);

        return (uint32_t)rd_crc32_finalize(crc);
}

/**
 * @brief Compute CRC-32C of segments starting at at buffer position \p absof,
 *        also supporting the case where the position/offset is not at the
 *        start of the first segment.
 *
 * @remark the slice's position is updated.
 */
uint32_t rd_slice_crc32c(rd_slice_t *slice) {
        const void *p;
        size_t rlen;
        uint32_t crc = 0;

        while ((rlen = rd_slice_reader(slice, &p)))
                crc = rd_crc32c(crc, (const char *)p, rlen);

        return crc;
}



/**
 * @name Debugging dumpers
 *
 *
 */

static void rd_segment_dump(const rd_segment_t *seg,
                            const char *ind,
                            size_t relof,
                            int do_hexdump) {
        fprintf(stderr,
                "%s((rd_segment_t *)%p): "
                "p %p, of %" PRIusz
                ", "
                "absof %" PRIusz ", size %" PRIusz ", free %p, flags 0x%x\n",
                ind, seg, seg->seg_p, seg->seg_of, seg->seg_absof,
                seg->seg_size, seg->seg_free, seg->seg_flags);
        rd_assert(relof <= seg->seg_of);
        if (do_hexdump)
                rd_hexdump(stderr, "segment", seg->seg_p + relof,
                           seg->seg_of - relof);
}

void rd_buf_dump(const rd_buf_t *rbuf, int do_hexdump) {
        const rd_segment_t *seg;

        fprintf(stderr,
                "((rd_buf_t *)%p):\n"
                " len %" PRIusz " size %" PRIusz ", %" PRIusz "/%" PRIusz
                " extra memory used\n",
                rbuf, rbuf->rbuf_len, rbuf->rbuf_size, rbuf->rbuf_extra_len,
                rbuf->rbuf_extra_size);

        if (rbuf->rbuf_wpos) {
                fprintf(stderr, " wpos:\n");
                rd_segment_dump(rbuf->rbuf_wpos, "  ", 0, 0);
        }

        if (rbuf->rbuf_segment_cnt > 0) {
                size_t segcnt = 0;

                fprintf(stderr, " %" PRIusz " linked segments:\n",
                        rbuf->rbuf_segment_cnt);
                TAILQ_FOREACH(seg, &rbuf->rbuf_segments, seg_link) {
                        rd_segment_dump(seg, "  ", 0, do_hexdump);
                        segcnt++;
                        rd_assert(segcnt <= rbuf->rbuf_segment_cnt);
                }
        }
}

void rd_slice_dump(const rd_slice_t *slice, int do_hexdump) {
        const rd_segment_t *seg;
        size_t relof;

        fprintf(stderr,
                "((rd_slice_t *)%p):\n"
                "  buf %p (len %" PRIusz "), seg %p (absof %" PRIusz
                "), "
                "rof %" PRIusz ", start %" PRIusz ", end %" PRIusz
                ", size %" PRIusz ", offset %" PRIusz "\n",
                slice, slice->buf, rd_buf_len(slice->buf), slice->seg,
                slice->seg ? slice->seg->seg_absof : 0, slice->rof,
                slice->start, slice->end, rd_slice_size(slice),
                rd_slice_offset(slice));
        relof = slice->rof;

        for (seg = slice->seg; seg; seg = TAILQ_NEXT(seg, seg_link)) {
                rd_segment_dump(seg, "  ", relof, do_hexdump);
                relof = 0;
        }
}


/**
 * @name Unit-tests
 *
 *
 *
 */


/**
 * @brief Basic write+read test
 */
static int do_unittest_write_read(void) {
        rd_buf_t b;
        char ones[1024];
        char twos[1024];
        char threes[1024];
        char fiftyfives[100]; /* 0x55 indicates "untouched" memory */
        char buf[1024 * 3];
        rd_slice_t slice;
        size_t r, pos;

        memset(ones, 0x1, sizeof(ones));
        memset(twos, 0x2, sizeof(twos));
        memset(threes, 0x3, sizeof(threes));
        memset(fiftyfives, 0x55, sizeof(fiftyfives));
        memset(buf, 0x55, sizeof(buf));

        rd_buf_init(&b, 2, 1000);

        /*
         * Verify write
         */
        r = rd_buf_write(&b, ones, 200);
        RD_UT_ASSERT(r == 0, "write() returned position %" PRIusz, r);
        pos = rd_buf_write_pos(&b);
        RD_UT_ASSERT(pos == 200, "pos() returned position %" PRIusz, pos);

        r = rd_buf_write(&b, twos, 800);
        RD_UT_ASSERT(r == 200, "write() returned position %" PRIusz, r);
        pos = rd_buf_write_pos(&b);
        RD_UT_ASSERT(pos == 200 + 800, "pos() returned position %" PRIusz, pos);

        /* Buffer grows here */
        r = rd_buf_write(&b, threes, 1);
        RD_UT_ASSERT(pos == 200 + 800, "write() returned position %" PRIusz, r);
        pos = rd_buf_write_pos(&b);
        RD_UT_ASSERT(pos == 200 + 800 + 1, "pos() returned position %" PRIusz,
                     pos);

        /*
         * Verify read
         */
        /* Get full slice. */
        rd_slice_init_full(&slice, &b);

        r = rd_slice_read(&slice, buf, 200 + 800 + 2);
        RD_UT_ASSERT(r == 0,
                     "read() > remaining should have failed, gave %" PRIusz, r);
        r = rd_slice_read(&slice, buf, 200 + 800 + 1);
        RD_UT_ASSERT(r == 200 + 800 + 1,
                     "read() returned %" PRIusz " (%" PRIusz " remains)", r,
                     rd_slice_remains(&slice));

        RD_UT_ASSERT(!memcmp(buf, ones, 200), "verify ones");
        RD_UT_ASSERT(!memcmp(buf + 200, twos, 800), "verify twos");
        RD_UT_ASSERT(!memcmp(buf + 200 + 800, threes, 1), "verify threes");
        RD_UT_ASSERT(!memcmp(buf + 200 + 800 + 1, fiftyfives, 100),
                     "verify 55s");

        rd_buf_destroy(&b);

        RD_UT_PASS();
}


/**
 * @brief Helper read verifier, not a unit-test itself.
 */
#define do_unittest_read_verify(b, absof, len, verify)                         \
        do {                                                                   \
                int __fail = do_unittest_read_verify0(b, absof, len, verify);  \
                RD_UT_ASSERT(!__fail,                                          \
                             "read_verify(absof=%" PRIusz ",len=%" PRIusz      \
                             ") "                                              \
                             "failed",                                         \
                             (size_t)absof, (size_t)len);                      \
        } while (0)

static int do_unittest_read_verify0(const rd_buf_t *b,
                                    size_t absof,
                                    size_t len,
                                    const char *verify) {
        rd_slice_t slice, sub;
        char buf[1024];
        size_t half;
        size_t r;
        int i;

        rd_assert(sizeof(buf) >= len);

        /* Get reader slice */
        i = rd_slice_init(&slice, b, absof, len);
        RD_UT_ASSERT(i == 0, "slice_init() failed: %d", i);

        r = rd_slice_read(&slice, buf, len);
        RD_UT_ASSERT(r == len,
                     "read() returned %" PRIusz " expected %" PRIusz
                     " (%" PRIusz " remains)",
                     r, len, rd_slice_remains(&slice));

        RD_UT_ASSERT(!memcmp(buf, verify, len), "verify");

        r = rd_slice_offset(&slice);
        RD_UT_ASSERT(r == len, "offset() returned %" PRIusz ", not %" PRIusz, r,
                     len);

        half = len / 2;
        i    = rd_slice_seek(&slice, half);
        RD_UT_ASSERT(i == 0, "seek(%" PRIusz ") returned %d", half, i);
        r = rd_slice_offset(&slice);
        RD_UT_ASSERT(r == half, "offset() returned %" PRIusz ", not %" PRIusz,
                     r, half);

        /* Get a sub-slice covering the later half. */
        sub = rd_slice_pos(&slice);
        r   = rd_slice_offset(&sub);
        RD_UT_ASSERT(r == 0, "sub: offset() returned %" PRIusz ", not %" PRIusz,
                     r, (size_t)0);
        r = rd_slice_size(&sub);
        RD_UT_ASSERT(r == half,
                     "sub: size() returned %" PRIusz ", not %" PRIusz, r, half);
        r = rd_slice_remains(&sub);
        RD_UT_ASSERT(r == half,
                     "sub: remains() returned %" PRIusz ", not %" PRIusz, r,
                     half);

        /* Read half */
        r = rd_slice_read(&sub, buf, half);
        RD_UT_ASSERT(r == half,
                     "sub read() returned %" PRIusz " expected %" PRIusz
                     " (%" PRIusz " remains)",
                     r, len, rd_slice_remains(&sub));

        RD_UT_ASSERT(!memcmp(buf, verify, len), "verify");

        r = rd_slice_offset(&sub);
        RD_UT_ASSERT(r == rd_slice_size(&sub),
                     "sub offset() returned %" PRIusz ", not %" PRIusz, r,
                     rd_slice_size(&sub));
        r = rd_slice_remains(&sub);
        RD_UT_ASSERT(r == 0,
                     "sub: remains() returned %" PRIusz ", not %" PRIusz, r,
                     (size_t)0);

        return 0;
}


/**
 * @brief write_seek() and split() test
 */
static int do_unittest_write_split_seek(void) {
        rd_buf_t b;
        char ones[1024];
        char twos[1024];
        char threes[1024];
        char fiftyfives[100]; /* 0x55 indicates "untouched" memory */
        char buf[1024 * 3];
        size_t r, pos;
        rd_segment_t *seg, *newseg;

        memset(ones, 0x1, sizeof(ones));
        memset(twos, 0x2, sizeof(twos));
        memset(threes, 0x3, sizeof(threes));
        memset(fiftyfives, 0x55, sizeof(fiftyfives));
        memset(buf, 0x55, sizeof(buf));

        rd_buf_init(&b, 0, 0);

        /*
         * Verify write
         */
        r = rd_buf_write(&b, ones, 400);
        RD_UT_ASSERT(r == 0, "write() returned position %" PRIusz, r);
        pos = rd_buf_write_pos(&b);
        RD_UT_ASSERT(pos == 400, "pos() returned position %" PRIusz, pos);

        do_unittest_read_verify(&b, 0, 400, ones);

        /*
         * Seek and re-write
         */
        r = rd_buf_write_seek(&b, 200);
        RD_UT_ASSERT(r == 0, "seek() failed");
        pos = rd_buf_write_pos(&b);
        RD_UT_ASSERT(pos == 200, "pos() returned position %" PRIusz, pos);

        r = rd_buf_write(&b, twos, 100);
        RD_UT_ASSERT(pos == 200, "write() returned position %" PRIusz, r);
        pos = rd_buf_write_pos(&b);
        RD_UT_ASSERT(pos == 200 + 100, "pos() returned position %" PRIusz, pos);

        do_unittest_read_verify(&b, 0, 200, ones);
        do_unittest_read_verify(&b, 200, 100, twos);

        /* Make sure read() did not modify the write position. */
        pos = rd_buf_write_pos(&b);
        RD_UT_ASSERT(pos == 200 + 100, "pos() returned position %" PRIusz, pos);

        /* Split buffer, write position is now at split where writes
         * are not allowed (mid buffer). */
        seg = rd_buf_get_segment_at_offset(&b, NULL, 50);
        RD_UT_ASSERT(seg->seg_of != 0, "assumed mid-segment");
        newseg = rd_segment_split(&b, seg, 50);
        rd_buf_append_segment(&b, newseg);
        seg = rd_buf_get_segment_at_offset(&b, NULL, 50);
        RD_UT_ASSERT(seg != NULL, "seg");
        RD_UT_ASSERT(seg == newseg, "newseg %p, seg %p", newseg, seg);
        RD_UT_ASSERT(seg->seg_of > 0,
                     "assumed beginning of segment, got %" PRIusz, seg->seg_of);

        pos = rd_buf_write_pos(&b);
        RD_UT_ASSERT(pos == 200 + 100, "pos() returned position %" PRIusz, pos);

        /* Re-verify that nothing changed */
        do_unittest_read_verify(&b, 0, 200, ones);
        do_unittest_read_verify(&b, 200, 100, twos);

        /* Do a write seek at buffer boundary, sub-sequent buffers should
         * be destroyed. */
        r = rd_buf_write_seek(&b, 50);
        RD_UT_ASSERT(r == 0, "seek() failed");
        do_unittest_read_verify(&b, 0, 50, ones);

        rd_buf_destroy(&b);

        RD_UT_PASS();
}

/**
 * @brief Unittest to verify payload is correctly written and read.
 *        Each written u32 word is the running CRC of the word count.
 */
static int do_unittest_write_read_payload_correctness(void) {
        uint32_t crc;
        uint32_t write_crc, read_crc;
        const int seed = 12345;
        rd_buf_t b;
        const size_t max_cnt = 20000;
        rd_slice_t slice;
        size_t r;
        size_t i;
        int pass;

        crc = rd_crc32_init();
        crc = rd_crc32_update(crc, (void *)&seed, sizeof(seed));

        rd_buf_init(&b, 0, 0);
        for (i = 0; i < max_cnt; i++) {
                crc = rd_crc32_update(crc, (void *)&i, sizeof(i));
                rd_buf_write(&b, &crc, sizeof(crc));
        }

        write_crc = rd_crc32_finalize(crc);

        r = rd_buf_len(&b);
        RD_UT_ASSERT(r == max_cnt * sizeof(crc),
                     "expected length %" PRIusz ", not %" PRIusz, r,
                     max_cnt * sizeof(crc));

        /*
         * Now verify the contents with a reader.
         */
        rd_slice_init_full(&slice, &b);

        r = rd_slice_remains(&slice);
        RD_UT_ASSERT(r == rd_buf_len(&b),
                     "slice remains %" PRIusz ", should be %" PRIusz, r,
                     rd_buf_len(&b));

        for (pass = 0; pass < 2; pass++) {
                /* Two passes:
                 *  - pass 1: using peek()
                 *  - pass 2: using read()
                 */
                const char *pass_str = pass == 0 ? "peek" : "read";

                crc = rd_crc32_init();
                crc = rd_crc32_update(crc, (void *)&seed, sizeof(seed));

                for (i = 0; i < max_cnt; i++) {
                        uint32_t buf_crc;

                        crc = rd_crc32_update(crc, (void *)&i, sizeof(i));

                        if (pass == 0)
                                r = rd_slice_peek(&slice, i * sizeof(buf_crc),
                                                  &buf_crc, sizeof(buf_crc));
                        else
                                r = rd_slice_read(&slice, &buf_crc,
                                                  sizeof(buf_crc));
                        RD_UT_ASSERT(r == sizeof(buf_crc),
                                     "%s() at #%" PRIusz
                                     " failed: "
                                     "r is %" PRIusz " not %" PRIusz,
                                     pass_str, i, r, sizeof(buf_crc));
                        RD_UT_ASSERT(buf_crc == crc,
                                     "%s: invalid crc at #%" PRIusz
                                     ": expected %" PRIu32 ", read %" PRIu32,
                                     pass_str, i, crc, buf_crc);
                }

                read_crc = rd_crc32_finalize(crc);

                RD_UT_ASSERT(read_crc == write_crc,
                             "%s: finalized read crc %" PRIu32
                             " != write crc %" PRIu32,
                             pass_str, read_crc, write_crc);
        }

        r = rd_slice_remains(&slice);
        RD_UT_ASSERT(r == 0, "slice remains %" PRIusz ", should be %" PRIusz, r,
                     (size_t)0);

        rd_buf_destroy(&b);

        RD_UT_PASS();
}

#define do_unittest_iov_verify(...)                                            \
        do {                                                                   \
                int __fail = do_unittest_iov_verify0(__VA_ARGS__);             \
                RD_UT_ASSERT(!__fail, "iov_verify() failed");                  \
        } while (0)
static int
do_unittest_iov_verify0(rd_buf_t *b, size_t exp_iovcnt, size_t exp_totsize) {
#define MY_IOV_MAX 16
        struct iovec iov[MY_IOV_MAX];
        size_t iovcnt;
        size_t i;
        size_t totsize, sum;

        rd_assert(exp_iovcnt <= MY_IOV_MAX);

        totsize =
            rd_buf_get_write_iov(b, iov, &iovcnt, MY_IOV_MAX, exp_totsize);
        RD_UT_ASSERT(totsize >= exp_totsize,
                     "iov total size %" PRIusz " expected >= %" PRIusz, totsize,
                     exp_totsize);
        RD_UT_ASSERT(iovcnt >= exp_iovcnt && iovcnt <= MY_IOV_MAX,
                     "iovcnt %" PRIusz ", expected %" PRIusz
                     " < x <= MY_IOV_MAX",
                     iovcnt, exp_iovcnt);

        sum = 0;
        for (i = 0; i < iovcnt; i++) {
                RD_UT_ASSERT(iov[i].iov_base,
                             "iov #%" PRIusz " iov_base not set", i);
                RD_UT_ASSERT(iov[i].iov_len,
                             "iov #%" PRIusz " iov_len %" PRIusz
                             " out of range",
                             i, iov[i].iov_len);
                sum += iov[i].iov_len;
                RD_UT_ASSERT(sum <= totsize,
                             "sum %" PRIusz " > totsize %" PRIusz, sum,
                             totsize);
        }

        RD_UT_ASSERT(sum == totsize, "sum %" PRIusz " != totsize %" PRIusz, sum,
                     totsize);

        return 0;
}


/**
 * @brief Verify that buffer to iovec conversion works.
 */
static int do_unittest_write_iov(void) {
        rd_buf_t b;

        rd_buf_init(&b, 0, 0);
        rd_buf_write_ensure(&b, 100, 100);

        do_unittest_iov_verify(&b, 1, 100);

        /* Add a secondary buffer */
        rd_buf_write_ensure(&b, 30000, 0);

        do_unittest_iov_verify(&b, 2, 100 + 30000);


        rd_buf_destroy(&b);

        RD_UT_PASS();
}

/**
 * @brief Verify that erasing parts of the buffer works.
 */
static int do_unittest_erase(void) {
        static const struct {
                const char *segs[4];
                const char *writes[4];
                struct {
                        size_t of;
                        size_t size;
                        size_t retsize;
                } erasures[4];

                const char *expect;
        } in[] = {/* 12|3|45
                   *  x x xx */
                  {
                      .segs     = {"12", "3", "45"},
                      .erasures = {{1, 4, 4}},
                      .expect   = "1",
                  },
                  /* 12|3|45
                   * xx */
                  {
                      .segs     = {"12", "3", "45"},
                      .erasures = {{0, 2, 2}},
                      .expect   = "345",
                  },
                  /* 12|3|45
                   *      xx */
                  {
                      .segs     = {"12", "3", "45"},
                      .erasures = {{3, 2, 2}},
                      .expect   = "123",
                  },
                  /* 12|3|45
                   *  x
                   * 1 |3|45
                   *    x
                   * 1 |  45
                   *       x */
                  {
                      .segs     = {"12", "3", "45"},
                      .erasures = {{1, 1, 1}, {1, 1, 1}, {2, 1, 1}},
                      .expect   = "14",
                  },
                  /* 12|3|45
                   * xxxxxxx */
                  {
                      .segs     = {"12", "3", "45"},
                      .erasures = {{0, 5, 5}},
                      .expect   = "",
                  },
                  /* 12|3|45
                   * x       */
                  {
                      .segs     = {"12", "3", "45"},
                      .erasures = {{0, 1, 1}},
                      .expect   = "2345",
                  },
                  /* 12|3|45
                   *       x  */
                  {
                      .segs     = {"12", "3", "45"},
                      .erasures = {{4, 1, 1}},
                      .expect   = "1234",
                  },
                  /* 12|3|45
                   *        x  */
                  {
                      .segs     = {"12", "3", "45"},
                      .erasures = {{5, 10, 0}},
                      .expect   = "12345",
                  },
                  /* 12|3|45
                   *       xxx */
                  {
                      .segs     = {"12", "3", "45"},
                      .erasures = {{4, 3, 1}, {4, 3, 0}, {4, 3, 0}},
                      .expect   = "1234",
                  },
                  /* 1
                   * xxx */
                  {
                      .segs     = {"1"},
                      .erasures = {{0, 3, 1}},
                      .expect   = "",
                  },
                  /* 123456
                   * xxxxxx */
                  {
                      .segs     = {"123456"},
                      .erasures = {{0, 6, 6}},
                      .expect   = "",
                  },
                  /* 123456789a
                   *     xxx    */
                  {
                      .segs     = {"123456789a"},
                      .erasures = {{4, 3, 3}},
                      .expect   = "123489a",
                  },
                  /* 1234|5678
                   *    x xx   */
                  {.segs     = {"1234", "5678"},
                   .erasures = {{3, 3, 3}},
                   .writes   = {"9abc"},
                   .expect   = "123789abc"},

                  {.expect = NULL}};
        int i;

        for (i = 0; in[i].expect; i++) {
                rd_buf_t b;
                rd_slice_t s;
                size_t expsz = strlen(in[i].expect);
                char *out;
                int j;
                size_t r;
                int r2;

                rd_buf_init(&b, 0, 0);

                /* Write segments to buffer */
                for (j = 0; in[i].segs[j]; j++)
                        rd_buf_push_writable(&b, rd_strdup(in[i].segs[j]),
                                             strlen(in[i].segs[j]), rd_free);

                /* Perform erasures */
                for (j = 0; in[i].erasures[j].retsize; j++) {
                        r = rd_buf_erase(&b, in[i].erasures[j].of,
                                         in[i].erasures[j].size);
                        RD_UT_ASSERT(r == in[i].erasures[j].retsize,
                                     "expected retsize %" PRIusz
                                     " for i=%d,j=%d"
                                     ", not %" PRIusz,
                                     in[i].erasures[j].retsize, i, j, r);
                }

                /* Perform writes */
                for (j = 0; in[i].writes[j]; j++)
                        rd_buf_write(&b, in[i].writes[j],
                                     strlen(in[i].writes[j]));

                RD_UT_ASSERT(expsz == rd_buf_len(&b),
                             "expected buffer to be %" PRIusz
                             " bytes, not "
                             "%" PRIusz " for i=%d",
                             expsz, rd_buf_len(&b), i);

                /* Read back and verify */
                r2 = rd_slice_init(&s, &b, 0, rd_buf_len(&b));
                RD_UT_ASSERT((r2 == -1 && rd_buf_len(&b) == 0) ||
                                 (r2 == 0 && rd_buf_len(&b) > 0),
                             "slice_init(%" PRIusz ") returned %d for i=%d",
                             rd_buf_len(&b), r2, i);
                if (r2 == -1)
                        continue; /* Empty buffer */

                RD_UT_ASSERT(expsz == rd_slice_size(&s),
                             "expected slice to be %" PRIusz
                             " bytes, not %" PRIusz " for i=%d",
                             expsz, rd_slice_size(&s), i);

                out = rd_malloc(expsz);

                r = rd_slice_read(&s, out, expsz);
                RD_UT_ASSERT(r == expsz,
                             "expected to read %" PRIusz " bytes, not %" PRIusz
                             " for i=%d",
                             expsz, r, i);

                RD_UT_ASSERT(!memcmp(out, in[i].expect, expsz),
                             "Expected \"%.*s\", not \"%.*s\" for i=%d",
                             (int)expsz, in[i].expect, (int)r, out, i);

                rd_free(out);

                RD_UT_ASSERT(rd_slice_remains(&s) == 0,
                             "expected no remaining bytes in slice, but got "
                             "%" PRIusz " for i=%d",
                             rd_slice_remains(&s), i);

                rd_buf_destroy(&b);
        }


        RD_UT_PASS();
}


int unittest_rdbuf(void) {
        int fails = 0;

        fails += do_unittest_write_read();
        fails += do_unittest_write_split_seek();
        fails += do_unittest_write_read_payload_correctness();
        fails += do_unittest_write_iov();
        fails += do_unittest_erase();

        return fails;
}<|MERGE_RESOLUTION|>--- conflicted
+++ resolved
@@ -98,12 +98,8 @@
  *          not enough memory.
  * @remark the returned pointer is memory-aligned to be safe.
  */
-<<<<<<< HEAD
-static void *extra_alloc (rd_buf_t *rbuf, size_t size) {
+static void *extra_alloc(rd_buf_t *rbuf, size_t size) {
 #ifndef __OS400__
-=======
-static void *extra_alloc(rd_buf_t *rbuf, size_t size) {
->>>>>>> cd955b13
         size_t of = RD_ROUNDUP(rbuf->rbuf_extra_len, 8); /* FIXME: 32-bit */
 #else
         size_t of = RD_ROUNDUP(rbuf->rbuf_extra_len, 16); /* OS400 *p128 uses 16-bytes pointers alignment */
@@ -224,7 +220,7 @@
  */
 rd_segment_t *rd_buf_get_segment_at_offset(const rd_buf_t *rbuf,
                                            const rd_segment_t *hint,
-                                           size_t absof) {
+                              size_t absof) {
         const rd_segment_t *seg = hint;
 
         if (unlikely(absof >= rbuf->rbuf_len))
@@ -373,12 +369,7 @@
         /* Pre-allocate memory for a fixed set of segments that are known
          * before-hand, to minimize the number of extra allocations
          * needed for well-known layouts (such as headers, etc) */
-#ifndef __OS400__
         totalloc += RD_ROUNDUP(sizeof(rd_segment_t), 8) * fixed_seg_cnt;
-#else
-        /* OS400 *p128 uses 16-bytes alignment */
-        totalloc += RD_ROUNDUP(sizeof(rd_segment_t), 16) * fixed_seg_cnt; 
-#endif
 
         /* Pre-allocate extra space for the backing buffer. */
         totalloc += buf_size;
@@ -1092,7 +1083,7 @@
  */
 int rd_slice_narrow_relative(rd_slice_t *slice,
                              rd_slice_t *save_slice,
-                             size_t relsize) {
+                               size_t relsize) {
         return rd_slice_narrow(slice, save_slice,
                                rd_slice_offset(slice) + relsize);
 }
@@ -1119,7 +1110,7 @@
  */
 int rd_slice_narrow_copy(const rd_slice_t *orig,
                          rd_slice_t *new_slice,
-                         size_t size) {
+                          size_t size) {
         if (unlikely(orig->start + size > orig->end))
                 return 0;
         *new_slice     = *orig;
@@ -1133,8 +1124,8 @@
  *        the current read position.
  */
 int rd_slice_narrow_copy_relative(const rd_slice_t *orig,
-                                  rd_slice_t *new_slice,
-                                  size_t relsize) {
+                                    rd_slice_t *new_slice,
+                                    size_t relsize) {
         return rd_slice_narrow_copy(orig, new_slice,
                                     rd_slice_offset(orig) + relsize);
 }
@@ -1386,7 +1377,7 @@
 static int do_unittest_read_verify0(const rd_buf_t *b,
                                     size_t absof,
                                     size_t len,
-                                    const char *verify) {
+                          const char *verify) {
         rd_slice_t slice, sub;
         char buf[1024];
         size_t half;
@@ -1505,7 +1496,7 @@
         RD_UT_ASSERT(pos == 200 + 100, "pos() returned position %" PRIusz, pos);
 
         /* Split buffer, write position is now at split where writes
-         * are not allowed (mid buffer). */
+        * are not allowed (mid buffer). */
         seg = rd_buf_get_segment_at_offset(&b, NULL, 50);
         RD_UT_ASSERT(seg->seg_of != 0, "assumed mid-segment");
         newseg = rd_segment_split(&b, seg, 50);
@@ -1631,7 +1622,7 @@
         } while (0)
 static int
 do_unittest_iov_verify0(rd_buf_t *b, size_t exp_iovcnt, size_t exp_totsize) {
-#define MY_IOV_MAX 16
+        #define MY_IOV_MAX 16
         struct iovec iov[MY_IOV_MAX];
         size_t iovcnt;
         size_t i;
@@ -1707,95 +1698,95 @@
 
                 const char *expect;
         } in[] = {/* 12|3|45
-                   *  x x xx */
+                 *  x x xx */
                   {
                       .segs     = {"12", "3", "45"},
                       .erasures = {{1, 4, 4}},
                       .expect   = "1",
-                  },
-                  /* 12|3|45
-                   * xx */
+                },
+                /* 12|3|45
+                 * xx */
                   {
                       .segs     = {"12", "3", "45"},
                       .erasures = {{0, 2, 2}},
                       .expect   = "345",
-                  },
-                  /* 12|3|45
-                   *      xx */
+                },
+                /* 12|3|45
+                 *      xx */
                   {
                       .segs     = {"12", "3", "45"},
                       .erasures = {{3, 2, 2}},
                       .expect   = "123",
-                  },
-                  /* 12|3|45
-                   *  x
-                   * 1 |3|45
-                   *    x
-                   * 1 |  45
-                   *       x */
+                },
+                /* 12|3|45
+                 *  x
+                 * 1 |3|45
+                 *    x
+                 * 1 |  45
+                 *       x */
                   {
                       .segs     = {"12", "3", "45"},
                       .erasures = {{1, 1, 1}, {1, 1, 1}, {2, 1, 1}},
                       .expect   = "14",
-                  },
-                  /* 12|3|45
-                   * xxxxxxx */
+                },
+                /* 12|3|45
+                 * xxxxxxx */
                   {
                       .segs     = {"12", "3", "45"},
                       .erasures = {{0, 5, 5}},
                       .expect   = "",
-                  },
-                  /* 12|3|45
-                   * x       */
+                },
+                /* 12|3|45
+                 * x       */
                   {
                       .segs     = {"12", "3", "45"},
                       .erasures = {{0, 1, 1}},
                       .expect   = "2345",
-                  },
-                  /* 12|3|45
-                   *       x  */
+                },
+                /* 12|3|45
+                 *       x  */
                   {
                       .segs     = {"12", "3", "45"},
                       .erasures = {{4, 1, 1}},
                       .expect   = "1234",
-                  },
-                  /* 12|3|45
-                   *        x  */
+                },
+                /* 12|3|45
+                 *        x  */
                   {
                       .segs     = {"12", "3", "45"},
                       .erasures = {{5, 10, 0}},
                       .expect   = "12345",
-                  },
-                  /* 12|3|45
-                   *       xxx */
+                },
+                /* 12|3|45
+                 *       xxx */
                   {
                       .segs     = {"12", "3", "45"},
                       .erasures = {{4, 3, 1}, {4, 3, 0}, {4, 3, 0}},
                       .expect   = "1234",
-                  },
-                  /* 1
-                   * xxx */
+                },
+                /* 1
+                 * xxx */
                   {
                       .segs     = {"1"},
                       .erasures = {{0, 3, 1}},
                       .expect   = "",
-                  },
-                  /* 123456
-                   * xxxxxx */
+                },
+                /* 123456
+                 * xxxxxx */
                   {
                       .segs     = {"123456"},
                       .erasures = {{0, 6, 6}},
                       .expect   = "",
-                  },
-                  /* 123456789a
-                   *     xxx    */
+                },
+                /* 123456789a
+                 *     xxx    */
                   {
                       .segs     = {"123456789a"},
                       .erasures = {{4, 3, 3}},
                       .expect   = "123489a",
-                  },
-                  /* 1234|5678
-                   *    x xx   */
+                },
+                /* 1234|5678
+                 *    x xx   */
                   {.segs     = {"1234", "5678"},
                    .erasures = {{3, 3, 3}},
                    .writes   = {"9abc"},
@@ -1845,7 +1836,7 @@
                 /* Read back and verify */
                 r2 = rd_slice_init(&s, &b, 0, rd_buf_len(&b));
                 RD_UT_ASSERT((r2 == -1 && rd_buf_len(&b) == 0) ||
-                                 (r2 == 0 && rd_buf_len(&b) > 0),
+                             (r2 == 0 && rd_buf_len(&b) > 0),
                              "slice_init(%" PRIusz ") returned %d for i=%d",
                              rd_buf_len(&b), r2, i);
                 if (r2 == -1)
