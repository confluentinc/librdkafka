set(
    sources
    0000-unittests.c
    0001-multiobj.c
    0002-unkpart.c
    0003-msgmaxsize.c
    0004-conf.c
    0005-order.c
    0006-symbols.c
    0007-autotopic.c
    0008-reqacks.c
    0011-produce_batch.c
    0012-produce_consume.c
    0013-null-msgs.c
    0014-reconsume-191.c
    0015-offset_seeks.c
    0017-compression.c
    0018-cgrp_term.c
    0019-list_groups.c
    0020-destroy_hang.c
    0021-rkt_destroy.c
    0022-consume_batch.c
    0025-timers.c
    0026-consume_pause.c
    0028-long_topicnames.c
    0029-assign_offset.c
    0030-offset_commit.c
    0031-get_offsets.c
    0033-regex_subscribe.c
    0034-offset_reset.c
    0035-api_version.c
    0036-partial_fetch.c
    0037-destroy_hang_local.c
    0038-performance.c
    0039-event.c
    0040-io_event.c
    0041-fetch_max_bytes.c
    0042-many_topics.c
    0043-no_connection.c
    0044-partition_cnt.c
    0045-subscribe_update.c
    0046-rkt_cache.c
    0047-partial_buf_tmout.c
    0048-partitioner.c
    0049-consume_conn_close.c
    0050-subscribe_adds.c
    0051-assign_adds.c
    0052-msg_timestamps.c
    0053-stats_cb.cpp
    0054-offset_time.cpp
    0055-producer_latency.c
    0056-balanced_group_mt.c
    0057-invalid_topic.cpp
    0058-log.cpp
    0059-bsearch.cpp
    0060-op_prio.cpp
    0061-consumer_lag.cpp
    0062-stats_event.c
    0063-clusterid.cpp
    0064-interceptors.c
    0065-yield.cpp
    0066-plugins.cpp
    0067-empty_topic.cpp
    0068-produce_timeout.c
    0069-consumer_add_parts.c
    0070-null_empty.cpp
    0072-headers_ut.c
    0073-headers.c
    0074-producev.c
    0075-retry.c
<<<<<<< HEAD
    0076-produce_retry.c
=======
>>>>>>> 93a04da7
    8000-idle.cpp
    test.c
    testcpp.cpp
    sockem.c
)

add_executable(rdkafka_test ${sources})
target_link_libraries(rdkafka_test PUBLIC rdkafka++)

add_test(NAME RdKafkaTestInParallel COMMAND rdkafka_test -p5)
add_test(NAME RdKafkaTestSequentially COMMAND rdkafka_test -p1)
add_test(NAME RdKafkaTestBrokerLess COMMAND rdkafka_test -p5 -l)

if(NOT WIN32 AND NOT APPLE)
  set(tests_OUTPUT_DIRECTORY ${CMAKE_CURRENT_BINARY_DIR})
  add_subdirectory(interceptor_test)
endif()<|MERGE_RESOLUTION|>--- conflicted
+++ resolved
@@ -68,10 +68,7 @@
     0073-headers.c
     0074-producev.c
     0075-retry.c
-<<<<<<< HEAD
     0076-produce_retry.c
-=======
->>>>>>> 93a04da7
     8000-idle.cpp
     test.c
     testcpp.cpp
