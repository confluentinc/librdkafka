--- conflicted
+++ resolved
@@ -51,13 +51,8 @@
    compiler: clang
    env: LINKAGE=static HOMEBREW_NO_AUTO_UPDATE=1
    before_script:
-<<<<<<< HEAD
-    - ./configure --install-deps --disable-lz4-ext --prefix="$PWD/dest" --enable-static --disable-syslog
+    - ./configure --install-deps --disable-lz4-ext --prefix="$PWD/dest" --enable-static --disable-syslog --enable-strip
  - name: "Windows MinGW-w64 Dynamic"
-=======
-    - ./configure --install-deps --disable-lz4-ext --prefix="$PWD/dest" --enable-static --disable-syslog --enable-strip
- - name: "Windows MinGW-w64"
->>>>>>> 7fe18e43
    os: windows
    env:
     - SKIP_MAKE=y
