--- conflicted
+++ resolved
@@ -76,12 +76,8 @@
         struct rd_kafka_s;
         struct rd_kafka_topic_s;
         struct rd_kafka_message_s;
-<<<<<<< HEAD
         struct rd_kafka_headers_s;
-};
-=======
 }
->>>>>>> 849c066b
 
 namespace RdKafka {
 
@@ -1405,7 +1401,7 @@
     Header(const std::string &key,
            const void *value,
            size_t value_size):
-    key_(key), err_(ERR_NO_ERROR), value_size_(value_size) {
+    key_(key), err_(RdKafka::ERR_NO_ERROR), value_size_(value_size) {
         value_ = copy_value(value, value_size);
     };
 
