--- conflicted
+++ resolved
@@ -595,7 +595,6 @@
 
 
 /**
-<<<<<<< HEAD
  * Creates a new UUID.
  *
  * @return A newly allocated UUID.
@@ -660,8 +659,6 @@
 
 
 /**
-=======
->>>>>>> 52f051bd
  * @name Producer ID and Epoch for the Idempotent Producer
  * @{
  *
