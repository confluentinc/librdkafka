--- conflicted
+++ resolved
@@ -105,16 +105,11 @@
             [RD_KAFKA_OP_TXN]                 = "REPLY:TXN",
             [RD_KAFKA_OP_GET_REBALANCE_PROTOCOL] =
                 "REPLY:GET_REBALANCE_PROTOCOL",
-<<<<<<< HEAD
             [RD_KAFKA_OP_LEADERS] = "REPLY:LEADERS",
             [RD_KAFKA_OP_BARRIER] = "REPLY:BARRIER",
+            [RD_KAFKA_OP_SASL_REAUTH] = "REPLY:SASL_REAUTH",
             [RD_KAFKA_OP_ALTERUSERSCRAMCREDENTIALS] = "REPLY:ALTERUSERSCRAMCREDENTIALS",
             [RD_KAFKA_OP_DESCRIBEUSERSCRAMCREDENTIALS] = "REPLY:DESCRIBEUSERSCRAMCREDENTIALS",
-=======
-            [RD_KAFKA_OP_LEADERS]     = "REPLY:LEADERS",
-            [RD_KAFKA_OP_BARRIER]     = "REPLY:BARRIER",
-            [RD_KAFKA_OP_SASL_REAUTH] = "REPLY:SASL_REAUTH",
->>>>>>> d174c0dd
         };
 
         if (type & RD_KAFKA_OP_REPLY)
@@ -262,16 +257,11 @@
             [RD_KAFKA_OP_TXN]            = sizeof(rko->rko_u.txn),
             [RD_KAFKA_OP_GET_REBALANCE_PROTOCOL] =
                 sizeof(rko->rko_u.rebalance_protocol),
-<<<<<<< HEAD
             [RD_KAFKA_OP_LEADERS] = sizeof(rko->rko_u.leaders),
             [RD_KAFKA_OP_BARRIER] = _RD_KAFKA_OP_EMPTY,
+            [RD_KAFKA_OP_SASL_REAUTH] = _RD_KAFKA_OP_EMPTY,
             [RD_KAFKA_OP_ALTERUSERSCRAMCREDENTIALS] = sizeof(rko->rko_u.admin_request),
             [RD_KAFKA_OP_DESCRIBEUSERSCRAMCREDENTIALS] = sizeof(rko->rko_u.admin_request),
-=======
-            [RD_KAFKA_OP_LEADERS]     = sizeof(rko->rko_u.leaders),
-            [RD_KAFKA_OP_BARRIER]     = _RD_KAFKA_OP_EMPTY,
-            [RD_KAFKA_OP_SASL_REAUTH] = _RD_KAFKA_OP_EMPTY,
->>>>>>> d174c0dd
         };
         size_t tsize = op2size[type & ~RD_KAFKA_OP_FLAGMASK];
 
