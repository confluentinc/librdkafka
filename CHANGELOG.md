--- conflicted
+++ resolved
@@ -2,11 +2,9 @@
 
 librdkafka v1.9.3 is a maintenance release:
 
+ * Fixes to the transactional and idempotent producer.
  * Self-contained static libraries can now be built on Linux arm64 (#4005).
  * Fix for using PKCS#12 keystores on Windows.
-<<<<<<< HEAD
- * Fixes to the transactional and idempotent producer.
-=======
  * OpenSSL 3.0.x support - the maximum bundled OpenSSL version is now 3.0.5 (previously 1.1.1q).
  * Updated to zlib 1.2.13 and zstd 1.5.2 in self-contained librdkafka bundles.
 
@@ -38,15 +36,6 @@
 OpenSSL providers may be configured with the new `ssl.providers`
 configuration property.
 
->>>>>>> dd4a5b14
-
-
-## Fixes
-
-### General fixes
-
- * Windows: couldn't read a PKCS#12 keystore correctly because binary mode wasn't explicitly set and Windows defaults to text mode.
- * Fixed memory leak when loading SSL certificates (@Mekk, #3930)
 
 ## Enhancements
 
@@ -54,6 +43,13 @@
  * Added `on_broker_state_change()` interceptor
  * The C++ API no longer returns strings by const value, which enables better move optimization in callers.
 
+
+## Fixes
+
+### General fixes
+
+ * Windows: couldn't read a PKCS#12 keystore correctly because binary mode wasn't explicitly set and Windows defaults to text mode.
+ * Fixed memory leak when loading SSL certificates (@Mekk, #3930)
 
 ### Transactional producer fixes
 
