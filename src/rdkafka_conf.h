#pragma once

#include "rdlist.h"


/**
 * Forward declarations
 */
struct rd_kafka_transport_s;


/**
 * MessageSet compression codecs
 */
typedef enum {
	RD_KAFKA_COMPRESSION_NONE,
	RD_KAFKA_COMPRESSION_GZIP = RD_KAFKA_MSG_ATTR_GZIP,
	RD_KAFKA_COMPRESSION_SNAPPY = RD_KAFKA_MSG_ATTR_SNAPPY,
        RD_KAFKA_COMPRESSION_LZ4 = RD_KAFKA_MSG_ATTR_LZ4,
	RD_KAFKA_COMPRESSION_INHERIT /* Inherit setting from global conf */
} rd_kafka_compression_t;


typedef enum {
	RD_KAFKA_PROTO_PLAINTEXT,
	RD_KAFKA_PROTO_SSL,
	RD_KAFKA_PROTO_SASL_PLAINTEXT,
	RD_KAFKA_PROTO_SASL_SSL,
	RD_KAFKA_PROTO_NUM,
} rd_kafka_secproto_t;


typedef enum {
	RD_KAFKA_CONFIGURED,
	RD_KAFKA_LEARNED,
	RD_KAFKA_INTERNAL,
} rd_kafka_confsource_t;

typedef	enum {
	_RK_GLOBAL = 0x1,
	_RK_PRODUCER = 0x2,
	_RK_CONSUMER = 0x4,
	_RK_TOPIC = 0x8,
        _RK_CGRP = 0x10
} rd_kafka_conf_scope_t;

typedef enum {
	_RK_CONF_PROP_SET_REPLACE,  /* Replace current value (default) */
	_RK_CONF_PROP_SET_ADD,      /* Add value (S2F) */
	_RK_CONF_PROP_SET_DEL      /* Remove value (S2F) */
} rd_kafka_conf_set_mode_t;



typedef enum {
        RD_KAFKA_OFFSET_METHOD_NONE,
        RD_KAFKA_OFFSET_METHOD_FILE,
        RD_KAFKA_OFFSET_METHOD_BROKER
} rd_kafka_offset_method_t;




/**
 * Optional configuration struct passed to rd_kafka_new*().
 *
 * The struct is populated ted through string properties
 * by calling rd_kafka_conf_set().
 *
 */
struct rd_kafka_conf_s {
	/*
	 * Generic configuration
	 */
	int     enabled_events;
	int     max_msg_size;
	int     msg_copy_max_size;
        int     recv_max_msg_size;
	int     max_inflight;
	int     metadata_request_timeout_ms;
	int     metadata_refresh_interval_ms;
	int     metadata_refresh_fast_cnt;
	int     metadata_refresh_fast_interval_ms;
        int     metadata_refresh_sparse;
        int     metadata_max_age_ms;
	int     debug;
	int     broker_addr_ttl;
        int     broker_addr_family;
	int     socket_timeout_ms;
	int     socket_blocking_max_ms;
	int     socket_sndbuf_size;
	int     socket_rcvbuf_size;
        int     socket_keepalive;
	int     socket_nagle_disable;
        int     socket_max_fails;
	char   *client_id_str;
	char   *brokerlist;
	int     stats_interval_ms;
	int     term_sig;
        int     reconnect_jitter_ms;
	int     api_version_request;
	int     api_version_request_timeout_ms;
	int     api_version_fallback_ms;
	char   *broker_version_fallback;
	rd_kafka_secproto_t security_protocol;

#if WITH_SSL
	struct {
		SSL_CTX *ctx;
		char *cipher_suites;
		char *key_location;
		char *key_password;
		char *cert_location;
		char *ca_location;
		char *crl_location;
		char *keystore_location;
		char *keystore_password;
	} ssl;
#endif

        struct {
                const struct rd_kafka_sasl_provider *provider;
                char *principal;
                char *mechanisms;
                char *service_name;
                char *kinit_cmd;
                char *keytab;
                int   relogin_min_time;
                char *username;
                char *password;
#if WITH_SASL_SCRAM
                /* SCRAM EVP-wrapped hash function
                 * (return value from EVP_shaX()) */
                const void/*EVP_MD*/ *scram_evp;
                /* SCRAM direct hash function (e.g., SHA256()) */
                unsigned char *(*scram_H) (const unsigned char *d, size_t n,
                                           unsigned char *md);
                /* Hash size */
                size_t         scram_H_size;
#endif
        } sasl;

#if WITH_PLUGINS
        char *plugin_paths;
        rd_list_t plugins;
#endif

        /* Interceptors */
        struct {
                /* rd_kafka_interceptor_method_t lists */
                rd_list_t on_conf_set;        /* on_conf_set interceptors
                                               * (not copied on conf_dup()) */
                rd_list_t on_conf_dup;        /* .. (not copied) */
                rd_list_t on_conf_destroy;    /* .. (not copied) */
                rd_list_t on_new;             /* .. (copied) */
                rd_list_t on_destroy;         /* .. (copied) */
                rd_list_t on_send;            /* .. (copied) */
                rd_list_t on_acknowledgement; /* .. (copied) */
                rd_list_t on_consume;         /* .. (copied) */
                rd_list_t on_commit;          /* .. (copied) */

                /* rd_strtup_t list */
                rd_list_t config;             /* Configuration name=val's
                                               * handled by interceptors. */
        } interceptors;

        /* Client group configuration */
        int    coord_query_intvl_ms;

	int    builtin_features;
	/*
	 * Consumer configuration
	 */
        int    check_crcs;
	int    queued_min_msgs;
        int    queued_max_msg_kbytes;
        int64_t queued_max_msg_bytes;
	int    fetch_wait_max_ms;
        int    fetch_msg_max_bytes;
	int    fetch_min_bytes;
	int    fetch_error_backoff_ms;
        char  *group_id_str;

        rd_kafka_pattern_list_t *topic_blacklist;
        struct rd_kafka_topic_conf_s *topic_conf; /* Default topic config
                                                   * for automatically
                                                   * subscribed topics. */
        int enable_auto_commit;
	int enable_auto_offset_store;
        int auto_commit_interval_ms;
        int group_session_timeout_ms;
        int group_heartbeat_intvl_ms;
        rd_kafkap_str_t *group_protocol_type;
        char *partition_assignment_strategy;
        rd_list_t partition_assignors;
	int enabled_assignor_cnt;
        struct rd_kafka_assignor_s *assignor;

        void (*rebalance_cb) (rd_kafka_t *rk,
                              rd_kafka_resp_err_t err,
			      rd_kafka_topic_partition_list_t *partitions,
                              void *opaque);

        void (*offset_commit_cb) (rd_kafka_t *rk,
                                  rd_kafka_resp_err_t err,
                                  rd_kafka_topic_partition_list_t *offsets,
                                  void *opaque);

        rd_kafka_offset_method_t offset_store_method;
	int enable_partition_eof;

	/*
	 * Producer configuration
	 */
	int    queue_buffering_max_msgs;
	int    queue_buffering_max_kbytes;
	int    buffering_max_ms;
	int    max_retries;
	int    retry_backoff_ms;
	int    batch_num_messages;
	rd_kafka_compression_t compression_codec;
	int    dr_err_only;

	/* Message delivery report callback.
	 * Called once for each produced message, either on
	 * successful and acknowledged delivery to the broker in which
	 * case 'err' is 0, or if the message could not be delivered
	 * in which case 'err' is non-zero (use rd_kafka_err2str()
	 * to obtain a human-readable error reason).
	 *
	 * If the message was produced with neither RD_KAFKA_MSG_F_FREE
	 * or RD_KAFKA_MSG_F_COPY set then 'payload' is the original
	 * pointer provided to rd_kafka_produce().
	 * rdkafka will not perform any further actions on 'payload'
	 * at this point and the application may rd_free the payload data
	 * at this point.
	 *
	 * 'opaque' is 'conf.opaque', while 'msg_opaque' is
	 * the opaque pointer provided in the rd_kafka_produce() call.
	 */
	void (*dr_cb) (rd_kafka_t *rk,
		       void *payload, size_t len,
		       rd_kafka_resp_err_t err,
		       void *opaque, void *msg_opaque);

        void (*dr_msg_cb) (rd_kafka_t *rk, const rd_kafka_message_t *rkmessage,
                           void *opaque);

        /* Consume callback */
        void (*consume_cb) (rd_kafka_message_t *rkmessage, void *opaque);

        /* Log callback */
        void (*log_cb) (const rd_kafka_t *rk, int level,
                        const char *fac, const char *buf);
        int    log_level;
        int    log_queue;
        int    log_thread_name;
        int    log_connection_close;

        /* Error callback */
	void (*error_cb) (rd_kafka_t *rk, int err,
			  const char *reason, void *opaque);

	/* Throttle callback */
	void (*throttle_cb) (rd_kafka_t *rk, const char *broker_name,
			     int32_t broker_id, int throttle_time_ms,
			     void *opaque);

	/* Stats callback */
	int (*stats_cb) (rd_kafka_t *rk,
			 char *json,
			 size_t json_len,
			 void *opaque);

        /* Socket creation callback */
        int (*socket_cb) (int domain, int type, int protocol, void *opaque);

        /* Connect callback */
        int (*connect_cb) (int sockfd,
                           const struct sockaddr *addr,
                           int addrlen,
                           const char *id,
                           void *opaque);

        /* Close socket callback */
        int (*closesocket_cb) (int sockfd, void *opaque);

		/* File open callback */
        int (*open_cb) (const char *pathname, int flags, mode_t mode,
                        void *opaque);

	/* Opaque passed to callbacks. */
	void  *opaque;

        /* For use with value-less properties. */
        int     dummy;
};

int rd_kafka_socket_cb_linux (int domain, int type, int protocol, void *opaque);
int rd_kafka_socket_cb_generic (int domain, int type, int protocol,
                                void *opaque);
#ifndef _MSC_VER
int rd_kafka_open_cb_linux (const char *pathname, int flags, mode_t mode,
                            void *opaque);
#endif
int rd_kafka_open_cb_generic (const char *pathname, int flags, mode_t mode,
                              void *opaque);



struct rd_kafka_topic_conf_s {
	int     required_acks;
	int32_t request_timeout_ms;
	int     message_timeout_ms;

	int32_t (*partitioner) (const rd_kafka_topic_t *rkt,
				const void *keydata, size_t keylen,
				int32_t partition_cnt,
				void *rkt_opaque,
				void *msg_opaque);
        char   *partitioner_str;

<<<<<<< HEAD
        int queuing_strategy; /* 0 = fifo, 1 = lifo */
=======
        int queuing_strategy; /* RD_KAFKA_QUEUE_FIFO|LIFO */
>>>>>>> 93a04da7
        int (*msg_order_cmp) (const void *a, const void *b);

	rd_kafka_compression_t compression_codec;
        int     produce_offset_report;

        int     consume_callback_max_msgs;
	int     auto_commit;
	int     auto_commit_interval_ms;
	int     auto_offset_reset;
	char   *offset_store_path;
	int     offset_store_sync_interval_ms;

        rd_kafka_offset_method_t offset_store_method;

	/* Application provided opaque pointer (this is rkt_opaque) */
	void   *opaque;
};



void rd_kafka_anyconf_destroy (int scope, void *conf);<|MERGE_RESOLUTION|>--- conflicted
+++ resolved
@@ -320,11 +320,7 @@
 				void *msg_opaque);
         char   *partitioner_str;
 
-<<<<<<< HEAD
-        int queuing_strategy; /* 0 = fifo, 1 = lifo */
-=======
         int queuing_strategy; /* RD_KAFKA_QUEUE_FIFO|LIFO */
->>>>>>> 93a04da7
         int (*msg_order_cmp) (const void *a, const void *b);
 
 	rd_kafka_compression_t compression_codec;
