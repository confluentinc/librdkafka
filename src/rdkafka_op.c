--- conflicted
+++ resolved
@@ -107,16 +107,9 @@
                 "REPLY:GET_REBALANCE_PROTOCOL",
             [RD_KAFKA_OP_LEADERS] = "REPLY:LEADERS",
             [RD_KAFKA_OP_BARRIER] = "REPLY:BARRIER",
-<<<<<<< HEAD
-            [RD_KAFKA_OP_ALTERUSERSCRAMCREDENTIALS] =
-                "REPLY:ALTERUSERSCRAMCREDENTIALS",
-            [RD_KAFKA_OP_DESCRIBEUSERSCRAMCREDENTIALS] =
-                "REPLY:DESCRIBEUSERSCRAMCREDENTIALS",
-=======
             [RD_KAFKA_OP_SASL_REAUTH] = "REPLY:SASL_REAUTH",
             [RD_KAFKA_OP_ALTERUSERSCRAMCREDENTIALS] = "REPLY:ALTERUSERSCRAMCREDENTIALS",
             [RD_KAFKA_OP_DESCRIBEUSERSCRAMCREDENTIALS] = "REPLY:DESCRIBEUSERSCRAMCREDENTIALS",
->>>>>>> 3bae4ae2
         };
 
         if (type & RD_KAFKA_OP_REPLY)
@@ -266,16 +259,9 @@
                 sizeof(rko->rko_u.rebalance_protocol),
             [RD_KAFKA_OP_LEADERS] = sizeof(rko->rko_u.leaders),
             [RD_KAFKA_OP_BARRIER] = _RD_KAFKA_OP_EMPTY,
-<<<<<<< HEAD
-            [RD_KAFKA_OP_ALTERUSERSCRAMCREDENTIALS] =
-                sizeof(rko->rko_u.admin_request),
-            [RD_KAFKA_OP_DESCRIBEUSERSCRAMCREDENTIALS] =
-                sizeof(rko->rko_u.admin_request),
-=======
             [RD_KAFKA_OP_SASL_REAUTH] = _RD_KAFKA_OP_EMPTY,
             [RD_KAFKA_OP_ALTERUSERSCRAMCREDENTIALS] = sizeof(rko->rko_u.admin_request),
             [RD_KAFKA_OP_DESCRIBEUSERSCRAMCREDENTIALS] = sizeof(rko->rko_u.admin_request),
->>>>>>> 3bae4ae2
         };
         size_t tsize = op2size[type & ~RD_KAFKA_OP_FLAGMASK];
 
