--- conflicted
+++ resolved
@@ -2,10 +2,8 @@
 
 librdkafka v2.1.2 is a maintenance release:
 
-<<<<<<< HEAD
- * Fix segmentation fault when subscribing to a non-existent topic and
+ * Fix a segmentation fault when subscribing to non-existent topics and
    using the consume batch functions (#4273).
-=======
  * Fix a bug that happens when skipping tags, causing buffer underflow in
    MetadataResponse (#4278).
 
@@ -18,7 +16,6 @@
    when using Confluent Platform, only when racks are set,
    observers are activated and there is more than one partition.
    Fixed by skipping the correct amount of bytes when tags are received.
->>>>>>> 8c8f8b9c
 
 
 # librdkafka v2.1.1
