/*
 * librdkafka - The Apache Kafka C/C++ library
 *
 * Copyright (c) 2017 Magnus Edenhill
 * All rights reserved.
 *
 * Redistribution and use in source and binary forms, with or without
 * modification, are permitted provided that the following conditions are met:
 *
 * 1. Redistributions of source code must retain the above copyright notice,
 *    this list of conditions and the following disclaimer.
 * 2. Redistributions in binary form must reproduce the above copyright notice,
 *    this list of conditions and the following disclaimer in the documentation
 *    and/or other materials provided with the distribution.
 *
 * THIS SOFTWARE IS PROVIDED BY THE COPYRIGHT HOLDERS AND CONTRIBUTORS "AS IS"
 * AND ANY EXPRESS OR IMPLIED WARRANTIES, INCLUDING, BUT NOT LIMITED TO, THE
 * IMPLIED WARRANTIES OF MERCHANTABILITY AND FITNESS FOR A PARTICULAR PURPOSE
 * ARE DISCLAIMED. IN NO EVENT SHALL THE COPYRIGHT OWNER OR CONTRIBUTORS BE
 * LIABLE FOR ANY DIRECT, INDIRECT, INCIDENTAL, SPECIAL, EXEMPLARY, OR
 * CONSEQUENTIAL DAMAGES (INCLUDING, BUT NOT LIMITED TO, PROCUREMENT OF
 * SUBSTITUTE GOODS OR SERVICES; LOSS OF USE, DATA, OR PROFITS; OR BUSINESS
 * INTERRUPTION) HOWEVER CAUSED AND ON ANY THEORY OF LIABILITY, WHETHER IN
 * CONTRACT, STRICT LIABILITY, OR TORT (INCLUDING NEGLIGENCE OR OTHERWISE)
 * ARISING IN ANY WAY OUT OF THE USE OF THIS SOFTWARE, EVEN IF ADVISED OF THE
 * POSSIBILITY OF SUCH DAMAGE.
 */

#ifdef __OS400__
#pragma convert(819)
#endif


/**
 * Builtin SASL SCRAM support when Cyrus SASL is not available
 */
#include "rdkafka_int.h"
#include "rdkafka_transport.h"
#include "rdkafka_transport_int.h"
#include "rdkafka_sasl.h"
#include "rdkafka_sasl_int.h"
#include "rdrand.h"
#include "rdunittest.h"


#if WITH_SSL
#include <openssl/hmac.h>
#include <openssl/evp.h>
#include <openssl/sha.h>
#else
#error "WITH_SSL (OpenSSL) is required for SASL SCRAM"
#endif


/**
 * @brief Per-connection state
 */
struct rd_kafka_sasl_scram_state {
        enum { RD_KAFKA_SASL_SCRAM_STATE_CLIENT_FIRST_MESSAGE,
               RD_KAFKA_SASL_SCRAM_STATE_SERVER_FIRST_MESSAGE,
               RD_KAFKA_SASL_SCRAM_STATE_CLIENT_FINAL_MESSAGE,
        } state;
        rd_chariov_t cnonce;         /* client c-nonce */
        rd_chariov_t first_msg_bare; /* client-first-message-bare */
        char *ServerSignatureB64;    /* ServerSignature in Base64 */
        const EVP_MD *evp;           /* Hash function pointer */
};


/**
 * @brief Close and free authentication state
 */
static void rd_kafka_sasl_scram_close(rd_kafka_transport_t *rktrans) {
        struct rd_kafka_sasl_scram_state *state = rktrans->rktrans_sasl.state;

        if (!state)
                return;

        RD_IF_FREE(state->cnonce.ptr, rd_free);
        RD_IF_FREE(state->first_msg_bare.ptr, rd_free);
        RD_IF_FREE(state->ServerSignatureB64, rd_free);
        rd_free(state);
}



/**
 * @brief Generates a nonce string (a random printable string)
 * @remark dst->ptr will be allocated and must be freed.
 */
static void rd_kafka_sasl_scram_generate_nonce(rd_chariov_t *dst) {
        int i;
        dst->size = 32;
        dst->ptr  = rd_malloc(dst->size + 1);
        for (i = 0; i < (int)dst->size; i++)
                dst->ptr[i] = (char)rd_jitter(0x2d /*-*/, 0x7e /*~*/);
        dst->ptr[i] = 0;
}


/**
 * @brief Parses inbuf for SCRAM attribute \p attr (e.g., 's')
 * @returns a newly allocated copy of the value, or NULL
 *          on failure in which case an error is written to \p errstr
 *          prefixed by \p description.
 */
static char *rd_kafka_sasl_scram_get_attr(const rd_chariov_t *inbuf,
                                          char attr,
                                          const char *description,
                                          char *errstr,
                                          size_t errstr_size) {
        size_t of = 0;

        for (of = 0; of < inbuf->size;) {
                const char *td;
                size_t len;

                /* Find next delimiter , (if any) */
                td = memchr(&inbuf->ptr[of], ',', inbuf->size - of);
                if (td)
                        len = (size_t)(td - &inbuf->ptr[of]);
                else
                        len = inbuf->size - of;

                /* Check if attr "x=" matches */
                if (inbuf->ptr[of] == attr && inbuf->size > of + 1 &&
                    inbuf->ptr[of + 1] == '=') {
                        char *ret;
                        of += 2; /* past = */
                        ret = rd_malloc(len - 2 + 1);
                        memcpy(ret, &inbuf->ptr[of], len - 2);
                        ret[len - 2] = '\0';
                        return ret;
                }

                /* Not the attr we are looking for, skip
                 * past the next delimiter and continue looking. */
                of += len + 1;
        }

        rd_snprintf(errstr, errstr_size, "%s: could not find attribute (%c)",
                    description, attr);
        return NULL;
}


/**
 * @brief Base64 encode binary input \p in
 * @returns a newly allocated, base64-encoded string or NULL on error.
 */
static char *rd_base64_encode(const rd_chariov_t *in) {
        char *ret;
        size_t ret_len, max_len;

        /* OpenSSL takes an |int| argument so the input cannot exceed that. */
        if (in->size > INT_MAX) {
                return NULL;
        }

        /* This does not overflow given the |INT_MAX| bound, above. */
        max_len = (((in->size + 2) / 3) * 4) + 1;
        ret     = rd_malloc(max_len);
        if (ret == NULL) {
                return NULL;
        }

        ret_len =
            EVP_EncodeBlock((uint8_t *)ret, (uint8_t *)in->ptr, (int)in->size);
        assert(ret_len < max_len);
        ret[ret_len] = 0;

        return ret;
}


/**
 * @brief Base64 decode input string \p in. Ignores leading and trailing
 *         whitespace.
 * @returns -1 on invalid Base64, or 0 on successes in which case a
 *         newly allocated binary string is set in out (and size).
 */
static int rd_base64_decode(const rd_chariov_t *in, rd_chariov_t *out) {
        size_t ret_len;

        /* OpenSSL takes an |int| argument, so |in->size| must not exceed
         * that. */
        if (in->size % 4 != 0 || in->size > INT_MAX) {
                return -1;
        }

        ret_len  = ((in->size / 4) * 3);
        out->ptr = rd_malloc(ret_len + 1);

        if (EVP_DecodeBlock((uint8_t *)out->ptr, (uint8_t *)in->ptr,
                            (int)in->size) == -1) {
                rd_free(out->ptr);
                out->ptr = NULL;
                return -1;
        }

        /* EVP_DecodeBlock will pad the output with trailing NULs and count
         * them in the return value. */
        if (in->size > 1 && in->ptr[in->size - 1] == '=') {
                if (in->size > 2 && in->ptr[in->size - 2] == '=') {
                        ret_len -= 2;
                } else {
                        ret_len -= 1;
                }
        }

        out->ptr[ret_len] = 0;
        out->size         = ret_len;

        return 0;
}


/**
 * @brief Perform H(str) hash function and stores the result in \p out
 *        which must be at least EVP_MAX_MD_SIZE.
 * @returns 0 on success, else -1
 */
static int rd_kafka_sasl_scram_H(rd_kafka_transport_t *rktrans,
                                 const rd_chariov_t *str,
                                 rd_chariov_t *out) {

        rktrans->rktrans_rkb->rkb_rk->rk_conf.sasl.scram_H(
            (const unsigned char *)str->ptr, str->size,
            (unsigned char *)out->ptr);

        out->size = rktrans->rktrans_rkb->rkb_rk->rk_conf.sasl.scram_H_size;
        return 0;
}

/**
 * @brief Perform HMAC(key,str) and stores the result in \p out
 *        which must be at least EVP_MAX_MD_SIZE.
 * @returns 0 on success, else -1
 */
static int rd_kafka_sasl_scram_HMAC(rd_kafka_transport_t *rktrans,
                                    const rd_chariov_t *key,
                                    const rd_chariov_t *str,
                                    rd_chariov_t *out) {
        const EVP_MD *evp =
            rktrans->rktrans_rkb->rkb_rk->rk_conf.sasl.scram_evp;
        unsigned int outsize;

        if (!HMAC(evp, (const unsigned char *)key->ptr, (int)key->size,
                  (const unsigned char *)str->ptr, (int)str->size,
                  (unsigned char *)out->ptr, &outsize)) {
                rd_rkb_dbg(rktrans->rktrans_rkb, SECURITY, "SCRAM",
                           "HMAC failed");
                return -1;
        }

        out->size = outsize;

        return 0;
}



/**
 * @brief Perform \p itcnt iterations of HMAC() on the given buffer \p in
 *        using \p salt, writing the output into \p out which must be
 *        at least EVP_MAX_MD_SIZE. Actual size is updated in \p *outsize.
 * @returns 0 on success, else -1
 */
static int rd_kafka_sasl_scram_Hi(rd_kafka_transport_t *rktrans,
                                  const rd_chariov_t *in,
                                  const rd_chariov_t *salt,
                                  int itcnt,
                                  rd_chariov_t *out) {
        const EVP_MD *evp =
            rktrans->rktrans_rkb->rkb_rk->rk_conf.sasl.scram_evp;
        unsigned int ressize = 0;
        unsigned char tempres[EVP_MAX_MD_SIZE];
        unsigned char *saltplus;
        int i;

        /* U1   := HMAC(str, salt + INT(1)) */
        saltplus = rd_alloca(salt->size + 4);
        memcpy(saltplus, salt->ptr, salt->size);
        saltplus[salt->size]     = 0;
        saltplus[salt->size + 1] = 0;
        saltplus[salt->size + 2] = 0;
        saltplus[salt->size + 3] = 1;

        /* U1   := HMAC(str, salt + INT(1)) */
        if (!HMAC(evp, (const unsigned char *)in->ptr, (int)in->size, saltplus,
                  salt->size + 4, tempres, &ressize)) {
                rd_rkb_dbg(rktrans->rktrans_rkb, SECURITY, "SCRAM",
                           "HMAC priming failed");
#ifdef __OS400__
                free(saltplus);
#endif

                return -1;
        }

        memcpy(out->ptr, tempres, ressize);

        /* Ui-1 := HMAC(str, Ui-2) ..  */
        for (i = 1; i < itcnt; i++) {
                unsigned char tempdest[EVP_MAX_MD_SIZE];
                int j;

                if (unlikely(!HMAC(evp, (const unsigned char *)in->ptr,
                                   (int)in->size, tempres, ressize, tempdest,
                                   NULL))) {
                        rd_rkb_dbg(rktrans->rktrans_rkb, SECURITY, "SCRAM",
                                   "Hi() HMAC #%d/%d failed", i, itcnt);
#ifdef __OS400__
                        free(saltplus);
#endif
                        return -1;
                }

                /* U1 XOR U2 .. */
                for (j = 0; j < (int)ressize; j++) {
                        out->ptr[j] ^= tempdest[j];
                        tempres[j] = tempdest[j];
                }
        }

        out->size = ressize;

#ifdef __OS400__
        free(saltplus);
#endif
        return 0;
}


/**
 * @returns a SASL value-safe-char encoded string, replacing "," and "="
 *          with their escaped counterparts in a newly allocated string.
 */
static char *rd_kafka_sasl_safe_string(const char *str) {
        char *safe = NULL, *d = NULL /*avoid warning*/;
        int pass;
        size_t len = 0;

        /* Pass #1: scan for needed length and allocate.
         * Pass #2: encode string */
        for (pass = 0; pass < 2; pass++) {
                const char *s;
                for (s = str; *s; s++) {
                        if (pass == 0) {
                                /* If this byte needs to be escaped then
                                 * 3 output bytes are needed instead of 1. */
                                len += (*s == ',' || *s == '=') ? 3 : 1;
                                continue;
                        }

                        if (*s == ',') {
                                *(d++) = '=';
                                *(d++) = '2';
                                *(d++) = 'C';
                        } else if (*s == '=') {
                                *(d++) = '=';
                                *(d++) = '3';
                                *(d++) = 'D';
                        } else
                                *(d++) = *s;
                }

                if (pass == 0)
                        d = safe = rd_malloc(len + 1);
        }

        rd_assert(d == safe + (int)len);
        *d = '\0';

        return safe;
}


/**
 * @brief Build client-final-message-without-proof
 * @remark out->ptr will be allocated and must be freed.
 */
static void rd_kafka_sasl_scram_build_client_final_message_wo_proof(
    struct rd_kafka_sasl_scram_state *state,
    const char *snonce,
    rd_chariov_t *out) {
        const char *attr_c = "biws"; /* base64 encode of "n,," */

        /*
         * client-final-message-without-proof =
         *            channel-binding "," nonce [","
         *            extensions]
         */
        out->size = strlen("c=,r=") + strlen(attr_c) + state->cnonce.size +
                    strlen(snonce);
        out->ptr = rd_malloc(out->size + 1);
        rd_snprintf(out->ptr, out->size + 1, "c=%s,r=%.*s%s", attr_c,
                    (int)state->cnonce.size, state->cnonce.ptr, snonce);
}


/**
 * @brief Build client-final-message
 * @returns -1 on error.
 */
static int rd_kafka_sasl_scram_build_client_final_message(
    rd_kafka_transport_t *rktrans,
    const rd_chariov_t *salt,
    const char *server_nonce,
    const rd_chariov_t *server_first_msg,
    int itcnt,
    rd_chariov_t *out) {
        struct rd_kafka_sasl_scram_state *state = rktrans->rktrans_sasl.state;
        rd_kafka_conf_t *conf        = &rktrans->rktrans_rkb->rkb_rk->rk_conf;
        rd_chariov_t SaslPassword    = RD_ZERO_INIT;
        rd_chariov_t SaltedPassword  = {.ptr = rd_alloca(EVP_MAX_MD_SIZE)};
        rd_chariov_t ClientKey       = {.ptr = rd_alloca(EVP_MAX_MD_SIZE)};
        rd_chariov_t ServerKey       = {.ptr = rd_alloca(EVP_MAX_MD_SIZE)};
        rd_chariov_t StoredKey       = {.ptr = rd_alloca(EVP_MAX_MD_SIZE)};
        rd_chariov_t AuthMessage     = RD_ZERO_INIT;
        rd_chariov_t ClientSignature = {.ptr = rd_alloca(EVP_MAX_MD_SIZE)};
        rd_chariov_t ServerSignature = {.ptr = rd_alloca(EVP_MAX_MD_SIZE)};
        const rd_chariov_t ClientKeyVerbatim = {.ptr  = "Client Key",
                                                .size = 10};
        const rd_chariov_t ServerKeyVerbatim = {.ptr  = "Server Key",
                                                .size = 10};
        rd_chariov_t ClientProof = {.ptr = rd_alloca(EVP_MAX_MD_SIZE)};
        rd_chariov_t client_final_msg_wo_proof;
        char *ClientProofB64;
        int i;

        mtx_lock(&conf->sasl.lock);
        rd_strdupa(&SaslPassword.ptr, conf->sasl.password);
        mtx_unlock(&conf->sasl.lock);
        SaslPassword.size = strlen(SaslPassword.ptr);

        /* Constructing the ClientProof attribute (p):
         *
         * p = Base64-encoded ClientProof
         * SaltedPassword  := Hi(Normalize(password), salt, i)
         * ClientKey       := HMAC(SaltedPassword, "Client Key")
         * StoredKey       := H(ClientKey)
         * AuthMessage     := client-first-message-bare + "," +
         *                    server-first-message + "," +
         *                    client-final-message-without-proof
         * ClientSignature := HMAC(StoredKey, AuthMessage)
         * ClientProof     := ClientKey XOR ClientSignature
         * ServerKey       := HMAC(SaltedPassword, "Server Key")
         * ServerSignature := HMAC(ServerKey, AuthMessage)
         */

        /* SaltedPassword  := Hi(Normalize(password), salt, i) */
<<<<<<< HEAD
        if (rd_kafka_sasl_scram_Hi(
                    rktrans, &SaslPassword, salt,
                    itcnt, &SaltedPassword) == -1)
#ifndef __OS400__
=======
        if (rd_kafka_sasl_scram_Hi(rktrans, &SaslPassword, salt, itcnt,
                                   &SaltedPassword) == -1)
>>>>>>> cd955b13
                return -1;
#else
        {
free_rd_alloca_and_return:
                rd_free_alloca(SaltedPassword.ptr);
                rd_free_alloca(ClientKey.ptr);
                rd_free_alloca(ServerKey.ptr);
                rd_free_alloca(StoredKey.ptr);
                rd_free_alloca(ClientSignature.ptr);
                rd_free_alloca(ServerSignature.ptr);
                rd_free_alloca(ClientProof.ptr);
                return -1;
        }
#endif

        /* ClientKey       := HMAC(SaltedPassword, "Client Key") */
<<<<<<< HEAD
        if (rd_kafka_sasl_scram_HMAC(
                    rktrans, &SaltedPassword, &ClientKeyVerbatim,
                    &ClientKey) == -1)
#ifndef __OS400__
=======
        if (rd_kafka_sasl_scram_HMAC(rktrans, &SaltedPassword,
                                     &ClientKeyVerbatim, &ClientKey) == -1)
>>>>>>> cd955b13
                return -1;
#else
                goto free_rd_alloca_and_return;
#endif

        /* StoredKey       := H(ClientKey) */
        if (rd_kafka_sasl_scram_H(rktrans, &ClientKey, &StoredKey) == -1)
#ifndef __OS400__
                return -1;
#else
                goto free_rd_alloca_and_return;
#endif

        /* client-final-message-without-proof */
        rd_kafka_sasl_scram_build_client_final_message_wo_proof(
            state, server_nonce, &client_final_msg_wo_proof);

        /* AuthMessage     := client-first-message-bare + "," +
         *                    server-first-message + "," +
         *                    client-final-message-without-proof */
        AuthMessage.size = state->first_msg_bare.size + 1 +
                           server_first_msg->size + 1 +
                           client_final_msg_wo_proof.size;
        AuthMessage.ptr = rd_alloca(AuthMessage.size + 1);
        rd_snprintf(AuthMessage.ptr, AuthMessage.size + 1, "%.*s,%.*s,%.*s",
                    (int)state->first_msg_bare.size, state->first_msg_bare.ptr,
                    (int)server_first_msg->size, server_first_msg->ptr,
                    (int)client_final_msg_wo_proof.size,
                    client_final_msg_wo_proof.ptr);

        /*
         * Calculate ServerSignature for later verification when
         * server-final-message is received.
         */

        /* ServerKey       := HMAC(SaltedPassword, "Server Key") */
        if (rd_kafka_sasl_scram_HMAC(rktrans, &SaltedPassword,
                                     &ServerKeyVerbatim, &ServerKey) == -1) {
                rd_free(client_final_msg_wo_proof.ptr);
#ifdef __OS400__
                rd_free_alloca(AuthMessage.ptr);
                goto free_rd_alloca_and_return;
#endif
                return -1;
        }

        /* ServerSignature := HMAC(ServerKey, AuthMessage) */
        if (rd_kafka_sasl_scram_HMAC(rktrans, &ServerKey, &AuthMessage,
                                     &ServerSignature) == -1) {
                rd_free(client_final_msg_wo_proof.ptr);
#ifdef __OS400__
                rd_free_alloca(AuthMessage.ptr);
                goto free_rd_alloca_and_return;
#endif
                return -1;
        }

        /* Store the Base64 encoded ServerSignature for quick comparison */
        state->ServerSignatureB64 = rd_base64_encode(&ServerSignature);
        if (state->ServerSignatureB64 == NULL) {
                rd_free(client_final_msg_wo_proof.ptr);
#ifdef __OS400__
                rd_free_alloca(AuthMessage.ptr);
                goto free_rd_alloca_and_return;
#endif
                return -1;
        }

        /*
         * Continue with client-final-message
         */

        /* ClientSignature := HMAC(StoredKey, AuthMessage) */
        if (rd_kafka_sasl_scram_HMAC(rktrans, &StoredKey, &AuthMessage,
                                     &ClientSignature) == -1) {
                rd_free(client_final_msg_wo_proof.ptr);
#ifdef __OS400__
                rd_free_alloca(AuthMessage.ptr);
                goto free_rd_alloca_and_return;
#endif
                return -1;
        }

        /* ClientProof     := ClientKey XOR ClientSignature */
        assert(ClientKey.size == ClientSignature.size);
        for (i = 0; i < (int)ClientKey.size; i++)
                ClientProof.ptr[i] = ClientKey.ptr[i] ^ ClientSignature.ptr[i];
        ClientProof.size = ClientKey.size;


        /* Base64 encoded ClientProof */
        ClientProofB64 = rd_base64_encode(&ClientProof);
        if (ClientProofB64 == NULL) {
                rd_free(client_final_msg_wo_proof.ptr);
#ifdef __OS400__
                rd_free_alloca(AuthMessage.ptr);
                goto free_rd_alloca_and_return;
#endif
                return -1;
        }

        /* Construct client-final-message */
        out->size = client_final_msg_wo_proof.size + strlen(",p=") +
                    strlen(ClientProofB64);
        out->ptr = rd_malloc(out->size + 1);

        rd_snprintf(out->ptr, out->size + 1, "%.*s,p=%s",
                    (int)client_final_msg_wo_proof.size,
                    client_final_msg_wo_proof.ptr, ClientProofB64);
        rd_free(ClientProofB64);
        rd_free(client_final_msg_wo_proof.ptr);

#ifdef __OS400__
        rd_free_alloca(AuthMessage.ptr);
        rd_free_alloca(SaltedPassword.ptr);
        rd_free_alloca(ClientKey.ptr);
        rd_free_alloca(ServerKey.ptr);
        rd_free_alloca(StoredKey.ptr);
        rd_free_alloca(ClientSignature.ptr);
        rd_free_alloca(ServerSignature.ptr);
        rd_free_alloca(ClientProof.ptr);
#endif
        return 0;
}


/**
 * @brief Handle first message from server
 *
 * Parse server response which looks something like:
 * "r=fyko+d2lbbFgONR....,s=QSXCR+Q6sek8bf92,i=4096"
 *
 * @returns -1 on error.
 */
static int
rd_kafka_sasl_scram_handle_server_first_message(rd_kafka_transport_t *rktrans,
                                                const rd_chariov_t *in,
                                                rd_chariov_t *out,
                                                char *errstr,
                                                size_t errstr_size) {
        struct rd_kafka_sasl_scram_state *state = rktrans->rktrans_sasl.state;
        char *server_nonce;
        rd_chariov_t salt_b64, salt;
        char *itcntstr;
        const char *endptr;
        int itcnt;
        char *attr_m;

        /* Mandatory future extension check */
        if ((attr_m = rd_kafka_sasl_scram_get_attr(in, 'm', NULL, NULL, 0))) {
                rd_snprintf(errstr, errstr_size,
                            "Unsupported mandatory SCRAM extension");
                rd_free(attr_m);
                return -1;
        }

        /* Server nonce */
        if (!(server_nonce = rd_kafka_sasl_scram_get_attr(
                  in, 'r', "Server nonce in server-first-message", errstr,
                  errstr_size)))
                return -1;

        if (strlen(server_nonce) <= state->cnonce.size ||
            strncmp(state->cnonce.ptr, server_nonce, state->cnonce.size)) {
                rd_snprintf(errstr, errstr_size,
                            "Server/client nonce mismatch in "
                            "server-first-message");
                rd_free(server_nonce);
                return -1;
        }

        /* Salt (Base64) */
        if (!(salt_b64.ptr = rd_kafka_sasl_scram_get_attr(
                  in, 's', "Salt in server-first-message", errstr,
                  errstr_size))) {
                rd_free(server_nonce);
                return -1;
        }
        salt_b64.size = strlen(salt_b64.ptr);

        /* Convert Salt to binary */
        if (rd_base64_decode(&salt_b64, &salt) == -1) {
                rd_snprintf(errstr, errstr_size,
                            "Invalid Base64 Salt in server-first-message");
                rd_free(server_nonce);
                rd_free(salt_b64.ptr);
                return -1;
        }
        rd_free(salt_b64.ptr);

        /* Iteration count (as string) */
        if (!(itcntstr = rd_kafka_sasl_scram_get_attr(
                  in, 'i', "Iteration count in server-first-message", errstr,
                  errstr_size))) {
                rd_free(server_nonce);
                rd_free(salt.ptr);
                return -1;
        }

        /* Iteration count (as int) */
        errno = 0;
        itcnt = (int)strtoul(itcntstr, (char **)&endptr, 10);
        if (itcntstr == endptr || *endptr != '\0' || errno != 0 ||
            itcnt > 1000000) {
                rd_snprintf(errstr, errstr_size,
                            "Invalid value (not integer or too large) "
                            "for Iteration count in server-first-message");
                rd_free(server_nonce);
                rd_free(salt.ptr);
                rd_free(itcntstr);
                return -1;
        }
        rd_free(itcntstr);

        /* Build client-final-message */
        if (rd_kafka_sasl_scram_build_client_final_message(
                rktrans, &salt, server_nonce, in, itcnt, out) == -1) {
                rd_snprintf(errstr, errstr_size,
                            "Failed to build SCRAM client-final-message");
                rd_free(salt.ptr);
                rd_free(server_nonce);
                return -1;
        }

        rd_free(server_nonce);
        rd_free(salt.ptr);

        return 0;
}

/**
 * @brief Handle server-final-message
 *
 *        This is the end of authentication and the SCRAM state
 *        will be freed at the end of this function regardless of
 *        authentication outcome.
 *
 * @returns -1 on failure
 */
static int
rd_kafka_sasl_scram_handle_server_final_message(rd_kafka_transport_t *rktrans,
                                                const rd_chariov_t *in,
                                                char *errstr,
                                                size_t errstr_size) {
        struct rd_kafka_sasl_scram_state *state = rktrans->rktrans_sasl.state;
        char *attr_v, *attr_e;

        if ((attr_e = rd_kafka_sasl_scram_get_attr(
                 in, 'e', "server-error in server-final-message", errstr,
                 errstr_size))) {
                /* Authentication failed */

                rd_snprintf(errstr, errstr_size,
                            "SASL SCRAM authentication failed: "
                            "broker responded with %s",
                            attr_e);
                rd_free(attr_e);
                return -1;

        } else if ((attr_v = rd_kafka_sasl_scram_get_attr(
                        in, 'v', "verifier in server-final-message", errstr,
                        errstr_size))) {
                rd_kafka_conf_t *conf;

                /* Authentication succesful on server,
                 * but we need to verify the ServerSignature too. */
                rd_rkb_dbg(rktrans->rktrans_rkb, SECURITY | RD_KAFKA_DBG_BROKER,
                           "SCRAMAUTH",
                           "SASL SCRAM authentication successful on server: "
                           "verifying ServerSignature");

                if (strcmp(attr_v, state->ServerSignatureB64)) {
                        rd_snprintf(errstr, errstr_size,
                                    "SASL SCRAM authentication failed: "
                                    "ServerSignature mismatch "
                                    "(server's %s != ours %s)",
                                    attr_v, state->ServerSignatureB64);
                        rd_free(attr_v);
                        return -1;
                }
                rd_free(attr_v);

                conf = &rktrans->rktrans_rkb->rkb_rk->rk_conf;

                mtx_lock(&conf->sasl.lock);
                rd_rkb_dbg(rktrans->rktrans_rkb, SECURITY | RD_KAFKA_DBG_BROKER,
                           "SCRAMAUTH", "Authenticated as %s using %s",
                           conf->sasl.username, conf->sasl.mechanisms);
                mtx_unlock(&conf->sasl.lock);

                rd_kafka_sasl_auth_done(rktrans);
                return 0;

        } else {
                rd_snprintf(errstr, errstr_size,
                            "SASL SCRAM authentication failed: "
                            "no verifier or server-error returned from broker");
                return -1;
        }
}



/**
 * @brief Build client-first-message
 */
static void
rd_kafka_sasl_scram_build_client_first_message(rd_kafka_transport_t *rktrans,
                                               rd_chariov_t *out) {
        char *sasl_username;
        struct rd_kafka_sasl_scram_state *state = rktrans->rktrans_sasl.state;
        rd_kafka_conf_t *conf = &rktrans->rktrans_rkb->rkb_rk->rk_conf;

        rd_kafka_sasl_scram_generate_nonce(&state->cnonce);

        mtx_lock(&conf->sasl.lock);
        sasl_username = rd_kafka_sasl_safe_string(conf->sasl.username);
        mtx_unlock(&conf->sasl.lock);

        out->size =
            strlen("n,,n=,r=") + strlen(sasl_username) + state->cnonce.size;
        out->ptr = rd_malloc(out->size + 1);

        rd_snprintf(out->ptr, out->size + 1, "n,,n=%s,r=%.*s", sasl_username,
                    (int)state->cnonce.size, state->cnonce.ptr);
        rd_free(sasl_username);

        /* Save client-first-message-bare (skip gs2-header) */
        state->first_msg_bare.size = out->size - 3;
        state->first_msg_bare.ptr =
            rd_memdup(out->ptr + 3, state->first_msg_bare.size);
}



/**
 * @brief SASL SCRAM client state machine
 * @returns -1 on failure (errstr set), else 0.
 */
static int rd_kafka_sasl_scram_fsm(rd_kafka_transport_t *rktrans,
                                   const rd_chariov_t *in,
                                   char *errstr,
                                   size_t errstr_size) {
        static const char *state_names[] = {
            "client-first-message",
            "server-first-message",
            "client-final-message",
        };
        struct rd_kafka_sasl_scram_state *state = rktrans->rktrans_sasl.state;
        rd_chariov_t out                        = RD_ZERO_INIT;
        int r                                   = -1;
        rd_ts_t ts_start                        = rd_clock();
        int prev_state                          = state->state;

        rd_rkb_dbg(rktrans->rktrans_rkb, SECURITY, "SASLSCRAM",
                   "SASL SCRAM client in state %s", state_names[state->state]);

        switch (state->state) {
        case RD_KAFKA_SASL_SCRAM_STATE_CLIENT_FIRST_MESSAGE:
                rd_dassert(!in); /* Not expecting any server-input */

                rd_kafka_sasl_scram_build_client_first_message(rktrans, &out);
                state->state = RD_KAFKA_SASL_SCRAM_STATE_SERVER_FIRST_MESSAGE;
                break;


        case RD_KAFKA_SASL_SCRAM_STATE_SERVER_FIRST_MESSAGE:
                rd_dassert(in); /* Requires server-input */

                if (rd_kafka_sasl_scram_handle_server_first_message(
                        rktrans, in, &out, errstr, errstr_size) == -1)
                        return -1;

                state->state = RD_KAFKA_SASL_SCRAM_STATE_CLIENT_FINAL_MESSAGE;
                break;

        case RD_KAFKA_SASL_SCRAM_STATE_CLIENT_FINAL_MESSAGE:
                rd_dassert(in); /* Requires server-input */

                r = rd_kafka_sasl_scram_handle_server_final_message(
                    rktrans, in, errstr, errstr_size);
                break;
        }

        if (out.ptr) {
                r = rd_kafka_sasl_send(rktrans, out.ptr, (int)out.size, errstr,
                                       errstr_size);
                rd_free(out.ptr);
        }

        ts_start = (rd_clock() - ts_start) / 1000;
        if (ts_start >= 100)
                rd_rkb_dbg(rktrans->rktrans_rkb, SECURITY, "SCRAM",
                           "SASL SCRAM state %s handled in %" PRId64 "ms",
                           state_names[prev_state], ts_start);


        return r;
}


/**
 * @brief Handle received frame from broker.
 */
static int rd_kafka_sasl_scram_recv(rd_kafka_transport_t *rktrans,
                                    const void *buf,
                                    size_t size,
                                    char *errstr,
                                    size_t errstr_size) {
        const rd_chariov_t in = {.ptr = (char *)buf, .size = size};
        return rd_kafka_sasl_scram_fsm(rktrans, &in, errstr, errstr_size);
}


/**
 * @brief Initialize and start SASL SCRAM (builtin) authentication.
 *
 * Returns 0 on successful init and -1 on error.
 *
 * @locality broker thread
 */
static int rd_kafka_sasl_scram_client_new(rd_kafka_transport_t *rktrans,
                                          const char *hostname,
                                          char *errstr,
                                          size_t errstr_size) {
        struct rd_kafka_sasl_scram_state *state;

        state        = rd_calloc(1, sizeof(*state));
        state->state = RD_KAFKA_SASL_SCRAM_STATE_CLIENT_FIRST_MESSAGE;
        rktrans->rktrans_sasl.state = state;

        /* Kick off the FSM */
        return rd_kafka_sasl_scram_fsm(rktrans, NULL, errstr, errstr_size);
}



/**
 * @brief Validate SCRAM config and look up the hash function
 */
static int rd_kafka_sasl_scram_conf_validate(rd_kafka_t *rk,
                                             char *errstr,
                                             size_t errstr_size) {
        const char *mech = rk->rk_conf.sasl.mechanisms;
        rd_bool_t both_set;

        mtx_lock(&rk->rk_conf.sasl.lock);
        both_set = rk->rk_conf.sasl.username && rk->rk_conf.sasl.password;
        mtx_unlock(&rk->rk_conf.sasl.lock);

        if (!both_set) {
                rd_snprintf(errstr, errstr_size,
                            "sasl.username and sasl.password must be set");
                return -1;
        }

        if (!strcmp(mech, "SCRAM-SHA-1")) {
                rk->rk_conf.sasl.scram_evp    = EVP_sha1();
                rk->rk_conf.sasl.scram_H      = SHA1;
                rk->rk_conf.sasl.scram_H_size = SHA_DIGEST_LENGTH;
        } else if (!strcmp(mech, "SCRAM-SHA-256")) {
                rk->rk_conf.sasl.scram_evp    = EVP_sha256();
                rk->rk_conf.sasl.scram_H      = SHA256;
                rk->rk_conf.sasl.scram_H_size = SHA256_DIGEST_LENGTH;
        } else if (!strcmp(mech, "SCRAM-SHA-512")) {
                rk->rk_conf.sasl.scram_evp    = EVP_sha512();
                rk->rk_conf.sasl.scram_H      = SHA512;
                rk->rk_conf.sasl.scram_H_size = SHA512_DIGEST_LENGTH;
        } else {
                rd_snprintf(errstr, errstr_size,
                            "Unsupported hash function: %s "
                            "(try SCRAM-SHA-512)",
                            mech);
                return -1;
        }

        return 0;
}



const struct rd_kafka_sasl_provider rd_kafka_sasl_scram_provider = {
    .name          = "SCRAM (builtin)",
    .client_new    = rd_kafka_sasl_scram_client_new,
    .recv          = rd_kafka_sasl_scram_recv,
    .close         = rd_kafka_sasl_scram_close,
    .conf_validate = rd_kafka_sasl_scram_conf_validate,
};



/**
 * @name Unit tests
 */

/**
 * @brief Verify that a random nonce is generated.
 */
static int unittest_scram_nonce(void) {
        rd_chariov_t out1 = RD_ZERO_INIT;
        rd_chariov_t out2 = RD_ZERO_INIT;

        rd_kafka_sasl_scram_generate_nonce(&out1);
        RD_UT_ASSERT(out1.size == 32, "Wrong size %d", (int)out1.size);

        rd_kafka_sasl_scram_generate_nonce(&out2);
        RD_UT_ASSERT(out1.size == 32, "Wrong size %d", (int)out2.size);

        RD_UT_ASSERT(memcmp(out1.ptr, out2.ptr, out1.size) != 0,
                     "Expected generate_nonce() to return a random nonce");

        rd_free(out1.ptr);
        rd_free(out2.ptr);

        RD_UT_PASS();
}


/**
 * @brief Verify that the safe string function does not overwrite memory.
 *        Needs to be run with ASAN (which is done in release-tests) for
 *        proper verification.
 */
static int unittest_scram_safe(void) {
        const char *inout[] = {
            "just a string",
            "just a string",

            "another,one,that,needs=escaping!",
            "another=2Cone=2Cthat=2Cneeds=3Descaping!",

            "overflow?============================",
            "overflow?=3D=3D=3D=3D=3D=3D=3D=3D=3D=3D=3D=3D=3D=3D=3D"
            "=3D=3D=3D=3D=3D=3D=3D=3D=3D=3D=3D=3D=3D",

            "=3D=3D=3D the mind boggles",
            "=3D3D=3D3D=3D3D the mind boggles",

            NULL,
            NULL};
        int i;

        for (i = 0; inout[i]; i += 2) {
                char *out            = rd_kafka_sasl_safe_string(inout[i]);
                const char *expected = inout[i + 1];

                RD_UT_ASSERT(!strcmp(out, expected),
                             "Expected sasl_safe_string(%s) => %s, not %s\n",
                             inout[i], expected, out);

                rd_free(out);
        }

        RD_UT_PASS();
}


int unittest_scram(void) {
        int fails = 0;

        fails += unittest_scram_nonce();
        fails += unittest_scram_safe();

        return fails;
}<|MERGE_RESOLUTION|>--- conflicted
+++ resolved
@@ -294,7 +294,6 @@
 #ifdef __OS400__
                 free(saltplus);
 #endif
-
                 return -1;
         }
 
@@ -450,15 +449,9 @@
          */
 
         /* SaltedPassword  := Hi(Normalize(password), salt, i) */
-<<<<<<< HEAD
-        if (rd_kafka_sasl_scram_Hi(
-                    rktrans, &SaslPassword, salt,
-                    itcnt, &SaltedPassword) == -1)
-#ifndef __OS400__
-=======
         if (rd_kafka_sasl_scram_Hi(rktrans, &SaslPassword, salt, itcnt,
                                    &SaltedPassword) == -1)
->>>>>>> cd955b13
+#ifndef __OS400__
                 return -1;
 #else
         {
@@ -473,17 +466,10 @@
                 return -1;
         }
 #endif
-
         /* ClientKey       := HMAC(SaltedPassword, "Client Key") */
-<<<<<<< HEAD
-        if (rd_kafka_sasl_scram_HMAC(
-                    rktrans, &SaltedPassword, &ClientKeyVerbatim,
-                    &ClientKey) == -1)
-#ifndef __OS400__
-=======
         if (rd_kafka_sasl_scram_HMAC(rktrans, &SaltedPassword,
                                      &ClientKeyVerbatim, &ClientKey) == -1)
->>>>>>> cd955b13
+#ifndef __OS400__
                 return -1;
 #else
                 goto free_rd_alloca_and_return;
