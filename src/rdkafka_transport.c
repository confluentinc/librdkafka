--- conflicted
+++ resolved
@@ -815,9 +815,6 @@
 		goto fail;
 #endif
 
-<<<<<<< HEAD
-        rd_kafka_transport_ssl_clear_error(rktrans);
-=======
     if (rktrans->rktrans_rkb->rkb_rk->rk_conf.ssl.handshake_info) {
 
         rd_kafka_dbg(rktrans->rktrans_rkb->rkb_rk, SECURITY, "SSL",
@@ -826,7 +823,9 @@
         SSL_set_ex_data(rktrans->rktrans_ssl, verify_context_index, rktrans->rktrans_rkb->rkb_rk);
         SSL_set_info_callback(rktrans->rktrans_ssl, ssl_info_callback);
     }
->>>>>>> 2adc4640
+
+
+        rd_kafka_transport_ssl_clear_error(rktrans);
 
 	r = SSL_connect(rktrans->rktrans_ssl);
 	if (r == 1) {
@@ -1009,35 +1008,6 @@
 		}
 	}
 
-<<<<<<< HEAD
-#if OPENSSL_VERSION_NUMBER >= 0x1000200fL
-	/* Curves */
-	if (rk->rk_conf.ssl.curves_list) {
-		rd_kafka_dbg(rk, SECURITY, "SSL",
-			     "Setting curves list: %s",
-			     rk->rk_conf.ssl.curves_list);
-		if (!SSL_CTX_set1_curves_list(ctx,
-					      rk->rk_conf.ssl.curves_list)) {
-                        rd_snprintf(errstr, errstr_size,
-                                    "ssl.curves.list failed: ");
-                        goto fail;
-		}
-	}
-
-	/* Certificate signature algorithms */
-	if (rk->rk_conf.ssl.sigalgs_list) {
-		rd_kafka_dbg(rk, SECURITY, "SSL",
-			     "Setting signature algorithms list: %s",
-			     rk->rk_conf.ssl.sigalgs_list);
-		if (!SSL_CTX_set1_sigalgs_list(ctx,
-					       rk->rk_conf.ssl.sigalgs_list)) {
-                        rd_snprintf(errstr, errstr_size,
-                                    "ssl.sigalgs.list failed: ");
-                        goto fail;
-		}
-	}
-#endif
-=======
     /* Register the peer verify callback on the context */
     if (rk->rk_conf.ssl.cert_verify_cb) {
 
@@ -1178,7 +1148,33 @@
             rd_kafka_dbg(rk, SECURITY, "SSL",
                 "Callback failed to return valid private key certificate");
     }
->>>>>>> 2adc4640
+#if OPENSSL_VERSION_NUMBER >= 0x1000200fL
+	/* Curves */
+	if (rk->rk_conf.ssl.curves_list) {
+		rd_kafka_dbg(rk, SECURITY, "SSL",
+			     "Setting curves list: %s",
+			     rk->rk_conf.ssl.curves_list);
+		if (!SSL_CTX_set1_curves_list(ctx,
+					      rk->rk_conf.ssl.curves_list)) {
+                        rd_snprintf(errstr, errstr_size,
+                                    "ssl.curves.list failed: ");
+                        goto fail;
+		}
+	}
+
+	/* Certificate signature algorithms */
+	if (rk->rk_conf.ssl.sigalgs_list) {
+		rd_kafka_dbg(rk, SECURITY, "SSL",
+			     "Setting signature algorithms list: %s",
+			     rk->rk_conf.ssl.sigalgs_list);
+		if (!SSL_CTX_set1_sigalgs_list(ctx,
+					       rk->rk_conf.ssl.sigalgs_list)) {
+                        rd_snprintf(errstr, errstr_size,
+                                    "ssl.sigalgs.list failed: ");
+                        goto fail;
+		}
+	}
+#endif
 
 	if (rk->rk_conf.ssl.ca_location) {
 		/* CA certificate location, either file or directory. */
