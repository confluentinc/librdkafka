# librdkafka v2.1.1

<<<<<<< HEAD
librdkafka v2.1.1 is a bugfix release:

 * Avoid a duplicate message when a fetch response is received
   in the middle of an offset validation request (#4261).
=======
librdkafka v2.1.1 is a maintenance release:

 * Fix segmentation fault when subscribing to a non-existent topic and
   calling `rd_kafka_message_leader_epoch()` on the polled `rkmessage` (#4245).
 * Fix a segmentation fault when fetching from follower and the partition lease
   expires while waiting for the result of a list offsets operation (#4254).

>>>>>>> 3de70e46

## Fixes

### Consumer fixes

<<<<<<< HEAD
  * A duplicate message can be emitted when a fetch response is received
    in the middle of an offset validation request. Solved by discarding
    the fetched message if the state is not `ACTIVE`.
=======
 * When fetching from follower, if the partition lease expires after 5 minutes,
   and a list offsets operation was requested to retrieve the earliest
   or latest offset, it resulted in segmentation fault. This was fixed by
   allowing threads different from the main one to call
   the `rd_kafka_toppar_set_fetch_state` function, given they hold
   the lock on the `rktp`.
>>>>>>> 3de70e46



# librdkafka v2.1.0

librdkafka v2.1.0 is a feature release:

* [KIP-320](https://cwiki.apache.org/confluence/display/KAFKA/KIP-320%3A+Allow+fetchers+to+detect+and+handle+log+truncation)
  Allow fetchers to detect and handle log truncation (#4122).
* Fix a reference count issue blocking the consumer from closing (#4187).
* Fix a protocol issue with ListGroups API, where an extra
  field was appended for API Versions greater than or equal to 3 (#4207).
* Fix an issue with `max.poll.interval.ms`, where polling any queue would cause
  the timeout to be reset (#4176).
* Fix seek partition timeout, was one thousand times lower than the passed
  value (#4230).
* Fix multiple inconsistent behaviour in batch APIs during **pause** or **resume** operations (#4208).
  See **Consumer fixes** section below for more information.
* Update lz4.c from upstream. Fixes [CVE-2021-3520](https://github.com/advisories/GHSA-gmc7-pqv9-966m)
  (by @filimonov, #4232).
* Upgrade OpenSSL to v3.0.8 with various security fixes,
  check the [release notes](https://www.openssl.org/news/cl30.txt) (#4215).

## Enhancements

 * Added `rd_kafka_topic_partition_get_leader_epoch()` (and `set..()`).
 * Added partition leader epoch APIs:
   - `rd_kafka_topic_partition_get_leader_epoch()` (and `set..()`)
   - `rd_kafka_message_leader_epoch()`
   - `rd_kafka_*assign()` and `rd_kafka_seek_partitions()` now supports
     partitions with a leader epoch set.
   - `rd_kafka_offsets_for_times()` will return per-partition leader-epochs.
   - `leader_epoch`, `stored_leader_epoch`, and `committed_leader_epoch`
     added to per-partition statistics.


## Fixes

### OpenSSL fixes

 * Fixed OpenSSL static build not able to use external modules like FIPS
   provider module.

### Consumer fixes

 * A reference count issue was blocking the consumer from closing.
   The problem would happen when a partition is lost, because forcibly
   unassigned from the consumer or if the corresponding topic is deleted.
 * When using `rd_kafka_seek_partitions`, the remaining timeout was
   converted from microseconds to milliseconds but the expected unit
   for that parameter is microseconds.
 * Fixed known issues related to Batch Consume APIs mentioned in v2.0.0
   release notes.
 * Fixed `rd_kafka_consume_batch()` and `rd_kafka_consume_batch_queue()`
   intermittently updating `app_offset` and `store_offset` incorrectly when
   **pause** or **resume** was being used for a partition.
 * Fixed `rd_kafka_consume_batch()` and `rd_kafka_consume_batch_queue()`
   intermittently skipping offsets when **pause** or **resume** was being
   used for a partition.


## Known Issues

### Consume Batch API

 * When `rd_kafka_consume_batch()` and `rd_kafka_consume_batch_queue()` APIs are used with
   any of the **seek**, **pause**, **resume** or **rebalancing** operation, `on_consume`
   interceptors might be called incorrectly (maybe multiple times) for not consumed messages.

### Consume API
<<<<<<< HEAD

  * A duplicate message can be emitted when a fetch response is received
    in the middle of an offset validation request.
=======
  * Segmentation fault when subscribing to a non-existent topic and
    calling `rd_kafka_message_leader_epoch()` on the polled `rkmessage`.
>>>>>>> 3de70e46



# librdkafka v2.0.2

librdkafka v2.0.2 is a maintenance release:

* Fix OpenSSL version in Win32 nuget package (#4152).



# librdkafka v2.0.1

librdkafka v2.0.1 is a maintenance release:

* Fixed nuget package for Linux ARM64 release (#4150).



# librdkafka v2.0.0

librdkafka v2.0.0 is a feature release:

 * [KIP-88](https://cwiki.apache.org/confluence/display/KAFKA/KIP-88%3A+OffsetFetch+Protocol+Update)
   OffsetFetch Protocol Update (#3995).
 * [KIP-222](https://cwiki.apache.org/confluence/display/KAFKA/KIP-222+-+Add+Consumer+Group+operations+to+Admin+API)
   Add Consumer Group operations to Admin API (started by @lesterfan, #3995).
 * [KIP-518](https://cwiki.apache.org/confluence/display/KAFKA/KIP-518%3A+Allow+listing+consumer+groups+per+state)
   Allow listing consumer groups per state (#3995).
 * [KIP-396](https://cwiki.apache.org/confluence/pages/viewpage.action?pageId=97551484)
   Partially implemented: support for AlterConsumerGroupOffsets
   (started by @lesterfan, #3995).
 * OpenSSL 3.0.x support - the maximum bundled OpenSSL version is now 3.0.7 (previously 1.1.1q).
 * Fixes to the transactional and idempotent producer.


## Upgrade considerations

### OpenSSL 3.0.x

#### OpenSSL default ciphers

The introduction of OpenSSL 3.0.x in the self-contained librdkafka bundles
changes the default set of available ciphers, in particular all obsolete
or insecure ciphers and algorithms as listed in the
OpenSSL [legacy](https://www.openssl.org/docs/man3.0/man7/OSSL_PROVIDER-legacy.html)
manual page are now disabled by default.

**WARNING**: These ciphers are disabled for security reasons and it is
highly recommended NOT to use them.

Should you need to use any of these old ciphers you'll need to explicitly
enable the `legacy` provider by configuring `ssl.providers=default,legacy`
on the librdkafka client.

#### OpenSSL engines and providers

OpenSSL 3.0.x deprecates the use of engines, which is being replaced by
providers. As such librdkafka will emit a deprecation warning if
`ssl.engine.location` is configured.

OpenSSL providers may be configured with the new `ssl.providers`
configuration property.

### Broker TLS certificate hostname verification

The default value for `ssl.endpoint.identification.algorithm` has been
changed from `none` (no hostname verification) to `https`, which enables
broker hostname verification (to counter man-in-the-middle
impersonation attacks) by default.

To restore the previous behaviour, set `ssl.endpoint.identification.algorithm` to `none`.

## Known Issues

### Poor Consumer batch API messaging guarantees

The Consumer Batch APIs `rd_kafka_consume_batch()` and `rd_kafka_consume_batch_queue()`
are not thread safe if `rkmessages_size` is greater than 1 and any of the **seek**,
**pause**, **resume** or **rebalancing** operation is performed in parallel with any of
the above APIs. Some of the messages might be lost, or erroneously returned to the
application, in the above scenario.

It is strongly recommended to use the Consumer Batch APIs and the mentioned
operations in sequential order in order to get consistent result.

For **rebalancing** operation to work in sequencial manner, please set `rebalance_cb`
configuration property (refer [examples/rdkafka_complex_consumer_example.c]
(examples/rdkafka_complex_consumer_example.c) for the help with the usage) for the consumer.

## Enhancements

 * Self-contained static libraries can now be built on Linux arm64 (#4005).
 * Updated to zlib 1.2.13, zstd 1.5.2, and curl 7.86.0 in self-contained
   librdkafka bundles.
 * Added `on_broker_state_change()` interceptor
 * The C++ API no longer returns strings by const value, which enables better move optimization in callers.
 * Added `rd_kafka_sasl_set_credentials()` API to update SASL credentials.
 * Setting `allow.auto.create.topics` will no longer give a warning if used by a producer, since that is an expected use case.
  Improvement in documentation for this property.
 * Added a `resolve_cb` configuration setting that permits using custom DNS resolution logic.
 * Added `rd_kafka_mock_broker_error_stack_cnt()`.
 * The librdkafka.redist NuGet package has been updated to have fewer external
   dependencies for its bundled librdkafka builds, as everything but cyrus-sasl
   is now built-in. There are bundled builds with and without linking to
   cyrus-sasl for maximum compatibility.
 * Admin API DescribeGroups() now provides the group instance id
   for static members [KIP-345](https://cwiki.apache.org/confluence/display/KAFKA/KIP-345%3A+Introduce+static+membership+protocol+to+reduce+consumer+rebalances) (#3995).


## Fixes

### General fixes

 * Windows: couldn't read a PKCS#12 keystore correctly because binary mode
   wasn't explicitly set and Windows defaults to text mode.
 * Fixed memory leak when loading SSL certificates (@Mekk, #3930)
 * Load all CA certificates from `ssl.ca.pem`, not just the first one.
 * Each HTTP request made when using OAUTHBEARER OIDC would leak a small
   amount of memory.

### Transactional producer fixes

 * When a PID epoch bump is requested and the producer is waiting
   to reconnect to the transaction coordinator, a failure in a find coordinator
   request could cause an assert to fail. This is fixed by retrying when the
   coordinator is known (#4020).
 * Transactional APIs (except `send_offsets_for_transaction()`) that
   timeout due to low timeout_ms may now be resumed by calling the same API
   again, as the operation continues in the background.
 * For fatal idempotent producer errors that may be recovered by bumping the
   epoch the current transaction must first be aborted prior to the epoch bump.
   This is now handled correctly, which fixes issues seen with fenced
   transactional producers on fatal idempotency errors.
 * Timeouts for EndTxn requests (transaction commits and aborts) are now
   automatically retried and the error raised to the application is also
   a retriable error.
 * TxnOffsetCommitRequests were retried immediately upon temporary errors in
   `send_offsets_to_transactions()`, causing excessive network requests.
   These retries are now delayed 500ms.
 * If `init_transactions()` is called with an infinite timeout (-1),
   the timeout will be limited to 2 * `transaction.timeout.ms`.
   The application may retry and resume the call if a retriable error is
   returned.


### Consumer fixes

 * Back-off and retry JoinGroup request if coordinator load is in progress.
 * Fix `rd_kafka_consume_batch()` and `rd_kafka_consume_batch_queue()` skipping
   other partitions' offsets intermittently when **seek**, **pause**, **resume**
   or **rebalancing** is used for a partition.
 * Fix `rd_kafka_consume_batch()` and `rd_kafka_consume_batch_queue()`
   intermittently returing incorrect partitions' messages if **rebalancing**
   happens during these operations.

# librdkafka v1.9.2

librdkafka v1.9.2 is a maintenance release:

 * The SASL OAUTHBEAR OIDC POST field was sometimes truncated by one byte (#3192).
 * The bundled version of OpenSSL has been upgraded to version 1.1.1q for non-Windows builds. Windows builds remain on OpenSSL 1.1.1n for the time being.
 * The bundled version of Curl has been upgraded to version 7.84.0.



# librdkafka v1.9.1

librdkafka v1.9.1 is a maintenance release:

 * The librdkafka.redist NuGet package now contains OSX M1/arm64 builds.
 * Self-contained static libraries can now be built on OSX M1 too, thanks to
   disabling curl's configure runtime check.



# librdkafka v1.9.0

librdkafka v1.9.0 is a feature release:

 * Added KIP-768 OUATHBEARER OIDC support (by @jliunyu, #3560)
 * Added KIP-140 Admin API ACL support (by @emasab, #2676)


## Upgrade considerations

 * Consumer:
   `rd_kafka_offsets_store()` (et.al) will now return an error for any
   partition that is not currently assigned (through `rd_kafka_*assign()`).
   This prevents a race condition where an application would store offsets
   after the assigned partitions had been revoked (which resets the stored
   offset), that could cause these old stored offsets to be committed later
   when the same partitions were assigned to this consumer again - effectively
   overwriting any committed offsets by any consumers that were assigned the
   same partitions previously. This would typically result in the offsets
   rewinding and messages to be reprocessed.
   As an extra effort to avoid this situation the stored offset is now
   also reset when partitions are assigned (through `rd_kafka_*assign()`).
   Applications that explicitly call `..offset*_store()` will now need
   to handle the case where `RD_KAFKA_RESP_ERR__STATE` is returned
   in the per-partition `.err` field - meaning the partition is no longer
   assigned to this consumer and the offset could not be stored for commit.


## Enhancements

 * Improved producer queue scheduling. Fixes the performance regression
   introduced in v1.7.0 for some produce patterns. (#3538, #2912)
 * Windows: Added native Win32 IO/Queue scheduling. This removes the
   internal TCP loopback connections that were previously used for timely
   queue wakeups.
 * Added `socket.connection.setup.timeout.ms` (default 30s).
   The maximum time allowed for broker connection setups (TCP connection as
   well as SSL and SASL handshakes) is now limited to this value.
   This fixes the issue with stalled broker connections in the case of network
   or load balancer problems.
   The Java clients has an exponential backoff to this timeout which is
   limited by `socket.connection.setup.timeout.max.ms` - this was not
   implemented in librdkafka due to differences in connection handling and
   `ERR__ALL_BROKERS_DOWN` error reporting. Having a lower initial connection
   setup timeout and then increase the timeout for the next attempt would
   yield possibly false-positive `ERR__ALL_BROKERS_DOWN` too early.
 * SASL OAUTHBEARER refresh callbacks can now be scheduled for execution
   on librdkafka's background thread. This solves the problem where an
   application has a custom SASL OAUTHBEARER refresh callback and thus needs to
   call `rd_kafka_poll()` (et.al.) at least once to trigger the
   refresh callback before being able to connect to brokers.
   With the new `rd_kafka_conf_enable_sasl_queue()` configuration API and
   `rd_kafka_sasl_background_callbacks_enable()` the refresh callbacks
   can now be triggered automatically on the librdkafka background thread.
 * `rd_kafka_queue_get_background()` now creates the background thread
   if not already created.
 * Added `rd_kafka_consumer_close_queue()` and `rd_kafka_consumer_closed()`.
   This allow applications and language bindings to implement asynchronous
   consumer close.
 * Bundled zlib upgraded to version 1.2.12.
 * Bundled OpenSSL upgraded to 1.1.1n.
 * Added `test.mock.broker.rtt` to simulate RTT/latency for mock brokers.


## Fixes

### General fixes

 * Fix various 1 second delays due to internal broker threads blocking on IO
   even though there are events to handle.
   These delays could be seen randomly in any of the non produce/consume
   request APIs, such as `commit_transaction()`, `list_groups()`, etc.
 * Windows: some applications would crash with an error message like
   `no OPENSSL_Applink()` written to the console if `ssl.keystore.location`
   was configured.
   This regression was introduced in v1.8.0 due to use of vcpkgs and how
   keystore file was read. #3554.
 * Windows 32-bit only: 64-bit atomic reads were in fact not atomic and could
   in rare circumstances yield incorrect values.
   One manifestation of this issue was the `max.poll.interval.ms` consumer
   timer expiring even though the application was polling according to profile.
   Fixed by @WhiteWind (#3815).
 * `rd_kafka_clusterid()` would previously fail with timeout if
   called on cluster with no visible topics (#3620).
   The clusterid is now returned as soon as metadata has been retrieved.
 * Fix hang in `rd_kafka_list_groups()` if there are no available brokers
   to connect to (#3705).
 * Millisecond timeouts (`timeout_ms`) in various APIs, such as `rd_kafka_poll()`,
   was limited to roughly 36 hours before wrapping. (#3034)
 * If a metadata request triggered by `rd_kafka_metadata()` or consumer group rebalancing
   encountered a non-retriable error it would not be propagated to the caller and thus
   cause a stall or timeout, this has now been fixed. (@aiquestion, #3625)
 * AdminAPI `DeleteGroups()` and `DeleteConsumerGroupOffsets()`:
   if the given coordinator connection was not up by the time these calls were
   initiated and the first connection attempt failed then no further connection
   attempts were performed, ulimately leading to the calls timing out.
   This is now fixed by keep retrying to connect to the group coordinator
   until the connection is successful or the call times out.
   Additionally, the coordinator will be now re-queried once per second until
   the coordinator comes up or the call times out, to detect change in
   coordinators.
 * Mock cluster `rd_kafka_mock_broker_set_down()` would previously
   accept and then disconnect new connections, it now refuses new connections.


### Consumer fixes

 * `rd_kafka_offsets_store()` (et.al) will now return an error for any
   partition that is not currently assigned (through `rd_kafka_*assign()`).
   See **Upgrade considerations** above for more information.
 * `rd_kafka_*assign()` will now reset/clear the stored offset.
   See **Upgrade considerations** above for more information.
 * `seek()` followed by `pause()` would overwrite the seeked offset when
   later calling `resume()`. This is now fixed. (#3471).
   **Note**: Avoid storing offsets (`offsets_store()`) after calling
   `seek()` as this may later interfere with resuming a paused partition,
   instead store offsets prior to calling seek.
 * A `ERR_MSG_SIZE_TOO_LARGE` consumer error would previously be raised
   if the consumer received a maximum sized FetchResponse only containing
   (transaction) aborted messages with no control messages. The fetching did
   not stop, but some applications would terminate upon receiving this error.
   No error is now raised in this case. (#2993)
   Thanks to @jacobmikesell for providing an application to reproduce the
   issue.
 * The consumer no longer backs off the next fetch request (default 500ms) when
   the parsed fetch response is truncated (which is a valid case).
   This should speed up the message fetch rate in case of maximum sized
   fetch responses.
 * Fix consumer crash (`assert: rkbuf->rkbuf_rkb`) when parsing
   malformed JoinGroupResponse consumer group metadata state.
 * Fix crash (`cant handle op type`) when using `consume_batch_queue()` (et.al)
   and an OAUTHBEARER refresh callback was set.
   The callback is now triggered by the consume call. (#3263)
 * Fix `partition.assignment.strategy` ordering when multiple strategies are configured.
   If there is more than one eligible strategy, preference is determined by the
   configured order of strategies. The partitions are assigned to group members according
   to the strategy order preference now. (#3818)
 * Any form of unassign*() (absolute or incremental) is now allowed during
   consumer close rebalancing and they're all treated as absolute unassigns.
   (@kevinconaway)


### Transactional producer fixes

 * Fix message loss in idempotent/transactional producer.
   A corner case has been identified that may cause idempotent/transactional
   messages to be lost despite being reported as successfully delivered:
   During cluster instability a restarting broker may report existing topics
   as non-existent for some time before it is able to acquire up to date
   cluster and topic metadata.
   If an idempotent/transactional producer updates its topic metadata cache
   from such a broker the producer will consider the topic to be removed from
   the cluster and thus remove its local partition objects for the given topic.
   This also removes the internal message sequence number counter for the given
   partitions.
   If the producer later receives proper topic metadata for the cluster the
   previously "removed" topics will be rediscovered and new partition objects
   will be created in the producer. These new partition objects, with no
   knowledge of previous incarnations, would start counting partition messages
   at zero again.
   If new messages were produced for these partitions by the same producer
   instance, the same message sequence numbers would be sent to the broker.
   If the broker still maintains state for the producer's PID and Epoch it could
   deem that these messages with reused sequence numbers had already been
   written to the log and treat them as legit duplicates.
   This would seem to the producer that these new messages were successfully
   written to the partition log by the broker when they were in fact discarded
   as duplicates, leading to silent message loss.
   The fix included in this release is to save the per-partition idempotency
   state when a partition is removed, and then recover and use that saved
   state if the partition comes back at a later time.
 * The transactional producer would retry (re)initializing its PID if a
   `PRODUCER_FENCED` error was returned from the
   broker (added in Apache Kafka 2.8), which could cause the producer to
   seemingly hang.
   This error code is now correctly handled by raising a fatal error.
 * If the given group coordinator connection was not up by the time
   `send_offsets_to_transactions()` was called, and the first connection
   attempt failed then no further connection attempts were performed, ulimately
   leading to `send_offsets_to_transactions()` timing out, and possibly
   also the transaction timing out on the transaction coordinator.
   This is now fixed by keep retrying to connect to the group coordinator
   until the connection is successful or the call times out.
   Additionally, the coordinator will be now re-queried once per second until
   the coordinator comes up or the call times out, to detect change in
   coordinators.


### Producer fixes

 * Improved producer queue wakeup scheduling. This should significantly
   decrease the number of wakeups and thus syscalls for high message rate
   producers. (#3538, #2912)
 * The logic for enforcing that `message.timeout.ms` is greather than
   an explicitly configured `linger.ms` was incorrect and instead of
   erroring out early the lingering time was automatically adjusted to the
   message timeout, ignoring the configured `linger.ms`.
   This has now been fixed so that an error is returned when instantiating the
   producer. Thanks to @larry-cdn77 for analysis and test-cases. (#3709)


# librdkafka v1.8.2

librdkafka v1.8.2 is a maintenance release.

## Enhancements

 * Added `ssl.ca.pem` to add CA certificate by PEM string. (#2380)
 * Prebuilt binaries for Mac OSX now contain statically linked OpenSSL v1.1.1l.
   Previously the OpenSSL version was either v1.1.1 or v1.0.2 depending on
   build type.

## Fixes

 * The `librdkafka.redist` 1.8.0 package had two flaws:
   - the linux-arm64 .so build was a linux-x64 build.
   - the included Windows MSVC 140 runtimes for x64 were infact x86.
   The release script has been updated to verify the architectures of
   provided artifacts to avoid this happening in the future.
 * Prebuilt binaries for Mac OSX Sierra (10.12) and older are no longer provided.
   This affects [confluent-kafka-go](https://github.com/confluentinc/confluent-kafka-go).
 * Some of the prebuilt binaries for Linux were built on Ubuntu 14.04,
   these builds are now performed on Ubuntu 16.04 instead.
   This may affect users on ancient Linux distributions.
 * It was not possible to configure `ssl.ca.location` on OSX, the property
   would automatically revert back to `probe` (default value).
   This regression was introduced in v1.8.0. (#3566)
 * librdkafka's internal timers would not start if the timeout was set to 0,
   which would result in some timeout operations not being enforced correctly,
   e.g., the transactional producer API timeouts.
   These timers are now started with a timeout of 1 microsecond.

### Transactional producer fixes

 * Upon quick repeated leader changes the transactional producer could receive
   an `OUT_OF_ORDER_SEQUENCE` error from the broker, which triggered an
   Epoch bump on the producer resulting in an InitProducerIdRequest being sent
   to the transaction coordinator in the middle of a transaction.
   This request would start a new transaction on the coordinator, but the
   producer would still think (erroneously) it was in current transaction.
   Any messages produced in the current transaction prior to this event would
   be silently lost when the application committed the transaction, leading
   to message loss.
   This has been fixed by setting the Abortable transaction error state
   in the producer. #3575.
 * The transactional producer could stall during a transaction if the transaction
   coordinator changed while adding offsets to the transaction (send_offsets_to_transaction()).
   This stall lasted until the coordinator connection went down, the
   transaction timed out, transaction was aborted, or messages were produced
   to a new partition, whichever came first. #3571.



*Note: there was no v1.8.1 librdkafka release*


# librdkafka v1.8.0

librdkafka v1.8.0 is a security release:

 * Upgrade bundled zlib version from 1.2.8 to 1.2.11 in the `librdkafka.redist`
   NuGet package. The updated zlib version fixes CVEs:
   CVE-2016-9840, CVE-2016-9841, CVE-2016-9842, CVE-2016-9843
   See https://github.com/edenhill/librdkafka/issues/2934 for more information.
 * librdkafka now uses [vcpkg](https://vcpkg.io/) for up-to-date Windows
   dependencies in the `librdkafka.redist` NuGet package:
   OpenSSL 1.1.1l, zlib 1.2.11, zstd 1.5.0.
 * The upstream dependency (OpenSSL, zstd, zlib) source archive checksums are
   now verified when building with `./configure --install-deps`.
   These builds are used by the librdkafka builds bundled with
   confluent-kafka-go, confluent-kafka-python and confluent-kafka-dotnet.


## Enhancements

 * Producer `flush()` now overrides the `linger.ms` setting for the duration
   of the `flush()` call, effectively triggering immediate transmission of
   queued messages. (#3489)

## Fixes

### General fixes

 * Correctly detect presence of zlib via compilation check. (Chris Novakovic)
 * `ERR__ALL_BROKERS_DOWN` is no longer emitted when the coordinator
   connection goes down, only when all standard named brokers have been tried.
   This fixes the issue with `ERR__ALL_BROKERS_DOWN` being triggered on
   `consumer_close()`. It is also now only emitted if the connection was fully
   up (past handshake), and not just connected.
 * `rd_kafka_query_watermark_offsets()`, `rd_kafka_offsets_for_times()`,
   `consumer_lag` metric, and `auto.offset.reset` now honour
   `isolation.level` and will return the Last Stable Offset (LSO)
   when `isolation.level` is set to `read_committed` (default), rather than
   the uncommitted high-watermark when it is set to `read_uncommitted`. (#3423)
 * SASL GSSAPI is now usable when `sasl.kerberos.min.time.before.relogin`
   is set to 0 - which disables ticket refreshes (by @mpekalski, #3431).
 * Rename internal crc32c() symbol to rd_crc32c() to avoid conflict with
   other static libraries (#3421).
 * `txidle` and `rxidle` in the statistics object was emitted as 18446744073709551615 when no idle was known. -1 is now emitted instead. (#3519)


### Consumer fixes

 * Automatically retry offset commits on `ERR_REQUEST_TIMED_OUT`,
   `ERR_COORDINATOR_NOT_AVAILABLE`, and `ERR_NOT_COORDINATOR` (#3398).
   Offset commits will be retried twice.
 * Timed auto commits did not work when only using assign() and not subscribe().
   This regression was introduced in v1.7.0.
 * If the topics matching the current subscription changed (or the application
   updated the subscription) while there was an outstanding JoinGroup or
   SyncGroup request, an additional request would sometimes be sent before
   handling the response of the first. This in turn lead to internal state
   issues that could cause a crash or malbehaviour.
   The consumer will now wait for any outstanding JoinGroup or SyncGroup
   responses before re-joining the group.
 * `auto.offset.reset` could previously be triggered by temporary errors,
   such as disconnects and timeouts (after the two retries are exhausted).
   This is now fixed so that the auto offset reset policy is only triggered
   for permanent errors.
 * The error that triggers `auto.offset.reset` is now logged to help the
   application owner identify the reason of the reset.
 * If a rebalance takes longer than a consumer's `session.timeout.ms`, the
   consumer will remain in the group as long as it receives heartbeat responses
   from the broker.


### Admin fixes

 * `DeleteRecords()` could crash if one of the underlying requests
   (for a given partition leader) failed at the transport level (e.g., timeout).
   (#3476).



# librdkafka v1.7.0

librdkafka v1.7.0 is feature release:

 * [KIP-360](https://cwiki.apache.org/confluence/pages/viewpage.action?pageId=89068820) - Improve reliability of transactional producer.
   Requires Apache Kafka 2.5 or later.
 * OpenSSL Engine support (`ssl.engine.location`) by @adinigam and @ajbarb.


## Enhancements

 * Added `connections.max.idle.ms` to automatically close idle broker
   connections.
   This feature is disabled by default unless `bootstrap.servers` contains
   the string `azure` in which case the default is set to <4 minutes to improve
   connection reliability and circumvent limitations with the Azure load
   balancers (see #3109 for more information).
 * Bumped to OpenSSL 1.1.1k in binary librdkafka artifacts.
 * The binary librdkafka artifacts for Alpine are now using Alpine 3.12.
   OpenSSL 1.1.1k.
 * Improved static librdkafka Windows builds using MinGW (@neptoess, #3130).
 * The `librdkafka.redist` NuGet package now has updated zlib, zstd and
   OpenSSL versions (from vcpkg).


## Security considerations

 * The zlib version bundled with the `librdkafka.redist` NuGet package has now been upgraded
   from zlib 1.2.8 to 1.2.11, fixing the following CVEs:
   * CVE-2016-9840: undefined behaviour (compiler dependent) in inflate (decompression) code: this is used by the librdkafka consumer. Risk of successfully exploitation through consumed messages is eastimated very low.
   * CVE-2016-9841: undefined behaviour (compiler dependent) in inflate code: this is used by the librdkafka consumer. Risk of successfully exploitation through consumed messages is eastimated very low.
   * CVE-2016-9842: undefined behaviour in inflateMark(): this API is not used by librdkafka.
   * CVE-2016-9843: issue in crc32_big() which is called from crc32_z(): this API is not used by librdkafka.

## Upgrade considerations

 * The C++ `oauthbearer_token_refresh_cb()` was missing a `Handle *`
   argument that has now been added. This is a breaking change but the original
   function signature is considered a bug.
   This change only affects C++ OAuth developers.
 * [KIP-735](https://cwiki.apache.org/confluence/display/KAFKA/KIP-735%3A+Increase+default+consumer+session+timeout) The consumer `session.timeout.ms`
   default was changed from 10 to 45 seconds to make consumer groups more
   robust and less sensitive to temporary network and cluster issues.
 * Statistics: `consumer_lag` is now using the `committed_offset`,
   while the new `consumer_lag_stored` is using `stored_offset`
   (offset to be committed).
   This is more correct than the previous `consumer_lag` which was using
   either `committed_offset` or `app_offset` (last message passed
   to application).
 * The `librdkafka.redist` NuGet package is now built with MSVC runtime v140
   (VS 2015). Previous versions were built with MSVC runtime v120 (VS 2013).


## Fixes

### General fixes

 * Fix accesses to freed metadata cache mutexes on client termination (#3279)
 * There was a race condition on receiving updated metadata where a broker id
   update (such as bootstrap to proper broker transformation) could finish after
   the topic metadata cache was updated, leading to existing brokers seemingly
   being not available.
   One occurrence of this issue was query_watermark_offsets() that could return
   `ERR__UNKNOWN_PARTITION` for existing partitions shortly after the
   client instance was created.
 * The OpenSSL context is now initialized with `TLS_client_method()`
   (on OpenSSL >= 1.1.0) instead of the deprecated and outdated
   `SSLv23_client_method()`.
 * The initial cluster connection on client instance creation could sometimes
   be delayed up to 1 second if a `group.id` or `transactional.id`
   was configured (#3305).
 * Speed up triggering of new broker connections in certain cases by exiting
   the broker thread io/op poll loop when a wakeup op is received.
 * SASL GSSAPI: The Kerberos kinit refresh command was triggered from
   `rd_kafka_new()` which made this call blocking if the refresh command
   was taking long. The refresh is now performed by the background rdkafka
   main thread.
 * Fix busy-loop (100% CPU on the broker threads) during the handshake phase
   of an SSL connection.
 * Disconnects during SSL handshake are now propagated as transport errors
   rather than SSL errors, since these disconnects are at the transport level
   (e.g., incorrect listener, flaky load balancer, etc) and not due to SSL
   issues.
 * Increment metadata fast refresh interval backoff exponentially (@ajbarb, #3237).
 * Unthrottled requests are no longer counted in the `brokers[].throttle`
   statistics object.
 * Log CONFWARN warning when global topic configuration properties
   are overwritten by explicitly setting a `default_topic_conf`.

### Consumer fixes

 * If a rebalance happened during a `consume_batch..()` call the already
   accumulated messages for revoked partitions were not purged, which would
   pass messages to the application for partitions that were no longer owned
   by the consumer. Fixed by @jliunyu. #3340.
 * Fix balancing and reassignment issues with the cooperative-sticky assignor.
   #3306.
 * Fix incorrect detection of first rebalance in sticky assignor (@hallfox).
 * Aborted transactions with no messages produced to a partition could
   cause further successfully committed messages in the same Fetch response to
   be ignored, resulting in consumer-side message loss.
   A log message along the lines `Abort txn ctrl msg bad order at offset
   7501: expected before or at 7702: messages in aborted transactions may be delivered to the application`
   would be seen.
   This is a rare occurrence where a transactional producer would register with
   the partition but not produce any messages before aborting the transaction.
 * The consumer group deemed cached metadata up to date by checking
   `topic.metadata.refresh.interval.ms`: if this property was set too low
   it would cause cached metadata to be unusable and new metadata to be fetched,
   which could delay the time it took for a rebalance to settle.
   It now correctly uses `metadata.max.age.ms` instead.
 * The consumer group timed auto commit would attempt commits during rebalances,
   which could result in "Illegal generation" errors. This is now fixed, the
   timed auto committer is only employed in the steady state when no rebalances
   are taking places. Offsets are still auto committed when partitions are
   revoked.
 * Retriable FindCoordinatorRequest errors are no longer propagated to
   the application as they are retried automatically.
 * Fix rare crash (assert `rktp_started`) on consumer termination
   (introduced in v1.6.0).
 * Fix unaligned access and possibly corrupted snappy decompression when
   building with MSVC (@azat)
 * A consumer configured with the `cooperative-sticky` assignor did
   not actively Leave the group on unsubscribe(). This delayed the
   rebalance for the remaining group members by up to `session.timeout.ms`.
 * The current subscription list was sometimes leaked when unsubscribing.

### Producer fixes

 * The timeout value of `flush()` was not respected when delivery reports
   were scheduled as events (such as for confluent-kafka-go) rather than
   callbacks.
 * There was a race conditition in `purge()` which could cause newly
   created partition objects, or partitions that were changing leaders, to
   not have their message queues purged. This could cause
   `abort_transaction()` to time out. This issue is now fixed.
 * In certain high-thruput produce rate patterns producing could stall for
   1 second, regardless of `linger.ms`, due to rate-limiting of internal
   queue wakeups. This is now fixed by not rate-limiting queue wakeups but
   instead limiting them to one wakeup per queue reader poll. #2912.

### Transactional Producer fixes

 * KIP-360: Fatal Idempotent producer errors are now recoverable by the
   transactional producer and will raise a `txn_requires_abort()` error.
 * If the cluster went down between `produce()` and `commit_transaction()`
   and before any partitions had been registered with the coordinator, the
   messages would time out but the commit would succeed because nothing
   had been sent to the coordinator. This is now fixed.
 * If the current transaction failed while `commit_transaction()` was
   checking the current transaction state an invalid state transaction could
   occur which in turn would trigger a assertion crash.
   This issue showed up as "Invalid txn state transition: .." crashes, and is
   now fixed by properly synchronizing both checking and transition of state.



# librdkafka v1.6.1

librdkafka v1.6.1 is a maintenance release.

## Upgrade considerations

 * Fatal idempotent producer errors are now also fatal to the transactional
   producer. This is a necessary step to maintain data integrity prior to
   librdkafka supporting KIP-360. Applications should check any transactional
   API errors for the is_fatal flag and decommission the transactional producer
   if the flag is set.
 * The consumer error raised by `auto.offset.reset=error` now has error-code
   set to `ERR__AUTO_OFFSET_RESET` to allow an application to differentiate
   between auto offset resets and other consumer errors.


## Fixes

### General fixes

 * Admin API and transactional `send_offsets_to_transaction()` coordinator
   requests, such as TxnOffsetCommitRequest, could in rare cases be sent
   multiple times which could cause a crash.
 * `ssl.ca.location=probe` is now enabled by default on Mac OSX since the
   librdkafka-bundled OpenSSL might not have the same default CA search paths
   as the system or brew installed OpenSSL. Probing scans all known locations.

### Transactional Producer fixes

 * Fatal idempotent producer errors are now also fatal to the transactional
   producer.
 * The transactional producer could crash if the transaction failed while
   `send_offsets_to_transaction()` was called.
 * Group coordinator requests for transactional
   `send_offsets_to_transaction()` calls would leak memory if the
   underlying request was attempted to be sent after the transaction had
   failed.
 * When gradually producing to multiple partitions (resulting in multiple
   underlying AddPartitionsToTxnRequests) subsequent partitions could get
   stuck in pending state under certain conditions. These pending partitions
   would not send queued messages to the broker and eventually trigger
   message timeouts, failing the current transaction. This is now fixed.
 * Committing an empty transaction (no messages were produced and no
   offsets were sent) would previously raise a fatal error due to invalid state
   on the transaction coordinator. We now allow empty/no-op transactions to
   be committed.

### Consumer fixes

 * The consumer will now retry indefinitely (or until the assignment is changed)
   to retrieve committed offsets. This fixes the issue where only two retries
   were attempted when outstanding transactions were blocking OffsetFetch
   requests with `ERR_UNSTABLE_OFFSET_COMMIT`. #3265





# librdkafka v1.6.0

librdkafka v1.6.0 is feature release:

 * [KIP-429 Incremental rebalancing](https://cwiki.apache.org/confluence/display/KAFKA/KIP-429%3A+Kafka+Consumer+Incremental+Rebalance+Protocol) with sticky
   consumer group partition assignor (KIP-54) (by @mhowlett).
 * [KIP-480 Sticky producer partitioning](https://cwiki.apache.org/confluence/display/KAFKA/KIP-480%3A+Sticky+Partitioner) (`sticky.partitioning.linger.ms`) -
   achieves higher throughput and lower latency through sticky selection
   of random partition (by @abbycriswell).
 * AdminAPI: Add support for `DeleteRecords()`, `DeleteGroups()` and
   `DeleteConsumerGroupOffsets()` (by @gridaphobe)
 * [KIP-447 Producer scalability for exactly once semantics](https://cwiki.apache.org/confluence/display/KAFKA/KIP-447%3A+Producer+scalability+for+exactly+once+semantics) -
   allows a single transactional producer to be used for multiple input
   partitions. Requires Apache Kafka 2.5 or later.
 * Transactional producer fixes and improvements, see **Transactional Producer fixes** below.
 * The [librdkafka.redist](https://www.nuget.org/packages/librdkafka.redist/)
   NuGet package now supports Linux ARM64/Aarch64.


## Upgrade considerations

 * Sticky producer partitioning (`sticky.partitioning.linger.ms`) is
   enabled by default (10 milliseconds) which affects the distribution of
   randomly partitioned messages, where previously these messages would be
   evenly distributed over the available partitions they are now partitioned
   to a single partition for the duration of the sticky time
   (10 milliseconds by default) before a new random sticky partition
   is selected.
 * The new KIP-447 transactional producer scalability guarantees are only
   supported on Apache Kafka 2.5 or later, on earlier releases you will
   need to use one producer per input partition for EOS. This limitation
   is not enforced by the producer or broker.
 * Error handling for the transactional producer has been improved, see
   the **Transactional Producer fixes** below for more information.


## Known issues

 * The Transactional Producer's API timeout handling is inconsistent with the
   underlying protocol requests, it is therefore strongly recommended that
   applications call `rd_kafka_commit_transaction()` and
   `rd_kafka_abort_transaction()` with the `timeout_ms` parameter
   set to `-1`, which will use the remaining transaction timeout.


## Enhancements

 * KIP-107, KIP-204: AdminAPI: Added `DeleteRecords()` (by @gridaphobe).
 * KIP-229: AdminAPI: Added `DeleteGroups()` (by @gridaphobe).
 * KIP-496: AdminAPI: Added `DeleteConsumerGroupOffsets()`.
 * KIP-464: AdminAPI: Added support for broker-side default partition count
   and replication factor for `CreateTopics()`.
 * Windows: Added `ssl.ca.certificate.stores` to specify a list of
   Windows Certificate Stores to read CA certificates from, e.g.,
   `CA,Root`. `Root` remains the default store.
 * Use reentrant `rand_r()` on supporting platforms which decreases lock
   contention (@azat).
 * Added `assignor` debug context for troubleshooting consumer partition
   assignments.
 * Updated to OpenSSL v1.1.1i when building dependencies.
 * Update bundled lz4 (used when `./configure --disable-lz4-ext`) to v1.9.3
   which has vast performance improvements.
 * Added `rd_kafka_conf_get_default_topic_conf()` to retrieve the
   default topic configuration object from a global configuration object.
 * Added `conf` debugging context to `debug` - shows set configuration
   properties on client and topic instantiation. Sensitive properties
   are redacted.
 * Added `rd_kafka_queue_yield()` to cancel a blocking queue call.
 * Will now log a warning when multiple ClusterIds are seen, which is an
   indication that the client might be erroneously configured to connect to
   multiple clusters which is not supported.
 * Added `rd_kafka_seek_partitions()` to seek multiple partitions to
   per-partition specific offsets.


## Fixes

### General fixes

 * Fix a use-after-free crash when certain coordinator requests were retried.
 * The C++ `oauthbearer_set_token()` function would call `free()` on
   a `new`-created pointer, possibly leading to crashes or heap corruption (#3194)

### Consumer fixes

 * The consumer assignment and consumer group implementations have been
   decoupled, simplified and made more strict and robust. This will sort out
   a number of edge cases for the consumer where the behaviour was previously
   undefined.
 * Partition fetch state was not set to STOPPED if OffsetCommit failed.
 * The session timeout is now enforced locally also when the coordinator
   connection is down, which was not previously the case.


### Transactional Producer fixes

 * Transaction commit or abort failures on the broker, such as when the
   producer was fenced by a newer instance, were not propagated to the
   application resulting in failed commits seeming successful.
   This was a critical race condition for applications that had a delay after
   producing messages (or sendings offsets) before committing or
   aborting the transaction. This issue has now been fixed and test coverage
   improved.
 * The transactional producer API would return `RD_KAFKA_RESP_ERR__STATE`
   when API calls were attempted after the transaction had failed, we now
   try to return the error that caused the transaction to fail in the first
   place, such as `RD_KAFKA_RESP_ERR__FENCED` when the producer has
   been fenced, or `RD_KAFKA_RESP_ERR__TIMED_OUT` when the transaction
   has timed out.
 * Transactional producer retry count for transactional control protocol
   requests has been increased from 3 to infinite, retriable errors
   are now automatically retried by the producer until success or the
   transaction timeout is exceeded. This fixes the case where
   `rd_kafka_send_offsets_to_transaction()` would fail the current
   transaction into an abortable state when `CONCURRENT_TRANSACTIONS` was
   returned by the broker (which is a transient error) and the 3 retries
   were exhausted.


### Producer fixes

 * Calling `rd_kafka_topic_new()` with a topic config object with
   `message.timeout.ms` set could sometimes adjust the global `linger.ms`
   property (if not explicitly configured) which was not desired, this is now
   fixed and the auto adjustment is only done based on the
   `default_topic_conf` at producer creation.
 * `rd_kafka_flush()` could previously return `RD_KAFKA_RESP_ERR__TIMED_OUT`
   just as the timeout was reached if the messages had been flushed but
   there were now no more messages. This has been fixed.




# librdkafka v1.5.3

librdkafka v1.5.3 is a maintenance release.

## Upgrade considerations

 * CentOS 6 is now EOL and is no longer included in binary librdkafka packages,
   such as NuGet.

## Fixes

### General fixes

 * Fix a use-after-free crash when certain coordinator requests were retried.
 * Coordinator requests could be left uncollected on instance destroy which
   could lead to hang.
 * Fix rare 1 second stalls by forcing rdkafka main thread wakeup when a new
   next-timer-to-be-fired is scheduled.
 * Fix additional cases where broker-side automatic topic creation might be
   triggered unexpectedly.
 * AdminAPI: The operation_timeout (on-broker timeout) previously defaulted to 0,
   but now defaults to `socket.timeout.ms` (60s).
 * Fix possible crash for Admin API protocol requests that fail at the
   transport layer or prior to sending.


### Consumer fixes

 * Consumer would not filter out messages for aborted transactions
   if the messages were compressed (#3020).
 * Consumer destroy without prior `close()` could hang in certain
   cgrp states (@gridaphobe, #3127).
 * Fix possible null dereference in `Message::errstr()` (#3140).
 * The `roundrobin` partition assignment strategy could get stuck in an
   endless loop or generate uneven assignments in case the group members
   had asymmetric subscriptions (e.g., c1 subscribes to t1,t2 while c2
   subscribes to t2,t3).  (#3159)
 * Mixing committed and logical or absolute offsets in the partitions
   passed to `rd_kafka_assign()` would in previous released ignore the
   logical or absolute offsets and use the committed offsets for all partitions.
   This is now fixed. (#2938)




# librdkafka v1.5.2

librdkafka v1.5.2 is a maintenance release.


## Upgrade considerations

 * The default value for the producer configuration property `retries` has
   been increased from 2 to infinity, effectively limiting Produce retries to
   only `message.timeout.ms`.
   As the reasons for the automatic internal retries vary (various broker error
   codes as well as transport layer issues), it doesn't make much sense to limit
   the number of retries for retriable errors, but instead only limit the
   retries based on the allowed time to produce a message.
 * The default value for the producer configuration property
   `request.timeout.ms` has been increased from 5 to 30 seconds to match
   the Apache Kafka Java producer default.
   This change yields increased robustness for broker-side congestion.


## Enhancements

 * The generated `CONFIGURATION.md` (through `rd_kafka_conf_properties_show())`)
   now include all properties and values, regardless if they were included in
   the build, and setting a disabled property or value through
   `rd_kafka_conf_set()` now returns `RD_KAFKA_CONF_INVALID` and provides
   a more useful error string saying why the property can't be set.
 * Consumer configs on producers and vice versa will now be logged with
   warning messages on client instantiation.

## Fixes

### Security fixes

 * There was an incorrect call to zlib's `inflateGetHeader()` with
   unitialized memory pointers that could lead to the GZIP header of a fetched
   message batch to be copied to arbitrary memory.
   This function call has now been completely removed since the result was
   not used.
   Reported by Ilja van Sprundel.


### General fixes

 * `rd_kafka_topic_opaque()` (used by the C++ API) would cause object
   refcounting issues when used on light-weight (error-only) topic objects
   such as consumer errors (#2693).
 * Handle name resolution failures when formatting IP addresses in error logs,
   and increase printed hostname limit to ~256 bytes (was ~60).
 * Broker sockets would be closed twice (thus leading to potential race
   condition with fd-reuse in other threads) if a custom `socket_cb` would
   return error.

### Consumer fixes

 * The `roundrobin` `partition.assignment.strategy` could crash (assert)
   for certain combinations of members and partitions.
   This is a regression in v1.5.0. (#3024)
 * The C++ `KafkaConsumer` destructor did not destroy the underlying
   C `rd_kafka_t` instance, causing a leak if `close()` was not used.
 * Expose rich error strings for C++ Consumer `Message->errstr()`.
 * The consumer could get stuck if an outstanding commit failed during
   rebalancing (#2933).
 * Topic authorization errors during fetching are now reported only once (#3072).

### Producer fixes

 * Topic authorization errors are now properly propagated for produced messages,
   both through delivery reports and as `ERR_TOPIC_AUTHORIZATION_FAILED`
   return value from `produce*()` (#2215)
 * Treat cluster authentication failures as fatal in the transactional
   producer (#2994).
 * The transactional producer code did not properly reference-count partition
   objects which could in very rare circumstances lead to a use-after-free bug
   if a topic was deleted from the cluster when a transaction was using it.
 * `ERR_KAFKA_STORAGE_ERROR` is now correctly treated as a retriable
   produce error (#3026).
 * Messages that timed out locally would not fail the ongoing transaction.
   If the application did not take action on failed messages in its delivery
   report callback and went on to commit the transaction, the transaction would
   be successfully committed, simply omitting the failed messages.
 * EndTxnRequests (sent on commit/abort) are only retried in allowed
   states (#3041).
   Previously the transaction could hang on commit_transaction() if an abortable
   error was hit and the EndTxnRequest was to be retried.


*Note: there was no v1.5.1 librdkafka release*




# librdkafka v1.5.0

The v1.5.0 release brings usability improvements, enhancements and fixes to
librdkafka.

## Enhancements

 * Improved broker connection error reporting with more useful information and
   hints on the cause of the problem.
 * Consumer: Propagate errors when subscribing to unavailable topics (#1540)
 * Producer: Add `batch.size` producer configuration property (#638)
 * Add `topic.metadata.propagation.max.ms` to allow newly manually created
   topics to be propagated throughout the cluster before reporting them
   as non-existent. This fixes race issues where CreateTopics() is
   quickly followed by produce().
 * Prefer least idle connection for periodic metadata refreshes, et.al.,
   to allow truly idle connections to time out and to avoid load-balancer-killed
   idle connection errors (#2845)
 * Added `rd_kafka_event_debug_contexts()` to get the debug contexts for
   a debug log line (by @wolfchimneyrock).
 * Added Test scenarios which define the cluster configuration.
 * Added MinGW-w64 builds (@ed-alertedh, #2553)
 * `./configure --enable-XYZ` now requires the XYZ check to pass,
   and `--disable-XYZ` disables the feature altogether (@benesch)
 * Added `rd_kafka_produceva()` which takes an array of produce arguments
   for situations where the existing `rd_kafka_producev()` va-arg approach
   can't be used.
 * Added `rd_kafka_message_broker_id()` to see the broker that a message
   was produced or fetched from, or an error was associated with.
 * Added RTT/delay simulation to mock brokers.


## Upgrade considerations

 * Subscribing to non-existent and unauthorized topics will now propagate
   errors `RD_KAFKA_RESP_ERR_UNKNOWN_TOPIC_OR_PART` and
   `RD_KAFKA_RESP_ERR_TOPIC_AUTHORIZATION_FAILED` to the application through
   the standard consumer error (the err field in the message object).
 * Consumer will no longer trigger auto creation of topics,
   `allow.auto.create.topics=true` may be used to re-enable the old deprecated
   functionality.
 * The default consumer pre-fetch queue threshold `queued.max.messages.kbytes`
   has been decreased from 1GB to 64MB to avoid excessive network usage for low
   and medium throughput consumer applications. High throughput consumer
   applications may need to manually set this property to a higher value.
 * The default consumer Fetch wait time has been increased from 100ms to 500ms
   to avoid excessive network usage for low throughput topics.
 * If OpenSSL is linked statically, or `ssl.ca.location=probe` is configured,
   librdkafka will probe known CA certificate paths and automatically use the
   first one found. This should alleviate the need to configure
   `ssl.ca.location` when the statically linked OpenSSL's OPENSSLDIR differs
   from the system's CA certificate path.
 * The heuristics for handling Apache Kafka < 0.10 brokers has been removed to
   improve connection error handling for modern Kafka versions.
   Users on Brokers 0.9.x or older should already be configuring
   `api.version.request=false` and `broker.version.fallback=...` so there
   should be no functional change.
 * The default producer batch accumulation time, `linger.ms`, has been changed
   from 0.5ms to 5ms to improve batch sizes and throughput while reducing
   the per-message protocol overhead.
   Applications that require lower produce latency than 5ms will need to
   manually set `linger.ms` to a lower value.
 * librdkafka's build tooling now requires Python 3.x (python3 interpreter).


## Fixes

### General fixes

 * The client could crash in rare circumstances on ApiVersion or
   SaslHandshake request timeouts (#2326)
 * `./configure --LDFLAGS='a=b, c=d'` with arguments containing = are now
   supported (by @sky92zwq).
 * `./configure` arguments now take precedence over cached `configure` variables
   from previous invocation.
 * Fix theoretical crash on coord request failure.
 * Unknown partition error could be triggered for existing partitions when
   additional partitions were added to a topic (@benesch, #2915)
 * Quickly refresh topic metadata for desired but non-existent partitions.
   This will speed up the initial discovery delay when new partitions are added
   to an existing topic (#2917).


### Consumer fixes

 * The roundrobin partition assignor could crash if subscriptions
   where asymmetrical (different sets from different members of the group).
   Thanks to @ankon and @wilmai for identifying the root cause (#2121).
 * The consumer assignors could ignore some topics if there were more subscribed
   topics than consumers in taking part in the assignment.
 * The consumer would connect to all partition leaders of a topic even
   for partitions that were not being consumed (#2826).
 * Initial consumer group joins should now be a couple of seconds quicker
   thanks expedited query intervals (@benesch).
 * Fix crash and/or inconsistent subscriptions when using multiple consumers
   (in the same process) with wildcard topics on Windows.
 * Don't propagate temporary offset lookup errors to application.
 * Immediately refresh topic metadata when partitions are reassigned to other
   brokers, avoiding a fetch stall of up to `topic.metadata.refresh.interval.ms`. (#2955)
 * Memory for batches containing control messages would not be freed when
   using the batch consume APIs (@pf-qiu, #2990).


### Producer fixes

 * Proper locking for transaction state in EndTxn handler.



# librdkafka v1.4.4

v1.4.4 is a maintenance release with the following fixes and enhancements:

 * Transactional producer could crash on request timeout due to dereferencing
   NULL pointer of non-existent response object.
 * Mark `rd_kafka_send_offsets_to_transaction()` CONCURRENT_TRANSACTION (et.al)
   errors as retriable.
 * Fix crash on transactional coordinator FindCoordinator request failure.
 * Minimize broker re-connect delay when broker's connection is needed to
   send requests.
 * Proper locking for transaction state in EndTxn handler.
 * `socket.timeout.ms` was ignored when `transactional.id` was set.
 * Added RTT/delay simulation to mock brokers.

*Note: there was no v1.4.3 librdkafka release*



# librdkafka v1.4.2

v1.4.2 is a maintenance release with the following fixes and enhancements:

 * Fix produce/consume hang after partition goes away and comes back,
   such as when a topic is deleted and re-created.
 * Consumer: Reset the stored offset when partitions are un-assign()ed (fixes #2782).
    This fixes the case where a manual offset-less commit() or the auto-committer
    would commit a stored offset from a previous assignment before
    a new message was consumed by the application.
 * Probe known CA cert paths and set default `ssl.ca.location` accordingly
   if OpenSSL is statically linked or `ssl.ca.location` is set to `probe`.
 * Per-partition OffsetCommit errors were unhandled (fixes #2791)
 * Seed the PRNG (random number generator) by default, allow application to
   override with `enable.random.seed=false` (#2795)
 * Fix stack overwrite (of 1 byte) when SaslHandshake MechCnt is zero
 * Align bundled c11 threads (tinycthreads) constants to glibc and musl (#2681)
 * Fix return value of rd_kafka_test_fatal_error() (by @ckb42)
 * Ensure CMake sets disabled defines to zero on Windows (@benesch)


*Note: there was no v1.4.1 librdkafka release*





# Older releases

See https://github.com/edenhill/librdkafka/releases<|MERGE_RESOLUTION|>--- conflicted
+++ resolved
@@ -1,36 +1,27 @@
 # librdkafka v2.1.1
 
-<<<<<<< HEAD
-librdkafka v2.1.1 is a bugfix release:
-
- * Avoid a duplicate message when a fetch response is received
+librdkafka v2.1.1 is a maintenance release:
+
+ * Avoid duplicate messages when a fetch response is received
    in the middle of an offset validation request (#4261).
-=======
-librdkafka v2.1.1 is a maintenance release:
-
  * Fix segmentation fault when subscribing to a non-existent topic and
    calling `rd_kafka_message_leader_epoch()` on the polled `rkmessage` (#4245).
  * Fix a segmentation fault when fetching from follower and the partition lease
    expires while waiting for the result of a list offsets operation (#4254).
 
->>>>>>> 3de70e46
-
 ## Fixes
 
 ### Consumer fixes
 
-<<<<<<< HEAD
-  * A duplicate message can be emitted when a fetch response is received
-    in the middle of an offset validation request. Solved by discarding
-    the fetched message if the state is not `ACTIVE`.
-=======
+ * Duplicate messages can be emitted when a fetch response is received
+   in the middle of an offset validation request. Solved by discarding
+   the fetch if the state is not `ACTIVE`.
  * When fetching from follower, if the partition lease expires after 5 minutes,
    and a list offsets operation was requested to retrieve the earliest
    or latest offset, it resulted in segmentation fault. This was fixed by
    allowing threads different from the main one to call
    the `rd_kafka_toppar_set_fetch_state` function, given they hold
    the lock on the `rktp`.
->>>>>>> 3de70e46
 
 
 
@@ -101,14 +92,11 @@
    interceptors might be called incorrectly (maybe multiple times) for not consumed messages.
 
 ### Consume API
-<<<<<<< HEAD
-
-  * A duplicate message can be emitted when a fetch response is received
-    in the middle of an offset validation request.
-=======
-  * Segmentation fault when subscribing to a non-existent topic and
-    calling `rd_kafka_message_leader_epoch()` on the polled `rkmessage`.
->>>>>>> 3de70e46
+
+ * Duplicate messages can be emitted when a fetch response is received
+   in the middle of an offset validation request.
+ * Segmentation fault when subscribing to a non-existent topic and
+   calling `rd_kafka_message_leader_epoch()` on the polled `rkmessage`.
 
 
 
