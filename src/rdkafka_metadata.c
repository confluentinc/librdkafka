/*
 * librdkafka - Apache Kafka C library
 *
 * Copyright (c) 2012-2022, Magnus Edenhill
 *               2023, Confluent Inc.
 * All rights reserved.
 *
 * Redistribution and use in source and binary forms, with or without
 * modification, are permitted provided that the following conditions are met:
 *
 * 1. Redistributions of source code must retain the above copyright notice,
 *    this list of conditions and the following disclaimer.
 * 2. Redistributions in binary form must reproduce the above copyright notice,
 *    this list of conditions and the following disclaimer in the documentation
 *    and/or other materials provided with the distribution.
 *
 * THIS SOFTWARE IS PROVIDED BY THE COPYRIGHT HOLDERS AND CONTRIBUTORS "AS IS"
 * AND ANY EXPRESS OR IMPLIED WARRANTIES, INCLUDING, BUT NOT LIMITED TO, THE
 * IMPLIED WARRANTIES OF MERCHANTABILITY AND FITNESS FOR A PARTICULAR PURPOSE
 * ARE DISCLAIMED. IN NO EVENT SHALL THE COPYRIGHT OWNER OR CONTRIBUTORS BE
 * LIABLE FOR ANY DIRECT, INDIRECT, INCIDENTAL, SPECIAL, EXEMPLARY, OR
 * CONSEQUENTIAL DAMAGES (INCLUDING, BUT NOT LIMITED TO, PROCUREMENT OF
 * SUBSTITUTE GOODS OR SERVICES; LOSS OF USE, DATA, OR PROFITS; OR BUSINESS
 * INTERRUPTION) HOWEVER CAUSED AND ON ANY THEORY OF LIABILITY, WHETHER IN
 * CONTRACT, STRICT LIABILITY, OR TORT (INCLUDING NEGLIGENCE OR OTHERWISE)
 * ARISING IN ANY WAY OUT OF THE USE OF THIS SOFTWARE, EVEN IF ADVISED OF THE
 * POSSIBILITY OF SUCH DAMAGE.
 */


#include "rd.h"
#include "rdkafka_int.h"
#include "rdkafka_topic.h"
#include "rdkafka_broker.h"
#include "rdkafka_request.h"
#include "rdkafka_idempotence.h"
#include "rdkafka_metadata.h"

#include <string.h>
#include <stdarg.h>

/**
 * @brief Id comparator for rd_kafka_metadata_broker_internal_t
 */
int rd_kafka_metadata_broker_internal_cmp(const void *_a, const void *_b) {
        const rd_kafka_metadata_broker_internal_t *a = _a;
        const rd_kafka_metadata_broker_internal_t *b = _b;
        return RD_CMP(a->id, b->id);
}


/**
 * @brief Id comparator for struct rd_kafka_metadata_broker*
 */
int rd_kafka_metadata_broker_cmp(const void *_a, const void *_b) {
        const struct rd_kafka_metadata_broker *a = _a;
        const struct rd_kafka_metadata_broker *b = _b;
        return RD_CMP(a->id, b->id);
}


/**
 * @brief Id comparator for rd_kafka_metadata_partition_internal_t
 */
static int rd_kafka_metadata_partition_internal_cmp(const void *_a,
                                                    const void *_b) {
        const rd_kafka_metadata_partition_internal_t *a = _a;
        const rd_kafka_metadata_partition_internal_t *b = _b;
        return RD_CMP(a->id, b->id);
}

/**
 * @brief Helper function to clear a rd_kafka_metadata_partition.
 *
 * @note Does not deallocate the rd_kafka_metadata_partition itself.
 * @note Should not be used if there is an metadata struct allocated with
 * tmpabuf in which rd_kafka_metadata_partition is contained.
 */
void rd_kafka_metadata_partition_clear(
    struct rd_kafka_metadata_partition *rkmp) {
        RD_IF_FREE(rkmp->isrs, rd_free);
        RD_IF_FREE(rkmp->replicas, rd_free);
}


rd_kafka_resp_err_t
rd_kafka_metadata(rd_kafka_t *rk,
                  int all_topics,
                  rd_kafka_topic_t *only_rkt,
                  const struct rd_kafka_metadata **metadatap,
                  int timeout_ms) {
        rd_kafka_q_t *rkq;
        rd_kafka_broker_t *rkb;
        rd_kafka_op_t *rko;
        rd_ts_t ts_end = rd_timeout_init(timeout_ms);
        rd_list_t topics;
        rd_bool_t allow_auto_create_topics =
            rk->rk_conf.allow_auto_create_topics;

        /* Query any broker that is up, and if none are up pick the first one,
         * if we're lucky it will be up before the timeout */
        rkb = rd_kafka_broker_any_usable(rk, timeout_ms, RD_DO_LOCK, 0,
                                         "application metadata request");
        if (!rkb)
                return RD_KAFKA_RESP_ERR__TRANSPORT;

        rkq = rd_kafka_q_new(rk);

        rd_list_init(&topics, 0, rd_free);
        if (!all_topics) {
                if (only_rkt)
                        rd_list_add(&topics,
                                    rd_strdup(rd_kafka_topic_name(only_rkt)));
                else {
                        int cache_cnt;
                        rd_kafka_local_topics_to_list(rkb->rkb_rk, &topics,
                                                      &cache_cnt);
                        /* Don't trigger auto-create for cached topics */
                        if (rd_list_cnt(&topics) == cache_cnt)
                                allow_auto_create_topics = rd_true;
                }
        }

        /* Async: request metadata */
        rko = rd_kafka_op_new(RD_KAFKA_OP_METADATA);
        rd_kafka_op_set_replyq(rko, rkq, 0);
        rko->rko_u.metadata.force = 1; /* Force metadata request regardless
                                        * of outstanding metadata requests. */
        rd_kafka_MetadataRequest(rkb, &topics, NULL, "application requested",
                                 allow_auto_create_topics,
                                 /* cgrp_update:
                                  * Only update consumer group state
                                  * on response if this lists all
                                  * topics in the cluster, since a
                                  * partial request may make it seem
                                  * like some subscribed topics are missing. */
                                 all_topics ? rd_true : rd_false,
                                 rd_false /* force_racks */, rko);

        rd_list_destroy(&topics);
        rd_kafka_broker_destroy(rkb);

        /* Wait for reply (or timeout) */
        rko = rd_kafka_q_pop(rkq, rd_timeout_remains_us(ts_end), 0);

        rd_kafka_q_destroy_owner(rkq);

        /* Timeout */
        if (!rko)
                return RD_KAFKA_RESP_ERR__TIMED_OUT;

        /* Error */
        if (rko->rko_err) {
                rd_kafka_resp_err_t err = rko->rko_err;
                rd_kafka_op_destroy(rko);
                return err;
        }

        /* Reply: pass metadata pointer to application who now owns it*/
        rd_kafka_assert(rk, rko->rko_u.metadata.md);
        *metadatap              = rko->rko_u.metadata.md;
        rko->rko_u.metadata.md  = NULL;
        rko->rko_u.metadata.mdi = NULL;
        rd_kafka_op_destroy(rko);

        return RD_KAFKA_RESP_ERR_NO_ERROR;
}



void rd_kafka_metadata_destroy(const struct rd_kafka_metadata *metadata) {
        rd_free((void *)metadata);
}


static rd_kafka_metadata_internal_t *rd_kafka_metadata_copy_internal(
    const rd_kafka_metadata_internal_t *src_internal,
    size_t size,
    rd_bool_t populate_racks) {
        struct rd_kafka_metadata *md;
        rd_kafka_metadata_internal_t *mdi;
        const struct rd_kafka_metadata *src = &src_internal->metadata;
        rd_tmpabuf_t tbuf;
        int i;

        /* metadata is stored in one contigious buffer where structs and
         * and pointed-to fields are layed out in a memory aligned fashion.
         * rd_tmpabuf_t provides the infrastructure to do this.
         * Because of this we copy all the structs verbatim but
         * any pointer fields needs to be copied explicitly to update
         * the pointer address. */
        rd_tmpabuf_new(&tbuf, size, rd_true /*assert on fail*/);
        rd_tmpabuf_finalize(&tbuf);
        mdi = rd_tmpabuf_write(&tbuf, src, sizeof(*mdi));
        md  = &mdi->metadata;

        rd_tmpabuf_write_str(&tbuf, src->orig_broker_name);


        /* Copy Brokers */
        md->brokers = rd_tmpabuf_write(&tbuf, src->brokers,
                                       src->broker_cnt * sizeof(*src->brokers));
        /* Copy internal Brokers */
        mdi->brokers =
            rd_tmpabuf_write(&tbuf, src_internal->brokers,
                             src->broker_cnt * sizeof(*src_internal->brokers));

        for (i = 0; i < md->broker_cnt; i++) {
                md->brokers[i].host =
                    rd_tmpabuf_write_str(&tbuf, src->brokers[i].host);
                if (src_internal->brokers[i].rack_id) {
                        mdi->brokers[i].rack_id = rd_tmpabuf_write_str(
                            &tbuf, src_internal->brokers[i].rack_id);
                }
        }


        /* Copy TopicMetadata */
        md->topics = rd_tmpabuf_write(&tbuf, src->topics,
                                      md->topic_cnt * sizeof(*md->topics));
        /* Copy internal TopicMetadata */
        mdi->topics =
            rd_tmpabuf_write(&tbuf, src_internal->topics,
                             md->topic_cnt * sizeof(*src_internal->topics));

        for (i = 0; i < md->topic_cnt; i++) {
                int j;

                md->topics[i].topic =
                    rd_tmpabuf_write_str(&tbuf, src->topics[i].topic);


                /* Copy partitions */
                md->topics[i].partitions =
                    rd_tmpabuf_write(&tbuf, src->topics[i].partitions,
                                     md->topics[i].partition_cnt *
                                         sizeof(*md->topics[i].partitions));
                /* Copy internal partitions */
                mdi->topics[i].partitions = rd_tmpabuf_write(
                    &tbuf, src_internal->topics[i].partitions,
                    md->topics[i].partition_cnt *
                        sizeof(*src_internal->topics[i].partitions));

                for (j = 0; j < md->topics[i].partition_cnt; j++) {
                        int k;
                        char *rack;
                        rd_list_t *curr_list;

                        /* Copy replicas and ISRs */
                        md->topics[i].partitions[j].replicas = rd_tmpabuf_write(
                            &tbuf, src->topics[i].partitions[j].replicas,
                            md->topics[i].partitions[j].replica_cnt *
                                sizeof(*md->topics[i].partitions[j].replicas));

                        md->topics[i].partitions[j].isrs = rd_tmpabuf_write(
                            &tbuf, src->topics[i].partitions[j].isrs,
                            md->topics[i].partitions[j].isr_cnt *
                                sizeof(*md->topics[i].partitions[j].isrs));

                        mdi->topics[i].partitions[j].racks_cnt = 0;
                        mdi->topics[i].partitions[j].racks     = NULL;

                        /* Iterate through replicas and populate racks, if
                         * needed. */
                        if (!populate_racks)
                                continue;

                        /* This is quite possibly a recomputation, because we've
                         * already done this for the src_internal. However,
                         * since the racks need to point inside the tmpbuf, we
                         * make this calculation again. Since this is done only
                         * in a case of a full metadata refresh, this will be
                         * fairly rare. */
                        curr_list = rd_list_new(0, NULL);
                        for (k = 0; k < md->topics[i].partitions[j].replica_cnt;
                             k++) {
                                rd_kafka_metadata_broker_internal_t key = {
                                    .id = md->topics[i]
                                              .partitions[j]
                                              .replicas[k]};
                                rd_kafka_metadata_broker_internal_t *found =
                                    bsearch(
                                        &key, mdi->brokers, md->broker_cnt,
                                        sizeof(
                                            rd_kafka_metadata_broker_internal_t),
                                        rd_kafka_metadata_broker_internal_cmp);
                                if (!found || !found->rack_id)
                                        continue;
                                rd_list_add(curr_list, found->rack_id);
                        }

                        if (!rd_list_cnt(curr_list)) {
                                rd_list_destroy(curr_list);
                                continue;
                        }

                        rd_list_deduplicate(&curr_list, rd_strcmp2);

                        mdi->topics[i].partitions[j].racks_cnt =
                            rd_list_cnt(curr_list);
                        mdi->topics[i].partitions[j].racks = rd_tmpabuf_alloc(
                            &tbuf, sizeof(char *) * rd_list_cnt(curr_list));
                        RD_LIST_FOREACH(rack, curr_list, k) {
                                /* We don't copy here,`rack` points to memory
                                 * inside `mdi` already, and it's allocated
                                 * within a tmpabuf. So, the lifetime of
                                 * mdi->topics[i].partitions[j].racks[k] is the
                                 * same as the lifetime of the outer `mdi`. */
                                mdi->topics[i].partitions[j].racks[k] = rack;
                        }
                        rd_list_destroy(curr_list);
                }
        }

        /* Check for tmpabuf errors */
        if (rd_tmpabuf_failed(&tbuf))
                rd_kafka_assert(NULL, !*"metadata copy failed");

        /* Deliberately not destroying the tmpabuf since we return
         * its allocated memory. */

        return mdi;
}


/**
 * @returns a newly allocated copy of metadata \p src of size \p size
 */
rd_kafka_metadata_internal_t *
rd_kafka_metadata_copy(const rd_kafka_metadata_internal_t *src_internal,
                       size_t size) {
        return rd_kafka_metadata_copy_internal(src_internal, size, rd_false);
}


/**
 * @returns a newly allocated copy of metadata \p src of size \p size, with
 * partition racks included.
 */
rd_kafka_metadata_internal_t *rd_kafka_metadata_copy_add_racks(
    const rd_kafka_metadata_internal_t *src_internal,
    size_t size) {
        return rd_kafka_metadata_copy_internal(src_internal, size, rd_true);
}

/**
 * @brief Update topic state and information based on topic metadata.
 *
 * @param mdt Topic metadata.
 * @param mdit Topic internal metadata.
 *
 * @locality rdkafka main thread
 * @locks_acquired rd_kafka_wrlock(rk)
 */
static void rd_kafka_parse_Metadata_update_topic(
    rd_kafka_broker_t *rkb,
    const rd_kafka_metadata_topic_t *mdt,
    const rd_kafka_metadata_topic_internal_t *mdit) {

        rd_rkb_dbg(rkb, METADATA, "METADATA",
                   /* The indent below is intentional */
                   "  Topic %s with %i partitions%s%s", mdt->topic,
                   mdt->partition_cnt, mdt->err ? ": " : "",
                   mdt->err ? rd_kafka_err2str(mdt->err) : "");

        /* Ignore metadata completely for temporary errors. (issue #513)
         *   LEADER_NOT_AVAILABLE: Broker is rebalancing
         */
        if (mdt->err == RD_KAFKA_RESP_ERR_LEADER_NOT_AVAILABLE &&
            mdt->partition_cnt == 0) {
                rd_rkb_dbg(rkb, TOPIC, "METADATA",
                           "Temporary error in metadata reply for "
                           "topic %s (PartCnt %i): %s: ignoring",
                           mdt->topic, mdt->partition_cnt,
                           rd_kafka_err2str(mdt->err));
        } else {
                /* Update local topic & partition state based
                 * on metadata */
                rd_kafka_topic_metadata_update2(rkb, mdt, mdit);
        }
}

/**
 * @brief Only brokers with Metadata version >= 9 have reliable leader
 *        epochs. Before that version, leader epoch must be treated
 *        as missing (-1).
 *
 * @param rkb The broker
 * @return Is this a broker version with reliable leader epochs?
 *
 * @locality rdkafka main thread
 */
rd_bool_t rd_kafka_has_reliable_leader_epochs(rd_kafka_broker_t *rkb) {
        int features;
        int16_t ApiVersion = 0;

        ApiVersion = rd_kafka_broker_ApiVersion_supported(
            rkb, RD_KAFKAP_Metadata, 0, 9, &features);

        return ApiVersion >= 9;
}

/* Populates the topic partition to rack mapping for the the topic given by
 * `topic_idx` in the `mdi`. It's assumed that the internal broker metadata is
 * already populated. */
static void
rd_kafka_populate_metadata_topic_racks(rd_tmpabuf_t *tbuf,
                                       size_t topic_idx,
                                       rd_kafka_metadata_internal_t *mdi) {
        rd_kafka_metadata_broker_internal_t *brokers_internal;
        size_t broker_cnt;
        int i;
        rd_kafka_metadata_topic_t *mdt;
        rd_kafka_metadata_topic_internal_t *mdti;

        rd_dassert(mdi->brokers);
        rd_dassert(mdi->metadata.topic_cnt > (int)topic_idx);

        brokers_internal = mdi->brokers;
        broker_cnt       = mdi->metadata.broker_cnt;

        mdt  = &mdi->metadata.topics[topic_idx];
        mdti = &mdi->topics[topic_idx];

        for (i = 0; i < mdt->partition_cnt; i++) {
                int j;
                rd_kafka_metadata_partition_t *mdp = &mdt->partitions[i];
                rd_kafka_metadata_partition_internal_t *mdpi =
                    &mdti->partitions[i];

                rd_list_t *curr_list;
                char *rack;

                if (mdp->replica_cnt == 0)
                        continue;

                curr_list =
                    rd_list_new(0, NULL); /* use a list for de-duplication */
                for (j = 0; j < mdp->replica_cnt; j++) {
                        rd_kafka_metadata_broker_internal_t key = {
                            .id = mdp->replicas[j]};
                        rd_kafka_metadata_broker_internal_t *broker =
                            bsearch(&key, brokers_internal, broker_cnt,
                                    sizeof(rd_kafka_metadata_broker_internal_t),
                                    rd_kafka_metadata_broker_internal_cmp);
                        if (!broker || !broker->rack_id)
                                continue;
                        rd_list_add(curr_list, broker->rack_id);
                }
                rd_list_deduplicate(&curr_list, rd_strcmp2);

                mdpi->racks_cnt = rd_list_cnt(curr_list);
                mdpi->racks =
                    rd_tmpabuf_alloc(tbuf, sizeof(char *) * mdpi->racks_cnt);
                RD_LIST_FOREACH(rack, curr_list, j) {
                        mdpi->racks[j] = rack; /* Don't copy, rack points inside
                                                  tbuf already*/
                }
                rd_list_destroy(curr_list);
        }
}

/* Internal implementation for parsing Metadata. */
static rd_kafka_resp_err_t
rd_kafka_parse_Metadata0(rd_kafka_broker_t *rkb,
                         rd_kafka_buf_t *request,
                         rd_kafka_buf_t *rkbuf,
                         rd_kafka_metadata_internal_t **mdip,
                         rd_list_t *request_topics,
                         const char *reason) {
        rd_kafka_t *rk = rkb->rkb_rk;
        int i, j, k;
        rd_tmpabuf_t tbuf;
        rd_kafka_metadata_internal_t *mdi = NULL;
        rd_kafka_metadata_t *md           = NULL;
        size_t rkb_namelen;
        const int log_decode_errors       = LOG_ERR;
        rd_list_t *missing_topics         = NULL;
<<<<<<< HEAD
        const rd_list_t *requested_topics = request->rkbuf_u.Metadata.topics;
        const rd_list_t *requested_topic_ids = request->rkbuf_u.Metadata.topic_ids;
        rd_bool_t all_topics = request->rkbuf_u.Metadata.all_topics;
        rd_bool_t cgrp_update =
            request->rkbuf_u.Metadata.cgrp_update && rk->rk_cgrp;
=======
        const rd_list_t *requested_topics = request_topics;
        rd_bool_t all_topics              = rd_false;
        rd_bool_t cgrp_update             = rd_false;
>>>>>>> cd83218c
        rd_bool_t has_reliable_leader_epochs =
            rd_kafka_has_reliable_leader_epochs(rkb);
        int ApiVersion             = rkbuf->rkbuf_reqhdr.ApiVersion;
        rd_kafkap_str_t cluster_id = RD_ZERO_INIT;
        int32_t controller_id      = -1;
        rd_kafka_resp_err_t err    = RD_KAFKA_RESP_ERR_NO_ERROR;
        int broker_changes         = 0;
        int cache_changes          = 0;
        rd_ts_t ts_start           = rd_clock();
        /* If client rack is present, the metadata cache (topic or full) needs
         * to contain the partition to rack map. */
        rd_bool_t has_client_rack = rk->rk_conf.client_rack &&
                                    RD_KAFKAP_STR_LEN(rk->rk_conf.client_rack);
        rd_bool_t compute_racks = has_client_rack;

        if (request) {
                requested_topics = request->rkbuf_u.Metadata.topics;
                all_topics       = request->rkbuf_u.Metadata.all_topics;
                cgrp_update =
                    request->rkbuf_u.Metadata.cgrp_update && rk->rk_cgrp;
                compute_racks |= request->rkbuf_u.Metadata.force_racks;
        }

        /* If there's reason is NULL, set it to a human-readable string. */
        if (!reason)
                reason = "(no reason)";

        /* Ignore metadata updates when terminating */
        if (rd_kafka_terminating(rkb->rkb_rk)) {
                err = RD_KAFKA_RESP_ERR__DESTROY;
                goto done;
        }

        rd_kafka_assert(NULL, thrd_is_current(rk->rk_thread));

        /* Remove topics from missing_topics as they are seen in Metadata. */
        if (requested_topics)
                missing_topics =
                    rd_list_copy(requested_topics, rd_list_string_copy, NULL);

        rd_kafka_broker_lock(rkb);
        rkb_namelen = strlen(rkb->rkb_name) + 1;
        /* We assume that the marshalled representation is
         * no more than 4 times larger than the wire representation.
         * This is increased to 5 times in case if we want to compute partition
         * to rack mapping. */
        rd_tmpabuf_new(&tbuf, 0, rd_false /*dont assert on fail*/);
        rd_tmpabuf_add_alloc(&tbuf, sizeof(*mdi));
        rd_tmpabuf_add_alloc(&tbuf, rkb_namelen);
        rd_tmpabuf_add_alloc(&tbuf, rkbuf->rkbuf_totlen *
                                        (4 + (compute_racks ? 1 : 0)));

        rd_tmpabuf_finalize(&tbuf);

        if (!(mdi = rd_tmpabuf_alloc(&tbuf, sizeof(*mdi)))) {
                rd_kafka_broker_unlock(rkb);
                err = RD_KAFKA_RESP_ERR__CRIT_SYS_RESOURCE;
                goto err;
        }

        md                 = &mdi->metadata;
        md->orig_broker_id = rkb->rkb_nodeid;
        md->orig_broker_name =
            rd_tmpabuf_write(&tbuf, rkb->rkb_name, rkb_namelen);
        rd_kafka_broker_unlock(rkb);

        if (ApiVersion >= 3)
                rd_kafka_buf_read_throttle_time(rkbuf);

        /* Read Brokers */
        rd_kafka_buf_read_arraycnt(rkbuf, &md->broker_cnt,
                                   RD_KAFKAP_BROKERS_MAX);

        if (!(md->brokers = rd_tmpabuf_alloc(&tbuf, md->broker_cnt *
                                                        sizeof(*md->brokers))))
                rd_kafka_buf_parse_fail(rkbuf,
                                        "%d brokers: tmpabuf memory shortage",
                                        md->broker_cnt);

        if (!(mdi->brokers = rd_tmpabuf_alloc(
                  &tbuf, md->broker_cnt * sizeof(*mdi->brokers))))
                rd_kafka_buf_parse_fail(
                    rkbuf, "%d internal brokers: tmpabuf memory shortage",
                    md->broker_cnt);

        if (!(mdi->brokers_sorted = rd_tmpabuf_alloc(
                  &tbuf, md->broker_cnt * sizeof(*mdi->brokers_sorted))))
                rd_kafka_buf_parse_fail(
                    rkbuf, "%d sorted brokers: tmpabuf memory shortage",
                    md->broker_cnt);

        for (i = 0; i < md->broker_cnt; i++) {
                rd_kafka_buf_read_i32a(rkbuf, md->brokers[i].id);
                rd_kafka_buf_read_str_tmpabuf(rkbuf, &tbuf,
                                              md->brokers[i].host);
                rd_kafka_buf_read_i32a(rkbuf, md->brokers[i].port);

                mdi->brokers[i].id = md->brokers[i].id;
                if (ApiVersion >= 1) {
                        rd_kafka_buf_read_str_tmpabuf(rkbuf, &tbuf,
                                                      mdi->brokers[i].rack_id);
                } else {
                        mdi->brokers[i].rack_id = NULL;
                }

                rd_kafka_buf_skip_tags(rkbuf);
        }

        mdi->cluster_id = NULL;
        if (ApiVersion >= 2) {
                rd_kafka_buf_read_str(rkbuf, &cluster_id);
                if (cluster_id.str)
                        mdi->cluster_id =
                            rd_tmpabuf_write_str(&tbuf, cluster_id.str);
        }

        mdi->controller_id = -1;
        if (ApiVersion >= 1) {
                rd_kafka_buf_read_i32(rkbuf, &controller_id);
                mdi->controller_id = controller_id;
                rd_rkb_dbg(rkb, METADATA, "METADATA",
                           "ClusterId: %.*s, ControllerId: %" PRId32,
                           RD_KAFKAP_STR_PR(&cluster_id), controller_id);
        }

        qsort(mdi->brokers, md->broker_cnt, sizeof(mdi->brokers[i]),
              rd_kafka_metadata_broker_internal_cmp);
        memcpy(mdi->brokers_sorted, md->brokers,
               sizeof(*mdi->brokers_sorted) * md->broker_cnt);
        qsort(mdi->brokers_sorted, md->broker_cnt, sizeof(*mdi->brokers_sorted),
              rd_kafka_metadata_broker_cmp);

        /* Read TopicMetadata */
        rd_kafka_buf_read_arraycnt(rkbuf, &md->topic_cnt, RD_KAFKAP_TOPICS_MAX);
        rd_rkb_dbg(rkb, METADATA, "METADATA", "%i brokers, %i topics",
                   md->broker_cnt, md->topic_cnt);

        if (!(md->topics =
                  rd_tmpabuf_alloc(&tbuf, md->topic_cnt * sizeof(*md->topics))))
                rd_kafka_buf_parse_fail(
                    rkbuf, "%d topics: tmpabuf memory shortage", md->topic_cnt);

        if (!(mdi->topics = rd_tmpabuf_alloc(&tbuf, md->topic_cnt *
                                                        sizeof(*mdi->topics))))
                rd_kafka_buf_parse_fail(
                    rkbuf, "%d internal topics: tmpabuf memory shortage",
                    md->topic_cnt);

        for (i = 0; i < md->topic_cnt; i++) {
                rd_kafka_buf_read_i16a(rkbuf, md->topics[i].err);
                rd_kafka_buf_read_str_tmpabuf(rkbuf, &tbuf,
                                              md->topics[i].topic);

                if (ApiVersion >= 10) {
                        rd_kafka_buf_read_uuid(rkbuf, &mdi->topics[i].topic_id);
                }

                if (ApiVersion >= 1)
                        rd_kafka_buf_read_bool(rkbuf,
                                               &mdi->topics[i].is_internal);

                /* PartitionMetadata */
                rd_kafka_buf_read_arraycnt(rkbuf, &md->topics[i].partition_cnt,
                                           RD_KAFKAP_PARTITIONS_MAX);

                if (!(md->topics[i].partitions = rd_tmpabuf_alloc(
                          &tbuf, md->topics[i].partition_cnt *
                                     sizeof(*md->topics[i].partitions))))
                        rd_kafka_buf_parse_fail(rkbuf,
                                                "%s: %d partitions: "
                                                "tmpabuf memory shortage",
                                                md->topics[i].topic,
                                                md->topics[i].partition_cnt);

                if (!(mdi->topics[i].partitions = rd_tmpabuf_alloc(
                          &tbuf, md->topics[i].partition_cnt *
                                     sizeof(*mdi->topics[i].partitions))))
                        rd_kafka_buf_parse_fail(rkbuf,
                                                "%s: %d internal partitions: "
                                                "tmpabuf memory shortage",
                                                md->topics[i].topic,
                                                md->topics[i].partition_cnt);


                for (j = 0; j < md->topics[i].partition_cnt; j++) {
                        rd_kafka_buf_read_i16a(rkbuf,
                                               md->topics[i].partitions[j].err);
                        rd_kafka_buf_read_i32a(rkbuf,
                                               md->topics[i].partitions[j].id);
                        rd_kafka_buf_read_i32a(
                            rkbuf, md->topics[i].partitions[j].leader);

                        mdi->topics[i].partitions[j].id =
                            md->topics[i].partitions[j].id;
                        if (ApiVersion >= 7) {
                                rd_kafka_buf_read_i32(
                                    rkbuf,
                                    &mdi->topics[i].partitions[j].leader_epoch);
                                if (!has_reliable_leader_epochs)
                                        mdi->topics[i]
                                            .partitions[j]
                                            .leader_epoch = -1;
                        } else {
                                mdi->topics[i].partitions[j].leader_epoch = -1;
                        }
                        mdi->topics[i].partitions[j].racks_cnt = 0;
                        mdi->topics[i].partitions[j].racks     = NULL;

                        /* Replicas */
                        rd_kafka_buf_read_arraycnt(
                            rkbuf, &md->topics[i].partitions[j].replica_cnt,
                            RD_KAFKAP_BROKERS_MAX);

                        if (!(md->topics[i].partitions[j].replicas =
                                  rd_tmpabuf_alloc(
                                      &tbuf,
                                      md->topics[i].partitions[j].replica_cnt *
                                          sizeof(*md->topics[i]
                                                      .partitions[j]
                                                      .replicas))))
                                rd_kafka_buf_parse_fail(
                                    rkbuf,
                                    "%s [%" PRId32
                                    "]: %d replicas: "
                                    "tmpabuf memory shortage",
                                    md->topics[i].topic,
                                    md->topics[i].partitions[j].id,
                                    md->topics[i].partitions[j].replica_cnt);


                        for (k = 0; k < md->topics[i].partitions[j].replica_cnt;
                             k++)
                                rd_kafka_buf_read_i32a(
                                    rkbuf,
                                    md->topics[i].partitions[j].replicas[k]);

                        /* Isrs */
                        rd_kafka_buf_read_arraycnt(
                            rkbuf, &md->topics[i].partitions[j].isr_cnt,
                            RD_KAFKAP_BROKERS_MAX);

                        if (!(md->topics[i]
                                  .partitions[j]
                                  .isrs = rd_tmpabuf_alloc(
                                  &tbuf,
                                  md->topics[i].partitions[j].isr_cnt *
                                      sizeof(
                                          *md->topics[i].partitions[j].isrs))))
                                rd_kafka_buf_parse_fail(
                                    rkbuf,
                                    "%s [%" PRId32
                                    "]: %d isrs: "
                                    "tmpabuf memory shortage",
                                    md->topics[i].topic,
                                    md->topics[i].partitions[j].id,
                                    md->topics[i].partitions[j].isr_cnt);


                        for (k = 0; k < md->topics[i].partitions[j].isr_cnt;
                             k++)
                                rd_kafka_buf_read_i32a(
                                    rkbuf, md->topics[i].partitions[j].isrs[k]);

                        if (ApiVersion >= 5) {
                                /* OfflineReplicas int32 array (ignored) */
                                int32_t offline_replicas_cnt;

                                /* #OfflineReplicas */
                                rd_kafka_buf_read_arraycnt(
                                    rkbuf, &offline_replicas_cnt,
                                    RD_KAFKAP_BROKERS_MAX);
                                rd_kafka_buf_skip(rkbuf, offline_replicas_cnt *
                                                             sizeof(int32_t));
                        }

                        rd_kafka_buf_skip_tags(rkbuf);
                }

                mdi->topics[i].topic_authorized_operations = -1;
                if (ApiVersion >= 8) {
                        int32_t TopicAuthorizedOperations;
                        /* TopicAuthorizedOperations */
                        rd_kafka_buf_read_i32(rkbuf,
                                              &TopicAuthorizedOperations);
                        mdi->topics[i].topic_authorized_operations =
                            TopicAuthorizedOperations;
                }

                rd_kafka_buf_skip_tags(rkbuf);
        }

        mdi->cluster_authorized_operations = -1;
        if (ApiVersion >= 8 && ApiVersion <= 10) {
                int32_t ClusterAuthorizedOperations;
                /* ClusterAuthorizedOperations */
                rd_kafka_buf_read_i32(rkbuf, &ClusterAuthorizedOperations);
                mdi->cluster_authorized_operations =
                    ClusterAuthorizedOperations;
        }

        rd_kafka_buf_skip_tags(rkbuf);

        /* Entire Metadata response now parsed without errors:
         * update our internal state according to the response. */

        if (md->broker_cnt == 0 && md->topic_cnt == 0) {
                rd_rkb_dbg(rkb, METADATA, "METADATA",
                           "No brokers or topics in metadata: should retry");
                err = RD_KAFKA_RESP_ERR__PARTIAL;
                goto err;
        }

        /* Update our list of brokers. */
        for (i = 0; i < md->broker_cnt; i++) {
                rd_rkb_dbg(rkb, METADATA, "METADATA",
                           "  Broker #%i/%i: %s:%i NodeId %" PRId32, i,
                           md->broker_cnt, md->brokers[i].host,
                           md->brokers[i].port, md->brokers[i].id);
                rd_kafka_broker_update(rkb->rkb_rk, rkb->rkb_proto,
                                       &md->brokers[i], NULL);
        }

        for (i = 0; i < md->topic_cnt; i++) {

                /* Ignore topics in blacklist */
                if (rkb->rkb_rk->rk_conf.topic_blacklist &&
                    rd_kafka_pattern_match(rkb->rkb_rk->rk_conf.topic_blacklist,
                                           md->topics[i].topic)) {
                        rd_rkb_dbg(rkb, TOPIC | RD_KAFKA_DBG_METADATA,
                                   "BLACKLIST",
                                   "Ignoring blacklisted topic \"%s\" "
                                   "in metadata",
                                   md->topics[i].topic);
                        continue;
                }

                /* Sort partitions by partition id */
                qsort(md->topics[i].partitions, md->topics[i].partition_cnt,
                      sizeof(*md->topics[i].partitions),
                      rd_kafka_metadata_partition_id_cmp);
                qsort(mdi->topics[i].partitions, md->topics[i].partition_cnt,
                      sizeof(*mdi->topics[i].partitions),
                      rd_kafka_metadata_partition_internal_cmp);

                if (compute_racks)
                        rd_kafka_populate_metadata_topic_racks(&tbuf, i, mdi);

                /* Update topic state based on the topic metadata */
                rd_kafka_parse_Metadata_update_topic(rkb, &md->topics[i],
                                                     &mdi->topics[i]);

                if (requested_topics) {
                        rd_list_free_cb(missing_topics,
                                        rd_list_remove_cmp(missing_topics,
                                                           md->topics[i].topic,
                                                           (void *)strcmp));
                        if (!all_topics) {
                                /* Only update cache when not asking
                                 * for all topics. */

                                rd_kafka_wrlock(rk);
                                rd_kafka_metadata_cache_topic_update(
                                    rk, &md->topics[i], &mdi->topics[i],
                                    rd_false /*propagate later*/,
                                    /* use has_client_rack rather than
                                       compute_racks. We need cached rack ids
                                       only in case we need to rejoin the group
                                       if they change and client.rack is set
                                       (KIP-881). */
                                    has_client_rack, mdi->brokers,
                                    md->broker_cnt);
                                cache_changes++;
                                rd_kafka_wrunlock(rk);
                        }
                }
        }

        /* Requested topics not seen in metadata? Propogate to topic code. */
        if (missing_topics) {
                char *topic;
                rd_rkb_dbg(rkb, TOPIC, "METADATA",
                           "%d/%d requested topic(s) seen in metadata",
                           rd_list_cnt(requested_topics) -
                               rd_list_cnt(missing_topics),
                           rd_list_cnt(requested_topics));
                for (i = 0; i < rd_list_cnt(missing_topics); i++)
                        rd_rkb_dbg(rkb, TOPIC, "METADATA", "wanted %s",
                                   (char *)(missing_topics->rl_elems[i]));
                RD_LIST_FOREACH(topic, missing_topics, i) {
                        rd_kafka_topic_t *rkt;

                        rkt =
                            rd_kafka_topic_find(rkb->rkb_rk, topic, 1 /*lock*/);
                        if (rkt) {
                                /* Received metadata response contained no
                                 * information about topic 'rkt' and thus
                                 * indicates the topic is not available in the
                                 *  cluster.
                                 * Mark the topic as non-existent */
                                rd_kafka_topic_wrlock(rkt);
                                rd_kafka_topic_set_notexists(
                                    rkt, RD_KAFKA_RESP_ERR__UNKNOWN_TOPIC);
                                rd_kafka_topic_wrunlock(rkt);

                                rd_kafka_topic_destroy0(rkt);
                        }
                }
        }


        rd_kafka_wrlock(rkb->rkb_rk);

        rkb->rkb_rk->rk_ts_metadata = rd_clock();

        /* Update cached cluster id. */
        if (RD_KAFKAP_STR_LEN(&cluster_id) > 0 &&
            (!rk->rk_clusterid ||
             rd_kafkap_str_cmp_str(&cluster_id, rk->rk_clusterid))) {
                rd_rkb_dbg(rkb, BROKER | RD_KAFKA_DBG_GENERIC, "CLUSTERID",
                           "ClusterId update \"%s\" -> \"%.*s\"",
                           rk->rk_clusterid ? rk->rk_clusterid : "",
                           RD_KAFKAP_STR_PR(&cluster_id));
                if (rk->rk_clusterid) {
                        rd_kafka_log(rk, LOG_WARNING, "CLUSTERID",
                                     "Broker %s reports different ClusterId "
                                     "\"%.*s\" than previously known \"%s\": "
                                     "a client must not be simultaneously "
                                     "connected to multiple clusters",
                                     rd_kafka_broker_name(rkb),
                                     RD_KAFKAP_STR_PR(&cluster_id),
                                     rk->rk_clusterid);
                        rd_free(rk->rk_clusterid);
                }

                rk->rk_clusterid = RD_KAFKAP_STR_DUP(&cluster_id);
                /* rd_kafka_clusterid() waits for a cache update even though
                 * the clusterid is not in the cache itself. (#3620) */
                cache_changes++;
        }

        /* Update controller id. */
        if (rkb->rkb_rk->rk_controllerid != controller_id) {
                rd_rkb_dbg(rkb, BROKER, "CONTROLLERID",
                           "ControllerId update %" PRId32 " -> %" PRId32,
                           rkb->rkb_rk->rk_controllerid, controller_id);
                rkb->rkb_rk->rk_controllerid = controller_id;
                broker_changes++;
        }

        if (all_topics) {
                /* Expire all cache entries that were not updated. */
                rd_kafka_metadata_cache_evict_by_age(rkb->rkb_rk, ts_start);

                if (rkb->rkb_rk->rk_full_metadata)
                        rd_kafka_metadata_destroy(
                            &rkb->rkb_rk->rk_full_metadata->metadata);

                /* use has_client_rack rather than compute_racks. We need cached
                 * rack ids only in case we need to rejoin the group if they
                 * change and client.rack is set (KIP-881). */
                if (has_client_rack)
                        rkb->rkb_rk->rk_full_metadata =
                            rd_kafka_metadata_copy_add_racks(mdi, tbuf.of);
                else
                        rkb->rkb_rk->rk_full_metadata =
                            rd_kafka_metadata_copy(mdi, tbuf.of);

                rkb->rkb_rk->rk_ts_full_metadata = rkb->rkb_rk->rk_ts_metadata;
                rd_rkb_dbg(rkb, METADATA, "METADATA",
                           "Caching full metadata with "
                           "%d broker(s) and %d topic(s): %s",
                           md->broker_cnt, md->topic_cnt, reason);
        } else {
                if (cache_changes)
                        rd_kafka_metadata_cache_propagate_changes(rk);
                rd_kafka_metadata_cache_expiry_start(rk);
        }

        /* Remove cache hints for the originally requested topics. */
        if (requested_topics)
                rd_kafka_metadata_cache_purge_hints(rk, requested_topics);

        rd_kafka_wrunlock(rkb->rkb_rk);

        if (broker_changes) {
                /* Broadcast broker metadata changes to listeners. */
                rd_kafka_brokers_broadcast_state_change(rkb->rkb_rk);
        }

        /* Check if cgrp effective subscription is affected by
         * new topic metadata.
         * Ignore if this was a broker-only refresh (no topics), or
         * the request was from the partition assignor (!cgrp_update)
         * which may contain only a sub-set of the subscribed topics (namely
         * the effective subscription of available topics) as to not
         * propagate non-included topics as non-existent. */
        if (cgrp_update && (requested_topics || all_topics))
                rd_kafka_cgrp_metadata_update_check(rkb->rkb_rk->rk_cgrp,
                                                    rd_true /*do join*/);

        /* Try to acquire a Producer ID from this broker if we
         * don't have one. */
        if (rd_kafka_is_idempotent(rkb->rkb_rk)) {
                rd_kafka_wrlock(rkb->rkb_rk);
                rd_kafka_idemp_pid_fsm(rkb->rkb_rk);
                rd_kafka_wrunlock(rkb->rkb_rk);
        }

done:
        if (missing_topics)
                rd_list_destroy(missing_topics);

        /* This metadata request was triggered by someone wanting
         * the metadata information back as a reply, so send that reply now.
         * In this case we must not rd_free the metadata memory here,
         * the requestee will do.
         * The tbuf is explicitly not destroyed as we return its memory
         * to the caller. */
        *mdip = mdi;

        return RD_KAFKA_RESP_ERR_NO_ERROR;

err_parse:
        err = rkbuf->rkbuf_err;
err:
        if (requested_topics) {
                /* Failed requests shall purge cache hints for
                 * the requested topics. */
                rd_kafka_wrlock(rkb->rkb_rk);
                rd_kafka_metadata_cache_purge_hints(rk, requested_topics);
                rd_kafka_wrunlock(rkb->rkb_rk);
        }

        if (missing_topics)
                rd_list_destroy(missing_topics);
        rd_tmpabuf_destroy(&tbuf);

        return err;
}


/**
 * @brief Handle a Metadata response message.
 *
 * @param request Initial Metadata request, containing the topic information.
 *                Must not be NULL.
 *                We require the topic information while parsing to make sure
 *                that there are no missing topics.
 * @param mdip A pointer to (rd_kafka_metadata_internal_t *) into which the
 *             metadata will be marshalled (set to NULL on error.)
 *
 * @returns an error code on parse failure, else NO_ERROR.
 *
 * @locality rdkafka main thread
 */
rd_kafka_resp_err_t
rd_kafka_parse_Metadata(rd_kafka_broker_t *rkb,
                        rd_kafka_buf_t *request,
                        rd_kafka_buf_t *rkbuf,
                        rd_kafka_metadata_internal_t **mdip) {
        const char *reason = request->rkbuf_u.Metadata.reason;
        return rd_kafka_parse_Metadata0(rkb, request, rkbuf, mdip, NULL,
                                        reason);
}

/**
 * @brief Handle a Metadata response message for admin requests.
 *
 * @param request_topics List containing topics in Metadata request. Must not
 *                       be NULL. It is more convenient in the Admin flow to
 *                       preserve the topic names rather than the initial
 *                       Metadata request.
 *                       We require the topic information while parsing to make
 *                      sure that there are no missing topics.
 * @param mdip A pointer to (rd_kafka_metadata_internal_t *) into which the
 *             metadata will be marshalled (set to NULL on error.)
 *
 * @returns an error code on parse failure, else NO_ERROR.
 *
 * @locality rdkafka main thread
 */
rd_kafka_resp_err_t
rd_kafka_parse_Metadata_admin(rd_kafka_broker_t *rkb,
                              rd_kafka_buf_t *rkbuf,
                              rd_list_t *request_topics,
                              rd_kafka_metadata_internal_t **mdip) {
        return rd_kafka_parse_Metadata0(rkb, NULL, rkbuf, mdip, request_topics,
                                        "(admin request)");
}


/**
 * @brief Add all topics in current cached full metadata
 *        that matches the topics in \p match
 *        to \p tinfos (rd_kafka_topic_info_t *).
 *
 * @param errored Any topic or wildcard pattern that did not match
 *                an available topic will be added to this list with
 *                the appropriate error set.
 *
 * @returns the number of topics matched and added to \p list
 *
 * @locks none
 * @locality any
 */
size_t
rd_kafka_metadata_topic_match(rd_kafka_t *rk,
                              rd_list_t *tinfos,
                              const rd_kafka_topic_partition_list_t *match,
                              rd_kafka_topic_partition_list_t *errored) {
        int ti, i;
        size_t cnt = 0;
        rd_kafka_metadata_internal_t *mdi;
        struct rd_kafka_metadata *metadata;
        rd_kafka_topic_partition_list_t *unmatched;

        rd_kafka_rdlock(rk);
        mdi      = rk->rk_full_metadata;
        metadata = &mdi->metadata;

        if (!mdi) {
                rd_kafka_rdunlock(rk);
                return 0;
        }

        /* To keep track of which patterns and topics in `match` that
         * did not match any topic (or matched an errored topic), we
         * create a set of all topics to match in `unmatched` and then
         * remove from this set as a match is found.
         * Whatever remains in `unmatched` after all matching is performed
         * are the topics and patterns that did not match a topic. */
        unmatched = rd_kafka_topic_partition_list_copy(match);

        /* For each topic in the cluster, scan through the match list
         * to find matching topic. */
        for (ti = 0; ti < metadata->topic_cnt; ti++) {
                const char *topic = metadata->topics[ti].topic;

                /* Ignore topics in blacklist */
                if (rk->rk_conf.topic_blacklist &&
                    rd_kafka_pattern_match(rk->rk_conf.topic_blacklist, topic))
                        continue;

                /* Scan for matches */
                for (i = 0; i < match->cnt; i++) {
                        if (!rd_kafka_topic_match(rk, match->elems[i].topic,
                                                  topic))
                                continue;

                        /* Remove from unmatched */
                        rd_kafka_topic_partition_list_del(
                            unmatched, match->elems[i].topic,
                            RD_KAFKA_PARTITION_UA);

                        if (metadata->topics[ti].err) {
                                rd_kafka_topic_partition_list_add(
                                    errored, topic, RD_KAFKA_PARTITION_UA)
                                    ->err = metadata->topics[ti].err;
                                continue; /* Skip errored topics */
                        }

                        rd_list_add(tinfos,
                                    rd_kafka_topic_info_new_with_rack(
                                        topic,
                                        metadata->topics[ti].partition_cnt,
                                        mdi->topics[ti].partitions));

                        cnt++;
                }
        }
        rd_kafka_rdunlock(rk);

        /* Any topics/patterns still in unmatched did not match any
         * existing topics, add them to `errored`. */
        for (i = 0; i < unmatched->cnt; i++) {
                rd_kafka_topic_partition_t *elem = &unmatched->elems[i];

                rd_kafka_topic_partition_list_add(errored, elem->topic,
                                                  RD_KAFKA_PARTITION_UA)
                    ->err = RD_KAFKA_RESP_ERR__UNKNOWN_TOPIC;
        }

        rd_kafka_topic_partition_list_destroy(unmatched);

        return cnt;
}


/**
 * @brief Add all topics in \p match that matches cached metadata.
 * @remark MUST NOT be used with wildcard topics,
 *         see rd_kafka_metadata_topic_match() for that.
 *
 * @param errored Non-existent and unauthorized topics are added to this
 *                list with the appropriate error code.
 *
 * @returns the number of topics matched and added to \p tinfos
 * @locks none
 */
size_t
rd_kafka_metadata_topic_filter(rd_kafka_t *rk,
                               rd_list_t *tinfos,
                               const rd_kafka_topic_partition_list_t *match,
                               rd_kafka_topic_partition_list_t *errored) {
        int i;
        size_t cnt = 0;

        rd_kafka_rdlock(rk);
        /* For each topic in match, look up the topic in the cache. */
        for (i = 0; i < match->cnt; i++) {
                const char *topic                       = match->elems[i].topic;
                const rd_kafka_metadata_topic_t *mtopic = NULL;

                /* Ignore topics in blacklist */
                if (rk->rk_conf.topic_blacklist &&
                    rd_kafka_pattern_match(rk->rk_conf.topic_blacklist, topic))
                        continue;

                struct rd_kafka_metadata_cache_entry *rkmce =
                    rd_kafka_metadata_cache_find(rk, topic, 1 /* valid */);
                if (rkmce)
                        mtopic = &rkmce->rkmce_mtopic;

                if (!mtopic)
                        rd_kafka_topic_partition_list_add(errored, topic,
                                                          RD_KAFKA_PARTITION_UA)
                            ->err = RD_KAFKA_RESP_ERR__UNKNOWN_TOPIC;
                else if (mtopic->err)
                        rd_kafka_topic_partition_list_add(errored, topic,
                                                          RD_KAFKA_PARTITION_UA)
                            ->err = mtopic->err;
                else {
                        rd_list_add(tinfos,
                                    rd_kafka_topic_info_new_with_rack(
                                        topic, mtopic->partition_cnt,
                                        rkmce->rkmce_metadata_internal_topic
                                            .partitions));

                        cnt++;
                }
        }
        rd_kafka_rdunlock(rk);

        return cnt;
}


void rd_kafka_metadata_log(rd_kafka_t *rk,
                           const char *fac,
                           const struct rd_kafka_metadata *md) {
        int i;

        rd_kafka_dbg(rk, METADATA, fac,
                     "Metadata with %d broker(s) and %d topic(s):",
                     md->broker_cnt, md->topic_cnt);

        for (i = 0; i < md->broker_cnt; i++) {
                rd_kafka_dbg(rk, METADATA, fac,
                             "  Broker #%i/%i: %s:%i NodeId %" PRId32, i,
                             md->broker_cnt, md->brokers[i].host,
                             md->brokers[i].port, md->brokers[i].id);
        }

        for (i = 0; i < md->topic_cnt; i++) {
                rd_kafka_dbg(
                    rk, METADATA, fac,
                    "  Topic #%i/%i: %s with %i partitions%s%s", i,
                    md->topic_cnt, md->topics[i].topic,
                    md->topics[i].partition_cnt, md->topics[i].err ? ": " : "",
                    md->topics[i].err ? rd_kafka_err2str(md->topics[i].err)
                                      : "");
        }
}



/**
 * @brief Refresh metadata for \p topics
 *
 * @param rk: used to look up usable broker if \p rkb is NULL.
 * @param rkb: use this broker, unless NULL then any usable broker from \p rk
 * @param force: force refresh even if topics are up-to-date in cache
 * @param allow_auto_create: Enable/disable auto creation of topics
 *                           (through MetadataRequest). Requires a modern
 *                           broker version.
 *                           Takes precedence over allow.auto.create.topics.
 * @param cgrp_update: Allow consumer group state update on response.
 *
 * @returns an error code
 *
 * @locality any
 * @locks none
 */
rd_kafka_resp_err_t
rd_kafka_metadata_refresh_topics(rd_kafka_t *rk,
                                 rd_kafka_broker_t *rkb,
                                 const rd_list_t *topics,
                                 rd_bool_t force,
                                 rd_bool_t allow_auto_create,
                                 rd_bool_t cgrp_update,
                                 const char *reason) {
        rd_list_t q_topics;
        int destroy_rkb = 0;

        if (!rk) {
                rd_assert(rkb);
                rk = rkb->rkb_rk;
        }

        rd_kafka_wrlock(rk);

        if (!rkb) {
                if (!(rkb = rd_kafka_broker_any_usable(
                          rk, RD_POLL_NOWAIT, RD_DONT_LOCK, 0, reason))) {
                        /* Hint cache that something is interested in
                         * these topics so that they will be included in
                         * a future all known_topics query. */
                        rd_kafka_metadata_cache_hint(rk, topics, NULL,
                                                     RD_KAFKA_RESP_ERR__NOENT,
                                                     0 /*dont replace*/);

                        rd_kafka_wrunlock(rk);
                        rd_kafka_dbg(rk, METADATA, "METADATA",
                                     "Skipping metadata refresh of %d topic(s):"
                                     " %s: no usable brokers",
                                     rd_list_cnt(topics), reason);

                        return RD_KAFKA_RESP_ERR__TRANSPORT;
                }
                destroy_rkb = 1;
        }

        rd_list_init(&q_topics, rd_list_cnt(topics), rd_free);

        if (!force) {

                /* Hint cache of upcoming MetadataRequest and filter
                 * out any topics that are already being requested.
                 * q_topics will contain remaining topics to query. */
                rd_kafka_metadata_cache_hint(rk, topics, &q_topics,
                                             RD_KAFKA_RESP_ERR__WAIT_CACHE,
                                             rd_false /*dont replace*/);
                rd_kafka_wrunlock(rk);

                if (rd_list_cnt(&q_topics) == 0) {
                        /* No topics need new query. */
                        rd_kafka_dbg(rk, METADATA, "METADATA",
                                     "Skipping metadata refresh of "
                                     "%d topic(s): %s: "
                                     "already being requested",
                                     rd_list_cnt(topics), reason);
                        rd_list_destroy(&q_topics);
                        if (destroy_rkb)
                                rd_kafka_broker_destroy(rkb);
                        return RD_KAFKA_RESP_ERR_NO_ERROR;
                }

        } else {
                rd_kafka_wrunlock(rk);
                rd_list_copy_to(&q_topics, topics, rd_list_string_copy, NULL);
        }

        rd_kafka_dbg(rk, METADATA, "METADATA",
                     "Requesting metadata for %d/%d topics: %s",
                     rd_list_cnt(&q_topics), rd_list_cnt(topics), reason);

        rd_kafka_MetadataRequest(rkb, &q_topics, NULL, reason,
                                 allow_auto_create, cgrp_update,
                                 rd_false /* force_racks */, NULL);

        rd_list_destroy(&q_topics);

        if (destroy_rkb)
                rd_kafka_broker_destroy(rkb);

        return RD_KAFKA_RESP_ERR_NO_ERROR;
}


/**
 * @brief Refresh metadata for known topics
 *
 * @param rk: used to look up usable broker if \p rkb is NULL.
 * @param rkb: use this broker, unless NULL then any usable broker from \p rk
 * @param force: refresh even if cache is up-to-date
 *
 * @returns an error code (__UNKNOWN_TOPIC if there are no local topics)
 *
 * @locality any
 * @locks none
 */
rd_kafka_resp_err_t
rd_kafka_metadata_refresh_known_topics(rd_kafka_t *rk,
                                       rd_kafka_broker_t *rkb,
                                       rd_bool_t force,
                                       const char *reason) {
        rd_list_t topics;
        rd_kafka_resp_err_t err;
        int cache_cnt = 0;
        rd_bool_t allow_auto_create_topics;

        if (!rk)
                rk = rkb->rkb_rk;

        rd_list_init(&topics, 8, rd_free);
        rd_kafka_local_topics_to_list(rk, &topics, &cache_cnt);

        /* Allow topic auto creation if there are locally known topics (rkt)
         * and not just cached (to be queried) topics. */
        allow_auto_create_topics = rk->rk_conf.allow_auto_create_topics &&
                                   rd_list_cnt(&topics) > cache_cnt;

        if (rd_list_cnt(&topics) == 0)
                err = RD_KAFKA_RESP_ERR__UNKNOWN_TOPIC;
        else
                err = rd_kafka_metadata_refresh_topics(
                    rk, rkb, &topics, force, allow_auto_create_topics,
                    rd_false /*!cgrp_update*/, reason);

        rd_list_destroy(&topics);

        return err;
}


/**
 * @brief Refresh metadata for known and subscribed topics.
 *
 * @param rk used to look up usable broker if \p rkb is NULL..
 * @param rkb use this broker, unless NULL then any usable broker from \p rk.
 * @param reason reason of refresh, used in debug logs.
 *
 * @returns an error code (ERR__UNKNOWN_TOPIC if no topics are desired).
 *
 * @locality rdkafka main thread
 * @locks_required none
 * @locks_acquired rk(read)
 */
rd_kafka_resp_err_t
rd_kafka_metadata_refresh_consumer_topics(rd_kafka_t *rk,
                                          rd_kafka_broker_t *rkb,
                                          const char *reason) {
        rd_list_t topics;
        rd_kafka_resp_err_t err;
        rd_kafka_cgrp_t *rkcg;
        rd_bool_t allow_auto_create_topics =
            rk->rk_conf.allow_auto_create_topics;
        int cache_cnt = 0;

        if (!rk) {
                rd_assert(rkb);
                rk = rkb->rkb_rk;
        }

        rkcg = rk->rk_cgrp;
        rd_assert(rkcg != NULL);

        if (rkcg->rkcg_flags & RD_KAFKA_CGRP_F_WILDCARD_SUBSCRIPTION) {
                /* If there is a wildcard subscription we need to request
                 * all topics in the cluster so that we can perform
                 * regexp matching. */
                return rd_kafka_metadata_refresh_all(rk, rkb, reason);
        }

        rd_list_init(&topics, 8, rd_free);

        /* Add locally known topics, i.e., those that are currently
         * being consumed or otherwise referenced through topic_t objects. */
        rd_kafka_local_topics_to_list(rk, &topics, &cache_cnt);
        if (rd_list_cnt(&topics) == cache_cnt)
                allow_auto_create_topics = rd_false;

        /* Add subscribed (non-wildcard) topics, if any. */
        if (rkcg->rkcg_subscription)
                rd_kafka_topic_partition_list_get_topic_names(
                    rkcg->rkcg_subscription, &topics,
                    rd_false /*no wildcards*/);

        if (rd_list_cnt(&topics) == 0)
                err = RD_KAFKA_RESP_ERR__UNKNOWN_TOPIC;
        else
                err = rd_kafka_metadata_refresh_topics(
                    rk, rkb, &topics, rd_true /*force*/,
                    allow_auto_create_topics, rd_true /*cgrp_update*/, reason);

        rd_list_destroy(&topics);

        return err;
}


/**
 * @brief Refresh broker list by metadata.
 *
 * Attempts to use sparse metadata request if possible, else falls back
 * on a full metadata request. (NOTE: sparse not implemented, KIP-4)
 *
 * @param rk: used to look up usable broker if \p rkb is NULL.
 * @param rkb: use this broker, unless NULL then any usable broker from \p rk
 *
 * @returns an error code
 *
 * @locality any
 * @locks none
 */
rd_kafka_resp_err_t rd_kafka_metadata_refresh_brokers(rd_kafka_t *rk,
                                                      rd_kafka_broker_t *rkb,
                                                      const char *reason) {
        return rd_kafka_metadata_request(rk, rkb, NULL /*brokers only*/,
                                         rd_false /*!allow auto create topics*/,
                                         rd_false /*no cgrp update */, reason,
                                         NULL);
}



/**
 * @brief Refresh metadata for all topics in cluster.
 *        This is a full metadata request which might be taxing on the
 *        broker if the cluster has many topics.
 *
 * @locality any
 * @locks none
 */
rd_kafka_resp_err_t rd_kafka_metadata_refresh_all(rd_kafka_t *rk,
                                                  rd_kafka_broker_t *rkb,
                                                  const char *reason) {
        int destroy_rkb = 0;
        rd_list_t topics;

        if (!rk) {
                rd_assert(rkb);
                rk = rkb->rkb_rk;
        }

        if (!rkb) {
                if (!(rkb = rd_kafka_broker_any_usable(rk, RD_POLL_NOWAIT,
                                                       RD_DO_LOCK, 0, reason)))
                        return RD_KAFKA_RESP_ERR__TRANSPORT;
                destroy_rkb = 1;
        }

        rd_list_init(&topics, 0, NULL); /* empty list = all topics */
        rd_kafka_MetadataRequest(
            rkb, &topics, NULL, reason, rd_false /*no auto create*/,
            rd_true /*cgrp update*/, rd_false /* force_rack */, NULL);
        rd_list_destroy(&topics);

        if (destroy_rkb)
                rd_kafka_broker_destroy(rkb);

        return RD_KAFKA_RESP_ERR_NO_ERROR;
}


/**

 * @brief Lower-level Metadata request that takes a callback (with replyq set)
 *        which will be triggered after parsing is complete.
 *
 * @param cgrp_update Allow consumer group updates from the response.
 *
 * @locks none
 * @locality any
 */
rd_kafka_resp_err_t
rd_kafka_metadata_request(rd_kafka_t *rk,
                          rd_kafka_broker_t *rkb,
                          const rd_list_t *topics,
                          rd_bool_t allow_auto_create_topics,
                          rd_bool_t cgrp_update,
                          const char *reason,
                          rd_kafka_op_t *rko) {
        int destroy_rkb = 0;

        if (!rkb) {
                if (!(rkb = rd_kafka_broker_any_usable(rk, RD_POLL_NOWAIT,
                                                       RD_DO_LOCK, 0, reason)))
                        return RD_KAFKA_RESP_ERR__TRANSPORT;
                destroy_rkb = 1;
        }

        rd_kafka_MetadataRequest(rkb, topics, NULL, reason,
                                 allow_auto_create_topics, cgrp_update,
                                 rd_false /* force racks */, rko);

        if (destroy_rkb)
                rd_kafka_broker_destroy(rkb);

        return RD_KAFKA_RESP_ERR_NO_ERROR;
}


/**
 * @brief Query timer callback to trigger refresh for topics
 *        that have partitions missing their leaders.
 *
 * @locks none
 * @locality rdkafka main thread
 */
static void rd_kafka_metadata_leader_query_tmr_cb(rd_kafka_timers_t *rkts,
                                                  void *arg) {
        rd_kafka_t *rk         = rkts->rkts_rk;
        rd_kafka_timer_t *rtmr = &rk->rk_metadata_cache.rkmc_query_tmr;
        rd_kafka_topic_t *rkt;
        rd_list_t topics;

        rd_kafka_wrlock(rk);
        rd_list_init(&topics, rk->rk_topic_cnt, rd_free);

        TAILQ_FOREACH(rkt, &rk->rk_topics, rkt_link) {
                int i, require_metadata;
                rd_kafka_topic_rdlock(rkt);

                if (rkt->rkt_state == RD_KAFKA_TOPIC_S_NOTEXISTS) {
                        /* Skip topics that are known to not exist. */
                        rd_kafka_topic_rdunlock(rkt);
                        continue;
                }

                require_metadata =
                    rkt->rkt_flags & RD_KAFKA_TOPIC_F_LEADER_UNAVAIL;

                /* Check if any partitions are missing brokers. */
                for (i = 0; !require_metadata && i < rkt->rkt_partition_cnt;
                     i++) {
                        rd_kafka_toppar_t *rktp = rkt->rkt_p[i];
                        rd_kafka_toppar_lock(rktp);
                        require_metadata =
                            !rktp->rktp_broker && !rktp->rktp_next_broker;
                        rd_kafka_toppar_unlock(rktp);
                }

                if (require_metadata || rkt->rkt_partition_cnt == 0)
                        rd_list_add(&topics, rd_strdup(rkt->rkt_topic->str));

                rd_kafka_topic_rdunlock(rkt);
        }

        rd_kafka_wrunlock(rk);

        if (rd_list_cnt(&topics) == 0) {
                /* No leader-less topics+partitions, stop the timer. */
                rd_kafka_timer_stop(rkts, rtmr, 1 /*lock*/);
        } else {
                rd_kafka_metadata_refresh_topics(
                    rk, NULL, &topics, rd_true /*force*/,
                    rk->rk_conf.allow_auto_create_topics,
                    rd_false /*!cgrp_update*/, "partition leader query");

                /* Back off next query exponentially till we reach
                 * the retry backoff max ms */
                rd_kafka_timer_exp_backoff(
                    rkts, rtmr, rk->rk_conf.retry_backoff_ms * 1000,
                    rk->rk_conf.retry_backoff_max_ms * 1000,
                    RD_KAFKA_RETRY_JITTER_PERCENT);
        }

        rd_list_destroy(&topics);
}



/**
 * @brief Trigger fast leader query to quickly pick up on leader changes.
 *        The fast leader query is a quick query followed by later queries at
 *        exponentially increased intervals until no topics are missing
 *        leaders.
 *
 * @locks none
 * @locality any
 */
void rd_kafka_metadata_fast_leader_query(rd_kafka_t *rk) {
        rd_ts_t next;

        /* Restart the timer if it will speed things up. */
        next = rd_kafka_timer_next(
            &rk->rk_timers, &rk->rk_metadata_cache.rkmc_query_tmr, 1 /*lock*/);
        if (next == -1 /* not started */ ||
            next >
                (rd_ts_t)rk->rk_conf.metadata_refresh_fast_interval_ms * 1000) {
                rd_kafka_dbg(rk, METADATA | RD_KAFKA_DBG_TOPIC, "FASTQUERY",
                             "Starting fast leader query");
                rd_kafka_timer_start(
                    &rk->rk_timers, &rk->rk_metadata_cache.rkmc_query_tmr,
                    0 /* First request should be tried immediately */,
                    rd_kafka_metadata_leader_query_tmr_cb, NULL);
        }
}



/**
 * @brief Create mock Metadata (for testing) based on the provided topics.
 *
 * @param topics elements are checked for .topic and .partition_cnt
 * @param topic_cnt is the number of topic elements in \p topics.
 * @param replication_factor is the number of replicas of each partition (set to
 * -1 to ignore).
 * @param num_brokers is the number of brokers in the cluster.
 *
 * @returns a newly allocated metadata object that must be freed with
 *          rd_kafka_metadata_destroy().
 *
 * @note \p replication_factor and \p num_brokers must be used together for
 * setting replicas of each partition.
 *
 * @sa rd_kafka_metadata_copy()
 */
rd_kafka_metadata_t *
rd_kafka_metadata_new_topic_mock(const rd_kafka_metadata_topic_t *topics,
                                 size_t topic_cnt,
                                 int replication_factor,
                                 int num_brokers) {
        rd_kafka_metadata_internal_t *mdi;
        rd_kafka_metadata_t *md;
        rd_tmpabuf_t tbuf;
        size_t i;
        int curr_broker = 0;

        /* If the replication factor is given, num_brokers must also be given */
        rd_assert(replication_factor <= 0 || num_brokers > 0);

        /* Allocate contiguous buffer which will back all the memory
         * needed by the final metadata_t object */
        rd_tmpabuf_new(&tbuf, sizeof(*mdi), rd_true /*assert on fail*/);

        rd_tmpabuf_add_alloc(&tbuf, topic_cnt * sizeof(*md->topics));
        rd_tmpabuf_add_alloc(&tbuf, topic_cnt * sizeof(*mdi->topics));
        rd_tmpabuf_add_alloc(&tbuf, num_brokers * sizeof(*md->brokers));

        /* Calculate total partition count and topic names size before
         * allocating memory. */
        for (i = 0; i < topic_cnt; i++) {
                rd_tmpabuf_add_alloc(&tbuf, 1 + strlen(topics[i].topic));
                rd_tmpabuf_add_alloc(&tbuf,
                                     topics[i].partition_cnt *
                                         sizeof(*md->topics[i].partitions));
                rd_tmpabuf_add_alloc(&tbuf,
                                     topics[i].partition_cnt *
                                         sizeof(*mdi->topics[i].partitions));
                if (replication_factor > 0)
                        rd_tmpabuf_add_alloc_times(
                            &tbuf, replication_factor * sizeof(int),
                            topics[i].partition_cnt);
        }

        rd_tmpabuf_finalize(&tbuf);

        mdi = rd_tmpabuf_alloc(&tbuf, sizeof(*mdi));
        memset(mdi, 0, sizeof(*mdi));
        md = &mdi->metadata;

        md->topic_cnt = (int)topic_cnt;
        md->topics =
            rd_tmpabuf_alloc(&tbuf, md->topic_cnt * sizeof(*md->topics));
        mdi->topics =
            rd_tmpabuf_alloc(&tbuf, md->topic_cnt * sizeof(*mdi->topics));

        md->broker_cnt = num_brokers;
        mdi->brokers =
            rd_tmpabuf_alloc(&tbuf, md->broker_cnt * sizeof(*mdi->brokers));

        for (i = 0; i < (size_t)md->topic_cnt; i++) {
                int j;

                md->topics[i].topic =
                    rd_tmpabuf_write_str(&tbuf, topics[i].topic);
                md->topics[i].partition_cnt = topics[i].partition_cnt;
                md->topics[i].err           = RD_KAFKA_RESP_ERR_NO_ERROR;

                md->topics[i].partitions = rd_tmpabuf_alloc(
                    &tbuf, md->topics[i].partition_cnt *
                               sizeof(*md->topics[i].partitions));
                mdi->topics[i].partitions = rd_tmpabuf_alloc(
                    &tbuf, md->topics[i].partition_cnt *
                               sizeof(*mdi->topics[i].partitions));

                for (j = 0; j < md->topics[i].partition_cnt; j++) {
                        int k;
                        memset(&md->topics[i].partitions[j], 0,
                               sizeof(md->topics[i].partitions[j]));
                        memset(&mdi->topics[i].partitions[j], 0,
                               sizeof(mdi->topics[i].partitions[j]));
                        md->topics[i].partitions[j].id            = j;
                        mdi->topics[i].partitions[j].id           = j;
                        mdi->topics[i].partitions[j].leader_epoch = -1;
                        mdi->topics[i].partitions[j].racks_cnt    = 0;
                        mdi->topics[i].partitions[j].racks        = NULL;
                        md->topics[i].partitions[j].id            = j;

                        /* In case replication_factor is not given, don't set
                         * replicas. */
                        if (replication_factor <= 0)
                                continue;

                        md->topics[i].partitions[j].replicas = rd_tmpabuf_alloc(
                            &tbuf, replication_factor * sizeof(int));
                        md->topics[i].partitions[j].leader = curr_broker;
                        md->topics[i].partitions[j].replica_cnt =
                            replication_factor;
                        for (k = 0; k < replication_factor; k++) {
                                md->topics[i].partitions[j].replicas[k] =
                                    (j + k + curr_broker) % num_brokers;
                        }
                }
                if (num_brokers > 0)
                        curr_broker =
                            (curr_broker + md->topics[i].partition_cnt) %
                            num_brokers;
        }

        /* Check for tmpabuf errors */
        if (rd_tmpabuf_failed(&tbuf))
                rd_assert(!*"metadata mock failed");

        /* Not destroying the tmpabuf since we return
         * its allocated memory. */
        return md;
}

/* Implementation for rd_kafka_metadata_new_topic*mockv() */
static rd_kafka_metadata_t *
rd_kafka_metadata_new_topic_mockv_internal(size_t topic_cnt,
                                           int replication_factor,
                                           int num_brokers,
                                           va_list args) {
        rd_kafka_metadata_topic_t *topics;
        size_t i;

        topics = rd_alloca(sizeof(*topics) * topic_cnt);
        for (i = 0; i < topic_cnt; i++) {
                topics[i].topic         = va_arg(args, char *);
                topics[i].partition_cnt = va_arg(args, int);
        }

        return rd_kafka_metadata_new_topic_mock(
            topics, topic_cnt, replication_factor, num_brokers);
}

/**
 * @brief Create mock Metadata (for testing) based on the
 *        var-arg tuples of (const char *topic, int partition_cnt).
 *
 * @param topic_cnt is the number of topic,partition_cnt tuples.
 *
 * @returns a newly allocated metadata object that must be freed with
 *          rd_kafka_metadata_destroy().
 *
 * @sa rd_kafka_metadata_new_topic_mock()
 */
rd_kafka_metadata_t *rd_kafka_metadata_new_topic_mockv(size_t topic_cnt, ...) {
        rd_kafka_metadata_t *metadata;
        va_list ap;

        va_start(ap, topic_cnt);
        metadata =
            rd_kafka_metadata_new_topic_mockv_internal(topic_cnt, -1, 0, ap);
        va_end(ap);

        return metadata;
}

/**
 * @brief Create mock Metadata (for testing) based on the
 *        var-arg tuples of (const char *topic, int partition_cnt).
 *
 * @param replication_factor is the number of replicas of each partition.
 * @param num_brokers is the number of brokers in the cluster.
 * @param topic_cnt is the number of topic,partition_cnt tuples.
 *
 * @returns a newly allocated metadata object that must be freed with
 *          rd_kafka_metadata_destroy().
 *
 * @sa rd_kafka_metadata_new_topic_mock()
 */
rd_kafka_metadata_t *rd_kafka_metadata_new_topic_with_partition_replicas_mockv(
    int replication_factor,
    int num_brokers,
    size_t topic_cnt,
    ...) {
        rd_kafka_metadata_t *metadata;
        va_list ap;

        va_start(ap, topic_cnt);
        metadata = rd_kafka_metadata_new_topic_mockv_internal(
            topic_cnt, replication_factor, num_brokers, ap);
        va_end(ap);

        return metadata;
}

/**
 * @brief Create mock Metadata (for testing) based on arrays topic_names and
 * partition_cnts.
 *
 * @param replication_factor is the number of replicas of each partition.
 * @param num_brokers is the number of brokers in the cluster.
 * @param topic_names names of topics.
 * @param partition_cnts number of partitions in each topic.
 * @param topic_cnt number of topics.
 *
 * @return rd_kafka_metadata_t*
 *
 * @sa rd_kafka_metadata_new_topic_mock()
 */
rd_kafka_metadata_t *
rd_kafka_metadata_new_topic_with_partition_replicas_mock(int replication_factor,
                                                         int num_brokers,
                                                         char *topic_names[],
                                                         int *partition_cnts,
                                                         size_t topic_cnt) {
        rd_kafka_metadata_topic_t *topics;
        size_t i;

        topics = rd_alloca(sizeof(*topics) * topic_cnt);
        for (i = 0; i < topic_cnt; i++) {
                topics[i].topic         = topic_names[i];
                topics[i].partition_cnt = partition_cnts[i];
        }

        return rd_kafka_metadata_new_topic_mock(
            topics, topic_cnt, replication_factor, num_brokers);
}<|MERGE_RESOLUTION|>--- conflicted
+++ resolved
@@ -476,17 +476,10 @@
         size_t rkb_namelen;
         const int log_decode_errors       = LOG_ERR;
         rd_list_t *missing_topics         = NULL;
-<<<<<<< HEAD
-        const rd_list_t *requested_topics = request->rkbuf_u.Metadata.topics;
-        const rd_list_t *requested_topic_ids = request->rkbuf_u.Metadata.topic_ids;
-        rd_bool_t all_topics = request->rkbuf_u.Metadata.all_topics;
-        rd_bool_t cgrp_update =
-            request->rkbuf_u.Metadata.cgrp_update && rk->rk_cgrp;
-=======
+
         const rd_list_t *requested_topics = request_topics;
         rd_bool_t all_topics              = rd_false;
         rd_bool_t cgrp_update             = rd_false;
->>>>>>> cd83218c
         rd_bool_t has_reliable_leader_epochs =
             rd_kafka_has_reliable_leader_epochs(rkb);
         int ApiVersion             = rkbuf->rkbuf_reqhdr.ApiVersion;
