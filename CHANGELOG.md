# librdkafka v2.3.0

librdkafka v2.3.0 is a feature release:

 * Added Topic id to the metadata response which is part of the [KIP-516](https://cwiki.apache.org/confluence/display/KAFKA/KIP-516%3A+Topic+Identifiers)
 * Add support for AdminAPI `DescribeCluster()` and `DescribeTopics()`
  (#4240, @jainruchir).
 * [KIP-430](https://cwiki.apache.org/confluence/display/KAFKA/KIP-430+-+Return+Authorized+Operations+in+Describe+Responses):
   Return authorized operations in Describe Responses.
   (#4240, @jainruchir).
 * Add support for AdminAPI `DescribeCluster()` and `DescribeTopics()`
  (#4240, @jainruchir).
 * [KIP-430](https://cwiki.apache.org/confluence/display/KAFKA/KIP-430+-+Return+Authorized+Operations+in+Describe+Responses):
   Return authorized operations in Describe Responses.
   (#4240, @jainruchir).
 * Fixed ListConsumerGroupOffsets not fetching offsets for all the topics in a group with Apache Kafka version below 2.4.0.
 * Add missing destroy that leads to leaking partition structure memory when there
   are partition leader changes and a stale leader epoch is received (#4429).
 * Fix a segmentation fault when closing a consumer using the
   cooperative-sticky assignor before the first assignment (#4381).
 * Fix for insufficient buffer allocation when allocating rack information (@wolfchimneyrock, #4449).
 * Fix for infinite loop of OffsetForLeaderEpoch requests on quick leader changes. (#4433).
 * Fix to add leader epoch to control messages, to make sure they're stored
   for committing even without a subsequent fetch message (#4434).
 * Fix for stored offsets not being committed if they lacked the leader epoch (#4442).
<<<<<<< HEAD
 * Upgrade OpenSSL to v3.0.11 (while building from source) with various security fixes,
   check the [release notes](https://www.openssl.org/news/cl30.txt)
   (#4454, started by @migarc1).
=======
 * Fix to ensure permanent errors during offset validation continue being retried and
   don't cause an offset reset (#4447).
>>>>>>> e2d79e19


## Fixes

### General fixes

 * An assertion failed with insufficient buffer size when allocating
   rack information on 32bit architectures.
   Solved by aligning all allocations to the maximum allowed word size (#4449).

### Consumer fixes

 * Stored offsets were excluded from the commit if the leader epoch was
   less than committed epoch, as it's possible if leader epoch is the default -1.
   This didn't happen in Python, Go and .NET bindings when stored position was
   taken from the message.
   Solved by checking only that the stored offset is greater
   than committed one, if either stored or committed leader epoch is -1 (#4442).
 * If an OffsetForLeaderEpoch request was being retried, and the leader changed
   while the retry was in-flight, an infinite loop of requests was triggered,
   because we weren't updating the leader epoch correctly.
   Fixed by updating the leader epoch before sending the request (#4433).
 * During offset validation a permanent error like host resolution failure
   would cause an offset reset.
   This isn't what's expected or what the Java implementation does.
   Solved by retrying even in case of permanent errors (#4447).



# librdkafka v2.2.0

librdkafka v2.2.0 is a feature release:

 * Fix a segmentation fault when subscribing to non-existent topics and
   using the consume batch functions (#4273).
 * Store offset commit metadata in `rd_kafka_offsets_store` (@mathispesch, #4084).
 * Fix a bug that happens when skipping tags, causing buffer underflow in
   MetadataResponse (#4278).
 * Fix a bug where topic leader is not refreshed in the same metadata call even if the leader is
   present.
 * [KIP-881](https://cwiki.apache.org/confluence/display/KAFKA/KIP-881%3A+Rack-aware+Partition+Assignment+for+Kafka+Consumers):
   Add support for rack-aware partition assignment for consumers
   (#4184, #4291, #4252).
 * Fix several bugs with sticky assignor in case of partition ownership
   changing between members of the consumer group (#4252).
 * [KIP-368](https://cwiki.apache.org/confluence/display/KAFKA/KIP-368%3A+Allow+SASL+Connections+to+Periodically+Re-Authenticate):
   Allow SASL Connections to Periodically Re-Authenticate
   (#4301, started by @vctoriawu).
 * Avoid treating an OpenSSL error as a permanent error and treat unclean SSL
   closes as normal ones (#4294).
 * Added `fetch.queue.backoff.ms` to the consumer to control how long
   the consumer backs off next fetch attempt. (@bitemyapp, @edenhill, #2879)
 * [KIP-235](https://cwiki.apache.org/confluence/display/KAFKA/KIP-235%3A+Add+DNS+alias+support+for+secured+connection):
   Add DNS alias support for secured connection (#4292).
 * [KIP-339](https://cwiki.apache.org/confluence/display/KAFKA/KIP-339%3A+Create+a+new+IncrementalAlterConfigs+API):
   IncrementalAlterConfigs API (started by @PrasanthV454, #4110).
 * [KIP-554](https://cwiki.apache.org/confluence/display/KAFKA/KIP-554%3A+Add+Broker-side+SCRAM+Config+API): Add Broker-side SCRAM Config API (#4241).


## Enhancements

 * Added `fetch.queue.backoff.ms` to the consumer to control how long
   the consumer backs off next fetch attempt. When the pre-fetch queue
   has exceeded its queuing thresholds: `queued.min.messages` and
   `queued.max.messages.kbytes` it backs off for 1 seconds.
   If those parameters have to be set too high to hold 1 s of data,
   this new parameter allows to back off the fetch earlier, reducing memory
   requirements.


## Fixes

### General fixes

 * Fix a bug that happens when skipping tags, causing buffer underflow in
   MetadataResponse. This is triggered since RPC version 9 (v2.1.0),
   when using Confluent Platform, only when racks are set,
   observers are activated and there is more than one partition.
   Fixed by skipping the correct amount of bytes when tags are received.
 * Avoid treating an OpenSSL error as a permanent error and treat unclean SSL
   closes as normal ones. When SSL connections are closed without `close_notify`,
   in OpenSSL 3.x a new type of error is set and it was interpreted as permanent
   in librdkafka. It can cause a different issue depending on the RPC.
   If received when waiting for OffsetForLeaderEpoch response, it triggers
   an offset reset following the configured policy.
   Solved by treating SSL errors as transport errors and
   by setting an OpenSSL flag that allows to treat unclean SSL closes as normal
   ones. These types of errors can happen it the other side doesn't support `close_notify` or if there's a TCP connection reset.


### Consumer fixes

  * In case of multiple owners of a partition with different generations, the
    sticky assignor would pick the earliest (lowest generation) member as the
    current owner, which would lead to stickiness violations. Fixed by
    choosing the latest (highest generation) member.
  * In case where the same partition is owned by two members with the same
    generation, it indicates an issue. The sticky assignor had some code to
    handle this, but it was non-functional, and did not have parity with the
    Java assignor. Fixed by invalidating any such partition from the current
    assignment completely.



# librdkafka v2.1.1

librdkafka v2.1.1 is a maintenance release:

 * Avoid duplicate messages when a fetch response is received
   in the middle of an offset validation request (#4261).
 * Fix segmentation fault when subscribing to a non-existent topic and
   calling `rd_kafka_message_leader_epoch()` on the polled `rkmessage` (#4245).
 * Fix a segmentation fault when fetching from follower and the partition lease
   expires while waiting for the result of a list offsets operation (#4254).
 * Fix documentation for the admin request timeout, incorrectly stating -1 for infinite
   timeout. That timeout can't be infinite.
 * Fix CMake pkg-config cURL require and use
   pkg-config `Requires.private` field (@FantasqueX, @stertingen, #4180).
 * Fixes certain cases where polling would not keep the consumer
   in the group or make it rejoin it (#4256).
 * Fix to the C++ set_leader_epoch method of TopicPartitionImpl,
   that wasn't storing the passed value (@pavel-pimenov, #4267).

## Fixes

### Consumer fixes

 * Duplicate messages can be emitted when a fetch response is received
   in the middle of an offset validation request. Solved by avoiding
   a restart from last application offset when offset validation succeeds.
 * When fetching from follower, if the partition lease expires after 5 minutes,
   and a list offsets operation was requested to retrieve the earliest
   or latest offset, it resulted in segmentation fault. This was fixed by
   allowing threads different from the main one to call
   the `rd_kafka_toppar_set_fetch_state` function, given they hold
   the lock on the `rktp`.
 * In v2.1.0, a bug was fixed which caused polling any queue to reset the
   `max.poll.interval.ms`. Only certain functions were made to reset the timer,
   but it is possible for the user to obtain the queue with messages from
   the broker, skipping these functions. This was fixed by encoding information
   in a queue itself, that, whether polling, resets the timer.



# librdkafka v2.1.0

librdkafka v2.1.0 is a feature release:

* [KIP-320](https://cwiki.apache.org/confluence/display/KAFKA/KIP-320%3A+Allow+fetchers+to+detect+and+handle+log+truncation)
  Allow fetchers to detect and handle log truncation (#4122).
* Fix a reference count issue blocking the consumer from closing (#4187).
* Fix a protocol issue with ListGroups API, where an extra
  field was appended for API Versions greater than or equal to 3 (#4207).
* Fix an issue with `max.poll.interval.ms`, where polling any queue would cause
  the timeout to be reset (#4176).
* Fix seek partition timeout, was one thousand times lower than the passed
  value (#4230).
* Fix multiple inconsistent behaviour in batch APIs during **pause** or **resume** operations (#4208).
  See **Consumer fixes** section below for more information.
* Update lz4.c from upstream. Fixes [CVE-2021-3520](https://github.com/advisories/GHSA-gmc7-pqv9-966m)
  (by @filimonov, #4232).
* Upgrade OpenSSL to v3.0.8 with various security fixes,
  check the [release notes](https://www.openssl.org/news/cl30.txt) (#4215).

## Enhancements

 * Added `rd_kafka_topic_partition_get_leader_epoch()` (and `set..()`).
 * Added partition leader epoch APIs:
   - `rd_kafka_topic_partition_get_leader_epoch()` (and `set..()`)
   - `rd_kafka_message_leader_epoch()`
   - `rd_kafka_*assign()` and `rd_kafka_seek_partitions()` now supports
     partitions with a leader epoch set.
   - `rd_kafka_offsets_for_times()` will return per-partition leader-epochs.
   - `leader_epoch`, `stored_leader_epoch`, and `committed_leader_epoch`
     added to per-partition statistics.


## Fixes

### OpenSSL fixes

 * Fixed OpenSSL static build not able to use external modules like FIPS
   provider module.

### Consumer fixes

 * A reference count issue was blocking the consumer from closing.
   The problem would happen when a partition is lost, because forcibly
   unassigned from the consumer or if the corresponding topic is deleted.
 * When using `rd_kafka_seek_partitions`, the remaining timeout was
   converted from microseconds to milliseconds but the expected unit
   for that parameter is microseconds.
 * Fixed known issues related to Batch Consume APIs mentioned in v2.0.0
   release notes.
 * Fixed `rd_kafka_consume_batch()` and `rd_kafka_consume_batch_queue()`
   intermittently updating `app_offset` and `store_offset` incorrectly when
   **pause** or **resume** was being used for a partition.
 * Fixed `rd_kafka_consume_batch()` and `rd_kafka_consume_batch_queue()`
   intermittently skipping offsets when **pause** or **resume** was being
   used for a partition.


## Known Issues

### Consume Batch API

 * When `rd_kafka_consume_batch()` and `rd_kafka_consume_batch_queue()` APIs are used with
   any of the **seek**, **pause**, **resume** or **rebalancing** operation, `on_consume`
   interceptors might be called incorrectly (maybe multiple times) for not consumed messages.

### Consume API

 * Duplicate messages can be emitted when a fetch response is received
   in the middle of an offset validation request.
 * Segmentation fault when subscribing to a non-existent topic and
   calling `rd_kafka_message_leader_epoch()` on the polled `rkmessage`.



# librdkafka v2.0.2

librdkafka v2.0.2 is a maintenance release:

* Fix OpenSSL version in Win32 nuget package (#4152).



# librdkafka v2.0.1

librdkafka v2.0.1 is a maintenance release:

* Fixed nuget package for Linux ARM64 release (#4150).



# librdkafka v2.0.0

librdkafka v2.0.0 is a feature release:

 * [KIP-88](https://cwiki.apache.org/confluence/display/KAFKA/KIP-88%3A+OffsetFetch+Protocol+Update)
   OffsetFetch Protocol Update (#3995).
 * [KIP-222](https://cwiki.apache.org/confluence/display/KAFKA/KIP-222+-+Add+Consumer+Group+operations+to+Admin+API)
   Add Consumer Group operations to Admin API (started by @lesterfan, #3995).
 * [KIP-518](https://cwiki.apache.org/confluence/display/KAFKA/KIP-518%3A+Allow+listing+consumer+groups+per+state)
   Allow listing consumer groups per state (#3995).
 * [KIP-396](https://cwiki.apache.org/confluence/pages/viewpage.action?pageId=97551484)
   Partially implemented: support for AlterConsumerGroupOffsets
   (started by @lesterfan, #3995).
 * OpenSSL 3.0.x support - the maximum bundled OpenSSL version is now 3.0.7 (previously 1.1.1q).
 * Fixes to the transactional and idempotent producer.


## Upgrade considerations

### OpenSSL 3.0.x

#### OpenSSL default ciphers

The introduction of OpenSSL 3.0.x in the self-contained librdkafka bundles
changes the default set of available ciphers, in particular all obsolete
or insecure ciphers and algorithms as listed in the
OpenSSL [legacy](https://www.openssl.org/docs/man3.0/man7/OSSL_PROVIDER-legacy.html)
manual page are now disabled by default.

**WARNING**: These ciphers are disabled for security reasons and it is
highly recommended NOT to use them.

Should you need to use any of these old ciphers you'll need to explicitly
enable the `legacy` provider by configuring `ssl.providers=default,legacy`
on the librdkafka client.

#### OpenSSL engines and providers

OpenSSL 3.0.x deprecates the use of engines, which is being replaced by
providers. As such librdkafka will emit a deprecation warning if
`ssl.engine.location` is configured.

OpenSSL providers may be configured with the new `ssl.providers`
configuration property.

### Broker TLS certificate hostname verification

The default value for `ssl.endpoint.identification.algorithm` has been
changed from `none` (no hostname verification) to `https`, which enables
broker hostname verification (to counter man-in-the-middle
impersonation attacks) by default.

To restore the previous behaviour, set `ssl.endpoint.identification.algorithm` to `none`.

## Known Issues

### Poor Consumer batch API messaging guarantees

The Consumer Batch APIs `rd_kafka_consume_batch()` and `rd_kafka_consume_batch_queue()`
are not thread safe if `rkmessages_size` is greater than 1 and any of the **seek**,
**pause**, **resume** or **rebalancing** operation is performed in parallel with any of
the above APIs. Some of the messages might be lost, or erroneously returned to the
application, in the above scenario.

It is strongly recommended to use the Consumer Batch APIs and the mentioned
operations in sequential order in order to get consistent result.

For **rebalancing** operation to work in sequencial manner, please set `rebalance_cb`
configuration property (refer [examples/rdkafka_complex_consumer_example.c]
(examples/rdkafka_complex_consumer_example.c) for the help with the usage) for the consumer.

## Enhancements

 * Self-contained static libraries can now be built on Linux arm64 (#4005).
 * Updated to zlib 1.2.13, zstd 1.5.2, and curl 7.86.0 in self-contained
   librdkafka bundles.
 * Added `on_broker_state_change()` interceptor
 * The C++ API no longer returns strings by const value, which enables better move optimization in callers.
 * Added `rd_kafka_sasl_set_credentials()` API to update SASL credentials.
 * Setting `allow.auto.create.topics` will no longer give a warning if used by a producer, since that is an expected use case.
  Improvement in documentation for this property.
 * Added a `resolve_cb` configuration setting that permits using custom DNS resolution logic.
 * Added `rd_kafka_mock_broker_error_stack_cnt()`.
 * The librdkafka.redist NuGet package has been updated to have fewer external
   dependencies for its bundled librdkafka builds, as everything but cyrus-sasl
   is now built-in. There are bundled builds with and without linking to
   cyrus-sasl for maximum compatibility.
 * Admin API DescribeGroups() now provides the group instance id
   for static members [KIP-345](https://cwiki.apache.org/confluence/display/KAFKA/KIP-345%3A+Introduce+static+membership+protocol+to+reduce+consumer+rebalances) (#3995).


## Fixes

### General fixes

 * Windows: couldn't read a PKCS#12 keystore correctly because binary mode
   wasn't explicitly set and Windows defaults to text mode.
 * Fixed memory leak when loading SSL certificates (@Mekk, #3930)
 * Load all CA certificates from `ssl.ca.pem`, not just the first one.
 * Each HTTP request made when using OAUTHBEARER OIDC would leak a small
   amount of memory.

### Transactional producer fixes

 * When a PID epoch bump is requested and the producer is waiting
   to reconnect to the transaction coordinator, a failure in a find coordinator
   request could cause an assert to fail. This is fixed by retrying when the
   coordinator is known (#4020).
 * Transactional APIs (except `send_offsets_for_transaction()`) that
   timeout due to low timeout_ms may now be resumed by calling the same API
   again, as the operation continues in the background.
 * For fatal idempotent producer errors that may be recovered by bumping the
   epoch the current transaction must first be aborted prior to the epoch bump.
   This is now handled correctly, which fixes issues seen with fenced
   transactional producers on fatal idempotency errors.
 * Timeouts for EndTxn requests (transaction commits and aborts) are now
   automatically retried and the error raised to the application is also
   a retriable error.
 * TxnOffsetCommitRequests were retried immediately upon temporary errors in
   `send_offsets_to_transactions()`, causing excessive network requests.
   These retries are now delayed 500ms.
 * If `init_transactions()` is called with an infinite timeout (-1),
   the timeout will be limited to 2 * `transaction.timeout.ms`.
   The application may retry and resume the call if a retriable error is
   returned.


### Consumer fixes

 * Back-off and retry JoinGroup request if coordinator load is in progress.
 * Fix `rd_kafka_consume_batch()` and `rd_kafka_consume_batch_queue()` skipping
   other partitions' offsets intermittently when **seek**, **pause**, **resume**
   or **rebalancing** is used for a partition.
 * Fix `rd_kafka_consume_batch()` and `rd_kafka_consume_batch_queue()`
   intermittently returing incorrect partitions' messages if **rebalancing**
   happens during these operations.

# librdkafka v1.9.2

librdkafka v1.9.2 is a maintenance release:

 * The SASL OAUTHBEAR OIDC POST field was sometimes truncated by one byte (#3192).
 * The bundled version of OpenSSL has been upgraded to version 1.1.1q for non-Windows builds. Windows builds remain on OpenSSL 1.1.1n for the time being.
 * The bundled version of Curl has been upgraded to version 7.84.0.



# librdkafka v1.9.1

librdkafka v1.9.1 is a maintenance release:

 * The librdkafka.redist NuGet package now contains OSX M1/arm64 builds.
 * Self-contained static libraries can now be built on OSX M1 too, thanks to
   disabling curl's configure runtime check.



# librdkafka v1.9.0

librdkafka v1.9.0 is a feature release:

 * Added KIP-768 OUATHBEARER OIDC support (by @jliunyu, #3560)
 * Added KIP-140 Admin API ACL support (by @emasab, #2676)


## Upgrade considerations

 * Consumer:
   `rd_kafka_offsets_store()` (et.al) will now return an error for any
   partition that is not currently assigned (through `rd_kafka_*assign()`).
   This prevents a race condition where an application would store offsets
   after the assigned partitions had been revoked (which resets the stored
   offset), that could cause these old stored offsets to be committed later
   when the same partitions were assigned to this consumer again - effectively
   overwriting any committed offsets by any consumers that were assigned the
   same partitions previously. This would typically result in the offsets
   rewinding and messages to be reprocessed.
   As an extra effort to avoid this situation the stored offset is now
   also reset when partitions are assigned (through `rd_kafka_*assign()`).
   Applications that explicitly call `..offset*_store()` will now need
   to handle the case where `RD_KAFKA_RESP_ERR__STATE` is returned
   in the per-partition `.err` field - meaning the partition is no longer
   assigned to this consumer and the offset could not be stored for commit.


## Enhancements

 * Improved producer queue scheduling. Fixes the performance regression
   introduced in v1.7.0 for some produce patterns. (#3538, #2912)
 * Windows: Added native Win32 IO/Queue scheduling. This removes the
   internal TCP loopback connections that were previously used for timely
   queue wakeups.
 * Added `socket.connection.setup.timeout.ms` (default 30s).
   The maximum time allowed for broker connection setups (TCP connection as
   well as SSL and SASL handshakes) is now limited to this value.
   This fixes the issue with stalled broker connections in the case of network
   or load balancer problems.
   The Java clients has an exponential backoff to this timeout which is
   limited by `socket.connection.setup.timeout.max.ms` - this was not
   implemented in librdkafka due to differences in connection handling and
   `ERR__ALL_BROKERS_DOWN` error reporting. Having a lower initial connection
   setup timeout and then increase the timeout for the next attempt would
   yield possibly false-positive `ERR__ALL_BROKERS_DOWN` too early.
 * SASL OAUTHBEARER refresh callbacks can now be scheduled for execution
   on librdkafka's background thread. This solves the problem where an
   application has a custom SASL OAUTHBEARER refresh callback and thus needs to
   call `rd_kafka_poll()` (et.al.) at least once to trigger the
   refresh callback before being able to connect to brokers.
   With the new `rd_kafka_conf_enable_sasl_queue()` configuration API and
   `rd_kafka_sasl_background_callbacks_enable()` the refresh callbacks
   can now be triggered automatically on the librdkafka background thread.
 * `rd_kafka_queue_get_background()` now creates the background thread
   if not already created.
 * Added `rd_kafka_consumer_close_queue()` and `rd_kafka_consumer_closed()`.
   This allow applications and language bindings to implement asynchronous
   consumer close.
 * Bundled zlib upgraded to version 1.2.12.
 * Bundled OpenSSL upgraded to 1.1.1n.
 * Added `test.mock.broker.rtt` to simulate RTT/latency for mock brokers.


## Fixes

### General fixes

 * Fix various 1 second delays due to internal broker threads blocking on IO
   even though there are events to handle.
   These delays could be seen randomly in any of the non produce/consume
   request APIs, such as `commit_transaction()`, `list_groups()`, etc.
 * Windows: some applications would crash with an error message like
   `no OPENSSL_Applink()` written to the console if `ssl.keystore.location`
   was configured.
   This regression was introduced in v1.8.0 due to use of vcpkgs and how
   keystore file was read. #3554.
 * Windows 32-bit only: 64-bit atomic reads were in fact not atomic and could
   in rare circumstances yield incorrect values.
   One manifestation of this issue was the `max.poll.interval.ms` consumer
   timer expiring even though the application was polling according to profile.
   Fixed by @WhiteWind (#3815).
 * `rd_kafka_clusterid()` would previously fail with timeout if
   called on cluster with no visible topics (#3620).
   The clusterid is now returned as soon as metadata has been retrieved.
 * Fix hang in `rd_kafka_list_groups()` if there are no available brokers
   to connect to (#3705).
 * Millisecond timeouts (`timeout_ms`) in various APIs, such as `rd_kafka_poll()`,
   was limited to roughly 36 hours before wrapping. (#3034)
 * If a metadata request triggered by `rd_kafka_metadata()` or consumer group rebalancing
   encountered a non-retriable error it would not be propagated to the caller and thus
   cause a stall or timeout, this has now been fixed. (@aiquestion, #3625)
 * AdminAPI `DeleteGroups()` and `DeleteConsumerGroupOffsets()`:
   if the given coordinator connection was not up by the time these calls were
   initiated and the first connection attempt failed then no further connection
   attempts were performed, ulimately leading to the calls timing out.
   This is now fixed by keep retrying to connect to the group coordinator
   until the connection is successful or the call times out.
   Additionally, the coordinator will be now re-queried once per second until
   the coordinator comes up or the call times out, to detect change in
   coordinators.
 * Mock cluster `rd_kafka_mock_broker_set_down()` would previously
   accept and then disconnect new connections, it now refuses new connections.


### Consumer fixes

 * `rd_kafka_offsets_store()` (et.al) will now return an error for any
   partition that is not currently assigned (through `rd_kafka_*assign()`).
   See **Upgrade considerations** above for more information.
 * `rd_kafka_*assign()` will now reset/clear the stored offset.
   See **Upgrade considerations** above for more information.
 * `seek()` followed by `pause()` would overwrite the seeked offset when
   later calling `resume()`. This is now fixed. (#3471).
   **Note**: Avoid storing offsets (`offsets_store()`) after calling
   `seek()` as this may later interfere with resuming a paused partition,
   instead store offsets prior to calling seek.
 * A `ERR_MSG_SIZE_TOO_LARGE` consumer error would previously be raised
   if the consumer received a maximum sized FetchResponse only containing
   (transaction) aborted messages with no control messages. The fetching did
   not stop, but some applications would terminate upon receiving this error.
   No error is now raised in this case. (#2993)
   Thanks to @jacobmikesell for providing an application to reproduce the
   issue.
 * The consumer no longer backs off the next fetch request (default 500ms) when
   the parsed fetch response is truncated (which is a valid case).
   This should speed up the message fetch rate in case of maximum sized
   fetch responses.
 * Fix consumer crash (`assert: rkbuf->rkbuf_rkb`) when parsing
   malformed JoinGroupResponse consumer group metadata state.
 * Fix crash (`cant handle op type`) when using `consume_batch_queue()` (et.al)
   and an OAUTHBEARER refresh callback was set.
   The callback is now triggered by the consume call. (#3263)
 * Fix `partition.assignment.strategy` ordering when multiple strategies are configured.
   If there is more than one eligible strategy, preference is determined by the
   configured order of strategies. The partitions are assigned to group members according
   to the strategy order preference now. (#3818)
 * Any form of unassign*() (absolute or incremental) is now allowed during
   consumer close rebalancing and they're all treated as absolute unassigns.
   (@kevinconaway)


### Transactional producer fixes

 * Fix message loss in idempotent/transactional producer.
   A corner case has been identified that may cause idempotent/transactional
   messages to be lost despite being reported as successfully delivered:
   During cluster instability a restarting broker may report existing topics
   as non-existent for some time before it is able to acquire up to date
   cluster and topic metadata.
   If an idempotent/transactional producer updates its topic metadata cache
   from such a broker the producer will consider the topic to be removed from
   the cluster and thus remove its local partition objects for the given topic.
   This also removes the internal message sequence number counter for the given
   partitions.
   If the producer later receives proper topic metadata for the cluster the
   previously "removed" topics will be rediscovered and new partition objects
   will be created in the producer. These new partition objects, with no
   knowledge of previous incarnations, would start counting partition messages
   at zero again.
   If new messages were produced for these partitions by the same producer
   instance, the same message sequence numbers would be sent to the broker.
   If the broker still maintains state for the producer's PID and Epoch it could
   deem that these messages with reused sequence numbers had already been
   written to the log and treat them as legit duplicates.
   This would seem to the producer that these new messages were successfully
   written to the partition log by the broker when they were in fact discarded
   as duplicates, leading to silent message loss.
   The fix included in this release is to save the per-partition idempotency
   state when a partition is removed, and then recover and use that saved
   state if the partition comes back at a later time.
 * The transactional producer would retry (re)initializing its PID if a
   `PRODUCER_FENCED` error was returned from the
   broker (added in Apache Kafka 2.8), which could cause the producer to
   seemingly hang.
   This error code is now correctly handled by raising a fatal error.
 * If the given group coordinator connection was not up by the time
   `send_offsets_to_transactions()` was called, and the first connection
   attempt failed then no further connection attempts were performed, ulimately
   leading to `send_offsets_to_transactions()` timing out, and possibly
   also the transaction timing out on the transaction coordinator.
   This is now fixed by keep retrying to connect to the group coordinator
   until the connection is successful or the call times out.
   Additionally, the coordinator will be now re-queried once per second until
   the coordinator comes up or the call times out, to detect change in
   coordinators.


### Producer fixes

 * Improved producer queue wakeup scheduling. This should significantly
   decrease the number of wakeups and thus syscalls for high message rate
   producers. (#3538, #2912)
 * The logic for enforcing that `message.timeout.ms` is greather than
   an explicitly configured `linger.ms` was incorrect and instead of
   erroring out early the lingering time was automatically adjusted to the
   message timeout, ignoring the configured `linger.ms`.
   This has now been fixed so that an error is returned when instantiating the
   producer. Thanks to @larry-cdn77 for analysis and test-cases. (#3709)


# librdkafka v1.8.2

librdkafka v1.8.2 is a maintenance release.

## Enhancements

 * Added `ssl.ca.pem` to add CA certificate by PEM string. (#2380)
 * Prebuilt binaries for Mac OSX now contain statically linked OpenSSL v1.1.1l.
   Previously the OpenSSL version was either v1.1.1 or v1.0.2 depending on
   build type.

## Fixes

 * The `librdkafka.redist` 1.8.0 package had two flaws:
   - the linux-arm64 .so build was a linux-x64 build.
   - the included Windows MSVC 140 runtimes for x64 were infact x86.
   The release script has been updated to verify the architectures of
   provided artifacts to avoid this happening in the future.
 * Prebuilt binaries for Mac OSX Sierra (10.12) and older are no longer provided.
   This affects [confluent-kafka-go](https://github.com/confluentinc/confluent-kafka-go).
 * Some of the prebuilt binaries for Linux were built on Ubuntu 14.04,
   these builds are now performed on Ubuntu 16.04 instead.
   This may affect users on ancient Linux distributions.
 * It was not possible to configure `ssl.ca.location` on OSX, the property
   would automatically revert back to `probe` (default value).
   This regression was introduced in v1.8.0. (#3566)
 * librdkafka's internal timers would not start if the timeout was set to 0,
   which would result in some timeout operations not being enforced correctly,
   e.g., the transactional producer API timeouts.
   These timers are now started with a timeout of 1 microsecond.

### Transactional producer fixes

 * Upon quick repeated leader changes the transactional producer could receive
   an `OUT_OF_ORDER_SEQUENCE` error from the broker, which triggered an
   Epoch bump on the producer resulting in an InitProducerIdRequest being sent
   to the transaction coordinator in the middle of a transaction.
   This request would start a new transaction on the coordinator, but the
   producer would still think (erroneously) it was in current transaction.
   Any messages produced in the current transaction prior to this event would
   be silently lost when the application committed the transaction, leading
   to message loss.
   This has been fixed by setting the Abortable transaction error state
   in the producer. #3575.
 * The transactional producer could stall during a transaction if the transaction
   coordinator changed while adding offsets to the transaction (send_offsets_to_transaction()).
   This stall lasted until the coordinator connection went down, the
   transaction timed out, transaction was aborted, or messages were produced
   to a new partition, whichever came first. #3571.



*Note: there was no v1.8.1 librdkafka release*


# librdkafka v1.8.0

librdkafka v1.8.0 is a security release:

 * Upgrade bundled zlib version from 1.2.8 to 1.2.11 in the `librdkafka.redist`
   NuGet package. The updated zlib version fixes CVEs:
   CVE-2016-9840, CVE-2016-9841, CVE-2016-9842, CVE-2016-9843
   See https://github.com/confluentinc/librdkafka/issues/2934 for more information.
 * librdkafka now uses [vcpkg](https://vcpkg.io/) for up-to-date Windows
   dependencies in the `librdkafka.redist` NuGet package:
   OpenSSL 1.1.1l, zlib 1.2.11, zstd 1.5.0.
 * The upstream dependency (OpenSSL, zstd, zlib) source archive checksums are
   now verified when building with `./configure --install-deps`.
   These builds are used by the librdkafka builds bundled with
   confluent-kafka-go, confluent-kafka-python and confluent-kafka-dotnet.


## Enhancements

 * Producer `flush()` now overrides the `linger.ms` setting for the duration
   of the `flush()` call, effectively triggering immediate transmission of
   queued messages. (#3489)

## Fixes

### General fixes

 * Correctly detect presence of zlib via compilation check. (Chris Novakovic)
 * `ERR__ALL_BROKERS_DOWN` is no longer emitted when the coordinator
   connection goes down, only when all standard named brokers have been tried.
   This fixes the issue with `ERR__ALL_BROKERS_DOWN` being triggered on
   `consumer_close()`. It is also now only emitted if the connection was fully
   up (past handshake), and not just connected.
 * `rd_kafka_query_watermark_offsets()`, `rd_kafka_offsets_for_times()`,
   `consumer_lag` metric, and `auto.offset.reset` now honour
   `isolation.level` and will return the Last Stable Offset (LSO)
   when `isolation.level` is set to `read_committed` (default), rather than
   the uncommitted high-watermark when it is set to `read_uncommitted`. (#3423)
 * SASL GSSAPI is now usable when `sasl.kerberos.min.time.before.relogin`
   is set to 0 - which disables ticket refreshes (by @mpekalski, #3431).
 * Rename internal crc32c() symbol to rd_crc32c() to avoid conflict with
   other static libraries (#3421).
 * `txidle` and `rxidle` in the statistics object was emitted as 18446744073709551615 when no idle was known. -1 is now emitted instead. (#3519)


### Consumer fixes

 * Automatically retry offset commits on `ERR_REQUEST_TIMED_OUT`,
   `ERR_COORDINATOR_NOT_AVAILABLE`, and `ERR_NOT_COORDINATOR` (#3398).
   Offset commits will be retried twice.
 * Timed auto commits did not work when only using assign() and not subscribe().
   This regression was introduced in v1.7.0.
 * If the topics matching the current subscription changed (or the application
   updated the subscription) while there was an outstanding JoinGroup or
   SyncGroup request, an additional request would sometimes be sent before
   handling the response of the first. This in turn lead to internal state
   issues that could cause a crash or malbehaviour.
   The consumer will now wait for any outstanding JoinGroup or SyncGroup
   responses before re-joining the group.
 * `auto.offset.reset` could previously be triggered by temporary errors,
   such as disconnects and timeouts (after the two retries are exhausted).
   This is now fixed so that the auto offset reset policy is only triggered
   for permanent errors.
 * The error that triggers `auto.offset.reset` is now logged to help the
   application owner identify the reason of the reset.
 * If a rebalance takes longer than a consumer's `session.timeout.ms`, the
   consumer will remain in the group as long as it receives heartbeat responses
   from the broker.


### Admin fixes

 * `DeleteRecords()` could crash if one of the underlying requests
   (for a given partition leader) failed at the transport level (e.g., timeout).
   (#3476).



# librdkafka v1.7.0

librdkafka v1.7.0 is feature release:

 * [KIP-360](https://cwiki.apache.org/confluence/pages/viewpage.action?pageId=89068820) - Improve reliability of transactional producer.
   Requires Apache Kafka 2.5 or later.
 * OpenSSL Engine support (`ssl.engine.location`) by @adinigam and @ajbarb.


## Enhancements

 * Added `connections.max.idle.ms` to automatically close idle broker
   connections.
   This feature is disabled by default unless `bootstrap.servers` contains
   the string `azure` in which case the default is set to <4 minutes to improve
   connection reliability and circumvent limitations with the Azure load
   balancers (see #3109 for more information).
 * Bumped to OpenSSL 1.1.1k in binary librdkafka artifacts.
 * The binary librdkafka artifacts for Alpine are now using Alpine 3.12.
   OpenSSL 1.1.1k.
 * Improved static librdkafka Windows builds using MinGW (@neptoess, #3130).
 * The `librdkafka.redist` NuGet package now has updated zlib, zstd and
   OpenSSL versions (from vcpkg).


## Security considerations

 * The zlib version bundled with the `librdkafka.redist` NuGet package has now been upgraded
   from zlib 1.2.8 to 1.2.11, fixing the following CVEs:
   * CVE-2016-9840: undefined behaviour (compiler dependent) in inflate (decompression) code: this is used by the librdkafka consumer. Risk of successfully exploitation through consumed messages is eastimated very low.
   * CVE-2016-9841: undefined behaviour (compiler dependent) in inflate code: this is used by the librdkafka consumer. Risk of successfully exploitation through consumed messages is eastimated very low.
   * CVE-2016-9842: undefined behaviour in inflateMark(): this API is not used by librdkafka.
   * CVE-2016-9843: issue in crc32_big() which is called from crc32_z(): this API is not used by librdkafka.

## Upgrade considerations

 * The C++ `oauthbearer_token_refresh_cb()` was missing a `Handle *`
   argument that has now been added. This is a breaking change but the original
   function signature is considered a bug.
   This change only affects C++ OAuth developers.
 * [KIP-735](https://cwiki.apache.org/confluence/display/KAFKA/KIP-735%3A+Increase+default+consumer+session+timeout) The consumer `session.timeout.ms`
   default was changed from 10 to 45 seconds to make consumer groups more
   robust and less sensitive to temporary network and cluster issues.
 * Statistics: `consumer_lag` is now using the `committed_offset`,
   while the new `consumer_lag_stored` is using `stored_offset`
   (offset to be committed).
   This is more correct than the previous `consumer_lag` which was using
   either `committed_offset` or `app_offset` (last message passed
   to application).
 * The `librdkafka.redist` NuGet package is now built with MSVC runtime v140
   (VS 2015). Previous versions were built with MSVC runtime v120 (VS 2013).


## Fixes

### General fixes

 * Fix accesses to freed metadata cache mutexes on client termination (#3279)
 * There was a race condition on receiving updated metadata where a broker id
   update (such as bootstrap to proper broker transformation) could finish after
   the topic metadata cache was updated, leading to existing brokers seemingly
   being not available.
   One occurrence of this issue was query_watermark_offsets() that could return
   `ERR__UNKNOWN_PARTITION` for existing partitions shortly after the
   client instance was created.
 * The OpenSSL context is now initialized with `TLS_client_method()`
   (on OpenSSL >= 1.1.0) instead of the deprecated and outdated
   `SSLv23_client_method()`.
 * The initial cluster connection on client instance creation could sometimes
   be delayed up to 1 second if a `group.id` or `transactional.id`
   was configured (#3305).
 * Speed up triggering of new broker connections in certain cases by exiting
   the broker thread io/op poll loop when a wakeup op is received.
 * SASL GSSAPI: The Kerberos kinit refresh command was triggered from
   `rd_kafka_new()` which made this call blocking if the refresh command
   was taking long. The refresh is now performed by the background rdkafka
   main thread.
 * Fix busy-loop (100% CPU on the broker threads) during the handshake phase
   of an SSL connection.
 * Disconnects during SSL handshake are now propagated as transport errors
   rather than SSL errors, since these disconnects are at the transport level
   (e.g., incorrect listener, flaky load balancer, etc) and not due to SSL
   issues.
 * Increment metadata fast refresh interval backoff exponentially (@ajbarb, #3237).
 * Unthrottled requests are no longer counted in the `brokers[].throttle`
   statistics object.
 * Log CONFWARN warning when global topic configuration properties
   are overwritten by explicitly setting a `default_topic_conf`.

### Consumer fixes

 * If a rebalance happened during a `consume_batch..()` call the already
   accumulated messages for revoked partitions were not purged, which would
   pass messages to the application for partitions that were no longer owned
   by the consumer. Fixed by @jliunyu. #3340.
 * Fix balancing and reassignment issues with the cooperative-sticky assignor.
   #3306.
 * Fix incorrect detection of first rebalance in sticky assignor (@hallfox).
 * Aborted transactions with no messages produced to a partition could
   cause further successfully committed messages in the same Fetch response to
   be ignored, resulting in consumer-side message loss.
   A log message along the lines `Abort txn ctrl msg bad order at offset
   7501: expected before or at 7702: messages in aborted transactions may be delivered to the application`
   would be seen.
   This is a rare occurrence where a transactional producer would register with
   the partition but not produce any messages before aborting the transaction.
 * The consumer group deemed cached metadata up to date by checking
   `topic.metadata.refresh.interval.ms`: if this property was set too low
   it would cause cached metadata to be unusable and new metadata to be fetched,
   which could delay the time it took for a rebalance to settle.
   It now correctly uses `metadata.max.age.ms` instead.
 * The consumer group timed auto commit would attempt commits during rebalances,
   which could result in "Illegal generation" errors. This is now fixed, the
   timed auto committer is only employed in the steady state when no rebalances
   are taking places. Offsets are still auto committed when partitions are
   revoked.
 * Retriable FindCoordinatorRequest errors are no longer propagated to
   the application as they are retried automatically.
 * Fix rare crash (assert `rktp_started`) on consumer termination
   (introduced in v1.6.0).
 * Fix unaligned access and possibly corrupted snappy decompression when
   building with MSVC (@azat)
 * A consumer configured with the `cooperative-sticky` assignor did
   not actively Leave the group on unsubscribe(). This delayed the
   rebalance for the remaining group members by up to `session.timeout.ms`.
 * The current subscription list was sometimes leaked when unsubscribing.

### Producer fixes

 * The timeout value of `flush()` was not respected when delivery reports
   were scheduled as events (such as for confluent-kafka-go) rather than
   callbacks.
 * There was a race conditition in `purge()` which could cause newly
   created partition objects, or partitions that were changing leaders, to
   not have their message queues purged. This could cause
   `abort_transaction()` to time out. This issue is now fixed.
 * In certain high-thruput produce rate patterns producing could stall for
   1 second, regardless of `linger.ms`, due to rate-limiting of internal
   queue wakeups. This is now fixed by not rate-limiting queue wakeups but
   instead limiting them to one wakeup per queue reader poll. #2912.

### Transactional Producer fixes

 * KIP-360: Fatal Idempotent producer errors are now recoverable by the
   transactional producer and will raise a `txn_requires_abort()` error.
 * If the cluster went down between `produce()` and `commit_transaction()`
   and before any partitions had been registered with the coordinator, the
   messages would time out but the commit would succeed because nothing
   had been sent to the coordinator. This is now fixed.
 * If the current transaction failed while `commit_transaction()` was
   checking the current transaction state an invalid state transaction could
   occur which in turn would trigger a assertion crash.
   This issue showed up as "Invalid txn state transition: .." crashes, and is
   now fixed by properly synchronizing both checking and transition of state.



# librdkafka v1.6.1

librdkafka v1.6.1 is a maintenance release.

## Upgrade considerations

 * Fatal idempotent producer errors are now also fatal to the transactional
   producer. This is a necessary step to maintain data integrity prior to
   librdkafka supporting KIP-360. Applications should check any transactional
   API errors for the is_fatal flag and decommission the transactional producer
   if the flag is set.
 * The consumer error raised by `auto.offset.reset=error` now has error-code
   set to `ERR__AUTO_OFFSET_RESET` to allow an application to differentiate
   between auto offset resets and other consumer errors.


## Fixes

### General fixes

 * Admin API and transactional `send_offsets_to_transaction()` coordinator
   requests, such as TxnOffsetCommitRequest, could in rare cases be sent
   multiple times which could cause a crash.
 * `ssl.ca.location=probe` is now enabled by default on Mac OSX since the
   librdkafka-bundled OpenSSL might not have the same default CA search paths
   as the system or brew installed OpenSSL. Probing scans all known locations.

### Transactional Producer fixes

 * Fatal idempotent producer errors are now also fatal to the transactional
   producer.
 * The transactional producer could crash if the transaction failed while
   `send_offsets_to_transaction()` was called.
 * Group coordinator requests for transactional
   `send_offsets_to_transaction()` calls would leak memory if the
   underlying request was attempted to be sent after the transaction had
   failed.
 * When gradually producing to multiple partitions (resulting in multiple
   underlying AddPartitionsToTxnRequests) subsequent partitions could get
   stuck in pending state under certain conditions. These pending partitions
   would not send queued messages to the broker and eventually trigger
   message timeouts, failing the current transaction. This is now fixed.
 * Committing an empty transaction (no messages were produced and no
   offsets were sent) would previously raise a fatal error due to invalid state
   on the transaction coordinator. We now allow empty/no-op transactions to
   be committed.

### Consumer fixes

 * The consumer will now retry indefinitely (or until the assignment is changed)
   to retrieve committed offsets. This fixes the issue where only two retries
   were attempted when outstanding transactions were blocking OffsetFetch
   requests with `ERR_UNSTABLE_OFFSET_COMMIT`. #3265





# librdkafka v1.6.0

librdkafka v1.6.0 is feature release:

 * [KIP-429 Incremental rebalancing](https://cwiki.apache.org/confluence/display/KAFKA/KIP-429%3A+Kafka+Consumer+Incremental+Rebalance+Protocol) with sticky
   consumer group partition assignor (KIP-54) (by @mhowlett).
 * [KIP-480 Sticky producer partitioning](https://cwiki.apache.org/confluence/display/KAFKA/KIP-480%3A+Sticky+Partitioner) (`sticky.partitioning.linger.ms`) -
   achieves higher throughput and lower latency through sticky selection
   of random partition (by @abbycriswell).
 * AdminAPI: Add support for `DeleteRecords()`, `DeleteGroups()` and
   `DeleteConsumerGroupOffsets()` (by @gridaphobe)
 * [KIP-447 Producer scalability for exactly once semantics](https://cwiki.apache.org/confluence/display/KAFKA/KIP-447%3A+Producer+scalability+for+exactly+once+semantics) -
   allows a single transactional producer to be used for multiple input
   partitions. Requires Apache Kafka 2.5 or later.
 * Transactional producer fixes and improvements, see **Transactional Producer fixes** below.
 * The [librdkafka.redist](https://www.nuget.org/packages/librdkafka.redist/)
   NuGet package now supports Linux ARM64/Aarch64.


## Upgrade considerations

 * Sticky producer partitioning (`sticky.partitioning.linger.ms`) is
   enabled by default (10 milliseconds) which affects the distribution of
   randomly partitioned messages, where previously these messages would be
   evenly distributed over the available partitions they are now partitioned
   to a single partition for the duration of the sticky time
   (10 milliseconds by default) before a new random sticky partition
   is selected.
 * The new KIP-447 transactional producer scalability guarantees are only
   supported on Apache Kafka 2.5 or later, on earlier releases you will
   need to use one producer per input partition for EOS. This limitation
   is not enforced by the producer or broker.
 * Error handling for the transactional producer has been improved, see
   the **Transactional Producer fixes** below for more information.


## Known issues

 * The Transactional Producer's API timeout handling is inconsistent with the
   underlying protocol requests, it is therefore strongly recommended that
   applications call `rd_kafka_commit_transaction()` and
   `rd_kafka_abort_transaction()` with the `timeout_ms` parameter
   set to `-1`, which will use the remaining transaction timeout.


## Enhancements

 * KIP-107, KIP-204: AdminAPI: Added `DeleteRecords()` (by @gridaphobe).
 * KIP-229: AdminAPI: Added `DeleteGroups()` (by @gridaphobe).
 * KIP-496: AdminAPI: Added `DeleteConsumerGroupOffsets()`.
 * KIP-464: AdminAPI: Added support for broker-side default partition count
   and replication factor for `CreateTopics()`.
 * Windows: Added `ssl.ca.certificate.stores` to specify a list of
   Windows Certificate Stores to read CA certificates from, e.g.,
   `CA,Root`. `Root` remains the default store.
 * Use reentrant `rand_r()` on supporting platforms which decreases lock
   contention (@azat).
 * Added `assignor` debug context for troubleshooting consumer partition
   assignments.
 * Updated to OpenSSL v1.1.1i when building dependencies.
 * Update bundled lz4 (used when `./configure --disable-lz4-ext`) to v1.9.3
   which has vast performance improvements.
 * Added `rd_kafka_conf_get_default_topic_conf()` to retrieve the
   default topic configuration object from a global configuration object.
 * Added `conf` debugging context to `debug` - shows set configuration
   properties on client and topic instantiation. Sensitive properties
   are redacted.
 * Added `rd_kafka_queue_yield()` to cancel a blocking queue call.
 * Will now log a warning when multiple ClusterIds are seen, which is an
   indication that the client might be erroneously configured to connect to
   multiple clusters which is not supported.
 * Added `rd_kafka_seek_partitions()` to seek multiple partitions to
   per-partition specific offsets.


## Fixes

### General fixes

 * Fix a use-after-free crash when certain coordinator requests were retried.
 * The C++ `oauthbearer_set_token()` function would call `free()` on
   a `new`-created pointer, possibly leading to crashes or heap corruption (#3194)

### Consumer fixes

 * The consumer assignment and consumer group implementations have been
   decoupled, simplified and made more strict and robust. This will sort out
   a number of edge cases for the consumer where the behaviour was previously
   undefined.
 * Partition fetch state was not set to STOPPED if OffsetCommit failed.
 * The session timeout is now enforced locally also when the coordinator
   connection is down, which was not previously the case.


### Transactional Producer fixes

 * Transaction commit or abort failures on the broker, such as when the
   producer was fenced by a newer instance, were not propagated to the
   application resulting in failed commits seeming successful.
   This was a critical race condition for applications that had a delay after
   producing messages (or sendings offsets) before committing or
   aborting the transaction. This issue has now been fixed and test coverage
   improved.
 * The transactional producer API would return `RD_KAFKA_RESP_ERR__STATE`
   when API calls were attempted after the transaction had failed, we now
   try to return the error that caused the transaction to fail in the first
   place, such as `RD_KAFKA_RESP_ERR__FENCED` when the producer has
   been fenced, or `RD_KAFKA_RESP_ERR__TIMED_OUT` when the transaction
   has timed out.
 * Transactional producer retry count for transactional control protocol
   requests has been increased from 3 to infinite, retriable errors
   are now automatically retried by the producer until success or the
   transaction timeout is exceeded. This fixes the case where
   `rd_kafka_send_offsets_to_transaction()` would fail the current
   transaction into an abortable state when `CONCURRENT_TRANSACTIONS` was
   returned by the broker (which is a transient error) and the 3 retries
   were exhausted.


### Producer fixes

 * Calling `rd_kafka_topic_new()` with a topic config object with
   `message.timeout.ms` set could sometimes adjust the global `linger.ms`
   property (if not explicitly configured) which was not desired, this is now
   fixed and the auto adjustment is only done based on the
   `default_topic_conf` at producer creation.
 * `rd_kafka_flush()` could previously return `RD_KAFKA_RESP_ERR__TIMED_OUT`
   just as the timeout was reached if the messages had been flushed but
   there were now no more messages. This has been fixed.




# librdkafka v1.5.3

librdkafka v1.5.3 is a maintenance release.

## Upgrade considerations

 * CentOS 6 is now EOL and is no longer included in binary librdkafka packages,
   such as NuGet.

## Fixes

### General fixes

 * Fix a use-after-free crash when certain coordinator requests were retried.
 * Coordinator requests could be left uncollected on instance destroy which
   could lead to hang.
 * Fix rare 1 second stalls by forcing rdkafka main thread wakeup when a new
   next-timer-to-be-fired is scheduled.
 * Fix additional cases where broker-side automatic topic creation might be
   triggered unexpectedly.
 * AdminAPI: The operation_timeout (on-broker timeout) previously defaulted to 0,
   but now defaults to `socket.timeout.ms` (60s).
 * Fix possible crash for Admin API protocol requests that fail at the
   transport layer or prior to sending.


### Consumer fixes

 * Consumer would not filter out messages for aborted transactions
   if the messages were compressed (#3020).
 * Consumer destroy without prior `close()` could hang in certain
   cgrp states (@gridaphobe, #3127).
 * Fix possible null dereference in `Message::errstr()` (#3140).
 * The `roundrobin` partition assignment strategy could get stuck in an
   endless loop or generate uneven assignments in case the group members
   had asymmetric subscriptions (e.g., c1 subscribes to t1,t2 while c2
   subscribes to t2,t3).  (#3159)
 * Mixing committed and logical or absolute offsets in the partitions
   passed to `rd_kafka_assign()` would in previous released ignore the
   logical or absolute offsets and use the committed offsets for all partitions.
   This is now fixed. (#2938)




# librdkafka v1.5.2

librdkafka v1.5.2 is a maintenance release.


## Upgrade considerations

 * The default value for the producer configuration property `retries` has
   been increased from 2 to infinity, effectively limiting Produce retries to
   only `message.timeout.ms`.
   As the reasons for the automatic internal retries vary (various broker error
   codes as well as transport layer issues), it doesn't make much sense to limit
   the number of retries for retriable errors, but instead only limit the
   retries based on the allowed time to produce a message.
 * The default value for the producer configuration property
   `request.timeout.ms` has been increased from 5 to 30 seconds to match
   the Apache Kafka Java producer default.
   This change yields increased robustness for broker-side congestion.


## Enhancements

 * The generated `CONFIGURATION.md` (through `rd_kafka_conf_properties_show())`)
   now include all properties and values, regardless if they were included in
   the build, and setting a disabled property or value through
   `rd_kafka_conf_set()` now returns `RD_KAFKA_CONF_INVALID` and provides
   a more useful error string saying why the property can't be set.
 * Consumer configs on producers and vice versa will now be logged with
   warning messages on client instantiation.

## Fixes

### Security fixes

 * There was an incorrect call to zlib's `inflateGetHeader()` with
   unitialized memory pointers that could lead to the GZIP header of a fetched
   message batch to be copied to arbitrary memory.
   This function call has now been completely removed since the result was
   not used.
   Reported by Ilja van Sprundel.


### General fixes

 * `rd_kafka_topic_opaque()` (used by the C++ API) would cause object
   refcounting issues when used on light-weight (error-only) topic objects
   such as consumer errors (#2693).
 * Handle name resolution failures when formatting IP addresses in error logs,
   and increase printed hostname limit to ~256 bytes (was ~60).
 * Broker sockets would be closed twice (thus leading to potential race
   condition with fd-reuse in other threads) if a custom `socket_cb` would
   return error.

### Consumer fixes

 * The `roundrobin` `partition.assignment.strategy` could crash (assert)
   for certain combinations of members and partitions.
   This is a regression in v1.5.0. (#3024)
 * The C++ `KafkaConsumer` destructor did not destroy the underlying
   C `rd_kafka_t` instance, causing a leak if `close()` was not used.
 * Expose rich error strings for C++ Consumer `Message->errstr()`.
 * The consumer could get stuck if an outstanding commit failed during
   rebalancing (#2933).
 * Topic authorization errors during fetching are now reported only once (#3072).

### Producer fixes

 * Topic authorization errors are now properly propagated for produced messages,
   both through delivery reports and as `ERR_TOPIC_AUTHORIZATION_FAILED`
   return value from `produce*()` (#2215)
 * Treat cluster authentication failures as fatal in the transactional
   producer (#2994).
 * The transactional producer code did not properly reference-count partition
   objects which could in very rare circumstances lead to a use-after-free bug
   if a topic was deleted from the cluster when a transaction was using it.
 * `ERR_KAFKA_STORAGE_ERROR` is now correctly treated as a retriable
   produce error (#3026).
 * Messages that timed out locally would not fail the ongoing transaction.
   If the application did not take action on failed messages in its delivery
   report callback and went on to commit the transaction, the transaction would
   be successfully committed, simply omitting the failed messages.
 * EndTxnRequests (sent on commit/abort) are only retried in allowed
   states (#3041).
   Previously the transaction could hang on commit_transaction() if an abortable
   error was hit and the EndTxnRequest was to be retried.


*Note: there was no v1.5.1 librdkafka release*




# librdkafka v1.5.0

The v1.5.0 release brings usability improvements, enhancements and fixes to
librdkafka.

## Enhancements

 * Improved broker connection error reporting with more useful information and
   hints on the cause of the problem.
 * Consumer: Propagate errors when subscribing to unavailable topics (#1540)
 * Producer: Add `batch.size` producer configuration property (#638)
 * Add `topic.metadata.propagation.max.ms` to allow newly manually created
   topics to be propagated throughout the cluster before reporting them
   as non-existent. This fixes race issues where CreateTopics() is
   quickly followed by produce().
 * Prefer least idle connection for periodic metadata refreshes, et.al.,
   to allow truly idle connections to time out and to avoid load-balancer-killed
   idle connection errors (#2845)
 * Added `rd_kafka_event_debug_contexts()` to get the debug contexts for
   a debug log line (by @wolfchimneyrock).
 * Added Test scenarios which define the cluster configuration.
 * Added MinGW-w64 builds (@ed-alertedh, #2553)
 * `./configure --enable-XYZ` now requires the XYZ check to pass,
   and `--disable-XYZ` disables the feature altogether (@benesch)
 * Added `rd_kafka_produceva()` which takes an array of produce arguments
   for situations where the existing `rd_kafka_producev()` va-arg approach
   can't be used.
 * Added `rd_kafka_message_broker_id()` to see the broker that a message
   was produced or fetched from, or an error was associated with.
 * Added RTT/delay simulation to mock brokers.


## Upgrade considerations

 * Subscribing to non-existent and unauthorized topics will now propagate
   errors `RD_KAFKA_RESP_ERR_UNKNOWN_TOPIC_OR_PART` and
   `RD_KAFKA_RESP_ERR_TOPIC_AUTHORIZATION_FAILED` to the application through
   the standard consumer error (the err field in the message object).
 * Consumer will no longer trigger auto creation of topics,
   `allow.auto.create.topics=true` may be used to re-enable the old deprecated
   functionality.
 * The default consumer pre-fetch queue threshold `queued.max.messages.kbytes`
   has been decreased from 1GB to 64MB to avoid excessive network usage for low
   and medium throughput consumer applications. High throughput consumer
   applications may need to manually set this property to a higher value.
 * The default consumer Fetch wait time has been increased from 100ms to 500ms
   to avoid excessive network usage for low throughput topics.
 * If OpenSSL is linked statically, or `ssl.ca.location=probe` is configured,
   librdkafka will probe known CA certificate paths and automatically use the
   first one found. This should alleviate the need to configure
   `ssl.ca.location` when the statically linked OpenSSL's OPENSSLDIR differs
   from the system's CA certificate path.
 * The heuristics for handling Apache Kafka < 0.10 brokers has been removed to
   improve connection error handling for modern Kafka versions.
   Users on Brokers 0.9.x or older should already be configuring
   `api.version.request=false` and `broker.version.fallback=...` so there
   should be no functional change.
 * The default producer batch accumulation time, `linger.ms`, has been changed
   from 0.5ms to 5ms to improve batch sizes and throughput while reducing
   the per-message protocol overhead.
   Applications that require lower produce latency than 5ms will need to
   manually set `linger.ms` to a lower value.
 * librdkafka's build tooling now requires Python 3.x (python3 interpreter).


## Fixes

### General fixes

 * The client could crash in rare circumstances on ApiVersion or
   SaslHandshake request timeouts (#2326)
 * `./configure --LDFLAGS='a=b, c=d'` with arguments containing = are now
   supported (by @sky92zwq).
 * `./configure` arguments now take precedence over cached `configure` variables
   from previous invocation.
 * Fix theoretical crash on coord request failure.
 * Unknown partition error could be triggered for existing partitions when
   additional partitions were added to a topic (@benesch, #2915)
 * Quickly refresh topic metadata for desired but non-existent partitions.
   This will speed up the initial discovery delay when new partitions are added
   to an existing topic (#2917).


### Consumer fixes

 * The roundrobin partition assignor could crash if subscriptions
   where asymmetrical (different sets from different members of the group).
   Thanks to @ankon and @wilmai for identifying the root cause (#2121).
 * The consumer assignors could ignore some topics if there were more subscribed
   topics than consumers in taking part in the assignment.
 * The consumer would connect to all partition leaders of a topic even
   for partitions that were not being consumed (#2826).
 * Initial consumer group joins should now be a couple of seconds quicker
   thanks expedited query intervals (@benesch).
 * Fix crash and/or inconsistent subscriptions when using multiple consumers
   (in the same process) with wildcard topics on Windows.
 * Don't propagate temporary offset lookup errors to application.
 * Immediately refresh topic metadata when partitions are reassigned to other
   brokers, avoiding a fetch stall of up to `topic.metadata.refresh.interval.ms`. (#2955)
 * Memory for batches containing control messages would not be freed when
   using the batch consume APIs (@pf-qiu, #2990).


### Producer fixes

 * Proper locking for transaction state in EndTxn handler.



# librdkafka v1.4.4

v1.4.4 is a maintenance release with the following fixes and enhancements:

 * Transactional producer could crash on request timeout due to dereferencing
   NULL pointer of non-existent response object.
 * Mark `rd_kafka_send_offsets_to_transaction()` CONCURRENT_TRANSACTION (et.al)
   errors as retriable.
 * Fix crash on transactional coordinator FindCoordinator request failure.
 * Minimize broker re-connect delay when broker's connection is needed to
   send requests.
 * Proper locking for transaction state in EndTxn handler.
 * `socket.timeout.ms` was ignored when `transactional.id` was set.
 * Added RTT/delay simulation to mock brokers.

*Note: there was no v1.4.3 librdkafka release*



# librdkafka v1.4.2

v1.4.2 is a maintenance release with the following fixes and enhancements:

 * Fix produce/consume hang after partition goes away and comes back,
   such as when a topic is deleted and re-created.
 * Consumer: Reset the stored offset when partitions are un-assign()ed (fixes #2782).
    This fixes the case where a manual offset-less commit() or the auto-committer
    would commit a stored offset from a previous assignment before
    a new message was consumed by the application.
 * Probe known CA cert paths and set default `ssl.ca.location` accordingly
   if OpenSSL is statically linked or `ssl.ca.location` is set to `probe`.
 * Per-partition OffsetCommit errors were unhandled (fixes #2791)
 * Seed the PRNG (random number generator) by default, allow application to
   override with `enable.random.seed=false` (#2795)
 * Fix stack overwrite (of 1 byte) when SaslHandshake MechCnt is zero
 * Align bundled c11 threads (tinycthreads) constants to glibc and musl (#2681)
 * Fix return value of rd_kafka_test_fatal_error() (by @ckb42)
 * Ensure CMake sets disabled defines to zero on Windows (@benesch)


*Note: there was no v1.4.1 librdkafka release*





# Older releases

See https://github.com/confluentinc/librdkafka/releases<|MERGE_RESOLUTION|>--- conflicted
+++ resolved
@@ -23,14 +23,11 @@
  * Fix to add leader epoch to control messages, to make sure they're stored
    for committing even without a subsequent fetch message (#4434).
  * Fix for stored offsets not being committed if they lacked the leader epoch (#4442).
-<<<<<<< HEAD
  * Upgrade OpenSSL to v3.0.11 (while building from source) with various security fixes,
    check the [release notes](https://www.openssl.org/news/cl30.txt)
    (#4454, started by @migarc1).
-=======
  * Fix to ensure permanent errors during offset validation continue being retried and
    don't cause an offset reset (#4447).
->>>>>>> e2d79e19
 
 
 ## Fixes
