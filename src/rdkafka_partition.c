/*
 * librdkafka - The Apache Kafka C/C++ library
 *
 * Copyright (c) 2015 Magnus Edenhill
 * All rights reserved.
 *
 * Redistribution and use in source and binary forms, with or without
 * modification, are permitted provided that the following conditions are met:
 *
 * 1. Redistributions of source code must retain the above copyright notice,
 *    this list of conditions and the following disclaimer.
 * 2. Redistributions in binary form must reproduce the above copyright notice,
 *    this list of conditions and the following disclaimer in the documentation
 *    and/or other materials provided with the distribution.
 *
 * THIS SOFTWARE IS PROVIDED BY THE COPYRIGHT HOLDERS AND CONTRIBUTORS "AS IS"
 * AND ANY EXPRESS OR IMPLIED WARRANTIES, INCLUDING, BUT NOT LIMITED TO, THE
 * IMPLIED WARRANTIES OF MERCHANTABILITY AND FITNESS FOR A PARTICULAR PURPOSE
 * ARE DISCLAIMED. IN NO EVENT SHALL THE COPYRIGHT OWNER OR CONTRIBUTORS BE
 * LIABLE FOR ANY DIRECT, INDIRECT, INCIDENTAL, SPECIAL, EXEMPLARY, OR
 * CONSEQUENTIAL DAMAGES (INCLUDING, BUT NOT LIMITED TO, PROCUREMENT OF
 * SUBSTITUTE GOODS OR SERVICES; LOSS OF USE, DATA, OR PROFITS; OR BUSINESS
 * INTERRUPTION) HOWEVER CAUSED AND ON ANY THEORY OF LIABILITY, WHETHER IN
 * CONTRACT, STRICT LIABILITY, OR TORT (INCLUDING NEGLIGENCE OR OTHERWISE)
 * ARISING IN ANY WAY OUT OF THE USE OF THIS SOFTWARE, EVEN IF ADVISED OF THE
 * POSSIBILITY OF SUCH DAMAGE.
 */
#include "rdkafka_int.h"
#include "rdkafka_topic.h"
#include "rdkafka_broker.h"
#include "rdkafka_request.h"
#include "rdkafka_offset.h"
#include "rdkafka_partition.h"
#include "rdregex.h"
#include "rdports.h"  /* rd_qsort_r() */

const char *rd_kafka_fetch_states[] = {
	"none",
        "stopping",
        "stopped",
	"offset-query",
	"offset-wait",
	"active"
};


static rd_kafka_op_res_t
rd_kafka_toppar_op_serve (rd_kafka_t *rk,
                          rd_kafka_q_t *rkq, rd_kafka_op_t *rko,
                          rd_kafka_q_cb_type_t cb_type, void *opaque);
static RD_INLINE void rd_kafka_broker_fetch_toppar_del (rd_kafka_broker_t *rkb,
                                                       rd_kafka_toppar_t *rktp);



static RD_INLINE int32_t
rd_kafka_toppar_version_new_barrier0 (rd_kafka_toppar_t *rktp,
				     const char *func, int line) {
	int32_t version = rd_atomic32_add(&rktp->rktp_version, 1);
	rd_kafka_dbg(rktp->rktp_rkt->rkt_rk, TOPIC, "BARRIER",
		     "%s [%"PRId32"]: %s:%d: new version barrier v%"PRId32,
		     rktp->rktp_rkt->rkt_topic->str, rktp->rktp_partition,
		     func, line, version);
	return version;
}

#define rd_kafka_toppar_version_new_barrier(rktp) \
	rd_kafka_toppar_version_new_barrier0(rktp, __FUNCTION__, __LINE__)


/**
 * Toppar based OffsetResponse handling.
 * This is used for updating the low water mark for consumer lag.
 */
static void rd_kafka_toppar_lag_handle_Offset (rd_kafka_t *rk,
					       rd_kafka_broker_t *rkb,
					       rd_kafka_resp_err_t err,
					       rd_kafka_buf_t *rkbuf,
					       rd_kafka_buf_t *request,
					       void *opaque) {
        shptr_rd_kafka_toppar_t *s_rktp = opaque;
        rd_kafka_toppar_t *rktp = rd_kafka_toppar_s2i(s_rktp);
        rd_kafka_topic_partition_list_t *offsets;
        rd_kafka_topic_partition_t *rktpar;

        offsets = rd_kafka_topic_partition_list_new(1);

        /* Parse and return Offset */
        err = rd_kafka_handle_Offset(rkb->rkb_rk, rkb, err,
                                     rkbuf, request, offsets);

        if (err == RD_KAFKA_RESP_ERR__IN_PROGRESS) {
                rd_kafka_topic_partition_list_destroy(offsets);
                return; /* Retrying */
        }

        if (!err && !(rktpar = rd_kafka_topic_partition_list_find(
                              offsets,
                              rktp->rktp_rkt->rkt_topic->str,
                              rktp->rktp_partition)))
                err = RD_KAFKA_RESP_ERR__UNKNOWN_PARTITION;

        if (!err) {
                rd_kafka_toppar_lock(rktp);
                rktp->rktp_lo_offset = rktpar->offset;
                rd_kafka_toppar_unlock(rktp);
        }

        rd_kafka_topic_partition_list_destroy(offsets);

        rktp->rktp_wait_consumer_lag_resp = 0;

        rd_kafka_toppar_destroy(s_rktp); /* from request.opaque */
}



/**
 * Request information from broker to keep track of consumer lag.
 *
 * Locality: toppar handle thread
 */
static void rd_kafka_toppar_consumer_lag_req (rd_kafka_toppar_t *rktp) {
	rd_kafka_broker_t *rkb;
        rd_kafka_topic_partition_list_t *partitions;

        if (rktp->rktp_wait_consumer_lag_resp)
                return; /* Previous request not finished yet */

        rkb = rd_kafka_toppar_leader(rktp, 1/*proper brokers only*/);
        if (!rkb)
		return;

        rktp->rktp_wait_consumer_lag_resp = 1;

        partitions = rd_kafka_topic_partition_list_new(1);
        rd_kafka_topic_partition_list_add(partitions,
                                          rktp->rktp_rkt->rkt_topic->str,
                                          rktp->rktp_partition)->offset =
                RD_KAFKA_OFFSET_BEGINNING;

        /* Ask for oldest offset. The newest offset is automatically
         * propagated in FetchResponse.HighwaterMark. */
        rd_kafka_OffsetRequest(rkb, partitions, 0,
                               RD_KAFKA_REPLYQ(rktp->rktp_ops, 0),
                               rd_kafka_toppar_lag_handle_Offset,
                               rd_kafka_toppar_keep(rktp));

        rd_kafka_topic_partition_list_destroy(partitions);

        rd_kafka_broker_destroy(rkb); /* from toppar_leader() */
}



/**
 * Request earliest offset to measure consumer lag
 *
 * Locality: toppar handler thread
 */
static void rd_kafka_toppar_consumer_lag_tmr_cb (rd_kafka_timers_t *rkts,
						 void *arg) {
	rd_kafka_toppar_t *rktp = arg;
	rd_kafka_toppar_consumer_lag_req(rktp);
}


/**
 * Add new partition to topic.
 *
 * Locks: rd_kafka_topic_wrlock() must be held.
 * Locks: rd_kafka_wrlock() must be held.
 */
shptr_rd_kafka_toppar_t *rd_kafka_toppar_new0 (rd_kafka_itopic_t *rkt,
					       int32_t partition,
					       const char *func, int line) {
	rd_kafka_toppar_t *rktp;

	rktp = rd_calloc(1, sizeof(*rktp));

	rktp->rktp_partition = partition;
	rktp->rktp_rkt = rkt;
        rktp->rktp_leader_id = -1;
	rktp->rktp_fetch_state = RD_KAFKA_TOPPAR_FETCH_NONE;
        rktp->rktp_fetch_msg_max_bytes
            = rkt->rkt_rk->rk_conf.fetch_msg_max_bytes;
	rktp->rktp_offset_fp = NULL;
        rd_kafka_offset_stats_reset(&rktp->rktp_offsets);
        rd_kafka_offset_stats_reset(&rktp->rktp_offsets_fin);
        rktp->rktp_hi_offset = RD_KAFKA_OFFSET_INVALID;
	rktp->rktp_lo_offset = RD_KAFKA_OFFSET_INVALID;
	rktp->rktp_app_offset = RD_KAFKA_OFFSET_INVALID;
        rktp->rktp_stored_offset = RD_KAFKA_OFFSET_INVALID;
        rktp->rktp_committed_offset = RD_KAFKA_OFFSET_INVALID;
	rd_kafka_msgq_init(&rktp->rktp_msgq);
        rktp->rktp_msgq_wakeup_fd = -1;
	rd_kafka_msgq_init(&rktp->rktp_xmit_msgq);
	mtx_init(&rktp->rktp_lock, mtx_plain);

        rd_refcnt_init(&rktp->rktp_refcnt, 0);
	rktp->rktp_fetchq = rd_kafka_q_new(rkt->rkt_rk);
        rktp->rktp_ops    = rd_kafka_q_new(rkt->rkt_rk);
        rktp->rktp_ops->rkq_serve = rd_kafka_toppar_op_serve;
        rktp->rktp_ops->rkq_opaque = rktp;
        rd_atomic32_init(&rktp->rktp_version, 1);
	rktp->rktp_op_version = rd_atomic32_get(&rktp->rktp_version);

        /* Consumer: If statistics is available we query the oldest offset
         * of each partition.
         * Since the oldest offset only moves on log retention, we cap this
         * value on the low end to a reasonable value to avoid flooding
         * the brokers with OffsetRequests when our statistics interval is low.
         * FIXME: Use a global timer to collect offsets for all partitions */
        if (rktp->rktp_rkt->rkt_rk->rk_conf.stats_interval_ms > 0 &&
            rkt->rkt_rk->rk_type == RD_KAFKA_CONSUMER &&
            rktp->rktp_partition != RD_KAFKA_PARTITION_UA) {
                int intvl = rkt->rkt_rk->rk_conf.stats_interval_ms;
                if (intvl < 10 * 1000 /* 10s */)
                        intvl = 10 * 1000;
		rd_kafka_timer_start(&rkt->rkt_rk->rk_timers,
				     &rktp->rktp_consumer_lag_tmr,
                                     intvl * 1000ll,
				     rd_kafka_toppar_consumer_lag_tmr_cb,
				     rktp);
        }

        rktp->rktp_s_rkt = rd_kafka_topic_keep(rkt);

	rd_kafka_q_fwd_set(rktp->rktp_ops, rkt->rkt_rk->rk_ops);
	rd_kafka_dbg(rkt->rkt_rk, TOPIC, "TOPPARNEW", "NEW %s [%"PRId32"] %p (at %s:%d)",
		     rkt->rkt_topic->str, rktp->rktp_partition, rktp,
		     func, line);

	return rd_kafka_toppar_keep_src(func, line, rktp);
}



/**
 * Removes a toppar from its duties, global lists, etc.
 *
 * Locks: rd_kafka_toppar_lock() MUST be held
 */
static void rd_kafka_toppar_remove (rd_kafka_toppar_t *rktp) {
        rd_kafka_dbg(rktp->rktp_rkt->rkt_rk, TOPIC, "TOPPARREMOVE",
                     "Removing toppar %s [%"PRId32"] %p",
                     rktp->rktp_rkt->rkt_topic->str, rktp->rktp_partition,
		     rktp);

	rd_kafka_timer_stop(&rktp->rktp_rkt->rkt_rk->rk_timers,
			    &rktp->rktp_offset_query_tmr, 1/*lock*/);
	rd_kafka_timer_stop(&rktp->rktp_rkt->rkt_rk->rk_timers,
			    &rktp->rktp_consumer_lag_tmr, 1/*lock*/);

	rd_kafka_q_fwd_set(rktp->rktp_ops, NULL);
}


/**
 * Final destructor for partition.
 */
void rd_kafka_toppar_destroy_final (rd_kafka_toppar_t *rktp) {

        rd_kafka_toppar_remove(rktp);

	rd_kafka_dbg(rktp->rktp_rkt->rkt_rk, TOPIC, "DESTROY",
		     "%s [%"PRId32"]: %p DESTROY_FINAL",
		     rktp->rktp_rkt->rkt_topic->str,
                     rktp->rktp_partition, rktp);

	/* Clear queues */
	rd_kafka_assert(rktp->rktp_rkt->rkt_rk,
			rd_kafka_msgq_len(&rktp->rktp_xmit_msgq) == 0);
	rd_kafka_dr_msgq(rktp->rktp_rkt, &rktp->rktp_msgq,
			 RD_KAFKA_RESP_ERR__DESTROY);
	rd_kafka_q_destroy_owner(rktp->rktp_fetchq);
        rd_kafka_q_destroy_owner(rktp->rktp_ops);

	rd_kafka_replyq_destroy(&rktp->rktp_replyq);

	rd_kafka_topic_destroy0(rktp->rktp_s_rkt);

	mtx_destroy(&rktp->rktp_lock);

        rd_refcnt_destroy(&rktp->rktp_refcnt);

	rd_free(rktp);
}


/**
 * Set toppar fetching state.
 *
 * Locality: broker thread
 * Locks: rd_kafka_toppar_lock() MUST be held.
 */
void rd_kafka_toppar_set_fetch_state (rd_kafka_toppar_t *rktp,
                                      int fetch_state) {
	rd_kafka_assert(NULL,
			thrd_is_current(rktp->rktp_rkt->rkt_rk->rk_thread));

        if ((int)rktp->rktp_fetch_state == fetch_state)
                return;

        rd_kafka_dbg(rktp->rktp_rkt->rkt_rk, TOPIC, "PARTSTATE",
                     "Partition %.*s [%"PRId32"] changed fetch state %s -> %s",
                     RD_KAFKAP_STR_PR(rktp->rktp_rkt->rkt_topic),
                     rktp->rktp_partition,
                     rd_kafka_fetch_states[rktp->rktp_fetch_state],
                     rd_kafka_fetch_states[fetch_state]);

        rktp->rktp_fetch_state = fetch_state;

        if (fetch_state == RD_KAFKA_TOPPAR_FETCH_ACTIVE)
                rd_kafka_dbg(rktp->rktp_rkt->rkt_rk,
                             CONSUMER|RD_KAFKA_DBG_TOPIC,
                             "FETCH",
                             "Partition %.*s [%"PRId32"] start fetching "
                             "at offset %s",
                             RD_KAFKAP_STR_PR(rktp->rktp_rkt->rkt_topic),
                             rktp->rktp_partition,
                             rd_kafka_offset2str(rktp->rktp_next_offset));
}


/**
 * Returns the appropriate toppar for a given rkt and partition.
 * The returned toppar has increased refcnt and must be unreffed by calling
 *  rd_kafka_toppar_destroy().
 * May return NULL.
 *
 * If 'ua_on_miss' is true the UA (unassigned) toppar is returned if
 * 'partition' was not known locally, else NULL is returned.
 *
 * Locks: Caller must hold rd_kafka_topic_*lock()
 */
shptr_rd_kafka_toppar_t *rd_kafka_toppar_get0 (const char *func, int line,
                                               const rd_kafka_itopic_t *rkt,
                                               int32_t partition,
                                               int ua_on_miss) {
        shptr_rd_kafka_toppar_t *s_rktp;

	if (partition >= 0 && partition < rkt->rkt_partition_cnt)
		s_rktp = rkt->rkt_p[partition];
	else if (partition == RD_KAFKA_PARTITION_UA || ua_on_miss)
		s_rktp = rkt->rkt_ua;
	else
		return NULL;

	if (s_rktp)
                return rd_kafka_toppar_keep_src(func,line,
                                                rd_kafka_toppar_s2i(s_rktp));

	return NULL;
}


/**
 * Same as rd_kafka_toppar_get() but no need for locking and
 * looks up the topic first.
 *
 * Locality: any
 * Locks: none
 */
shptr_rd_kafka_toppar_t *rd_kafka_toppar_get2 (rd_kafka_t *rk,
                                               const char *topic,
                                               int32_t partition,
                                               int ua_on_miss,
                                               int create_on_miss) {
	shptr_rd_kafka_itopic_t *s_rkt;
        rd_kafka_itopic_t *rkt;
        shptr_rd_kafka_toppar_t *s_rktp;

        rd_kafka_wrlock(rk);

        /* Find or create topic */
	if (unlikely(!(s_rkt = rd_kafka_topic_find(rk, topic, 0/*no-lock*/)))) {
                if (!create_on_miss) {
                        rd_kafka_wrunlock(rk);
                        return NULL;
                }
                s_rkt = rd_kafka_topic_new0(rk, topic, NULL,
					    NULL, 0/*no-lock*/);
                if (!s_rkt) {
                        rd_kafka_wrunlock(rk);
                        rd_kafka_log(rk, LOG_ERR, "TOPIC",
                                     "Failed to create local topic \"%s\": %s",
                                     topic, rd_strerror(errno));
                        return NULL;
                }
        }

        rd_kafka_wrunlock(rk);

        rkt = rd_kafka_topic_s2i(s_rkt);

	rd_kafka_topic_wrlock(rkt);
	s_rktp = rd_kafka_toppar_desired_add(rkt, partition);
	rd_kafka_topic_wrunlock(rkt);

        rd_kafka_topic_destroy0(s_rkt);

	return s_rktp;
}


/**
 * Returns a toppar if it is available in the cluster.
 * '*errp' is set to the error-code if lookup fails.
 *
 * Locks: topic_*lock() MUST be held
 */
shptr_rd_kafka_toppar_t *
rd_kafka_toppar_get_avail (const rd_kafka_itopic_t *rkt,
                           int32_t partition, int ua_on_miss,
                           rd_kafka_resp_err_t *errp) {
	shptr_rd_kafka_toppar_t *s_rktp;

        switch (rkt->rkt_state)
        {
        case RD_KAFKA_TOPIC_S_UNKNOWN:
                /* No metadata received from cluster yet.
                 * Put message in UA partition and re-run partitioner when
                 * cluster comes up. */
		partition = RD_KAFKA_PARTITION_UA;
                break;

        case RD_KAFKA_TOPIC_S_NOTEXISTS:
                /* Topic not found in cluster.
                 * Fail message immediately. */
                *errp = RD_KAFKA_RESP_ERR__UNKNOWN_TOPIC;
                return NULL;

        case RD_KAFKA_TOPIC_S_EXISTS:
                /* Topic exists in cluster. */

                /* Topic exists but has no partitions.
                 * This is usually an transient state following the
                 * auto-creation of a topic. */
                if (unlikely(rkt->rkt_partition_cnt == 0)) {
                        partition = RD_KAFKA_PARTITION_UA;
                        break;
                }

                /* Check that partition exists. */
                if (partition >= rkt->rkt_partition_cnt) {
                        *errp = RD_KAFKA_RESP_ERR__UNKNOWN_PARTITION;
                        return NULL;
                }
                break;

        default:
                rd_kafka_assert(rkt->rkt_rk, !*"NOTREACHED");
                break;
        }

	/* Get new partition */
	s_rktp = rd_kafka_toppar_get(rkt, partition, 0);

	if (unlikely(!s_rktp)) {
		/* Unknown topic or partition */
		if (rkt->rkt_state == RD_KAFKA_TOPIC_S_NOTEXISTS)
			*errp = RD_KAFKA_RESP_ERR__UNKNOWN_TOPIC;
		else
			*errp = RD_KAFKA_RESP_ERR__UNKNOWN_PARTITION;

		return NULL;
	}

	return s_rktp;
}


/**
 * Looks for partition 'i' in topic 'rkt's desired list.
 *
 * The desired partition list is the list of partitions that are desired
 * (e.g., by the consumer) but not yet seen on a broker.
 * As soon as the partition is seen on a broker the toppar is moved from
 * the desired list and onto the normal rkt_p array.
 * When the partition on the broker goes away a desired partition is put
 * back on the desired list.
 *
 * Locks: rd_kafka_topic_*lock() must be held.
 * Note: 'rktp' refcount is increased.
 */

shptr_rd_kafka_toppar_t *rd_kafka_toppar_desired_get (rd_kafka_itopic_t *rkt,
                                                      int32_t partition) {
	shptr_rd_kafka_toppar_t *s_rktp;
        int i;

	RD_LIST_FOREACH(s_rktp, &rkt->rkt_desp, i) {
                rd_kafka_toppar_t *rktp = rd_kafka_toppar_s2i(s_rktp);
		if (rktp->rktp_partition == partition)
			return rd_kafka_toppar_keep(rktp);
        }

	return NULL;
}


/**
 * Link toppar on desired list.
 *
 * Locks: rd_kafka_topic_wrlock() and toppar_lock() must be held.
 */
void rd_kafka_toppar_desired_link (rd_kafka_toppar_t *rktp) {
        shptr_rd_kafka_toppar_t *s_rktp;

        if (rktp->rktp_s_for_desp)
                return; /* Already linked */

        s_rktp = rd_kafka_toppar_keep(rktp);
        rd_list_add(&rktp->rktp_rkt->rkt_desp, s_rktp);
        rktp->rktp_s_for_desp = s_rktp; /* Desired list refcount */
}

/**
 * Unlink toppar from desired list.
 *
 * Locks: rd_kafka_topic_wrlock() and toppar_lock() must be held.
 */
void rd_kafka_toppar_desired_unlink (rd_kafka_toppar_t *rktp) {
        if (!rktp->rktp_s_for_desp)
                return; /* Not linked */

        rd_list_remove(&rktp->rktp_rkt->rkt_desp, rktp->rktp_s_for_desp);
        rd_kafka_toppar_destroy(rktp->rktp_s_for_desp);
        rktp->rktp_s_for_desp = NULL;
 }


/**
 * @brief If rktp is not already desired:
 *  - mark as DESIRED|UNKNOWN
 *  - add to desired list
 *
 * @remark toppar_lock() MUST be held
 */
void rd_kafka_toppar_desired_add0 (rd_kafka_toppar_t *rktp) {
        if ((rktp->rktp_flags & RD_KAFKA_TOPPAR_F_DESIRED))
                return;

        rd_kafka_dbg(rktp->rktp_rkt->rkt_rk, TOPIC, "DESIRED",
                     "%s [%"PRId32"]: adding to DESIRED list",
                     rktp->rktp_rkt->rkt_topic->str, rktp->rktp_partition);
	rktp->rktp_flags |= RD_KAFKA_TOPPAR_F_DESIRED;
        rd_kafka_toppar_desired_link(rktp);
}


/**
 * Adds 'partition' as a desired partition to topic 'rkt', or updates
 * an existing partition to be desired.
 *
 * Locks: rd_kafka_topic_wrlock() must be held.
 */
shptr_rd_kafka_toppar_t *rd_kafka_toppar_desired_add (rd_kafka_itopic_t *rkt,
                                                      int32_t partition) {
	shptr_rd_kafka_toppar_t *s_rktp;
        rd_kafka_toppar_t *rktp;

	if ((s_rktp = rd_kafka_toppar_get(rkt,
                                          partition, 0/*no_ua_on_miss*/))) {
                rktp = rd_kafka_toppar_s2i(s_rktp);
		rd_kafka_toppar_lock(rktp);
                if (unlikely(!(rktp->rktp_flags & RD_KAFKA_TOPPAR_F_DESIRED))) {
                        rd_kafka_dbg(rkt->rkt_rk, TOPIC, "DESP",
                                     "Setting topic %s [%"PRId32"] partition "
                                     "as desired",
                                     rkt->rkt_topic->str, rktp->rktp_partition);
                        rktp->rktp_flags |= RD_KAFKA_TOPPAR_F_DESIRED;
                }
		rd_kafka_toppar_unlock(rktp);
		return s_rktp;
	}

	if ((s_rktp = rd_kafka_toppar_desired_get(rkt, partition)))
		return s_rktp;

	s_rktp = rd_kafka_toppar_new(rkt, partition);
        rktp = rd_kafka_toppar_s2i(s_rktp);

        rd_kafka_toppar_lock(rktp);
        rktp->rktp_flags |= RD_KAFKA_TOPPAR_F_UNKNOWN;
        rd_kafka_toppar_desired_add0(rktp);
        rd_kafka_toppar_unlock(rktp);

	rd_kafka_dbg(rkt->rkt_rk, TOPIC, "DESP",
		     "Adding desired topic %s [%"PRId32"]",
		     rkt->rkt_topic->str, rktp->rktp_partition);

	return s_rktp; /* Callers refcount */
}




/**
 * Unmarks an 'rktp' as desired.
 *
 * Locks: rd_kafka_topic_wrlock() and rd_kafka_toppar_lock() MUST be held.
 */
void rd_kafka_toppar_desired_del (rd_kafka_toppar_t *rktp) {

	if (!(rktp->rktp_flags & RD_KAFKA_TOPPAR_F_DESIRED))
		return;

	rktp->rktp_flags &= ~RD_KAFKA_TOPPAR_F_DESIRED;
        rd_kafka_toppar_desired_unlink(rktp);

        if (rktp->rktp_flags & RD_KAFKA_TOPPAR_F_UNKNOWN)
                rktp->rktp_flags &= ~RD_KAFKA_TOPPAR_F_UNKNOWN;


	rd_kafka_dbg(rktp->rktp_rkt->rkt_rk, TOPIC, "DESP",
		     "Removing (un)desired topic %s [%"PRId32"]",
		     rktp->rktp_rkt->rkt_topic->str, rktp->rktp_partition);
}



/**
 * Append message at tail of 'rktp' message queue.
 */
void rd_kafka_toppar_enq_msg (rd_kafka_toppar_t *rktp, rd_kafka_msg_t *rkm) {
        int wakeup_fd, queue_len;

        rd_kafka_toppar_lock(rktp);

        if (!rkm->rkm_u.producer.msgseq &&
            rktp->rktp_partition != RD_KAFKA_PARTITION_UA)
                rkm->rkm_u.producer.msgseq = ++rktp->rktp_msgseq;

        if (rktp->rktp_partition == RD_KAFKA_PARTITION_UA ||
            rktp->rktp_rkt->rkt_conf.queuing_strategy == RD_KAFKA_QUEUE_FIFO) {
                /* No need for enq_sorted(), this is the oldest message. */
                queue_len = rd_kafka_msgq_enq(&rktp->rktp_msgq, rkm);
        } else {
                queue_len = rd_kafka_msgq_enq_sorted(rktp->rktp_rkt,
                                                     &rktp->rktp_msgq, rkm);
        }

        wakeup_fd = rktp->rktp_msgq_wakeup_fd;
        rd_kafka_toppar_unlock(rktp);

<<<<<<< HEAD
	rd_kafka_toppar_lock(rktp);
        if (!rkm->rkm_u.producer.msgseq &&
            rktp->rktp_partition != RD_KAFKA_PARTITION_UA)
                rkm->rkm_u.producer.msgseq = ++rktp->rktp_msgseq;

        if (rktp->rktp_partition == RD_KAFKA_PARTITION_UA ||
            rktp->rktp_rkt->rkt_conf.msg_order_cmp == rd_kafka_msg_cmp_msgseq) {
                /* No need for enq_sorted(), this is the oldest message. */
                rd_kafka_msgq_enq(&rktp->rktp_msgq, rkm);
        } else {
                rd_kafka_msgq_enq_sorted(rktp->rktp_rkt, &rktp->rktp_msgq, rkm);
        }

=======
>>>>>>> 93a04da7
#ifndef _MSC_VER
        if (wakeup_fd != -1 && queue_len == 1) {
                char one = 1;
                int r;
                r = rd_write(wakeup_fd, &one, sizeof(one));
                if (r == -1)
                        rd_kafka_log(rktp->rktp_rkt->rkt_rk, LOG_ERR, "PARTENQ",
                                     "%s [%"PRId32"]: write to "
                                     "wake-up fd %d failed: %s",
                                     rktp->rktp_rkt->rkt_topic->str,
                                     rktp->rktp_partition,
                                     wakeup_fd,
                                     rd_strerror(errno));
        }
#endif
}


/**
 * Dequeue message from 'rktp' message queue.
 */
void rd_kafka_toppar_deq_msg (rd_kafka_toppar_t *rktp, rd_kafka_msg_t *rkm) {
	rd_kafka_toppar_lock(rktp);
	rd_kafka_msgq_deq(&rktp->rktp_msgq, rkm, 1);
	rd_kafka_toppar_unlock(rktp);
}


void rd_kafka_msgq_insert_msgq (rd_kafka_msgq_t *destq,
                                rd_kafka_msgq_t *srcq,
                                int (*cmp) (const void *a, const void *b)) {
<<<<<<< HEAD
        rd_kafka_msg_t *first;
=======
        rd_kafka_msg_t *first, *part_first;

        first = TAILQ_FIRST(&srcq->rkmq_msgs);
        if (unlikely(!first)) {
                /* srcq is empty */
                return;
        }

        part_first = TAILQ_FIRST(&destq->rkmq_msgs);
>>>>>>> 93a04da7

        /*
         * Try to optimize insertion of source list.
         */
<<<<<<< HEAD
        if (unlikely(RD_KAFKA_MSGQ_EMPTY(destq))) {
=======

        if (unlikely(!part_first)) {
>>>>>>> 93a04da7
                /* Dest queue is empty, simply move the srcq. */
                rd_kafka_msgq_move(destq, srcq);

                return;
        }

<<<<<<< HEAD
        first = TAILQ_FIRST(&srcq->rkmq_msgs);

=======
>>>>>>> 93a04da7
        /* See if we can optimize the insertion by bulk-loading
         * the messages in place.
         * We know that:
         *  - destq is sorted
         *  - srcq is sorted
         *  - there is no overlap between the two.
         */
<<<<<<< HEAD
        rd_kafka_msg_t *part_first;

        part_first = TAILQ_FIRST(&destq->rkmq_msgs);
=======
>>>>>>> 93a04da7

        if (cmp(first, part_first) < 0) {
                /* Prepend src to dest queue.
                 * First append existing dest queue to src queue,
                 * then move src queue to now-empty dest queue,
                 * effectively prepending src queue to dest queue. */
                rd_kafka_msgq_concat(srcq, destq);
                rd_kafka_msgq_move(destq, srcq);

        } else if (cmp(first,
                       TAILQ_LAST(&destq->rkmq_msgs,
                                  rd_kafka_msgs_head_s)) > 0) {
                /* Append input to dest queue */
                rd_kafka_msgq_concat(destq, srcq);

        } else {
                /* Input queue messages reside somewhere
                 * in the dest queue range, find the insert position. */
                rd_kafka_msg_t *at;

                at = rd_kafka_msgq_find_pos(destq, first, cmp);
                rd_assert(at &&
                          *"Bug in msg_order_cmp(): "
                          "could not find insert position");

                /* Insert input queue after 'at' position.
                 * We know that:
                 * - at is non-NULL
                 * - at is not the last element. */
                TAILQ_INSERT_LIST(&destq->rkmq_msgs,
                                  at, &srcq->rkmq_msgs,
                                  rd_kafka_msgs_head_s,
                                  rd_kafka_msg_t *, rkm_link);

                rd_atomic32_add(&destq->rkmq_msg_cnt,
                                rd_atomic32_get(&srcq->rkmq_msg_cnt));
                rd_atomic64_add(&destq->rkmq_msg_bytes,
                                rd_atomic64_get(&srcq->rkmq_msg_bytes));
                rd_kafka_msgq_init(srcq);
        }
}


/**
 * @brief Inserts messages from \p srcq according to their sorted position
 *        into \p destq, filtering out messages that can not be retried.
 *
 * @param incr_retry Increment retry count for messages.
 * @param max_retries Maximum retries allowed per message.
 * @param backoff Absolute retry backoff for retried messages.
 *
 * @returns the number of messages that could not be retried.
 */
int rd_kafka_retry_msgq (rd_kafka_msgq_t *destq,
                         rd_kafka_msgq_t *srcq,
                         int incr_retry, int max_retries, rd_ts_t backoff,
                         int (*cmp) (const void *a, const void *b)) {
        rd_kafka_msgq_t retryable = RD_KAFKA_MSGQ_INITIALIZER(retryable);
        rd_kafka_msg_t *rkm, *tmp;

        /* Scan through messages to see which ones are eligible for retry,
         * move the retryable ones to temporary queue and
         * set backoff time for first message and optionally
         * increase retry count for each message.
         * Sorted insert is not necessary since the original order
         * srcq order is maintained. */
        TAILQ_FOREACH_SAFE(rkm, &srcq->rkmq_msgs, rkm_link, tmp) {
                if (rkm->rkm_u.producer.retries + incr_retry > max_retries)
                        continue;

                rd_kafka_msgq_deq(srcq, rkm, 1);
                rd_kafka_msgq_enq(&retryable, rkm);

                rkm->rkm_u.producer.ts_backoff = backoff;
                rkm->rkm_u.producer.retries  += incr_retry;
        }

        /* No messages are retryable */
        if (RD_KAFKA_MSGQ_EMPTY(&retryable))
                return 0;

        /* Insert retryable list at sorted position */
        rd_kafka_msgq_insert_msgq(destq, &retryable, cmp);

        return 1;
}

/**
 * @brief Inserts messages from \p rkmq according to their sorted position
 *        into the partition xmit queue (i.e., the broker xmit work queue).
 *
 * @param incr_retry Increment retry count for messages.
 *
 * @returns the number of messages that could not be retried.
 *
 * @locality Broker thread
 */

int rd_kafka_toppar_retry_msgq (rd_kafka_toppar_t *rktp, rd_kafka_msgq_t *rkmq,
                                int incr_retry) {
        rd_kafka_t *rk = rktp->rktp_rkt->rkt_rk;
        rd_ts_t backoff = rd_clock() + (rk->rk_conf.retry_backoff_ms * 1000);
        int r;

        rd_kafka_toppar_lock(rktp);
        r = rd_kafka_retry_msgq(&rktp->rktp_xmit_msgq, rkmq,
                                incr_retry, rk->rk_conf.max_retries,
                                backoff,
                                rktp->rktp_rkt->rkt_conf.msg_order_cmp);
        rd_kafka_toppar_unlock(rktp);

        return r;
}

/**
 * @brief Insert sorted message list \p rkmq at sorted position in \p rktp 's
 *        message queue. The queues must not overlap.
 * @remark \p rkmq will be cleared.
 */
void rd_kafka_toppar_insert_msgq (rd_kafka_toppar_t *rktp,
                                  rd_kafka_msgq_t *rkmq) {
        rd_kafka_toppar_lock(rktp);
        rd_kafka_msgq_insert_msgq(&rktp->rktp_msgq, rkmq,
                                  rktp->rktp_rkt->rkt_conf.msg_order_cmp);
        rd_kafka_toppar_unlock(rktp);
}



/**
 * Helper method for purging queues when removing a toppar.
 * Locks: rd_kafka_toppar_lock() MUST be held
 */
void rd_kafka_toppar_purge_queues (rd_kafka_toppar_t *rktp) {
        rd_kafka_q_disable(rktp->rktp_fetchq);
        rd_kafka_q_purge(rktp->rktp_fetchq);
        rd_kafka_q_disable(rktp->rktp_ops);
        rd_kafka_q_purge(rktp->rktp_ops);
}


/**
 * Migrate rktp from (optional) \p old_rkb to (optional) \p new_rkb.
 * This is an async operation.
 *
 * Locks: rd_kafka_toppar_lock() MUST be held
 */
static void rd_kafka_toppar_broker_migrate (rd_kafka_toppar_t *rktp,
                                            rd_kafka_broker_t *old_rkb,
                                            rd_kafka_broker_t *new_rkb) {
        rd_kafka_op_t *rko;
        rd_kafka_broker_t *dest_rkb;
        int had_next_leader = rktp->rktp_next_leader ? 1 : 0;

        /* Update next leader */
        if (new_rkb)
                rd_kafka_broker_keep(new_rkb);
        if (rktp->rktp_next_leader)
                rd_kafka_broker_destroy(rktp->rktp_next_leader);
        rktp->rktp_next_leader = new_rkb;

        /* If next_leader is set it means there is already an async
         * migration op going on and we should not send a new one
         * but simply change the next_leader (which we did above). */
        if (had_next_leader)
                return;

	/* Revert from offset-wait state back to offset-query
	 * prior to leaving the broker to avoid stalling
	 * on the new broker waiting for a offset reply from
	 * this old broker (that might not come and thus need
	 * to time out..slowly) */
	if (rktp->rktp_fetch_state == RD_KAFKA_TOPPAR_FETCH_OFFSET_WAIT) {
		rd_kafka_toppar_set_fetch_state(
			rktp, RD_KAFKA_TOPPAR_FETCH_OFFSET_QUERY);
		rd_kafka_timer_start(&rktp->rktp_rkt->rkt_rk->rk_timers,
				     &rktp->rktp_offset_query_tmr,
				     500*1000,
				     rd_kafka_offset_query_tmr_cb,
				     rktp);
	}

        if (old_rkb) {
                /* If there is an existing broker for this toppar we let it
                 * first handle its own leave and then trigger the join for
                 * the next leader, if any. */
                rko = rd_kafka_op_new(RD_KAFKA_OP_PARTITION_LEAVE);
                dest_rkb = old_rkb;
        } else {
                /* No existing broker, send join op directly to new leader. */
                rko = rd_kafka_op_new(RD_KAFKA_OP_PARTITION_JOIN);
                dest_rkb = new_rkb;
        }

        rko->rko_rktp = rd_kafka_toppar_keep(rktp);

        rd_kafka_dbg(rktp->rktp_rkt->rkt_rk, TOPIC, "BRKMIGR",
                     "Migrating topic %.*s [%"PRId32"] %p from %s to %s "
		     "(sending %s to %s)",
                     RD_KAFKAP_STR_PR(rktp->rktp_rkt->rkt_topic),
                     rktp->rktp_partition, rktp,
                     old_rkb ? rd_kafka_broker_name(old_rkb) : "(none)",
                     new_rkb ? rd_kafka_broker_name(new_rkb) : "(none)",
		     rd_kafka_op2str(rko->rko_type),
		     rd_kafka_broker_name(dest_rkb));

        rd_kafka_q_enq(dest_rkb->rkb_ops, rko);
}


/**
 * Async toppar leave from broker.
 * Only use this when partitions are to be removed.
 *
 * Locks: rd_kafka_toppar_lock() MUST be held
 */
void rd_kafka_toppar_broker_leave_for_remove (rd_kafka_toppar_t *rktp) {
        rd_kafka_op_t *rko;
        rd_kafka_broker_t *dest_rkb;


	if (rktp->rktp_next_leader)
		dest_rkb = rktp->rktp_next_leader;
	else if (rktp->rktp_leader)
		dest_rkb = rktp->rktp_leader;
	else {
		rd_kafka_dbg(rktp->rktp_rkt->rkt_rk, TOPIC, "TOPPARDEL",
			     "%.*s [%"PRId32"] %p not handled by any broker: "
			     "not sending LEAVE for remove",
			     RD_KAFKAP_STR_PR(rktp->rktp_rkt->rkt_topic),
			     rktp->rktp_partition, rktp);
		return;
	}


	/* Revert from offset-wait state back to offset-query
	 * prior to leaving the broker to avoid stalling
	 * on the new broker waiting for a offset reply from
	 * this old broker (that might not come and thus need
	 * to time out..slowly) */
	if (rktp->rktp_fetch_state == RD_KAFKA_TOPPAR_FETCH_OFFSET_WAIT)
		rd_kafka_toppar_set_fetch_state(
			rktp, RD_KAFKA_TOPPAR_FETCH_OFFSET_QUERY);

	rko = rd_kafka_op_new(RD_KAFKA_OP_PARTITION_LEAVE);
        rko->rko_rktp = rd_kafka_toppar_keep(rktp);

        rd_kafka_dbg(rktp->rktp_rkt->rkt_rk, TOPIC, "BRKMIGR",
                     "%.*s [%"PRId32"] %p sending final LEAVE for removal by %s",
                     RD_KAFKAP_STR_PR(rktp->rktp_rkt->rkt_topic),
                     rktp->rktp_partition, rktp,
                     rd_kafka_broker_name(dest_rkb));

        rd_kafka_q_enq(dest_rkb->rkb_ops, rko);
}



/**
 * Delegates broker 'rkb' as leader for toppar 'rktp'.
 * 'rkb' may be NULL to undelegate leader.
 *
 * Locks: Caller must have rd_kafka_topic_wrlock(rktp->rktp_rkt) 
 *        AND rd_kafka_toppar_lock(rktp) held.
 */
void rd_kafka_toppar_broker_delegate (rd_kafka_toppar_t *rktp,
				      rd_kafka_broker_t *rkb,
				      int for_removal) {
        rd_kafka_t *rk = rktp->rktp_rkt->rkt_rk;
        int internal_fallback = 0;

	rd_kafka_dbg(rktp->rktp_rkt->rkt_rk, TOPIC, "BRKDELGT",
		     "%s [%"PRId32"]: delegate to broker %s "
		     "(rktp %p, term %d, ref %d, remove %d)",
		     rktp->rktp_rkt->rkt_topic->str, rktp->rktp_partition,
		     rkb ? rkb->rkb_name : "(none)",
		     rktp, rd_kafka_terminating(rk),
		     rd_refcnt_get(&rktp->rktp_refcnt),
		     for_removal);

        /* Delegate toppars with no leader to the
         * internal broker for bookkeeping. */
        if (!rkb && !for_removal && !rd_kafka_terminating(rk)) {
                rkb = rd_kafka_broker_internal(rk);
                internal_fallback = 1;
        }

	if (rktp->rktp_leader == rkb && !rktp->rktp_next_leader) {
                rd_kafka_dbg(rktp->rktp_rkt->rkt_rk, TOPIC, "BRKDELGT",
			     "%.*s [%"PRId32"]: not updating broker: "
                             "already on correct broker %s",
			     RD_KAFKAP_STR_PR(rktp->rktp_rkt->rkt_topic),
			     rktp->rktp_partition,
                             rkb ? rd_kafka_broker_name(rkb) : "(none)");

                if (internal_fallback)
                        rd_kafka_broker_destroy(rkb);
		return;
        }

	if (rktp->rktp_leader)
		rd_kafka_dbg(rktp->rktp_rkt->rkt_rk, TOPIC, "BRKDELGT",
			     "%.*s [%"PRId32"]: broker %s no longer leader",
			     RD_KAFKAP_STR_PR(rktp->rktp_rkt->rkt_topic),
			     rktp->rktp_partition,
			     rd_kafka_broker_name(rktp->rktp_leader));


	if (rkb) {
		rd_kafka_dbg(rktp->rktp_rkt->rkt_rk, TOPIC, "BRKDELGT",
			     "%.*s [%"PRId32"]: broker %s is now leader "
			     "for partition with %i messages "
			     "(%"PRIu64" bytes) queued",
			     RD_KAFKAP_STR_PR(rktp->rktp_rkt->rkt_topic),
			     rktp->rktp_partition,
			     rd_kafka_broker_name(rkb),
			     rd_atomic32_get(&rktp->rktp_msgq.rkmq_msg_cnt),
			     rd_atomic64_get(&rktp->rktp_msgq.rkmq_msg_bytes));


	} else {
		rd_kafka_dbg(rktp->rktp_rkt->rkt_rk, TOPIC, "BRKDELGT",
			     "%.*s [%"PRId32"]: no leader broker",
			     RD_KAFKAP_STR_PR(rktp->rktp_rkt->rkt_topic),
			     rktp->rktp_partition);
	}

        if (rktp->rktp_leader || rkb)
                rd_kafka_toppar_broker_migrate(rktp, rktp->rktp_leader, rkb);

        if (internal_fallback)
                rd_kafka_broker_destroy(rkb);
}





void
rd_kafka_toppar_offset_commit_result (rd_kafka_toppar_t *rktp,
				      rd_kafka_resp_err_t err,
				      rd_kafka_topic_partition_list_t *offsets){
	if (err) {
		rd_kafka_q_op_err(rktp->rktp_fetchq,
				  RD_KAFKA_OP_CONSUMER_ERR,
				  err, 0 /* FIXME:VERSION*/,
				  rktp, 0,
				  "Offset commit failed: %s",
				  rd_kafka_err2str(err));
		return;
	}

	rd_kafka_toppar_lock(rktp);
	rktp->rktp_committed_offset = offsets->elems[0].offset;

	/* When stopping toppars:
	 * Final commit is now done (or failed), propagate. */
	if (rktp->rktp_fetch_state == RD_KAFKA_TOPPAR_FETCH_STOPPING)
		rd_kafka_toppar_fetch_stopped(rktp, err);

	rd_kafka_toppar_unlock(rktp);
}


/**
 * Commit toppar's offset on broker.
 * This is an asynch operation, this function simply enqueues an op
 * on the cgrp's queue.
 *
 * Locality: rktp's broker thread
 */
void rd_kafka_toppar_offset_commit (rd_kafka_toppar_t *rktp, int64_t offset,
				    const char *metadata) {
        rd_kafka_topic_partition_list_t *offsets;
        rd_kafka_topic_partition_t *rktpar;

        rd_kafka_assert(rktp->rktp_rkt->rkt_rk, rktp->rktp_cgrp != NULL);
        rd_kafka_assert(rktp->rktp_rkt->rkt_rk,
                        rktp->rktp_flags & RD_KAFKA_TOPPAR_F_OFFSET_STORE);

        rd_kafka_dbg(rktp->rktp_rkt->rkt_rk, CGRP, "OFFSETCMT",
                     "%.*s [%"PRId32"]: committing offset %"PRId64,
                     RD_KAFKAP_STR_PR(rktp->rktp_rkt->rkt_topic),
                     rktp->rktp_partition, offset);

        offsets = rd_kafka_topic_partition_list_new(1);
        rktpar = rd_kafka_topic_partition_list_add(
                offsets, rktp->rktp_rkt->rkt_topic->str, rktp->rktp_partition);
        rktpar->offset = offset;
        if (metadata) {
                rktpar->metadata = rd_strdup(metadata);
                rktpar->metadata_size = strlen(metadata);
        }

        rktp->rktp_committing_offset = offset;

        rd_kafka_commit(rktp->rktp_rkt->rkt_rk, offsets, 1/*async*/);

        rd_kafka_topic_partition_list_destroy(offsets);
}














/**
 * Handle the next offset to consume for a toppar.
 * This is used during initial setup when trying to figure out what
 * offset to start consuming from.
 *
 * Locality: toppar handler thread.
 * Locks: toppar_lock(rktp) must be held
 */
void rd_kafka_toppar_next_offset_handle (rd_kafka_toppar_t *rktp,
                                         int64_t Offset) {

        if (RD_KAFKA_OFFSET_IS_LOGICAL(Offset)) {
                /* Offset storage returned logical offset (e.g. "end"),
                 * look it up. */
                rd_kafka_offset_reset(rktp, Offset, RD_KAFKA_RESP_ERR_NO_ERROR,
                                      "update");
                return;
        }

        /* Adjust by TAIL count if, if wanted */
        if (rktp->rktp_query_offset <=
            RD_KAFKA_OFFSET_TAIL_BASE) {
                int64_t orig_Offset = Offset;
                int64_t tail_cnt =
                        llabs(rktp->rktp_query_offset -
                              RD_KAFKA_OFFSET_TAIL_BASE);

                if (tail_cnt > Offset)
                        Offset = 0;
                else
                        Offset -= tail_cnt;

                rd_kafka_dbg(rktp->rktp_rkt->rkt_rk, TOPIC, "OFFSET",
                             "OffsetReply for topic %s [%"PRId32"]: "
                             "offset %"PRId64": adjusting for "
                             "OFFSET_TAIL(%"PRId64"): "
                             "effective offset %"PRId64,
                             rktp->rktp_rkt->rkt_topic->str,
                             rktp->rktp_partition,
                             orig_Offset, tail_cnt,
                             Offset);
        }

        rktp->rktp_next_offset = Offset;

        rd_kafka_toppar_set_fetch_state(rktp, RD_KAFKA_TOPPAR_FETCH_ACTIVE);

        /* Wake-up broker thread which might be idling on IO */
        if (rktp->rktp_leader)
                rd_kafka_broker_wakeup(rktp->rktp_leader);

}



/**
 * Fetch stored offset for a single partition. (simple consumer)
 *
 * Locality: toppar thread
 */
void rd_kafka_toppar_offset_fetch (rd_kafka_toppar_t *rktp,
                                   rd_kafka_replyq_t replyq) {
        rd_kafka_t *rk = rktp->rktp_rkt->rkt_rk;
        rd_kafka_topic_partition_list_t *part;
        rd_kafka_op_t *rko;

        rd_kafka_dbg(rk, TOPIC, "OFFSETREQ",
                     "Partition %.*s [%"PRId32"]: querying cgrp for "
                     "stored offset (opv %d)",
                     RD_KAFKAP_STR_PR(rktp->rktp_rkt->rkt_topic),
                     rktp->rktp_partition, replyq.version);

        part = rd_kafka_topic_partition_list_new(1);
        rd_kafka_topic_partition_list_add0(part,
                                           rktp->rktp_rkt->rkt_topic->str,
                                           rktp->rktp_partition,
					   rd_kafka_toppar_keep(rktp));

        rko = rd_kafka_op_new(RD_KAFKA_OP_OFFSET_FETCH);
	rko->rko_rktp = rd_kafka_toppar_keep(rktp);
	rko->rko_replyq = replyq;

	rko->rko_u.offset_fetch.partitions = part;
	rko->rko_u.offset_fetch.do_free = 1;

        rd_kafka_q_enq(rktp->rktp_cgrp->rkcg_ops, rko);
}




/**
 * Toppar based OffsetResponse handling.
 * This is used for finding the next offset to Fetch.
 *
 * Locality: toppar handler thread
 */
static void rd_kafka_toppar_handle_Offset (rd_kafka_t *rk,
					   rd_kafka_broker_t *rkb,
					   rd_kafka_resp_err_t err,
					   rd_kafka_buf_t *rkbuf,
					   rd_kafka_buf_t *request,
					   void *opaque) {
        shptr_rd_kafka_toppar_t *s_rktp = opaque;
        rd_kafka_toppar_t *rktp = rd_kafka_toppar_s2i(s_rktp);
        rd_kafka_topic_partition_list_t *offsets;
        rd_kafka_topic_partition_t *rktpar;
        int64_t Offset;

	rd_kafka_toppar_lock(rktp);
	/* Drop reply from previous partition leader */
	if (err != RD_KAFKA_RESP_ERR__DESTROY && rktp->rktp_leader != rkb)
		err = RD_KAFKA_RESP_ERR__OUTDATED;
	rd_kafka_toppar_unlock(rktp);

        offsets = rd_kafka_topic_partition_list_new(1);

        /* Parse and return Offset */
        err = rd_kafka_handle_Offset(rkb->rkb_rk, rkb, err,
                                     rkbuf, request, offsets);

	rd_rkb_dbg(rkb, TOPIC, "OFFSET",
		   "Offset reply for "
		   "topic %.*s [%"PRId32"] (v%d vs v%d)",
		   RD_KAFKAP_STR_PR(rktp->rktp_rkt->rkt_topic),
		   rktp->rktp_partition, request->rkbuf_replyq.version,
		   rktp->rktp_op_version);

	rd_dassert(request->rkbuf_replyq.version > 0);
	if (err != RD_KAFKA_RESP_ERR__DESTROY &&
            rd_kafka_buf_version_outdated(request, rktp->rktp_op_version)) {
		/* Outdated request response, ignore. */
		    err = RD_KAFKA_RESP_ERR__OUTDATED;
	}

        if (!err &&
            (!(rktpar = rd_kafka_topic_partition_list_find(
                       offsets,
                       rktp->rktp_rkt->rkt_topic->str, rktp->rktp_partition))))
                err = RD_KAFKA_RESP_ERR__UNKNOWN_PARTITION;

        if (err) {
                rd_kafka_op_t *rko;

                rd_rkb_dbg(rkb, TOPIC, "OFFSET",
                           "Offset reply error for "
                           "topic %.*s [%"PRId32"] (v%d): %s",
                           RD_KAFKAP_STR_PR(rktp->rktp_rkt->rkt_topic),
                           rktp->rktp_partition, request->rkbuf_replyq.version,
			   rd_kafka_err2str(err));

                rd_kafka_topic_partition_list_destroy(offsets);

                if (err == RD_KAFKA_RESP_ERR__DESTROY ||
                    err == RD_KAFKA_RESP_ERR__OUTDATED) {
                        /* Termination or outdated, quick cleanup. */

                        /* from request.opaque */
                        rd_kafka_toppar_destroy(s_rktp);
                        return;

		} else if (err == RD_KAFKA_RESP_ERR__IN_PROGRESS)
			return; /* Retry in progress */


                rd_kafka_toppar_lock(rktp);
                rd_kafka_offset_reset(rktp, rktp->rktp_query_offset,
                                      err,
                                      "failed to query logical offset");

                /* Signal error back to application,
                 * unless this is an intermittent problem
                 * (e.g.,connection lost) */
                rko = rd_kafka_op_new(RD_KAFKA_OP_CONSUMER_ERR);
                rko->rko_err = err;
                if (rktp->rktp_query_offset <=
                    RD_KAFKA_OFFSET_TAIL_BASE)
                        rko->rko_u.err.offset =
                                rktp->rktp_query_offset -
                                RD_KAFKA_OFFSET_TAIL_BASE;
                else
                        rko->rko_u.err.offset = rktp->rktp_query_offset;
                rd_kafka_toppar_unlock(rktp);
                rko->rko_rktp = rd_kafka_toppar_keep(rktp);

                rd_kafka_q_enq(rktp->rktp_fetchq, rko);

                rd_kafka_toppar_destroy(s_rktp); /* from request.opaque */
                return;
        }

        Offset = rktpar->offset;
        rd_kafka_topic_partition_list_destroy(offsets);

	rd_kafka_toppar_lock(rktp);
        rd_kafka_dbg(rktp->rktp_rkt->rkt_rk, TOPIC, "OFFSET",
                     "Offset %s request for %.*s [%"PRId32"] "
                     "returned offset %s (%"PRId64")",
                     rd_kafka_offset2str(rktp->rktp_query_offset),
                     RD_KAFKAP_STR_PR(rktp->rktp_rkt->rkt_topic),
                     rktp->rktp_partition, rd_kafka_offset2str(Offset), Offset);

        rd_kafka_toppar_next_offset_handle(rktp, Offset);
	rd_kafka_toppar_unlock(rktp);

        rd_kafka_toppar_destroy(s_rktp); /* from request.opaque */
}

/**
 * Send OffsetRequest for toppar.
 *
 * If \p backoff_ms is non-zero only the query timer is started,
 * otherwise a query is triggered directly.
 *
 * Locality: toppar handler thread
 * Locks: toppar_lock() must be held
 */
void rd_kafka_toppar_offset_request (rd_kafka_toppar_t *rktp,
				     int64_t query_offset, int backoff_ms) {
	rd_kafka_broker_t *rkb;

	rd_kafka_assert(NULL,
			thrd_is_current(rktp->rktp_rkt->rkt_rk->rk_thread));

        rkb = rktp->rktp_leader;

        if (!backoff_ms && (!rkb || rkb->rkb_source == RD_KAFKA_INTERNAL))
                backoff_ms = 500;

        if (backoff_ms) {
		rd_kafka_dbg(rktp->rktp_rkt->rkt_rk, TOPIC, "OFFSET",
			     "%s [%"PRId32"]: %s"
			     "starting offset query timer for offset %s",
			     rktp->rktp_rkt->rkt_topic->str,
			     rktp->rktp_partition,
                             !rkb ? "no current leader for partition, " : "",
			     rd_kafka_offset2str(query_offset));

                rd_kafka_toppar_set_fetch_state(
                        rktp, RD_KAFKA_TOPPAR_FETCH_OFFSET_QUERY);
		rd_kafka_timer_start(&rktp->rktp_rkt->rkt_rk->rk_timers,
				     &rktp->rktp_offset_query_tmr,
				     backoff_ms*1000ll,
				     rd_kafka_offset_query_tmr_cb, rktp);
		return;
        }


        rd_kafka_timer_stop(&rktp->rktp_rkt->rkt_rk->rk_timers,
                            &rktp->rktp_offset_query_tmr, 1/*lock*/);


	if (query_offset == RD_KAFKA_OFFSET_STORED &&
            rktp->rktp_rkt->rkt_conf.offset_store_method ==
            RD_KAFKA_OFFSET_METHOD_BROKER) {
                /*
                 * Get stored offset from broker based storage:
                 * ask cgrp manager for offsets
                 */
                rd_kafka_toppar_offset_fetch(
			rktp,
			RD_KAFKA_REPLYQ(rktp->rktp_ops,
					rktp->rktp_op_version));

	} else {
                shptr_rd_kafka_toppar_t *s_rktp;
                rd_kafka_topic_partition_list_t *offsets;

                /*
                 * Look up logical offset (end,beginning,tail,..)
                 */

                rd_rkb_dbg(rkb, TOPIC, "OFFREQ",
                           "Partition %.*s [%"PRId32"]: querying for logical "
                           "offset %s (opv %d)",
                           RD_KAFKAP_STR_PR(rktp->rktp_rkt->rkt_topic),
                           rktp->rktp_partition,
                           rd_kafka_offset2str(query_offset),
			   rktp->rktp_op_version);

                s_rktp = rd_kafka_toppar_keep(rktp);

		if (query_offset <= RD_KAFKA_OFFSET_TAIL_BASE)
			query_offset = RD_KAFKA_OFFSET_END;

                offsets = rd_kafka_topic_partition_list_new(1);
                rd_kafka_topic_partition_list_add(
                        offsets,
                        rktp->rktp_rkt->rkt_topic->str,
                        rktp->rktp_partition)->offset = query_offset;

                rd_kafka_OffsetRequest(rkb, offsets, 0,
                                       RD_KAFKA_REPLYQ(rktp->rktp_ops,
                                                       rktp->rktp_op_version),
                                       rd_kafka_toppar_handle_Offset,
                                       s_rktp);

                rd_kafka_topic_partition_list_destroy(offsets);
        }

        rd_kafka_toppar_set_fetch_state(rktp,
					RD_KAFKA_TOPPAR_FETCH_OFFSET_WAIT);
}


/**
 * Start fetching toppar.
 *
 * Locality: toppar handler thread
 * Locks: none
 */
static void rd_kafka_toppar_fetch_start (rd_kafka_toppar_t *rktp,
					 int64_t offset,
					 rd_kafka_op_t *rko_orig) {
        rd_kafka_cgrp_t *rkcg = rko_orig->rko_u.fetch_start.rkcg;
        rd_kafka_resp_err_t err = 0;
        int32_t version = rko_orig->rko_version;

	rd_kafka_toppar_lock(rktp);

        rd_kafka_dbg(rktp->rktp_rkt->rkt_rk, TOPIC, "FETCH",
                     "Start fetch for %.*s [%"PRId32"] in "
                     "state %s at offset %s (v%"PRId32")",
                     RD_KAFKAP_STR_PR(rktp->rktp_rkt->rkt_topic),
                     rktp->rktp_partition,
                     rd_kafka_fetch_states[rktp->rktp_fetch_state],
                     rd_kafka_offset2str(offset), version);

        if (rktp->rktp_fetch_state == RD_KAFKA_TOPPAR_FETCH_STOPPING) {
                err = RD_KAFKA_RESP_ERR__PREV_IN_PROGRESS;
		rd_kafka_toppar_unlock(rktp);
                goto err_reply;
        }

	rktp->rktp_op_version = version;

        if (rkcg) {
                rd_kafka_assert(rktp->rktp_rkt->rkt_rk, !rktp->rktp_cgrp);
                /* Attach toppar to cgrp */
                rktp->rktp_cgrp = rkcg;
                rd_kafka_cgrp_op(rkcg, rktp, RD_KAFKA_NO_REPLYQ,
                                 RD_KAFKA_OP_PARTITION_JOIN, 0);
        }


        if (offset == RD_KAFKA_OFFSET_BEGINNING ||
	    offset == RD_KAFKA_OFFSET_END ||
            offset <= RD_KAFKA_OFFSET_TAIL_BASE) {
		rd_kafka_toppar_next_offset_handle(rktp, offset);

	} else if (offset == RD_KAFKA_OFFSET_STORED) {
                rd_kafka_offset_store_init(rktp);

	} else if (offset == RD_KAFKA_OFFSET_INVALID) {
		rd_kafka_offset_reset(rktp, offset,
				      RD_KAFKA_RESP_ERR__NO_OFFSET,
				      "no previously committed offset "
				      "available");

	} else {
		rktp->rktp_next_offset = offset;
                rd_kafka_toppar_set_fetch_state(rktp,
						RD_KAFKA_TOPPAR_FETCH_ACTIVE);

                /* Wake-up broker thread which might be idling on IO */
                if (rktp->rktp_leader)
                        rd_kafka_broker_wakeup(rktp->rktp_leader);

	}

        rktp->rktp_offsets_fin.eof_offset = RD_KAFKA_OFFSET_INVALID;

	rd_kafka_toppar_unlock(rktp);

        /* Signal back to caller thread that start has commenced, or err */
err_reply:
        if (rko_orig->rko_replyq.q) {
                rd_kafka_op_t *rko;

                rko = rd_kafka_op_new(RD_KAFKA_OP_FETCH_START);

                rko->rko_err = err;
                rko->rko_rktp = rd_kafka_toppar_keep(rktp);

                rd_kafka_replyq_enq(&rko_orig->rko_replyq, rko, 0);
        }
}




/**
 * Mark toppar's fetch state as stopped (all decommissioning is done,
 * offsets are stored, etc).
 *
 * Locality: toppar handler thread
 * Locks: toppar_lock(rktp) MUST be held
 */
void rd_kafka_toppar_fetch_stopped (rd_kafka_toppar_t *rktp,
                                    rd_kafka_resp_err_t err) {


        rd_kafka_toppar_set_fetch_state(rktp, RD_KAFKA_TOPPAR_FETCH_STOPPED);

        if (rktp->rktp_cgrp) {
                /* Detach toppar from cgrp */
                rd_kafka_cgrp_op(rktp->rktp_cgrp, rktp, RD_KAFKA_NO_REPLYQ,
                                 RD_KAFKA_OP_PARTITION_LEAVE, 0);
                rktp->rktp_cgrp = NULL;
        }

        /* Signal back to application thread that stop is done. */
	if (rktp->rktp_replyq.q) {
		rd_kafka_op_t *rko;
		rko = rd_kafka_op_new(RD_KAFKA_OP_FETCH_STOP|RD_KAFKA_OP_REPLY);
                rko->rko_err = err;
		rko->rko_rktp = rd_kafka_toppar_keep(rktp);

		rd_kafka_replyq_enq(&rktp->rktp_replyq, rko, 0);
	}
}


/**
 * Stop toppar fetcher.
 * This is usually an async operation.
 *
 * Locality: toppar handler thread
 */
void rd_kafka_toppar_fetch_stop (rd_kafka_toppar_t *rktp,
				 rd_kafka_op_t *rko_orig) {
        int32_t version = rko_orig->rko_version;

	rd_kafka_toppar_lock(rktp);

        rd_kafka_dbg(rktp->rktp_rkt->rkt_rk, TOPIC, "FETCH",
                     "Stopping fetch for %.*s [%"PRId32"] in state %s (v%d)",
                     RD_KAFKAP_STR_PR(rktp->rktp_rkt->rkt_topic),
                     rktp->rktp_partition,
                     rd_kafka_fetch_states[rktp->rktp_fetch_state], version);

	rktp->rktp_op_version = version;

	/* Abort pending offset lookups. */
	if (rktp->rktp_fetch_state == RD_KAFKA_TOPPAR_FETCH_OFFSET_QUERY)
		rd_kafka_timer_stop(&rktp->rktp_rkt->rkt_rk->rk_timers,
				    &rktp->rktp_offset_query_tmr,
				    1/*lock*/);

        /* Clear out the forwarding queue. */
        rd_kafka_q_fwd_set(rktp->rktp_fetchq, NULL);

        /* Assign the future replyq to propagate stop results. */
        rd_kafka_assert(rktp->rktp_rkt->rkt_rk, rktp->rktp_replyq.q == NULL);
	if (rko_orig) {
		rktp->rktp_replyq = rko_orig->rko_replyq;
		rd_kafka_replyq_clear(&rko_orig->rko_replyq);
	}
        rd_kafka_toppar_set_fetch_state(rktp, RD_KAFKA_TOPPAR_FETCH_STOPPING);

        /* Stop offset store (possibly async).
         * NOTE: will call .._stopped() if store finishes immediately,
         *       so no more operations after this call! */
        rd_kafka_offset_store_stop(rktp);

	rd_kafka_toppar_unlock(rktp);
}


/**
 * Update a toppars offset.
 * The toppar must have been previously FETCH_START:ed
 *
 * Locality: toppar handler thread
 */
void rd_kafka_toppar_seek (rd_kafka_toppar_t *rktp,
			   int64_t offset, rd_kafka_op_t *rko_orig) {
        rd_kafka_resp_err_t err = 0;
        int32_t version = rko_orig->rko_version;

	rd_kafka_toppar_lock(rktp);

        rd_kafka_dbg(rktp->rktp_rkt->rkt_rk, TOPIC, "FETCH",
                     "Seek %.*s [%"PRId32"] to offset %s "
                     "in state %s (v%"PRId32")",
                     RD_KAFKAP_STR_PR(rktp->rktp_rkt->rkt_topic),
                     rktp->rktp_partition,
		     rd_kafka_offset2str(offset),
                     rd_kafka_fetch_states[rktp->rktp_fetch_state], version);


        if (rktp->rktp_fetch_state == RD_KAFKA_TOPPAR_FETCH_STOPPING) {
                err = RD_KAFKA_RESP_ERR__PREV_IN_PROGRESS;
                goto err_reply;
        } else if (!RD_KAFKA_TOPPAR_FETCH_IS_STARTED(rktp->rktp_fetch_state)) {
                err = RD_KAFKA_RESP_ERR__STATE;
                goto err_reply;
        } else if (offset == RD_KAFKA_OFFSET_STORED) {
		err = RD_KAFKA_RESP_ERR__INVALID_ARG;
		goto err_reply;
	}

	rktp->rktp_op_version = version;

	/* Abort pending offset lookups. */
	if (rktp->rktp_fetch_state == RD_KAFKA_TOPPAR_FETCH_OFFSET_QUERY)
		rd_kafka_timer_stop(&rktp->rktp_rkt->rkt_rk->rk_timers,
				    &rktp->rktp_offset_query_tmr,
				    1/*lock*/);

	if (RD_KAFKA_OFFSET_IS_LOGICAL(offset))
		rd_kafka_toppar_next_offset_handle(rktp, offset);
	else {
		rktp->rktp_next_offset = offset;
                rd_kafka_toppar_set_fetch_state(rktp,
						RD_KAFKA_TOPPAR_FETCH_ACTIVE);

                /* Wake-up broker thread which might be idling on IO */
                if (rktp->rktp_leader)
                        rd_kafka_broker_wakeup(rktp->rktp_leader);
	}

        /* Signal back to caller thread that seek has commenced, or err */
err_reply:
	rd_kafka_toppar_unlock(rktp);

        if (rko_orig && rko_orig->rko_replyq.q) {
                rd_kafka_op_t *rko;

                rko = rd_kafka_op_new(RD_KAFKA_OP_SEEK|RD_KAFKA_OP_REPLY);

                rko->rko_err = err;
		rko->rko_u.fetch_start.offset =
			rko_orig->rko_u.fetch_start.offset;
                rko->rko_rktp = rd_kafka_toppar_keep(rktp);

                rd_kafka_replyq_enq(&rko_orig->rko_replyq, rko, 0);
        }
}


static void rd_kafka_toppar_pause_resume (rd_kafka_toppar_t *rktp,
					  rd_kafka_op_t *rko_orig) {
	rd_kafka_t *rk = rktp->rktp_rkt->rkt_rk;
	int pause = rko_orig->rko_u.pause.pause;
	int flag = rko_orig->rko_u.pause.flag;
        int32_t version = rko_orig->rko_version;

	rd_kafka_toppar_lock(rktp);

	rktp->rktp_op_version = version;

	if (pause) {
		/* Pause partition */
		rktp->rktp_flags |= flag;

		if (rk->rk_type == RD_KAFKA_CONSUMER) {
			/* Save offset of last consumed message+1 as the
			 * next message to fetch on resume. */
			if (rktp->rktp_app_offset != RD_KAFKA_OFFSET_INVALID) {
				rktp->rktp_next_offset = rktp->rktp_app_offset;
			}

			rd_kafka_dbg(rk, TOPIC, pause?"PAUSE":"RESUME",
				     "%s %s [%"PRId32"]: at offset %s "
				     "(state %s, v%d)",
				     pause ? "Pause":"Resume",
				     rktp->rktp_rkt->rkt_topic->str,
				     rktp->rktp_partition,
				     rd_kafka_offset2str(
					     rktp->rktp_next_offset),
				     rd_kafka_fetch_states[rktp->
							   rktp_fetch_state],
				     version);
		} else {
			rd_kafka_dbg(rk, TOPIC, pause?"PAUSE":"RESUME",
				     "%s %s [%"PRId32"] (state %s, v%d)",
				     pause ? "Pause":"Resume",
				     rktp->rktp_rkt->rkt_topic->str,
				     rktp->rktp_partition,
				     rd_kafka_fetch_states[rktp->
							   rktp_fetch_state],
				     version);
			}

	} else {
		/* Resume partition */
		rktp->rktp_flags &= ~flag;

		if (rk->rk_type == RD_KAFKA_CONSUMER) {
			rd_kafka_dbg(rk, TOPIC, pause?"PAUSE":"RESUME",
				     "%s %s [%"PRId32"]: at offset %s "
				     "(state %s, v%d)",
				     rktp->rktp_fetch_state ==
				     RD_KAFKA_TOPPAR_FETCH_ACTIVE ?
				     "Resuming" : "Not resuming stopped",
				     rktp->rktp_rkt->rkt_topic->str,
				     rktp->rktp_partition,
				     rd_kafka_offset2str(
					     rktp->rktp_next_offset),
				     rd_kafka_fetch_states[rktp->
							   rktp_fetch_state],
				     version);

			/* If the resuming offset is logical we
			 * need to trigger a seek (that performs the
			 * logical->absolute lookup logic) to get
			 * things going.
			 * Typical case is when a partition is paused
			 * before anything has been consumed by app
			 * yet thus having rktp_app_offset=INVALID. */
			if ((rktp->rktp_fetch_state ==
			     RD_KAFKA_TOPPAR_FETCH_ACTIVE ||
			     rktp->rktp_fetch_state ==
			     RD_KAFKA_TOPPAR_FETCH_OFFSET_WAIT) &&
			    rktp->rktp_next_offset == RD_KAFKA_OFFSET_INVALID)
				rd_kafka_toppar_next_offset_handle(
					rktp, rktp->rktp_next_offset);

		} else
			rd_kafka_dbg(rk, TOPIC, pause?"PAUSE":"RESUME",
				     "%s %s [%"PRId32"] (state %s, v%d)",
				     pause ? "Pause":"Resume",
				     rktp->rktp_rkt->rkt_topic->str,
				     rktp->rktp_partition,
				     rd_kafka_fetch_states[rktp->
							   rktp_fetch_state],
				     version);
	}
	rd_kafka_toppar_unlock(rktp);

	if (pause && rk->rk_type == RD_KAFKA_CONSUMER) {
		/* Flush partition's fetch queue */
		rd_kafka_q_purge_toppar_version(rktp->rktp_fetchq, rktp,
						rko_orig->rko_version);
	}
}




/**
 * Add toppar to fetch list.
 *
 * Locality: broker thread
 * Locks: none
 */
static RD_INLINE void rd_kafka_broker_fetch_toppar_add (rd_kafka_broker_t *rkb,
                                                       rd_kafka_toppar_t *rktp){
        if (rktp->rktp_fetch)
                return; /* Already added */

        CIRCLEQ_INSERT_TAIL(&rkb->rkb_fetch_toppars, rktp, rktp_fetchlink);
        rkb->rkb_fetch_toppar_cnt++;
        rktp->rktp_fetch = 1;

        if (unlikely(rkb->rkb_fetch_toppar_cnt == 1))
                rd_kafka_broker_fetch_toppar_next(rkb, rktp);

        rd_rkb_dbg(rkb, TOPIC, "FETCHADD",
                   "Added %.*s [%"PRId32"] to fetch list (%d entries, opv %d)",
                   RD_KAFKAP_STR_PR(rktp->rktp_rkt->rkt_topic),
                   rktp->rktp_partition,
                   rkb->rkb_fetch_toppar_cnt, rktp->rktp_fetch_version);
}


/**
 * Remove toppar from fetch list.
 *
 * Locality: broker thread
 * Locks: none
 */
static RD_INLINE void rd_kafka_broker_fetch_toppar_del (rd_kafka_broker_t *rkb,
                                                       rd_kafka_toppar_t *rktp){
        if (!rktp->rktp_fetch)
                return; /* Not added */

        CIRCLEQ_REMOVE(&rkb->rkb_fetch_toppars, rktp, rktp_fetchlink);
        rd_kafka_assert(NULL, rkb->rkb_fetch_toppar_cnt > 0);
        rkb->rkb_fetch_toppar_cnt--;
        rktp->rktp_fetch = 0;

        if (rkb->rkb_fetch_toppar_next == rktp) {
                /* Update next pointer */
                rd_kafka_broker_fetch_toppar_next(
			rkb, CIRCLEQ_LOOP_NEXT(&rkb->rkb_fetch_toppars,
					       rktp, rktp_fetchlink));
        }

        rd_rkb_dbg(rkb, TOPIC, "FETCHADD",
                   "Removed %.*s [%"PRId32"] from fetch list "
                   "(%d entries, opv %d)",
                   RD_KAFKAP_STR_PR(rktp->rktp_rkt->rkt_topic),
                   rktp->rktp_partition,
                   rkb->rkb_fetch_toppar_cnt, rktp->rktp_fetch_version);

}



/**
 * @brief Decide whether this toppar should be on the fetch list or not.
 *
 * Also:
 *  - update toppar's op version (for broker thread's copy)
 *  - finalize statistics (move rktp_offsets to rktp_offsets_fin)
 *
 * @returns the partition's Fetch backoff timestamp, or 0 if no backoff.
 *
 * @locality broker thread
 */
rd_ts_t rd_kafka_toppar_fetch_decide (rd_kafka_toppar_t *rktp,
				   rd_kafka_broker_t *rkb,
				   int force_remove) {
        int should_fetch = 1;
        const char *reason = "";
        int32_t version;
        rd_ts_t ts_backoff = 0;

	rd_kafka_toppar_lock(rktp);

	/* Forced removal from fetch list */
	if (unlikely(force_remove)) {
		reason = "forced removal";
		should_fetch = 0;
		goto done;
	}

	if (unlikely((rktp->rktp_flags & RD_KAFKA_TOPPAR_F_REMOVE) != 0)) {
		reason = "partition removed";
		should_fetch = 0;
		goto done;
	}

	/* Skip toppars not in active fetch state */
	if (rktp->rktp_fetch_state != RD_KAFKA_TOPPAR_FETCH_ACTIVE) {
                reason = "not in active fetch state";
		should_fetch = 0;
		goto done;
	}

        /* Update broker thread's fetch op version */
        version = rktp->rktp_op_version;
        if (version > rktp->rktp_fetch_version ||
	    rktp->rktp_next_offset != rktp->rktp_last_next_offset) {
                /* New version barrier, something was modified from the
                 * control plane. Reset and start over.
		 * Alternatively only the next_offset changed but not the
		 * barrier, which is the case when automatically triggering
		 * offset.reset (such as on PARTITION_EOF). */

                rd_kafka_dbg(rktp->rktp_rkt->rkt_rk, TOPIC, "FETCHDEC",
                             "Topic %s [%"PRId32"]: fetch decide: "
                             "updating to version %d (was %d) at "
                             "offset %"PRId64" (was %"PRId64")",
                             rktp->rktp_rkt->rkt_topic->str,
                             rktp->rktp_partition,
                             version, rktp->rktp_fetch_version,
                             rktp->rktp_next_offset,
                             rktp->rktp_offsets.fetch_offset);

                rd_kafka_offset_stats_reset(&rktp->rktp_offsets);

                /* New start offset */
                rktp->rktp_offsets.fetch_offset = rktp->rktp_next_offset;
		rktp->rktp_last_next_offset = rktp->rktp_next_offset;

                rktp->rktp_fetch_version = version;

                rd_kafka_q_purge_toppar_version(rktp->rktp_fetchq, rktp,
                                                version);
        }


	if (RD_KAFKA_TOPPAR_IS_PAUSED(rktp)) {
		should_fetch = 0;
		reason = "paused";

	} else if (RD_KAFKA_OFFSET_IS_LOGICAL(rktp->rktp_next_offset)) {
                should_fetch = 0;
                reason = "no concrete offset";

        } else if (rd_kafka_q_len(rktp->rktp_fetchq) >=
		   rkb->rkb_rk->rk_conf.queued_min_msgs) {
		/* Skip toppars who's local message queue is already above
		 * the lower threshold. */
                reason = "queued.min.messages exceeded";
                should_fetch = 0;

        } else if ((int64_t)rd_kafka_q_size(rktp->rktp_fetchq) >=
            rkb->rkb_rk->rk_conf.queued_max_msg_bytes) {
                reason = "queued.max.messages.kbytes exceeded";
                should_fetch = 0;

        } else if (rktp->rktp_ts_fetch_backoff > rd_clock()) {
                reason = "fetch backed off";
                ts_backoff = rktp->rktp_ts_fetch_backoff;
                should_fetch = 0;
        }

 done:
        /* Copy offset stats to finalized place holder. */
        rktp->rktp_offsets_fin = rktp->rktp_offsets;

        if (rktp->rktp_fetch != should_fetch) {
                rd_rkb_dbg(rkb, FETCH, "FETCH",
                           "Topic %s [%"PRId32"] in state %s at offset %s "
                           "(%d/%d msgs, %"PRId64"/%d kb queued, "
			   "opv %"PRId32") is %sfetchable: %s",
                           rktp->rktp_rkt->rkt_topic->str,
                           rktp->rktp_partition,
			   rd_kafka_fetch_states[rktp->rktp_fetch_state],
                           rd_kafka_offset2str(rktp->rktp_next_offset),
                           rd_kafka_q_len(rktp->rktp_fetchq),
                           rkb->rkb_rk->rk_conf.queued_min_msgs,
                           rd_kafka_q_size(rktp->rktp_fetchq) / 1024,
                           rkb->rkb_rk->rk_conf.queued_max_msg_kbytes,
			   rktp->rktp_fetch_version,
                           should_fetch ? "" : "not ", reason);

                if (should_fetch) {
			rd_dassert(rktp->rktp_fetch_version > 0);
                        rd_kafka_broker_fetch_toppar_add(rkb, rktp);
                } else {
                        rd_kafka_broker_fetch_toppar_del(rkb, rktp);
                        /* Non-fetching partitions will have an
                         * indefinate backoff, unless explicitly specified. */
                        if (!ts_backoff)
                                ts_backoff = RD_TS_MAX;
                }
        }

        rd_kafka_toppar_unlock(rktp);

        return ts_backoff;
}


/**
 * @brief Serve a toppar in a consumer broker thread.
 *        This is considered the fast path and should be minimal,
 *        mostly focusing on fetch related mechanisms.
 *
 * @returns the partition's Fetch backoff timestamp, or 0 if no backoff.
 *
 * @locality broker thread
 * @locks none
 */
rd_ts_t rd_kafka_broker_consumer_toppar_serve (rd_kafka_broker_t *rkb,
                                               rd_kafka_toppar_t *rktp) {
        return rd_kafka_toppar_fetch_decide(rktp, rkb, 0);
}



/**
 * Serve a toppar op
 * 'rktp' may be NULL for certain ops (OP_RECV_BUF)
 *
 * @locality toppar handler thread
 */
static rd_kafka_op_res_t
rd_kafka_toppar_op_serve (rd_kafka_t *rk,
                          rd_kafka_q_t *rkq, rd_kafka_op_t *rko,
                          rd_kafka_q_cb_type_t cb_type, void *opaque) {
	rd_kafka_toppar_t *rktp = NULL;
	int outdated = 0;

	if (rko->rko_rktp)
		rktp = rd_kafka_toppar_s2i(rko->rko_rktp);

	if (rktp) {
		outdated = rd_kafka_op_version_outdated(rko,
							rktp->rktp_op_version);

		rd_kafka_dbg(rktp->rktp_rkt->rkt_rk, TOPIC, "OP",
			     "%.*s [%"PRId32"] received %sop %s "
			     "(v%"PRId32") in fetch-state %s (opv%d)",
			     RD_KAFKAP_STR_PR(rktp->rktp_rkt->rkt_topic),
			     rktp->rktp_partition,
			     outdated ? "outdated ": "",
			     rd_kafka_op2str(rko->rko_type),
			     rko->rko_version,
			     rd_kafka_fetch_states[rktp->rktp_fetch_state],
			     rktp->rktp_op_version);

		if (outdated) {
#if ENABLE_DEVEL
			rd_kafka_op_print(stdout, "PART_OUTDATED", rko);
#endif
                        rd_kafka_op_destroy(rko);
			return RD_KAFKA_OP_RES_HANDLED;
		}
	}

	switch ((int)rko->rko_type)
	{
	case RD_KAFKA_OP_FETCH_START:
		rd_kafka_toppar_fetch_start(rktp,
					    rko->rko_u.fetch_start.offset, rko);
		break;

	case RD_KAFKA_OP_FETCH_STOP:
		rd_kafka_toppar_fetch_stop(rktp, rko);
		break;

	case RD_KAFKA_OP_SEEK:
		rd_kafka_toppar_seek(rktp, rko->rko_u.fetch_start.offset, rko);
		break;

	case RD_KAFKA_OP_PAUSE:
		rd_kafka_toppar_pause_resume(rktp, rko);
		break;

        case RD_KAFKA_OP_OFFSET_COMMIT | RD_KAFKA_OP_REPLY:
                rd_kafka_assert(NULL, rko->rko_u.offset_commit.cb);
                rko->rko_u.offset_commit.cb(
                        rk, rko->rko_err,
                        rko->rko_u.offset_commit.partitions,
                        rko->rko_u.offset_commit.opaque);
                break;

	case RD_KAFKA_OP_OFFSET_FETCH | RD_KAFKA_OP_REPLY:
        {
                /* OffsetFetch reply */
                rd_kafka_topic_partition_list_t *offsets =
			rko->rko_u.offset_fetch.partitions;
                shptr_rd_kafka_toppar_t *s_rktp;
		int64_t offset = RD_KAFKA_OFFSET_INVALID;

                s_rktp = offsets->elems[0]._private;
                if (!rko->rko_err) {
                        /* Request succeeded but per-partition might have failed */
                        rko->rko_err = offsets->elems[0].err;
			offset       = offsets->elems[0].offset;
                }
                offsets->elems[0]._private = NULL;
                rd_kafka_topic_partition_list_destroy(offsets);
		rko->rko_u.offset_fetch.partitions = NULL;
                rktp = rd_kafka_toppar_s2i(s_rktp);

		rd_kafka_timer_stop(&rktp->rktp_rkt->rkt_rk->rk_timers,
				    &rktp->rktp_offset_query_tmr,
				    1/*lock*/);

		rd_kafka_toppar_lock(rktp);

		if (rko->rko_err) {
			rd_kafka_dbg(rktp->rktp_rkt->rkt_rk,
				     TOPIC, "OFFSET",
				     "Failed to fetch offset for "
				     "%.*s [%"PRId32"]: %s",
				     RD_KAFKAP_STR_PR(rktp->rktp_rkt->rkt_topic),
				     rktp->rktp_partition,
				     rd_kafka_err2str(rko->rko_err));

			/* Keep on querying until we succeed. */
			rd_kafka_toppar_set_fetch_state(rktp, RD_KAFKA_TOPPAR_FETCH_OFFSET_QUERY);

			rd_kafka_toppar_unlock(rktp);

			rd_kafka_timer_start(&rktp->rktp_rkt->rkt_rk->rk_timers,
					     &rktp->rktp_offset_query_tmr,
					     500*1000,
					     rd_kafka_offset_query_tmr_cb,
					     rktp);

			/* Propagate error to application */
			if (rko->rko_err != RD_KAFKA_RESP_ERR__WAIT_COORD) {
				rd_kafka_q_op_err(rktp->rktp_fetchq,
						  RD_KAFKA_OP_ERR, rko->rko_err,
						  0, rktp, 0,
						  "Failed to fetch "
						  "offsets from brokers: %s",
						  rd_kafka_err2str(rko->rko_err));
			}

			rd_kafka_toppar_destroy(s_rktp);

			break;
		}

		rd_kafka_dbg(rktp->rktp_rkt->rkt_rk,
			     TOPIC, "OFFSET",
			     "%.*s [%"PRId32"]: OffsetFetch returned "
			     "offset %s (%"PRId64")",
			     RD_KAFKAP_STR_PR(rktp->rktp_rkt->rkt_topic),
			     rktp->rktp_partition,
			     rd_kafka_offset2str(offset), offset);

		if (offset > 0)
			rktp->rktp_committed_offset = offset;

		if (offset >= 0)
			rd_kafka_toppar_next_offset_handle(rktp, offset);
		else
			rd_kafka_offset_reset(rktp, offset,
					      RD_KAFKA_RESP_ERR__NO_OFFSET,
					      "no previously committed offset "
					      "available");
		rd_kafka_toppar_unlock(rktp);

                rd_kafka_toppar_destroy(s_rktp);
        }
        break;

        default:
                rd_kafka_assert(NULL, !*"unknown type");
                break;
        }

        rd_kafka_op_destroy(rko);

        return RD_KAFKA_OP_RES_HANDLED;
}





/**
 * Send command op to toppar (handled by toppar's thread).
 *
 * Locality: any thread
 */
static void rd_kafka_toppar_op0 (rd_kafka_toppar_t *rktp, rd_kafka_op_t *rko,
				 rd_kafka_replyq_t replyq) {
        rko->rko_rktp = rd_kafka_toppar_keep(rktp);
	rko->rko_replyq = replyq;

        rd_kafka_q_enq(rktp->rktp_ops, rko);
}


/**
 * Send command op to toppar (handled by toppar's thread).
 *
 * Locality: any thread
 */
static void rd_kafka_toppar_op (rd_kafka_toppar_t *rktp,
				rd_kafka_op_type_t type, int32_t version,
				int64_t offset, rd_kafka_cgrp_t *rkcg,
				rd_kafka_replyq_t replyq) {
        rd_kafka_op_t *rko;

        rko = rd_kafka_op_new(type);
	rko->rko_version = version;
        if (type == RD_KAFKA_OP_FETCH_START ||
	    type == RD_KAFKA_OP_SEEK) {
		if (rkcg)
			rko->rko_u.fetch_start.rkcg = rkcg;
		rko->rko_u.fetch_start.offset = offset;
	}

	rd_kafka_toppar_op0(rktp, rko, replyq);
}



/**
 * Start consuming partition (async operation).
 *  'offset' is the initial offset
 *  'fwdq' is an optional queue to forward messages to, if this is NULL
 *  then messages will be enqueued on rktp_fetchq.
 *  'replyq' is an optional queue for handling the consume_start ack.
 *
 * This is the thread-safe interface that can be called from any thread.
 */
rd_kafka_resp_err_t rd_kafka_toppar_op_fetch_start (rd_kafka_toppar_t *rktp,
                                                    int64_t offset,
                                                    rd_kafka_q_t *fwdq,
                                                    rd_kafka_replyq_t replyq) {
	int32_t version;

        rd_kafka_q_lock(rktp->rktp_fetchq);
        if (fwdq && !(rktp->rktp_fetchq->rkq_flags & RD_KAFKA_Q_F_FWD_APP))
                rd_kafka_q_fwd_set0(rktp->rktp_fetchq, fwdq,
                                    0, /* no do_lock */
                                    0 /* no fwd_app */);
        rd_kafka_q_unlock(rktp->rktp_fetchq);

	/* Bump version barrier. */
	version = rd_kafka_toppar_version_new_barrier(rktp);

	rd_kafka_dbg(rktp->rktp_rkt->rkt_rk, TOPIC, "CONSUMER",
		     "Start consuming %.*s [%"PRId32"] at "
		     "offset %s (v%"PRId32")",
		     RD_KAFKAP_STR_PR(rktp->rktp_rkt->rkt_topic),
		     rktp->rktp_partition, rd_kafka_offset2str(offset),
		     version);

        rd_kafka_toppar_op(rktp, RD_KAFKA_OP_FETCH_START, version,
                           offset, rktp->rktp_rkt->rkt_rk->rk_cgrp, replyq);

        return RD_KAFKA_RESP_ERR_NO_ERROR;
}


/**
 * Stop consuming partition (async operatoin)
 * This is thread-safe interface that can be called from any thread.
 *
 * Locality: any thread
 */
rd_kafka_resp_err_t rd_kafka_toppar_op_fetch_stop (rd_kafka_toppar_t *rktp,
                                                   rd_kafka_replyq_t replyq) {
	int32_t version;

	/* Bump version barrier. */
        version = rd_kafka_toppar_version_new_barrier(rktp);

        rd_kafka_dbg(rktp->rktp_rkt->rkt_rk, TOPIC, "CONSUMER",
		     "Stop consuming %.*s [%"PRId32"] (v%"PRId32")",
		     RD_KAFKAP_STR_PR(rktp->rktp_rkt->rkt_topic),
		     rktp->rktp_partition, version);

        rd_kafka_toppar_op(rktp, RD_KAFKA_OP_FETCH_STOP, version,
			   0, NULL, replyq);

        return RD_KAFKA_RESP_ERR_NO_ERROR;
}


/**
 * Set/Seek offset of a consumed partition (async operation).
 *  'offset' is the target offset
 *  'replyq' is an optional queue for handling the ack.
 *
 * This is the thread-safe interface that can be called from any thread.
 */
rd_kafka_resp_err_t rd_kafka_toppar_op_seek (rd_kafka_toppar_t *rktp,
                                             int64_t offset,
                                             rd_kafka_replyq_t replyq) {
	int32_t version;

	/* Bump version barrier. */
	version = rd_kafka_toppar_version_new_barrier(rktp);

	rd_kafka_dbg(rktp->rktp_rkt->rkt_rk, TOPIC, "CONSUMER",
		     "Seek %.*s [%"PRId32"] to "
		     "offset %s (v%"PRId32")",
		     RD_KAFKAP_STR_PR(rktp->rktp_rkt->rkt_topic),
		     rktp->rktp_partition, rd_kafka_offset2str(offset),
		     version);

        rd_kafka_toppar_op(rktp, RD_KAFKA_OP_SEEK, version,
			   offset, NULL, replyq);

        return RD_KAFKA_RESP_ERR_NO_ERROR;
}


/**
 * Pause/resume partition (async operation).
 * \p flag is either RD_KAFKA_TOPPAR_F_APP_PAUSE or .._F_LIB_PAUSE
 * depending on if the app paused or librdkafka.
 * \p pause is 1 for pausing or 0 for resuming.
 *
 * Locality: any
 */
static rd_kafka_resp_err_t
rd_kafka_toppar_op_pause_resume (rd_kafka_toppar_t *rktp,
				 int pause, int flag) {
	int32_t version;
	rd_kafka_op_t *rko;

	/* Bump version barrier. */
	version = rd_kafka_toppar_version_new_barrier(rktp);

	rd_kafka_dbg(rktp->rktp_rkt->rkt_rk, TOPIC, pause ? "PAUSE":"RESUME",
		     "%s %.*s [%"PRId32"] (v%"PRId32")",
		     pause ? "Pause" : "Resume",
		     RD_KAFKAP_STR_PR(rktp->rktp_rkt->rkt_topic),
		     rktp->rktp_partition, version);

	rko = rd_kafka_op_new(RD_KAFKA_OP_PAUSE);
	rko->rko_version = version;
	rko->rko_u.pause.pause = pause;
	rko->rko_u.pause.flag = flag;

	rd_kafka_toppar_op0(rktp, rko, RD_KAFKA_NO_REPLYQ);

        return RD_KAFKA_RESP_ERR_NO_ERROR;
}





/**
 * Pause or resume a list of partitions.
 * \p flag is either RD_KAFKA_TOPPAR_F_APP_PAUSE or .._F_LIB_PAUSE
 * depending on if the app paused or librdkafka.
 * \p pause is 1 for pausing or 0 for resuming.
 *
 * Locality: any
 *
 * @remark This is an asynchronous call, the actual pause/resume is performed
 *         by toppar_pause() in the toppar's handler thread.
 */
rd_kafka_resp_err_t
rd_kafka_toppars_pause_resume (rd_kafka_t *rk, int pause, int flag,
			       rd_kafka_topic_partition_list_t *partitions) {
	int i;

	rd_kafka_dbg(rk, TOPIC, pause ? "PAUSE":"RESUME",
		     "%s %s %d partition(s)",
		     flag & RD_KAFKA_TOPPAR_F_APP_PAUSE ? "Application" : "Library",
		     pause ? "pausing" : "resuming", partitions->cnt);

	for (i = 0 ; i < partitions->cnt ; i++) {
		rd_kafka_topic_partition_t *rktpar = &partitions->elems[i];
		shptr_rd_kafka_toppar_t *s_rktp;
		rd_kafka_toppar_t *rktp;

                s_rktp = rd_kafka_topic_partition_list_get_toppar(rk, rktpar);
		if (!s_rktp) {
			rd_kafka_dbg(rk, TOPIC, pause ? "PAUSE":"RESUME",
				     "%s %s [%"PRId32"]: skipped: "
				     "unknown partition",
				     pause ? "Pause":"Resume",
				     rktpar->topic, rktpar->partition);

			rktpar->err = RD_KAFKA_RESP_ERR__UNKNOWN_PARTITION;
			continue;
		}

		rktp = rd_kafka_toppar_s2i(s_rktp);

		rd_kafka_toppar_op_pause_resume(rktp, pause, flag);

		rd_kafka_toppar_destroy(s_rktp);

		rktpar->err = RD_KAFKA_RESP_ERR_NO_ERROR;
	}

	return RD_KAFKA_RESP_ERR_NO_ERROR;
}





/**
 * Propagate error for toppar
 */
void rd_kafka_toppar_enq_error (rd_kafka_toppar_t *rktp,
                                rd_kafka_resp_err_t err) {
        rd_kafka_op_t *rko;

        rko = rd_kafka_op_new(RD_KAFKA_OP_ERR);
        rko->rko_err  = err;
        rko->rko_rktp = rd_kafka_toppar_keep(rktp);
        rko->rko_u.err.errstr = rd_strdup(rd_kafka_err2str(rko->rko_err));

        rd_kafka_q_enq(rktp->rktp_fetchq, rko);
}





/**
 * Returns the local leader broker for this toppar.
 * If \p proper_broker is set NULL will be returned if current handler
 * is not a proper broker (INTERNAL broker).
 *
 * The returned broker has an increased refcount.
 *
 * Locks: none
 */
rd_kafka_broker_t *rd_kafka_toppar_leader (rd_kafka_toppar_t *rktp,
                                           int proper_broker) {
        rd_kafka_broker_t *rkb;
        rd_kafka_toppar_lock(rktp);
        rkb = rktp->rktp_leader;
        if (rkb) {
                if (proper_broker && rkb->rkb_source == RD_KAFKA_INTERNAL)
                        rkb = NULL;
                else
                        rd_kafka_broker_keep(rkb);
        }
        rd_kafka_toppar_unlock(rktp);

        return rkb;
}


/**
 * @brief Take action when partition leader becomes unavailable.
 *        This should be called when leader-specific requests fail with
 *        NOT_LEADER_FOR.. or similar error codes, e.g. ProduceRequest.
 *
 * @locks none
 * @locality any
 */
void rd_kafka_toppar_leader_unavailable (rd_kafka_toppar_t *rktp,
                                         const char *reason,
                                         rd_kafka_resp_err_t err) {
        rd_kafka_itopic_t *rkt = rktp->rktp_rkt;

        rd_kafka_dbg(rkt->rkt_rk, TOPIC, "LEADERUA",
                     "%s [%"PRId32"]: leader unavailable: %s: %s",
                     rkt->rkt_topic->str, rktp->rktp_partition, reason,
                     rd_kafka_err2str(err));

        rd_kafka_topic_wrlock(rkt);
        rkt->rkt_flags |= RD_KAFKA_TOPIC_F_LEADER_UNAVAIL;
        rd_kafka_topic_wrunlock(rkt);

        rd_kafka_topic_fast_leader_query(rkt->rkt_rk);
}


const char *
rd_kafka_topic_partition_topic (const rd_kafka_topic_partition_t *rktpar) {
        const rd_kafka_toppar_t *rktp = (const rd_kafka_toppar_t *)rktpar;
        return rktp->rktp_rkt->rkt_topic->str;
}

int32_t
rd_kafka_topic_partition_partition (const rd_kafka_topic_partition_t *rktpar) {
        const rd_kafka_toppar_t *rktp = (const rd_kafka_toppar_t *)rktpar;
        return rktp->rktp_partition;
}

void rd_kafka_topic_partition_get (const rd_kafka_topic_partition_t *rktpar,
                                   const char **name, int32_t *partition) {
        const rd_kafka_toppar_t *rktp = (const rd_kafka_toppar_t *)rktpar;
        *name = rktp->rktp_rkt->rkt_topic->str;
        *partition = rktp->rktp_partition;
}




/**
 *
 * rd_kafka_topic_partition_t lists
 * Fixed-size non-growable list of partitions for propagation to application.
 *
 */


static void
rd_kafka_topic_partition_list_grow (rd_kafka_topic_partition_list_t *rktparlist,
                                    int add_size) {
        if (add_size < rktparlist->size)
                add_size = RD_MAX(rktparlist->size, 32);

        rktparlist->size += add_size;
        rktparlist->elems = rd_realloc(rktparlist->elems,
                                       sizeof(*rktparlist->elems) *
                                       rktparlist->size);

}
/**
 * Create a list for fitting 'size' topic_partitions (rktp).
 */
rd_kafka_topic_partition_list_t *rd_kafka_topic_partition_list_new (int size) {
        rd_kafka_topic_partition_list_t *rktparlist;

        rktparlist = rd_calloc(1, sizeof(*rktparlist));

        rktparlist->size = size;
        rktparlist->cnt = 0;

        if (size > 0)
                rd_kafka_topic_partition_list_grow(rktparlist, size);

        return rktparlist;
}



rd_kafka_topic_partition_t *rd_kafka_topic_partition_new (const char *topic,
							  int32_t partition) {
	rd_kafka_topic_partition_t *rktpar = rd_calloc(1, sizeof(*rktpar));

	rktpar->topic = rd_strdup(topic);
	rktpar->partition = partition;

	return rktpar;
}


rd_kafka_topic_partition_t *
rd_kafka_topic_partition_new_from_rktp (rd_kafka_toppar_t *rktp) {
	rd_kafka_topic_partition_t *rktpar = rd_calloc(1, sizeof(*rktpar));

	rktpar->topic = RD_KAFKAP_STR_DUP(rktp->rktp_rkt->rkt_topic);
	rktpar->partition = rktp->rktp_partition;

	return rktpar;
}



static void
rd_kafka_topic_partition_destroy0 (rd_kafka_topic_partition_t *rktpar, int do_free) {
	if (rktpar->topic)
		rd_free(rktpar->topic);
	if (rktpar->metadata)
		rd_free(rktpar->metadata);
	if (rktpar->_private)
		rd_kafka_toppar_destroy((shptr_rd_kafka_toppar_t *)
					rktpar->_private);

	if (do_free)
		rd_free(rktpar);
}

void rd_kafka_topic_partition_destroy (rd_kafka_topic_partition_t *rktpar) {
	rd_kafka_topic_partition_destroy0(rktpar, 1);
}


/**
 * Destroys a list previously created with .._list_new() and drops
 * any references to contained toppars.
 */
void
rd_kafka_topic_partition_list_destroy (rd_kafka_topic_partition_list_t *rktparlist) {
        int i;

        for (i = 0 ; i < rktparlist->cnt ; i++)
		rd_kafka_topic_partition_destroy0(&rktparlist->elems[i], 0);

        if (rktparlist->elems)
                rd_free(rktparlist->elems);

        rd_free(rktparlist);
}


/**
 * Add a partition to an rktpar list.
 * The list must have enough room to fit it.
 *
 * '_private' must be NULL or a valid 'shptr_rd_kafka_toppar_t *'.
 *
 * Returns a pointer to the added element.
 */
rd_kafka_topic_partition_t *
rd_kafka_topic_partition_list_add0 (rd_kafka_topic_partition_list_t *rktparlist,
                                    const char *topic, int32_t partition,
				    shptr_rd_kafka_toppar_t *_private) {
        rd_kafka_topic_partition_t *rktpar;
        if (rktparlist->cnt == rktparlist->size)
                rd_kafka_topic_partition_list_grow(rktparlist, 1);
        rd_kafka_assert(NULL, rktparlist->cnt < rktparlist->size);

        rktpar = &rktparlist->elems[rktparlist->cnt++];
        memset(rktpar, 0, sizeof(*rktpar));
        rktpar->topic = rd_strdup(topic);
        rktpar->partition = partition;
	rktpar->offset = RD_KAFKA_OFFSET_INVALID;
        rktpar->_private = _private;

        return rktpar;
}


rd_kafka_topic_partition_t *
rd_kafka_topic_partition_list_add (rd_kafka_topic_partition_list_t *rktparlist,
                                   const char *topic, int32_t partition) {
        return rd_kafka_topic_partition_list_add0(rktparlist,
                                                  topic, partition, NULL);
}


/**
 * Adds a consecutive list of partitions to a list
 */
void
rd_kafka_topic_partition_list_add_range (rd_kafka_topic_partition_list_t
                                         *rktparlist,
                                         const char *topic,
                                         int32_t start, int32_t stop) {

        for (; start <= stop ; start++)
                rd_kafka_topic_partition_list_add(rktparlist, topic, start);
}


rd_kafka_topic_partition_t *
rd_kafka_topic_partition_list_upsert (
        rd_kafka_topic_partition_list_t *rktparlist,
        const char *topic, int32_t partition) {
        rd_kafka_topic_partition_t *rktpar;

        if ((rktpar = rd_kafka_topic_partition_list_find(rktparlist,
                                                         topic, partition)))
                return rktpar;

        return rd_kafka_topic_partition_list_add(rktparlist, topic, partition);
}

/**
 * @brief Creates a copy of \p rktpar and adds it to \p rktparlist
 */
void
rd_kafka_topic_partition_copy (rd_kafka_topic_partition_list_t *rktparlist,
                               const rd_kafka_topic_partition_t *rktpar) {
        rd_kafka_topic_partition_t *dst;

        dst = rd_kafka_topic_partition_list_add0(
                rktparlist,
                rktpar->topic,
                rktpar->partition,
                rktpar->_private ?
                rd_kafka_toppar_keep(
                        rd_kafka_toppar_s2i((shptr_rd_kafka_toppar_t *)
                                            rktpar->_private)) : NULL);
        dst->offset = rktpar->offset;
        dst->opaque = rktpar->opaque;
        dst->err    = rktpar->err;
        if (rktpar->metadata_size > 0) {
                dst->metadata =
                        rd_malloc(rktpar->metadata_size);
                dst->metadata_size = rktpar->metadata_size;
                memcpy((void *)dst->metadata, rktpar->metadata,
                       rktpar->metadata_size);
        }
}



/**
 * Create and return a copy of list 'src'
 */
rd_kafka_topic_partition_list_t *
rd_kafka_topic_partition_list_copy (const rd_kafka_topic_partition_list_t *src){
        rd_kafka_topic_partition_list_t *dst;
        int i;

        dst = rd_kafka_topic_partition_list_new(src->size);

        for (i = 0 ; i < src->cnt ; i++)
                rd_kafka_topic_partition_copy(dst, &src->elems[i]);
        return dst;
}

/**
 * @returns (and sets if necessary) the \p rktpar's _private / toppar.
 * @remark a new reference is returned.
 */
shptr_rd_kafka_toppar_t *
rd_kafka_topic_partition_get_toppar (rd_kafka_t *rk,
                                     rd_kafka_topic_partition_t *rktpar) {
        shptr_rd_kafka_toppar_t *s_rktp;

        if (!(s_rktp = rktpar->_private))
                s_rktp = rktpar->_private =
                        rd_kafka_toppar_get2(rk,
                                             rktpar->topic,
                                             rktpar->partition, 0, 0);
        if (!s_rktp)
                return NULL;

        return rd_kafka_toppar_keep(rd_kafka_toppar_s2i(s_rktp));
}


static int rd_kafka_topic_partition_cmp (const void *_a, const void *_b,
                                         void *opaque) {
        const rd_kafka_topic_partition_t *a = _a;
        const rd_kafka_topic_partition_t *b = _b;
        int r = strcmp(a->topic, b->topic);
        if (r)
                return r;
        else
                return a->partition - b->partition;
}


/**
 * @brief Search 'rktparlist' for 'topic' and 'partition'.
 * @returns the elems[] index or -1 on miss.
 */
int
rd_kafka_topic_partition_list_find0 (rd_kafka_topic_partition_list_t *rktparlist,
				     const char *topic, int32_t partition) {
        rd_kafka_topic_partition_t skel;
        int i;

        skel.topic = (char *)topic;
        skel.partition = partition;

        for (i = 0 ; i < rktparlist->cnt ; i++) {
                if (!rd_kafka_topic_partition_cmp(&skel,
                                                  &rktparlist->elems[i],
                                                  NULL))
                        return i;
        }

        return -1;
}

rd_kafka_topic_partition_t *
rd_kafka_topic_partition_list_find (rd_kafka_topic_partition_list_t *rktparlist,
				     const char *topic, int32_t partition) {
	int i = rd_kafka_topic_partition_list_find0(rktparlist,
						    topic, partition);
	if (i == -1)
		return NULL;
	else
		return &rktparlist->elems[i];
}


int
rd_kafka_topic_partition_list_del_by_idx (rd_kafka_topic_partition_list_t *rktparlist,
					  int idx) {
	if (unlikely(idx < 0 || idx >= rktparlist->cnt))
		return 0;

	rktparlist->cnt--;
	rd_kafka_topic_partition_destroy0(&rktparlist->elems[idx], 0);
	memmove(&rktparlist->elems[idx], &rktparlist->elems[idx+1],
		(rktparlist->cnt - idx) * sizeof(rktparlist->elems[idx]));

	return 1;
}


int
rd_kafka_topic_partition_list_del (rd_kafka_topic_partition_list_t *rktparlist,
				   const char *topic, int32_t partition) {
	int i = rd_kafka_topic_partition_list_find0(rktparlist,
						    topic, partition);
	if (i == -1)
		return 0;

	return rd_kafka_topic_partition_list_del_by_idx(rktparlist, i);
}



/**
 * Returns true if 'topic' matches the 'rktpar', else false.
 * On match, if rktpar is a regex pattern then 'matched_by_regex' is set to 1.
 */
int rd_kafka_topic_partition_match (rd_kafka_t *rk,
				    const rd_kafka_group_member_t *rkgm,
				    const rd_kafka_topic_partition_t *rktpar,
				    const char *topic, int *matched_by_regex) {
	int ret = 0;

	if (*rktpar->topic == '^') {
		char errstr[128];

		ret = rd_regex_match(rktpar->topic, topic,
				     errstr, sizeof(errstr));
		if (ret == -1) {
			rd_kafka_dbg(rk, CGRP,
				     "SUBMATCH",
				     "Invalid regex for member "
				     "\"%.*s\" subscription \"%s\": %s",
				     RD_KAFKAP_STR_PR(rkgm->rkgm_member_id),
				     rktpar->topic, errstr);
			return 0;
		}

		if (ret && matched_by_regex)
			*matched_by_regex = 1;

	} else if (!strcmp(rktpar->topic, topic)) {

		if (matched_by_regex)
			*matched_by_regex = 0;

		ret = 1;
	}

	return ret;
}



void rd_kafka_topic_partition_list_sort (
        rd_kafka_topic_partition_list_t *rktparlist,
        int (*cmp) (const void *, const void *, void *),
        void *opaque) {

        if (!cmp)
                cmp = rd_kafka_topic_partition_cmp;

        rd_qsort_r(rktparlist->elems, rktparlist->cnt,
                   sizeof(*rktparlist->elems),
                   cmp, opaque);
}


void rd_kafka_topic_partition_list_sort_by_topic (
        rd_kafka_topic_partition_list_t *rktparlist) {
        rd_kafka_topic_partition_list_sort(rktparlist,
                                           rd_kafka_topic_partition_cmp, NULL);
}

rd_kafka_resp_err_t rd_kafka_topic_partition_list_set_offset (
	rd_kafka_topic_partition_list_t *rktparlist,
	const char *topic, int32_t partition, int64_t offset) {
	rd_kafka_topic_partition_t *rktpar;

	if (!(rktpar = rd_kafka_topic_partition_list_find(rktparlist,
							  topic, partition)))
		return RD_KAFKA_RESP_ERR__UNKNOWN_PARTITION;

	rktpar->offset = offset;

	return RD_KAFKA_RESP_ERR_NO_ERROR;
}


/**
 * @brief Reset all offsets to the provided value.
 */
void
rd_kafka_topic_partition_list_reset_offsets (rd_kafka_topic_partition_list_t *rktparlist,
					     int64_t offset) {

        int i;
        for (i = 0 ; i < rktparlist->cnt ; i++)
		rktparlist->elems[i].offset = offset;
}


/**
 * Set offset values in partition list based on toppar's last stored offset.
 *
 *  from_rktp - true: set rktp's last stored offset, false: set def_value
 *  unless a concrete offset is set.
 *  is_commit: indicates that set offset is to be committed (for debug log)
 *
 * Returns the number of valid non-logical offsets (>=0).
 */
int rd_kafka_topic_partition_list_set_offsets (
	rd_kafka_t *rk,
        rd_kafka_topic_partition_list_t *rktparlist,
        int from_rktp, int64_t def_value, int is_commit) {
        int i;
	int valid_cnt = 0;

        for (i = 0 ; i < rktparlist->cnt ; i++) {
                rd_kafka_topic_partition_t *rktpar = &rktparlist->elems[i];
		const char *verb = "setting";

                if (from_rktp) {
                        shptr_rd_kafka_toppar_t *s_rktp = rktpar->_private;
                        rd_kafka_toppar_t *rktp = rd_kafka_toppar_s2i(s_rktp);
                        rd_kafka_toppar_lock(rktp);

			rd_kafka_dbg(rk, CGRP | RD_KAFKA_DBG_TOPIC, "OFFSET",
				     "Topic %s [%"PRId32"]: "
				     "stored offset %"PRId64", committed "
				     "offset %"PRId64,
				     rktpar->topic, rktpar->partition,
				     rktp->rktp_stored_offset,
				     rktp->rktp_committed_offset);

			if (rktp->rktp_stored_offset >
			    rktp->rktp_committed_offset) {
				verb = "setting stored";
				rktpar->offset = rktp->rktp_stored_offset;
			} else {
				rktpar->offset = RD_KAFKA_OFFSET_INVALID;
			}
                        rd_kafka_toppar_unlock(rktp);
                } else {
			if (RD_KAFKA_OFFSET_IS_LOGICAL(rktpar->offset)) {
				verb = "setting default";
				rktpar->offset = def_value;
			} else
				verb = "keeping";
                }

		rd_kafka_dbg(rk, CGRP | RD_KAFKA_DBG_TOPIC, "OFFSET",
			     "Topic %s [%"PRId32"]: "
			     "%s offset %s%s",
			     rktpar->topic, rktpar->partition,
			     verb,
			     rd_kafka_offset2str(rktpar->offset),
			     is_commit ? " for commit" : "");

		if (!RD_KAFKA_OFFSET_IS_LOGICAL(rktpar->offset))
			valid_cnt++;
        }

	return valid_cnt;
}


/**
 * @returns the number of partitions with absolute (non-logical) offsets set.
 */
int rd_kafka_topic_partition_list_count_abs_offsets (
	const rd_kafka_topic_partition_list_t *rktparlist) {
	int i;
	int valid_cnt = 0;

        for (i = 0 ; i < rktparlist->cnt ; i++)
		if (!RD_KAFKA_OFFSET_IS_LOGICAL(rktparlist->elems[i].offset))
			valid_cnt++;

	return valid_cnt;
}

/**
 * @returns a new shared toppar pointer for partition at index 'idx',
 * or NULL if not set, not found, or out of range.
 *
 * @remark A new reference is returned.
 * @remark The _private field is set to the toppar it not previously set.
 */
shptr_rd_kafka_toppar_t *
rd_kafka_topic_partition_list_get_toppar (
        rd_kafka_t *rk, rd_kafka_topic_partition_t *rktpar) {
        shptr_rd_kafka_toppar_t *s_rktp;

        s_rktp = rd_kafka_topic_partition_get_toppar(rk, rktpar);
        if (!s_rktp)
                return NULL;

        return s_rktp;
}


/**
 * @brief Update _private (toppar) field to point to valid s_rktp
 *        for each parition.
 */
void
rd_kafka_topic_partition_list_update_toppars (rd_kafka_t *rk,
                                              rd_kafka_topic_partition_list_t
                                              *rktparlist) {
        int i;
        for (i = 0 ; i < rktparlist->cnt ; i++) {
                rd_kafka_topic_partition_t *rktpar = &rktparlist->elems[i];

                rd_kafka_topic_partition_list_get_toppar(rk, rktpar);
        }
}


/**
 * @brief Populate \p leaders with the leaders+partitions for the partitions in
 *        \p rktparlist. Duplicates are suppressed.
 *
 *        If no leader is found for a partition that element's \c .err will
 *        be set to RD_KAFKA_RESP_ERR_LEADER_NOT_AVAILABLE.
 *
 *        If the partition does not exist \c .err will be set to
 *        RD_KAFKA_RESP_ERR__UNKNOWN_PARTITION.
 *
 * @param leaders rd_list_t of allocated (struct rd_kafka_partition_leader *)
 * @param query_topics (optional) rd_list of strdupped (char *)
 *
 * @remark This is based on the current topic_t and partition state
 *         which may lag behind the last metadata update due to internal
 *         threading and also the fact that no topic_t may have been created.
 *
 * @param leaders rd_list_t of type (struct rd_kafka_partition_leader *)
 *
 * @returns the number of leaders added.
 *
 * @sa rd_kafka_topic_partition_list_get_leaders_by_metadata
 *
 * @locks rd_kafka_*lock() MUST NOT be held
 */
int
rd_kafka_topic_partition_list_get_leaders (
        rd_kafka_t *rk,
        rd_kafka_topic_partition_list_t *rktparlist,
        rd_list_t *leaders,
        rd_list_t *query_topics) {
        int cnt = 0;
        int i;

        rd_kafka_rdlock(rk);

        for (i = 0 ; i < rktparlist->cnt ; i++) {
                rd_kafka_topic_partition_t *rktpar = &rktparlist->elems[i];
                rd_kafka_broker_t *rkb = NULL;
                struct rd_kafka_partition_leader leader_skel;
                struct rd_kafka_partition_leader *leader;
                const rd_kafka_metadata_topic_t *mtopic;
                const rd_kafka_metadata_partition_t *mpart;

                rd_kafka_metadata_cache_topic_partition_get(
                        rk, &mtopic, &mpart,
                        rktpar->topic, rktpar->partition, 1/*valid*/);

                if (mtopic &&
                    mtopic->err != RD_KAFKA_RESP_ERR_NO_ERROR &&
                    mtopic->err != RD_KAFKA_RESP_ERR_LEADER_NOT_AVAILABLE) {
                        /* Topic permanently errored */
                        rktpar->err = mtopic->err;
                        continue;
                }

                if (mtopic && !mpart && mtopic->partition_cnt > 0) {
                        /* Topic exists but partition doesnt.
                         * This is a permanent error. */
                        rktpar->err = RD_KAFKA_RESP_ERR__UNKNOWN_PARTITION;
                        continue;
                }

                if (mpart &&
                    (mpart->leader == -1 ||
                     !(rkb = rd_kafka_broker_find_by_nodeid0(
                               rk, mpart->leader, -1/*any state*/)))) {
                        /* Partition has no (valid) leader */
                        rktpar->err =
                                mtopic->err ? mtopic->err :
                                RD_KAFKA_RESP_ERR_LEADER_NOT_AVAILABLE;
                }

                if (!mtopic || !rkb) {
                        /* Topic unknown or no current leader for partition,
                         * add topic to query list. */
                        if (query_topics &&
                            !rd_list_find(query_topics, rktpar->topic,
                                          (void *)strcmp))
                                rd_list_add(query_topics,
                                            rd_strdup(rktpar->topic));
                        continue;
                }

                /* Leader exists, add to leader list. */

                rktpar->err = RD_KAFKA_RESP_ERR_NO_ERROR;

                memset(&leader_skel, 0, sizeof(leader_skel));
                leader_skel.rkb = rkb;

                leader = rd_list_find(leaders, &leader_skel,
                                      rd_kafka_partition_leader_cmp);

                if (!leader) {
                        leader = rd_kafka_partition_leader_new(rkb);
                        rd_list_add(leaders, leader);
                        cnt++;
                }

                rd_kafka_topic_partition_copy(leader->partitions, rktpar);

                rd_kafka_broker_destroy(rkb);    /* loose refcount */
        }

        rd_kafka_rdunlock(rk);

        return cnt;

}




/**
 * @brief Get leaders for all partitions in \p rktparlist, querying metadata
 *        if needed.
 *
 * @param leaders is a pre-initialized (empty) list which will be populated
 *        with the leader brokers and their partitions
 *        (struct rd_kafka_partition_leader *)
 *
 * @returns an error code on error.
 *
 * @locks rd_kafka_*lock() MUST NOT be held
 */
rd_kafka_resp_err_t
rd_kafka_topic_partition_list_query_leaders (
        rd_kafka_t *rk,
        rd_kafka_topic_partition_list_t *rktparlist,
        rd_list_t *leaders, int timeout_ms) {
        rd_ts_t ts_end = rd_timeout_init(timeout_ms);
        rd_ts_t ts_query = 0;
        rd_ts_t now;
        int i = 0;

        /* Get all the partition leaders, try multiple times:
         * if there are no leaders after the first run fire off a leader
         * query and wait for broker state update before trying again,
         * keep trying and re-querying at increasing intervals until
         * success or timeout. */
        do {
                rd_list_t query_topics;
                int query_intvl;

                rd_list_init(&query_topics, rktparlist->cnt, rd_free);

                rd_kafka_topic_partition_list_get_leaders(
                        rk, rktparlist, leaders, &query_topics);

                if (rd_list_empty(&query_topics)) {
                        /* No remaining topics to query: leader-list complete.*/
                        rd_list_destroy(&query_topics);

                        /* No leader(s) for partitions means all partitions
                         * are unknown. */
                        if (rd_list_empty(leaders))
                                return RD_KAFKA_RESP_ERR__UNKNOWN_PARTITION;

                        return RD_KAFKA_RESP_ERR_NO_ERROR;
                }

                now = rd_clock();
                /*
                 * Missing leader for some partitions
                 */
                query_intvl = (i+1) * 100; /* add 100ms per iteration */
                if (query_intvl > 2*1000)
                        query_intvl = 2*1000; /* Cap to 2s */

                if (now >= ts_query + (query_intvl*1000)) {
                        /* Query metadata for missing leaders,
                         * possibly creating the topic. */
                        rd_kafka_metadata_refresh_topics(
                                rk, NULL, &query_topics, 1/*force*/,
                                "query partition leaders");
                        ts_query = now;
                } else {
                        /* Wait for broker ids to be updated from
                         * metadata refresh above. */
                        int wait_ms = rd_timeout_remains_limit(ts_end,
                                                               query_intvl);
                        rd_kafka_metadata_cache_wait_change(rk, wait_ms);
                }

                rd_list_destroy(&query_topics);

                i++;
        } while (ts_end == RD_POLL_INFINITE ||
                 now < ts_end); /* now is deliberately outdated here
                                 * since wait_change() will block.
                                 * This gives us one more chance to spin thru*/

        return RD_KAFKA_RESP_ERR_LEADER_NOT_AVAILABLE;
}


/**
 * @brief Populate \p rkts with the rd_kafka_itopic_t objects for the
 *        partitions in. Duplicates are suppressed.
 *
 * @returns the number of topics added.
 */
int
rd_kafka_topic_partition_list_get_topics (
        rd_kafka_t *rk,
        rd_kafka_topic_partition_list_t *rktparlist,
        rd_list_t *rkts) {
        int cnt = 0;

        int i;
        for (i = 0 ; i < rktparlist->cnt ; i++) {
                rd_kafka_topic_partition_t *rktpar = &rktparlist->elems[i];
                shptr_rd_kafka_toppar_t *s_rktp;
                rd_kafka_toppar_t *rktp;

                s_rktp = rd_kafka_topic_partition_get_toppar(rk, rktpar);
                if (!s_rktp) {
                        rktpar->err = RD_KAFKA_RESP_ERR__UNKNOWN_PARTITION;
                        continue;
                }

                rktp = rd_kafka_toppar_s2i(s_rktp);

                if (!rd_list_find(rkts, rktp->rktp_s_rkt,
                                  rd_kafka_topic_cmp_s_rkt)) {
                        rd_list_add(rkts, rd_kafka_topic_keep(rktp->rktp_rkt));
                        cnt++;
                }

                rd_kafka_toppar_destroy(s_rktp);
        }

        return cnt;
}


/**
 * @brief Populate \p topics with the strdupped topic names in \p rktparlist.
 *        Duplicates are suppressed.
 *
 * @param include_regex: include regex topics
 *
 * @returns the number of topics added.
 */
int
rd_kafka_topic_partition_list_get_topic_names (
        const rd_kafka_topic_partition_list_t *rktparlist,
        rd_list_t *topics, int include_regex) {
        int cnt = 0;
        int i;

        for (i = 0 ; i < rktparlist->cnt ; i++) {
                const rd_kafka_topic_partition_t *rktpar = &rktparlist->elems[i];

                if (!include_regex && *rktpar->topic == '^')
                        continue;

                if (!rd_list_find(topics, rktpar->topic, (void *)strcmp)) {
                        rd_list_add(topics, rd_strdup(rktpar->topic));
                        cnt++;
                }
        }

        return cnt;
}


/**
 * @brief Create a copy of \p rktparlist only containing the partitions
 *        matched by \p match function.
 *
 * \p match shall return 1 for match, else 0.
 *
 * @returns a new list
 */
rd_kafka_topic_partition_list_t *rd_kafka_topic_partition_list_match (
        const rd_kafka_topic_partition_list_t *rktparlist,
        int (*match) (const void *elem, const void *opaque),
        void *opaque) {
        rd_kafka_topic_partition_list_t *newlist;
        int i;

        newlist = rd_kafka_topic_partition_list_new(0);

        for (i = 0 ; i < rktparlist->cnt ; i++) {
                const rd_kafka_topic_partition_t *rktpar =
                        &rktparlist->elems[i];

                if (!match(rktpar, opaque))
                        continue;

                rd_kafka_topic_partition_copy(newlist, rktpar);
        }

        return newlist;
}

void
rd_kafka_topic_partition_list_log (rd_kafka_t *rk, const char *fac, int dbg,
				   const rd_kafka_topic_partition_list_t *rktparlist) {
        int i;

	rd_kafka_dbg(rk, NONE|dbg, fac, "List with %d partition(s):",
		     rktparlist->cnt);
        for (i = 0 ; i < rktparlist->cnt ; i++) {
		const rd_kafka_topic_partition_t *rktpar =
			&rktparlist->elems[i];
		rd_kafka_dbg(rk, NONE|dbg, fac, " %s [%"PRId32"] offset %s%s%s",
			     rktpar->topic, rktpar->partition,
			     rd_kafka_offset2str(rktpar->offset),
			     rktpar->err ? ": error: " : "",
			     rktpar->err ? rd_kafka_err2str(rktpar->err) : "");
	}
}

/**
 * @returns a comma-separated list of partitions.
 */
const char *
rd_kafka_topic_partition_list_str (const rd_kafka_topic_partition_list_t *rktparlist,
                                   char *dest, size_t dest_size,
                                   int fmt_flags) {
        int i;
        size_t of = 0;
        int trunc = 0;

        for (i = 0 ; i < rktparlist->cnt ; i++) {
                const rd_kafka_topic_partition_t *rktpar =
                        &rktparlist->elems[i];
                char errstr[128];
                char offsetstr[32];
                int r;

                if (trunc) {
                        if (dest_size > 4)
                                rd_snprintf(&dest[dest_size-4], 4, "...");
                        break;
                }

                if (!rktpar->err && (fmt_flags & RD_KAFKA_FMT_F_ONLY_ERR))
                        continue;

                if (rktpar->err && !(fmt_flags & RD_KAFKA_FMT_F_NO_ERR))
                        rd_snprintf(errstr, sizeof(errstr),
                                    "(%s)", rd_kafka_err2str(rktpar->err));
                else
                        errstr[0] = '\0';

                if (rktpar->offset != RD_KAFKA_OFFSET_INVALID)
                        rd_snprintf(offsetstr, sizeof(offsetstr),
                                    "@%"PRId64, rktpar->offset);
                else
                        offsetstr[0] = '\0';

                r = rd_snprintf(&dest[of], dest_size-of,
                                "%s"
                                "%s[%"PRId32"]"
                                "%s"
                                "%s",
                                of == 0 ? "" : ", ",
                                rktpar->topic, rktpar->partition,
                                offsetstr,
                                errstr);

                if ((size_t)r >= dest_size-of)
                        trunc++;
                else
                        of += r;
        }

        return dest;
}



/**
 * @brief Update \p dst with info from \p src.
 *
 * Fields updated:
 *  - offset
 *  - err
 *
 * Will only partitions that are in both dst and src, other partitions will
 * remain unchanged.
 */
void
rd_kafka_topic_partition_list_update (rd_kafka_topic_partition_list_t *dst,
                                      const rd_kafka_topic_partition_list_t *src){
        int i;

        for (i = 0 ; i < dst->cnt ; i++) {
                rd_kafka_topic_partition_t *d = &dst->elems[i];
                rd_kafka_topic_partition_t *s;

                if (!(s = rd_kafka_topic_partition_list_find(
                              (rd_kafka_topic_partition_list_t *)src,
                              d->topic, d->partition)))
                        continue;

                d->offset = s->offset;
                d->err    = s->err;
        }
}


/**
 * @returns the sum of \p cb called for each element.
 */
size_t
rd_kafka_topic_partition_list_sum (
        const rd_kafka_topic_partition_list_t *rktparlist,
        size_t (*cb) (const rd_kafka_topic_partition_t *rktpar, void *opaque),
        void *opaque) {
        int i;
        size_t sum = 0;

        for (i = 0 ; i < rktparlist->cnt ; i++) {
                const rd_kafka_topic_partition_t *rktpar =
                        &rktparlist->elems[i];
                sum += cb(rktpar, opaque);
       }
        return sum;
}


/**
 * @brief Set \c .err field \p err on all partitions in list.
 */
void rd_kafka_topic_partition_list_set_err (
        rd_kafka_topic_partition_list_t *rktparlist,
        rd_kafka_resp_err_t err) {
        int i;

        for (i = 0 ; i < rktparlist->cnt ; i++)
                rktparlist->elems[i].err = err;
}


/**
 * @returns the number of wildcard/regex topics
 */
int rd_kafka_topic_partition_list_regex_cnt (
        const rd_kafka_topic_partition_list_t *rktparlist) {
        int i;
        int cnt = 0;

        for (i = 0 ; i < rktparlist->cnt ; i++) {
                const rd_kafka_topic_partition_t *rktpar =
                        &rktparlist->elems[i];
                cnt += *rktpar->topic == '^';
        }
        return cnt;
}<|MERGE_RESOLUTION|>--- conflicted
+++ resolved
@@ -645,22 +645,6 @@
         wakeup_fd = rktp->rktp_msgq_wakeup_fd;
         rd_kafka_toppar_unlock(rktp);
 
-<<<<<<< HEAD
-	rd_kafka_toppar_lock(rktp);
-        if (!rkm->rkm_u.producer.msgseq &&
-            rktp->rktp_partition != RD_KAFKA_PARTITION_UA)
-                rkm->rkm_u.producer.msgseq = ++rktp->rktp_msgseq;
-
-        if (rktp->rktp_partition == RD_KAFKA_PARTITION_UA ||
-            rktp->rktp_rkt->rkt_conf.msg_order_cmp == rd_kafka_msg_cmp_msgseq) {
-                /* No need for enq_sorted(), this is the oldest message. */
-                rd_kafka_msgq_enq(&rktp->rktp_msgq, rkm);
-        } else {
-                rd_kafka_msgq_enq_sorted(rktp->rktp_rkt, &rktp->rktp_msgq, rkm);
-        }
-
-=======
->>>>>>> 93a04da7
 #ifndef _MSC_VER
         if (wakeup_fd != -1 && queue_len == 1) {
                 char one = 1;
@@ -692,9 +676,6 @@
 void rd_kafka_msgq_insert_msgq (rd_kafka_msgq_t *destq,
                                 rd_kafka_msgq_t *srcq,
                                 int (*cmp) (const void *a, const void *b)) {
-<<<<<<< HEAD
-        rd_kafka_msg_t *first;
-=======
         rd_kafka_msg_t *first, *part_first;
 
         first = TAILQ_FIRST(&srcq->rkmq_msgs);
@@ -704,28 +685,18 @@
         }
 
         part_first = TAILQ_FIRST(&destq->rkmq_msgs);
->>>>>>> 93a04da7
 
         /*
          * Try to optimize insertion of source list.
          */
-<<<<<<< HEAD
-        if (unlikely(RD_KAFKA_MSGQ_EMPTY(destq))) {
-=======
 
         if (unlikely(!part_first)) {
->>>>>>> 93a04da7
                 /* Dest queue is empty, simply move the srcq. */
                 rd_kafka_msgq_move(destq, srcq);
 
                 return;
         }
 
-<<<<<<< HEAD
-        first = TAILQ_FIRST(&srcq->rkmq_msgs);
-
-=======
->>>>>>> 93a04da7
         /* See if we can optimize the insertion by bulk-loading
          * the messages in place.
          * We know that:
@@ -733,12 +704,6 @@
          *  - srcq is sorted
          *  - there is no overlap between the two.
          */
-<<<<<<< HEAD
-        rd_kafka_msg_t *part_first;
-
-        part_first = TAILQ_FIRST(&destq->rkmq_msgs);
-=======
->>>>>>> 93a04da7
 
         if (cmp(first, part_first) < 0) {
                 /* Prepend src to dest queue.
