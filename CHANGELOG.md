--- conflicted
+++ resolved
@@ -1,10 +1,8 @@
-# librdkafka v2.1.2
-
-librdkafka v2.1.2 is a maintenance release:
-
-<<<<<<< HEAD
+# librdkafka v2.2.0
+
+librdkafka v2.2.0 is a feature release:
+
  * Store offset commit metadata in `rd_kafka_offsets_store` (#4084).
-=======
  * Fix a bug that happens when skipping tags, causing buffer underflow in
    MetadataResponse (#4278).
 
@@ -18,7 +16,6 @@
    observers are activated and there is more than one partition.
    Fixed by skipping the correct amount of bytes when tags are received.
 
->>>>>>> 8c8f8b9c
 
 # librdkafka v2.1.1
 
